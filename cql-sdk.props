--- conflicted
+++ resolved
@@ -1,11 +1,7 @@
 <Project xmlns="http://schemas.microsoft.com/developer/msbuild/2003">
 
 	<PropertyGroup>
-<<<<<<< HEAD
 		<TargetFramework>net8.0</TargetFramework>
-=======
-		<TargetFramework>net6.0</TargetFramework>
->>>>>>> 0e1ff194
 	</PropertyGroup>
 
 	<!-- Solution-wide properties for NuGet packaging -->
@@ -30,10 +26,24 @@
 
 	<ItemGroup>
 		<PackageReference Include="Microsoft.SourceLink.GitHub" Version="8.0.0" PrivateAssets="All"/>
+		<PackageReference Include="Microsoft.CodeAnalysis.PublicApiAnalyzers" Version="3.11.0-beta1.24165.2" PrivateAssets="All" />
+
+		<!--
+		JetBrains.Annotations help reduce false positive warnings, explicitly declare purity and nullability in your code,
+		deal with implicit usages of members, support special semantics of APIs in ASP.NET and XAML frameworks and
+		otherwise increase accuracy of JetBrains Rider and ReSharper code inspections.
+
+		All usages of JetBrains.Annotations attributes are erased from metadata by default, which means no actual binary
+		reference to 'JetBrains.Annotations.dll' assembly is produced. If you need to preserve these attributes in
+		metadata, just define 'JETBRAINS_ANNOTATIONS' conditional compilation symbol in your projects.
+		see more: https://www.nuget.org/packages/JetBrains.Annotations/
+		-->
+		<PackageReference Include="JetBrains.Annotations" Version="2023.3.0" />
 	</ItemGroup>
 
 	<PropertyGroup>
-		<FirelySdkVersion>5.8.1</FirelySdkVersion>
+	    <FirelySdkVersion>5.7.0</FirelySdkVersion>
+		<!-- Not yet <FirelySdkVersion>5.8.1</FirelySdkVersion> -->
 	</PropertyGroup>
 
 	<!-- Compiler settings -->
@@ -63,25 +73,5 @@
 		<SymbolPackageFormat>snupkg</SymbolPackageFormat>
 		<LibraryPKHash>00240000048000009400000006020000002400005253413100040000010001006d866cf0363db3976082a2439c420bd942b78243c0ce6c289f3c07d6901ecf149c38bafc12167f6eba7618b288e5327a7e4ab554c9a294ae6c68d7455b6562f846455b6bfdde68542a7046a632f1730a1647f2d365f8a25f73860c14d1428e7319df673e2d3212fa535f310c52a7c7ec17de772cb49961f4ea195fa4ea601dcd</LibraryPKHash>
 	</PropertyGroup>
-<<<<<<< HEAD
 
-	<ItemGroup>
-		<!--
-		JetBrains.Annotations help reduce false positive warnings, explicitly declare purity and nullability in your code,
-		deal with implicit usages of members, support special semantics of APIs in ASP.NET and XAML frameworks and
-		otherwise increase accuracy of JetBrains Rider and ReSharper code inspections.
-
-		All usages of JetBrains.Annotations attributes are erased from metadata by default, which means no actual binary
-		reference to 'JetBrains.Annotations.dll' assembly is produced. If you need to preserve these attributes in
-		metadata, just define 'JETBRAINS_ANNOTATIONS' conditional compilation symbol in your projects.
-		see more: https://www.nuget.org/packages/JetBrains.Annotations/
-		-->
-		<PackageReference Include="JetBrains.Annotations" Version="2023.3.0" />
-
-
-		<PackageReference Include="Microsoft.CodeAnalysis.PublicApiAnalyzers" Version="3.11.0-beta1.24165.2" PrivateAssets="All" />
-	</ItemGroup>
-
-=======
->>>>>>> 0e1ff194
 </Project>