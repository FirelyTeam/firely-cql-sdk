--- conflicted
+++ resolved
@@ -21,17 +21,16 @@
         protected const string SystemUri = "urn:hl7-org:elm-types:r1";
 
 #pragma warning disable CS8618 // Non-nullable field must contain a non-null value when exiting constructor. Consider declaring as nullable.
-        protected static ServiceProvider Services;
+        protected static IServiceProvider Services;
+
+        internal static LibraryExpressionBuilder LibraryExpressionBuilder;
+
+        internal static MessageProvider Messaging => Services.GetRequiredService<MessageProvider>();
+
+
 #pragma warning restore CS8618 // Non-nullable field must contain a non-null value when exiting constructor. Consider declaring as nullable.
 
-<<<<<<< HEAD
         internal static CqlToElmConverter DefaultConverter => Services.GetRequiredService<CqlToElmConverter>();
-=======
-        internal static CSharpLibrarySetToStreamsWriter SourceCodeWriter =>
-            Services.GetRequiredService<CSharpLibrarySetToStreamsWriter>();
-
-        internal static MessageProvider Messaging => Services.GetRequiredService<MessageProvider>();
->>>>>>> a44c38bd
 
         internal static LibraryExpressionBuilder LibraryExpressionBuilder => Services.GetCqlCompilerServices().LibraryExpressionBuilder;
 
@@ -39,9 +38,6 @@
 
         protected static IServiceCollection ServiceCollection(Action<CqlToElmOptions>? options = null,
             Action<IModelProvider>? models = null,
-<<<<<<< HEAD
-            Type? libraryProviderType = null)
-=======
             Type? libraryProviderType = null) =>
             new ServiceCollection()
                 .AddSystem()
@@ -56,18 +52,6 @@
                 .AddSingleton(typeof(CqlCompilerFactory))
                 .AddSingleton(isp => isp.GetRequiredService<CqlCompilerFactory>().TypeResolver);
 
-        private class TestLibraryProvider : ILibraryProvider
->>>>>>> a44c38bd
-        {
-            var serviceCollection = new ServiceCollection()
-                                    .AddSystem()
-                                    .AddModels(models ?? (mp => mp.Add(Model.Models.ElmR1).Add(Model.Models.Fhir401)))
-                                    .AddConfiguration(cb => cb.WithOptions(options ?? (o => { })))
-                                    .AddMessaging()
-                                    .AddLogging(builder => builder.AddConsole())
-                                    .AddSingleton(typeof(ILibraryProvider), libraryProviderType ?? typeof(MemoryLibraryProvider));
-            return serviceCollection;
-        }
 
         protected static void ClassInitialize(Action<CqlToElmOptions>? options = null)
         {
