--- conflicted
+++ resolved
@@ -79,22 +79,15 @@
             if (library.NameAndVersion() is null)
                 throw new InvalidOperationException("Library NameAndVersion should not be null.");
 
-<<<<<<< HEAD
             var fhirLibrary = CreateLibraryResource(elmFile, cqlFile, resourceCanonicalRootUrl, asmData, typeCrosswalk, library);
             librariesByNameAndVersion.Add(library.NameAndVersion()!, fhirLibrary);
+
+            // Analyze datarequirements and add to the FHIR Library resource.
+            var dataRequirementsAnalyzer = new DataRequirementsAnalyzer(librarySet, library);
+            var dataRequirements = dataRequirementsAnalyzer.Analyze();
+            fhirLibrary.DataRequirement.AddRange(dataRequirements);
+          
             OnResourceCreated(fhirLibrary);
-=======
-                var fhirLibrary = CreateLibraryResource(elmFile, cqlFile, resourceCanonicalRootUrl, asmData, typeCrosswalk, library);
-                librariesByNameAndVersion.Add(library.NameAndVersion()!, fhirLibrary);
-
-                // Analyze datarequirements and add to the FHIR Library resource.
-                var dataRequirementsAnalyzer = new DataRequirementsAnalyzer(librarySet, library);
-                var dataRequirements = dataRequirementsAnalyzer.Analyze();
-                fhirLibrary.DataRequirement.AddRange(dataRequirements);
-
-                OnResourceCreated(fhirLibrary);
-            }
->>>>>>> 26a01794
         }
 
         foreach (var library in librarySet)
