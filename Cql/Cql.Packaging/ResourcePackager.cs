--- conflicted
+++ resolved
@@ -1,6 +1,7 @@
 using System.Runtime.Loader;
 using System.Text;
 using Hl7.Cql.Abstractions;
+using Hl7.Cql.Abstractions.Exceptions;
 using Hl7.Cql.CodeGeneration.NET;
 using Hl7.Cql.Compiler;
 using Hl7.Cql.Elm;
@@ -17,128 +18,20 @@
 #pragma warning disable CS1591
 internal class ResourcePackager
 {
-<<<<<<< HEAD
-    private readonly LibraryDefinitionsBuilder _libraryDefinitionsBuilder;
-    private readonly AssemblyCompiler _assemblyCompiler;
-=======
->>>>>>> 2a4386e1
     private readonly TypeResolver _typeResolver;
     private readonly FhirResourcePostProcessor? _fhirResourcePostProcessor;
 
     public ResourcePackager(
         TypeResolver typeResolver,
-<<<<<<< HEAD
-        AssemblyCompiler assemblyCompiler,
-        LibraryDefinitionsBuilder libraryDefinitionsBuilder, 
         FhirResourcePostProcessor? fhirResourcePostProcessor)
     {
         _typeResolver = typeResolver;
-        _assemblyCompiler = assemblyCompiler;
-        _libraryDefinitionsBuilder = libraryDefinitionsBuilder;
-=======
-        FhirResourcePostProcessor? fhirResourcePostProcessor)
-    {
-        _typeResolver = typeResolver;
->>>>>>> 2a4386e1
         _fhirResourcePostProcessor = fhirResourcePostProcessor;
     }
 
     public IReadOnlyCollection<Resource> PackageResources(
         DirectoryInfo elmDirectory,
         DirectoryInfo cqlDirectory,
-<<<<<<< HEAD
-        string? resourceCanonicalRootUrl = null)
-    {
-        //
-        // 1. LOAD ELM FILES
-        //
-
-        LibrarySet librarySet;
-        try
-        {
-            librarySet = new(elmDirectory.FullName);
-            librarySet.LoadLibraries(elmDirectory.GetFiles("*.json", SearchOption.AllDirectories));
-        }
-        catch (Exception e)
-        {
-            throw new ResourcePackagerErrors(LoadElmFilesException: e).ToException();
-        }
-
-        //
-        // 2. BUILD EXPRESSIONS
-        //      Build the Elm Libraries as far as we can get. Errors are captured to be thrown later,
-        //      while we try to continue building the rest of the artifacts up until the point of failure.
-
-        var librariesByNameAndVersion = new Dictionary<string, Library>();
-        var definitions = new DefinitionDictionary<LambdaExpression>();
-        ExceptionDispatchInfo? expressionBuildingExceptionInfo = null;
-        try
-        {
-            _libraryDefinitionsBuilder.ProcessLibrarySet(librarySet, definitions);
-        }
-        catch (Exception e)
-        {
-            var librarySetReplacement = new LibrarySet();
-            librarySetReplacement.AddLibraries(definitions.Libraries.Select(lib => librarySet.GetLibrary(lib, true)!));
-            librarySet = librarySetReplacement;
-            expressionBuildingExceptionInfo = ExceptionDispatchInfo.Capture(e);
-        }
-
-        //
-        // 3. GENERATE C# ASSEMBLIES 
-        //
-
-        IDictionary<string, AssemblyData> assembliesByLibraryName;
-        try
-        {
-            assembliesByLibraryName = _assemblyCompiler.Compile(librarySet, definitions);
-        }
-        catch (Exception e)
-        {
-            throw new ResourcePackagerErrors(
-                ExpressionBuildingException: expressionBuildingExceptionInfo?.SourceException, 
-                AssemblyCompilingException:e).ToException();
-        }
-
-        //
-        // 4. GENERATE FHIR RESOURCES
-        //
-
-        try
-        {
-            var resources = BuildResources(
-                elmDirectory,
-                cqlDirectory, 
-                resourceCanonicalRootUrl, 
-                librarySet,
-                assembliesByLibraryName, librariesByNameAndVersion);
-
-            if (expressionBuildingExceptionInfo is not null)
-            {
-                throw new ResourcePackagerErrors(
-                    LoadElmFilesException: expressionBuildingExceptionInfo.SourceException)
-                    .ToException();
-            }
-
-            return resources;
-        }
-        catch (CqlException<ResourcePackagerErrors>)
-        {
-            throw;
-        }
-        catch (Exception e)
-        {
-            throw new ResourcePackagerErrors(
-                LoadElmFilesException: expressionBuildingExceptionInfo?.SourceException,
-                ResourceBuildingException: e).ToException();
-        }
-    }
-
-    private List<Resource> BuildResources(
-        DirectoryInfo elmDirectory,
-        DirectoryInfo cqlDirectory,
-=======
->>>>>>> 2a4386e1
         string? resourceCanonicalRootUrl,
         LibrarySet librarySet,
         IReadOnlyDictionary<string, AssemblyData> assembliesByLibraryName)
@@ -460,127 +353,4 @@
 
         return parameterDefinition;
     }
-<<<<<<< HEAD
-
-    #region Static Utiltities
-
-    [UsedImplicitly]
-    [Obsolete("Use LibrarySet.LoadLibraries instead.")]
-    public static IReadOnlyDictionary<string, Elm.Library> LoadLibraries(DirectoryInfo elmDir)
-    {
-        LibrarySet ls = new(elmDir.FullName);
-        ls.LoadLibraries(elmDir.GetFiles("*.json", SearchOption.AllDirectories));
-        return ls.AsReadOnlyDictionary;
-    }
-
-    [UsedImplicitly]
-    public static AssemblyLoadContext LoadResources(
-        DirectoryInfo dir,
-        string lib,
-        string version)
-    {
-        var libFile = new FileInfo(Path.Combine(dir.FullName, $"{lib}-{version}.json"));
-        using var fs = libFile.OpenRead();
-        var library = fs.ParseFhir<Library>();
-        var dependencies = library.GetDependencies(dir);
-        var allLibs = dependencies.AllLibraries();
-        var asmContext = new AssemblyLoadContext($"{lib}-{version}");
-        allLibs.LoadAssemblies(asmContext);
-
-        var tupleTypes = new FileInfo(Path.Combine(dir.FullName, "TupleTypes-Binary.json"));
-        using var tupleFs = tupleTypes.OpenRead();
-        var binaries = new[]
-        {
-                tupleFs.ParseFhir<Binary>()
-            };
-
-        binaries.LoadAssembles(asmContext);
-        return asmContext;
-    }
-
-    [UsedImplicitly]
-    public static AssemblyLoadContext LoadElm(
-        DirectoryInfo elmDirectory,
-        string lib,
-        string version,
-        LogLevel logLevel = LogLevel.Error,
-        int cacheSize = 0)
-    {
-        var logFactory = LoggerFactory
-                      .Create(logging =>
-                      {
-                          logging.AddFilter(level => level >= logLevel);
-                          logging.AddConsole(console =>
-                          {
-                              console.LogToStandardErrorThreshold = LogLevel.Error;
-                          });
-                      });
-        return LoadElm(elmDirectory, lib, version, logFactory, cacheSize);
-    }
-
-    [UsedImplicitly]
-    public static AssemblyLoadContext LoadElm(
-        DirectoryInfo elmDirectory,
-        string lib,
-        string version,
-        ILoggerFactory logFactory,
-        int cacheSize)
-    {
-        LibrarySet librarySet = new();
-        librarySet.LoadLibraryAndDependencies(elmDirectory, lib, version);
-        LibraryPackagerFactory factory = new LibraryPackagerFactory(logFactory, cacheSize);
-        var definitions = factory.LibraryDefinitionsBuilder.ProcessLibrarySet(librarySet);
-        var assemblyData = factory.AssemblyCompiler.Compile(librarySet, definitions);
-        var asmContext = new AssemblyLoadContext($"{lib}-{version}");
-        foreach (var (_, asmData) in assemblyData)
-        {
-            var assemblyBytes = asmData.Binary;
-            using var ms = new MemoryStream(assemblyBytes);
-            asmContext.LoadFromStream(ms);
-        }
-        return asmContext;
-    }
-
-    #endregion 
-}
-
-internal readonly record struct ResourcePackagerErrors(
-    Exception? LoadElmFilesException = null,
-    Exception? ExpressionBuildingException = null,
-    Exception? AssemblyCompilingException = null,
-    Exception? ResourceBuildingException = null) : ICqlError
-{
-    public string GetMessage()
-    {
-        StringBuilder sb = new();
-        int i = 1;
-        sb.Append("The following exceptions occurred during Library Packaging:");
-        if (LoadElmFilesException is { } lefe)
-        {
-            if (sb.Length > 0) sb.AppendLine().AppendLine();
-            sb.AppendLine(Invariant($"{i++}. LoadElmFilesException"));
-            sb.Append(lefe);
-        }
-        if (ExpressionBuildingException is { } ebe)
-        {
-            if (sb.Length > 0) sb.AppendLine().AppendLine();
-            sb.AppendLine(Invariant($"{i++}. ExpressionBuildingException"));
-            sb.Append(ebe);
-        }
-        if (AssemblyCompilingException is { } ace)
-        {
-            if (sb.Length > 0) sb.AppendLine().AppendLine();
-            sb.AppendLine(Invariant($"{i++}. AssemblyCompilingException"));
-            sb.Append(ace);
-        }
-        if (ResourceBuildingException is { } rbe)
-        {
-            if (sb.Length > 0) sb.AppendLine().AppendLine();
-            sb.AppendLine(Invariant($"{i++}. ResourceBuildingException"));
-            sb.Append(rbe);
-        }
-        return sb.ToString();
-    }
-=======
->>>>>>> 2a4386e1
 }