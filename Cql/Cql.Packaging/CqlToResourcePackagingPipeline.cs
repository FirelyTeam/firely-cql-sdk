﻿using System.Diagnostics;
using System.Linq.Expressions;
using System.Runtime.ExceptionServices;
using System.Text;
using Hl7.Cql.Abstractions.Exceptions;
using Hl7.Cql.CodeGeneration.NET;
using Hl7.Cql.Compiler;
using Hl7.Cql.Runtime;
using Hl7.Fhir.Model;
using Microsoft.Extensions.Options;
using static System.FormattableString;

namespace Hl7.Cql.Packaging;

internal class CqlToResourcePackagingPipeline
{
    protected readonly ResourcePackager _resourcePackager;
    protected readonly LibraryDefinitionsBuilder _LibraryDefinitionsBuilder;
    protected readonly AssemblyCompiler _assemblyCompiler;
    protected readonly CqlToResourcePackagingOptions _options;

    public CqlToResourcePackagingPipeline(
        IOptions<CqlToResourcePackagingOptions> options,
        ResourcePackager resourcePackager,
        LibraryDefinitionsBuilder libraryDefinitionsBuilder,
        AssemblyCompiler assemblyCompiler)
    {
        _options = options.Value;
        _resourcePackager = resourcePackager;
        _LibraryDefinitionsBuilder = libraryDefinitionsBuilder;
        _assemblyCompiler = assemblyCompiler;
    }

    public IReadOnlyCollection<Resource> ProcessCqlToResources()
    {
        //
        // 1. LOAD ELM FILES
        //

        LibrarySet librarySet;
        try
        {
            librarySet = LoadElmFiles();
        }
        catch (Exception e1)
        {
            throw new CqlToResourcePackagingPipelineErrors(LoadElmFilesException: e1).ToException();
        }

        //
        // 2. BUILD EXPRESSIONS
        //      Build the Elm Libraries as far as we can get. Errors are captured to be thrown later,
        //      while we try to continue building the rest of the artifacts up until the point of failure.

        var definitions = new DefinitionDictionary<LambdaExpression>();
        ExceptionDispatchInfo? expressionBuildingExceptionInfo = null;
        try
        {
            BuildExpressions(librarySet, definitions);
        }
        catch (Exception e)
        {
            var librarySetReplacement = new LibrarySet();
            librarySetReplacement.AddLibraries(definitions.Libraries.Select(lib => librarySet.GetLibrary(lib, true)!));
            librarySet = librarySetReplacement;
            expressionBuildingExceptionInfo = ExceptionDispatchInfo.Capture(e);
        }

        //
        // 3. GENERATE C# ASSEMBLIES
        //

        IReadOnlyDictionary<string, AssemblyData> assembliesByLibraryName;
        try
        {
            assembliesByLibraryName = CompileExpressions(librarySet, definitions);
        }
        catch (Exception e)
        {
            throw new CqlToResourcePackagingPipelineErrors(
                ExpressionBuildingException: expressionBuildingExceptionInfo?.SourceException,
                AssemblyCompilingException: e).ToException();
        }

        //
        // 4. GENERATE FHIR RESOURCES
        //

        try
        {
            var resources = PackageResources(assembliesByLibraryName, librarySet);

            if (expressionBuildingExceptionInfo is not null)
            {
                throw new CqlToResourcePackagingPipelineErrors(
                        LoadElmFilesException: expressionBuildingExceptionInfo.SourceException)
                    .ToException();
            }

            return resources;
        }
        catch (CqlException<CqlToResourcePackagingPipelineErrors>)
        {
            throw;
        }
        catch (Exception e)
        {
            throw new CqlToResourcePackagingPipelineErrors(
                LoadElmFilesException: expressionBuildingExceptionInfo?.SourceException,
                ResourceBuildingException: e).ToException();
        }
    }

    protected virtual IReadOnlyCollection<Resource> PackageResources(IReadOnlyDictionary<string, AssemblyData> assembliesByLibraryName, LibrarySet librarySet) =>
        _resourcePackager.PackageResources(
            _options.ElmDirectory,
            _options.CqlDirectory,
            _options.CanonicalRootUrl?.ToString(), librarySet, assembliesByLibraryName);

    protected virtual IReadOnlyDictionary<string, AssemblyData> CompileExpressions(LibrarySet librarySet, DefinitionDictionary<LambdaExpression> definitions) =>
        _assemblyCompiler.Compile(librarySet, definitions);

    protected virtual void BuildExpressions(LibrarySet librarySet, DefinitionDictionary<LambdaExpression> definitions) =>
        _LibraryDefinitionsBuilder.ProcessLibrarySet(librarySet, definitions);

    protected virtual LibrarySet LoadElmFiles()
    {
        string[] hardcodedSkipFiles = [

            // These contain a union between incompatible tuples,
            // see https://chat.fhir.org/#narrow/stream/179220-cql/topic/Union.20of.20tuples.20with.20convertible.20types
            "AntithromboticTherapyByEndofHospitalDay2FHIR.json",
            "IntensiveCareUnitVenousThromboembolismProphylaxisFHIR.json",
            "VenousThromboembolismProphylaxisFHIR.json",

            // These uses choice types, move into a property on such a choice, and then calls an
            // overloaded function, so we cannot find out which overload to call.
            // A solution is to either a) Introduce choice types in our system instead of object,
            // b) introduce runtime resolution, based on the runtime types of the arguments when one of
            // the arguments is a choice (=object).
            "InitiationandEngagementofSubstanceUseDisorderTreatmentFHIR.json",
            "PCSBMIScreenAndFollowUpFHIR.json",

            // This uses a multi-source query where one of the sources is a singleton,
            // we still need to work on this issue - see https://github.com/FirelyTeam/firely-cql-sdk/issues/220
<<<<<<< HEAD
            // "UrinarySymptomScoreChangeAfterBenignProstaticHyperplasiaFHIR.json",

            // These files produce incorrect C#. Have not looked into it yet.
            "CesareanBirthFHIR.json",
            "HybridHospitalWideMortalityFHIR.json",
            "HybridHospitalWideReadmissionFHIR.json",
=======
            "UrinarySymptomScoreChangeAfterBenignProstaticHyperplasiaFHIR.json",
>>>>>>> 73b0a5b2
        ];

        LibrarySet librarySet = new(_options.ElmDirectory.FullName);
        var files = _options.ElmDirectory
            .GetFiles("*.json", SearchOption.AllDirectories)
            .Where(fi => !hardcodedSkipFiles.Contains(fi.Name))
            .ToArray();
        librarySet.LoadLibraries(files);
        return librarySet;
    }
}

internal readonly record struct CqlToResourcePackagingPipelineErrors(
    Exception? LoadElmFilesException = null,
    Exception? ExpressionBuildingException = null,
    Exception? AssemblyCompilingException = null,
    Exception? ResourceBuildingException = null) : ICqlError
{
    public string GetMessage()
    {
        StringBuilder sb = new();
        int i = 1;
        sb.Append("The following exceptions occurred during Library Packaging:");
        if (LoadElmFilesException is { } lefe)
        {
            if (sb.Length > 0) sb.AppendLine().AppendLine();
            sb.AppendLine(Invariant($"{i++}. LoadElmFilesException"));
            sb.Append(lefe);
        }
        if (ExpressionBuildingException is { } ebe)
        {
            if (sb.Length > 0) sb.AppendLine().AppendLine();
            sb.AppendLine(Invariant($"{i++}. ExpressionBuildingException"));
            sb.Append(ebe);
        }
        if (AssemblyCompilingException is { } ace)
        {
            if (sb.Length > 0) sb.AppendLine().AppendLine();
            sb.AppendLine(Invariant($"{i++}. AssemblyCompilingException"));
            sb.Append(ace);
        }
        if (ResourceBuildingException is { } rbe)
        {
            if (sb.Length > 0) sb.AppendLine().AppendLine();
            sb.AppendLine(Invariant($"{i++}. ResourceBuildingException"));
            sb.Append(rbe);
        }
        return sb.ToString();
    }
}<|MERGE_RESOLUTION|>--- conflicted
+++ resolved
@@ -140,19 +140,6 @@
             // the arguments is a choice (=object).
             "InitiationandEngagementofSubstanceUseDisorderTreatmentFHIR.json",
             "PCSBMIScreenAndFollowUpFHIR.json",
-
-            // This uses a multi-source query where one of the sources is a singleton,
-            // we still need to work on this issue - see https://github.com/FirelyTeam/firely-cql-sdk/issues/220
-<<<<<<< HEAD
-            // "UrinarySymptomScoreChangeAfterBenignProstaticHyperplasiaFHIR.json",
-
-            // These files produce incorrect C#. Have not looked into it yet.
-            "CesareanBirthFHIR.json",
-            "HybridHospitalWideMortalityFHIR.json",
-            "HybridHospitalWideReadmissionFHIR.json",
-=======
-            "UrinarySymptomScoreChangeAfterBenignProstaticHyperplasiaFHIR.json",
->>>>>>> 73b0a5b2
         ];
 
         LibrarySet librarySet = new(_options.ElmDirectory.FullName);
