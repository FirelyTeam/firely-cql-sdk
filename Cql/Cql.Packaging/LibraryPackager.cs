<<<<<<< HEAD
﻿using Hl7.Cql.CodeGeneration.NET;
using Hl7.Cql.Compiler;
using Hl7.Cql.Conversion;
using Hl7.Cql.Elm;
=======
﻿/* 
 * Copyright (c) 2023, NCQA and contributors
 * See the file CONTRIBUTORS for details.
 * 
 * This file is licensed under the BSD 3-Clause license
 * available at https://raw.githubusercontent.com/FirelyTeam/cql-sdk/main/LICENSE
 */

using Hl7.Cql.CodeGeneration.NET;
using Hl7.Cql.Compiler;
using Hl7.Cql.Conversion;
using Hl7.Cql.Elm;
using Hl7.Cql.Elm.Expressions;
>>>>>>> 4e01c931
using Hl7.Cql.Firely;
using Hl7.Cql.Graph;
using Hl7.Cql.Iso8601;
using Hl7.Cql.Primitives;
using Hl7.Cql.Runtime;
using Hl7.Fhir.Model;
using Microsoft.Extensions.Logging;
using System.Collections.Concurrent;
using System.Linq.Expressions;
using System.Text;
<<<<<<< HEAD
using elm = Hl7.Cql.Elm;
=======
using ElmPackage = Hl7.Cql.Elm.ElmPackage;
>>>>>>> 4e01c931
using Library = Hl7.Fhir.Model.Library;

namespace Hl7.Cql.Packaging
{
    public class LibraryPackager
    {
        public LibraryPackager(TypeConverter? typeConverter = null)
        {
            TypeConverter = typeConverter ?? FirelyTypeConverter.Create(ModelInfo.ModelInspector);
        }

        public IDictionary<string, elm.Library> LoadLibraries(DirectoryInfo elmDir)
        {
            var dict = new ConcurrentDictionary<string, elm.Library>();
            var files = elmDir.GetFiles("*.json", SearchOption.AllDirectories);
            Parallel.ForEach(files, file =>
            {
                var library = elm.Library.LoadFromJson(file);
                if (library != null)
                {
                    dict.TryAdd(library.NameAndVersion, library);
                }
            });
            return dict;
        }

        public IEnumerable<Resource> PackageResources(DirectoryInfo elmDirectory,
            DirectoryInfo cqlDirectory,
            DirectedGraph packageGraph,
            TypeResolver typeResolver,
            OperatorBinding operatorBinding,
            TypeManager typeManager,
            Func<Resource, string> canon,
            ILogger<ExpressionBuilder> builderLogger,
            ILogger<CSharpSourceCodeWriter> writerLogger)
        {
            var elmLibraries = packageGraph.Nodes.Values
                .Select(node => node.Properties?[elm.Library.LibraryNodeProperty] as elm.Library)
                .Where(p => p is not null)
                .Select(p => p!)
                .ToArray();

            var all = new DefinitionDictionary<LambdaExpression>();
            foreach (var library in elmLibraries)
            {
                builderLogger.LogInformation($"Building expressions for {library.NameAndVersion}");
                var builder = new ExpressionBuilder(operatorBinding, typeManager, library!, builderLogger);
                var expressions = builder.Build();
                all.Merge(expressions);
            }
            var scw = new CSharpSourceCodeWriter(writerLogger);
            foreach (var @using in typeResolver.ModelNamespaces)
                scw.Usings.Add(@using);
            foreach (var alias in typeResolver.Aliases)
                scw.AliasedUsings.Add(alias);

            var navToLibraryStream = new Dictionary<string, Stream>();
            var compiler = new AssemblyCompiler(typeResolver, typeManager, operatorBinding);
            var assemblies = compiler.Compile(elmLibraries, builderLogger, writerLogger);
            var libraries = new Dictionary<string, Library>();
            var typeCrosswalk = new CqlCrosswalk(typeResolver);
            foreach (var library in elmLibraries)
            {
                var elmFile = new FileInfo(Path.Combine(elmDirectory.FullName, $"{library.NameAndVersion}.json"));
                if (!elmFile.Exists)
                    elmFile = new FileInfo(Path.Combine(elmDirectory.FullName, $"{library.identifier?.id ?? string.Empty}.json"));
                if (!elmFile.Exists)
                    throw new InvalidOperationException($"Cannot find ELM file for {library.NameAndVersion}");
                var cqlFiles = cqlDirectory.GetFiles($"{library.NameAndVersion}.cql", SearchOption.AllDirectories);
                if (cqlFiles.Length == 0)
                {
                    cqlFiles = cqlDirectory.GetFiles($"{library.identifier!.id}.cql", SearchOption.AllDirectories);
                    if (cqlFiles.Length == 0)
                        throw new InvalidOperationException($"{library.identifier!.id}.cql");
                }
                if (cqlFiles.Length > 1)
                    throw new InvalidOperationException($"More than 1 CQL file found.");
                var cqlFile = cqlFiles[0];
                if (!assemblies.TryGetValue(library.NameAndVersion, out var assembly))
                    throw new InvalidOperationException($"No assembly for {library.NameAndVersion}");
                var builder = new ExpressionBuilder(operatorBinding, typeManager, library, builderLogger);
                var fhirLibrary = CreateLibraryResource(elmFile, cqlFile, assembly, typeCrosswalk, builder, canon, library);
                libraries.Add(library.NameAndVersion, fhirLibrary);
            }

            var resources = new List<Resource>();
            resources.AddRange(libraries.Values);

            var tupleAssembly = assemblies["TupleTypes"];

            var tuplesBinary = new Binary
            {
                Id = "TupleTypes-Binary",
                ContentType = "application/octet-stream",
                Data = tupleAssembly.Binary,
            };
            resources.Add(tuplesBinary);
            foreach (var sourceKvp in tupleAssembly.SourceCode)
            {
                var tuplesSourceBytes = Encoding.UTF8.GetBytes(sourceKvp.Value);
                var tuplesCSharp = new Binary
                {
                    Id = sourceKvp.Key.Replace("_", "-"),
                    ContentType = "text/plain",
                    Data = tuplesSourceBytes,
                };
                resources.Add(tuplesCSharp);
            }

            foreach (var library in elmLibraries)
            {
                var elmFile = new FileInfo(Path.Combine(elmDirectory.FullName, $"{library.NameAndVersion}.json"));
                foreach (var def in library.statements ?? Enumerable.Empty<Hl7.Cql.Elm.ExpressionDef>())
                {
                    if (def.annotation != null)
                    {
                        var tags = new List<Tag>();
                        foreach (var a in def.annotation.OfType<Elm.Annotation>())
                        {
                            if (a.t != null)
                            {
                                foreach (var t in a.t)
                                {
                                    if (t != null)
                                        tags.Add(t);
                                }
                            }
                        }
                        var measureAnnotation = tags
                            .SingleOrDefault(t => t?.name == "measure");
                        var yearAnnotation = tags
                            .SingleOrDefault(t => t?.name == "year");
                        if (measureAnnotation != null
                            && !string.IsNullOrWhiteSpace(measureAnnotation.value)
                            && yearAnnotation != null
                            && !string.IsNullOrWhiteSpace(yearAnnotation.value)
                            && int.TryParse(yearAnnotation.value, out var measureYear))
                        {
                            var measure = new Measure();
                            measure.Name = measureAnnotation.value;
                            measure.Id = library.identifier?.id!;
                            measure.Version = library.identifier?.version!;
                            measure.Status = PublicationStatus.Active;
                            measure.Date = new DateTimeIso8601(elmFile.LastWriteTimeUtc, Iso8601.DateTimePrecision.Millisecond)
                                .ToString();
                            measure.EffectivePeriod = new Period
                            {
                                Start = new DateTimeIso8601(measureYear, 1, 1, 0, 0, 0, 0, 0, 0).ToString(),
                                End = new DateTimeIso8601(measureYear, 12, 31, 23, 59, 59, 999, 0, 0).ToString(),
                            };
                            measure.Group = new List<Measure.GroupComponent>();
                            measure.Url = canon(measure)!;
                            if (!libraries.TryGetValue(library.NameAndVersion, out var libForMeasure) || libForMeasure is null)
                                throw new InvalidOperationException($"We didn't create a measure for library {libForMeasure}");
                            measure.Library = new List<string> { libForMeasure!.Url };
                            resources.Add(measure);
                        }
                    }
                }
            }

            return resources;
        }

        private static readonly Dictionary<string, string> Populations = new Dictionary<string, string>
        {
            { "initial-population", "Initial Population" },
            { "numerator", "Numerator" },
            { "denominator", "Denominator" },
            { "denominator-exclusion", "Denominator Exclusion" }
        };

        private void DiscoverPopulations(Measure measure, Elm.Library library)
        {
            var defs = library.statements ?? Enumerable.Empty<Hl7.Cql.Elm.ExpressionDef>();
            foreach (var def in defs)
            {
                var annotations = (def.annotation?
                    .OfType<elm.Annotation>()
                    .SelectMany(a => a.t ?? Enumerable.Empty<Tag>())
                    ?? Enumerable.Empty<Tag>())
                    .ToArray();
                if (annotations.Length > 0)
                {
                    var groups = annotations
                        .Where(t => t.name == "group")
                        .ToArray();
                    var populations = annotations
                        .Where(t => t.name == "population")
                        .ToArray();
                    var tuples = from g in groups
                                 from p in populations
                                 select new { Group = g.value, Population = p.value };
                    foreach (var tuple in tuples)
                    {
                        if (!int.TryParse(tuple.Group, out var groupNumber))
                            throw new InvalidOperationException($"Definition {def.name} has a @group annotation whose value is {tuple.Group}.  Groups must be positive integers.");
                        if (!Populations.ContainsKey(tuple.Population))
                            throw new InvalidOperationException($"Definition {def.name} has a @population annotation whose value is {tuple.Population}.  @population must be one of: {string.Join(", ", Populations.Keys)}");

                        var rate = $"rate-{tuple.Group}";
                        var groupsForRate = measure.Group?
                            .Where(g => g.ElementId == rate)
                            .ToArray() ?? new Measure.GroupComponent[] { };
                        Measure.GroupComponent? group;
                        if (groupsForRate.Length == 1)
                        {
                            group = groupsForRate[0];
                        }
                        else if (groupsForRate.Length == 0)
                        {
                            group = new Measure.GroupComponent
                            {
                                ElementId = rate,
                                Code = CodeableConcept((rate, Constants.MeasureGroupCodeSystem)),
                                Description = $"Rate {tuple.Group}",
                            };
                            measure.Group!.Add(group);
                        }
                        else throw new InvalidOperationException($"Rate {rate} is defined twice for this measure.");

                        var pop = $"{rate}-{tuple.Population}";
                        var populationsForGroup = group.Population
                            .Where(p => p.ElementId == pop)
                            .ToArray();
                        Measure.PopulationComponent? population;
                        if (populationsForGroup.Length == 1)
                        {
                            population = populationsForGroup[0];
                        }
                        else if (populationsForGroup.Length == 0)
                        {
                            population = new Measure.PopulationComponent
                            {
                                ElementId = pop,
                                Code = CodeableConcept((tuple.Population, Constants.MeasureGroupCodeSystem)),
                                Description = Populations[tuple.Population],
                                Criteria = new Fhir.Model.Expression
                                {
                                    Language = "text/cql-identifier"!,
                                    ExpressionElement = new FhirString(def.name)
                                }
                            };
                            group.Population.Add(population);
                        }
                        else throw new InvalidOperationException($"Population {pop} is defined twice for this measure.");
                    }
                }
            }
        }

        private CodeableConcept CodeableConcept(params (string code, string system)[] tuples) =>
            new CodeableConcept
            {
                Coding = tuples
                    .Select(t => new Coding { Code = t.code!, System = t.system! })
                    .ToList(),
            };
        private Hl7.Fhir.Model.Library CreateLibraryResource(FileInfo elmFile,
            FileInfo? cqlFile,
            AssemblyData assembly,
            CqlCrosswalk typeCrosswalk,
            ExpressionBuilder builder,
            Func<Resource, string> canon,
            elm.Library? elmLibrary = null)
        {
            if (elmFile.Exists)
            {
                if (elmLibrary is null)
                {
                    elmLibrary = elm.Library.LoadFromJson(elmFile);
                    if (elmLibrary is null)
                        throw new ArgumentException($"File at {elmFile.FullName} is not valid ELM");
                }
                var bytes = File.ReadAllBytes(elmFile.FullName);
                var attachment = new Attachment
                {
                    ElementId = $"{elmLibrary.NameAndVersion}+elm",
                    ContentType = elm.Library.JsonMimeType,
                    Data = bytes,
                };
                var library = new Fhir.Model.Library();
                library.Content.Add(attachment);
                library.Type = LogicLibraryCodeableConcept;
                string libraryId = $"{elmLibrary!.NameAndVersion}";
                library.Id = libraryId!;
                library.Version = elmLibrary!.identifier?.version!;
                library.Name = elmLibrary!.identifier?.id!;
                library.Status = PublicationStatus.Active;
                library.Date = new DateTimeIso8601(elmFile.LastWriteTimeUtc, Iso8601.DateTimePrecision.Millisecond).ToString();
                var parameters = new List<ParameterDefinition>();
                var inParams = elmLibrary.parameters?
                    .Select(pd => ElmParameterToFhir(pd, typeCrosswalk, builder));
                if (inParams is not null)
                    parameters.AddRange(inParams);
                var outParams = elmLibrary.statements?
                    .Where(def => def.name != "Patient" && def is not FunctionDef)
                    .Select(def => ElmDefinitionToParameter(def, typeCrosswalk));
                if (outParams is not null)
                    parameters.AddRange(outParams);
                var valueSetParameterDefinitions = new List<ParameterDefinition>();
                foreach (var valueSet in elmLibrary.valueSets ?? Enumerable.Empty<elm.ValueSetDef>())
                {
                    var valueSetParameter = new ParameterDefinition
                    {
                        Type = FHIRAllTypes.ValueSet,
                        Name = valueSet.id!,
                        Use = OperationParameterUse.In,
                    };
                    valueSetParameterDefinitions.Add(valueSetParameter);
                }
                parameters.AddRange(valueSetParameterDefinitions);
                library.Parameter = parameters.Count > 0 ? parameters : null!;

                foreach (var include in elmLibrary?.includes ?? Enumerable.Empty<elm.IncludeDef>())
                {
                    var includeId = $"{include.path}-{include.version}";
                    library.RelatedArtifact.Add(new RelatedArtifact
                    {
                        Type = RelatedArtifact.RelatedArtifactType.DependsOn,
                        Resource = includeId,
                    });
                }

                if (cqlFile!.Exists)
                {
                    var cqlBytes = File.ReadAllBytes(cqlFile.FullName);

                    var cqlAttachment = new Attachment
                    {
                        ElementId = $"{elmLibrary!.NameAndVersion}+cql",
                        ContentType = "text/cql",
                        Data = cqlBytes,
                    };
                    library.Content.Add(cqlAttachment);
                }
                if (assembly != null)
                {
                    var assemblyBytes = assembly.Binary;
                    var assemblyAttachment = new Attachment
                    {
                        ElementId = $"{elmLibrary!.NameAndVersion}+dll",
                        ContentType = "application/octet-stream",
                        Data = assemblyBytes,
                    };
                    library.Content.Add(assemblyAttachment);
                    foreach (var kvp in assembly.SourceCode)
                    {
                        var sourceBytes = Encoding.UTF8.GetBytes(kvp.Value);
                        var sourceBase64 = System.Convert.ToBase64String(sourceBytes);
                        var sourceAttachment = new Attachment
                        {
                            ElementId = $"{kvp.Key}+csharp",
                            ContentType = "text/plain",
                            Data = sourceBytes,
                        };
                        library.Content.Add(sourceAttachment);
                    }

                }
                library.Url = canon(library)!;
                return library;
            }
            else throw new ArgumentException($"Couldn't find library {elmFile.FullName}", nameof(elmFile));
        }
        private static readonly CodeableConcept LogicLibraryCodeableConcept = new CodeableConcept
        {
            Coding = new List<Coding>
            {
                new Coding
                {
                    Code = "logic-library"!,
                    System = "http://terminology.hl7.org/CodeSystem/library-type"!
                }
            }
        };
        private static CqlContext CqlContext => FirelyCqlContext.Create();

        public TypeConverter? TypeConverter { get; }

        //new CqlContext(new CqlOperators(null));

        private ParameterDefinition ElmParameterToFhir(Hl7.Cql.Elm.ParameterDef elmParameter,
            CqlCrosswalk typeCrosswalk,
            ExpressionBuilder builder)
        {
            var typeSpecifier = elmParameter.resultTypeSpecifier ?? elmParameter.parameterTypeSpecifier;
            if (typeSpecifier is null)
                throw new ArgumentException($"{typeSpecifier} is missing on parameter: {elmParameter.name}", nameof(elmParameter));
            var type = typeCrosswalk.TypeEntryFor(typeSpecifier);
            if (type is null || type.FhirType is null)
                throw new ArgumentException($"Unable to identify a valid FHIR type for this parameter.", nameof(elmParameter));

            var cqlTypeExtensions = new List<Extension> {
                new Extension()
                {
                    Url = Constants.ParameterCqlType,
                    Value = new FhirString(type.CqlType!.ToString())
                }
            };

            if (type.ElementType is not null)
            {
                cqlTypeExtensions.Add(new Extension()
                {
                    Url = Constants.ParameterCqlElementType,
                    Value = new FhirString(type.ElementType.CqlType!.ToString())
                });
            }

            if (elmParameter.@default is not null)
            {
                var typeEntry = typeCrosswalk.TypeEntryFor(elmParameter.@default);
                if (typeEntry != null)
                {
                    var lambda = builder.Lambda(elmParameter.@default);
                    var func = lambda.Compile();
                    var value = func.DynamicInvoke(CqlContext);
                    AddDefaultValueToExtensions(cqlTypeExtensions, value, typeEntry);
                }
            }

            var annotations = (elmParameter.annotation?
                .OfType<Elm.Annotation>()
                .SelectMany(a => a.t ?? Enumerable.Empty<Tag>())
                ?? Enumerable.Empty<Tag>())
                .ToArray();

            if (annotations.Length > 0)
            {
                var uris = annotations
                    .Where(t => t.name == "uri")
                    .ToArray();

                foreach (var uri in uris)
                {
                    cqlTypeExtensions.Add(new Extension()
                    {
                        Url = Constants.ParameterCanonicalUri,
                        Value = new FhirString(uri.value)
                    });
                }
            }

            var parameterDefinition = new ParameterDefinition
            {
                Name = elmParameter.name!,
                Use = OperationParameterUse.In,
                Min = elmParameter.@default is null ? 1 : 0,
                Max = "1"!,
                Type = type.FhirType,
                Extension = cqlTypeExtensions,
            };
            return parameterDefinition;
        }

        private static CqlDate ConvertExpressionToDate(Hl7.Cql.Elm.ParameterDef parameterDef,
            Hl7.Cql.Elm.Date defaultDateValue)
        {
            var yearExpr = defaultDateValue.year ?? throw new InvalidOperationException($"Date expressions must have a year value on parameter: {parameterDef.name}");
            var monthExpr = defaultDateValue.month ?? throw new InvalidOperationException($"Date expressions must have a month value on parameter: {parameterDef.name}");
            var dayExpr = defaultDateValue.day ?? throw new InvalidOperationException($"Date expressions must have a day value on parameter: {parameterDef.name}");

            int year = ConvertExpressionToLiteral<int>(parameterDef, yearExpr, "year");
            int month = ConvertExpressionToLiteral<int>(parameterDef, monthExpr, "month");
            int day = ConvertExpressionToLiteral<int>(parameterDef, dayExpr, "day");

            var dateValue = new CqlDate(year, month, day);
            return dateValue;
        }

        private static T ConvertExpressionToLiteral<T>(ParameterDef elmParameter,
            Hl7.Cql.Elm.Expression expr, string name)
        {
            T val;
            if (expr is Literal literal)
            {
                var (literalValue, _) = ExpressionBuilder.ConvertLiteral(literal, typeof(T));
                if (literalValue is T)
                {
                    val = (T)literalValue!;
                    if (val is null)
                    {
                        throw new InvalidOperationException($"Parameter '{elmParameter.name}' {name} value was null");
                    }
                }
                else throw new InvalidOperationException($"Parameter '{elmParameter.name}' could not convert {name} value to int literal");
            }
            else throw new InvalidOperationException($"Parameter '{elmParameter.name}' must have a literal '{name}' expresssion");
            return val;
        }


        private void AddDefaultValueToExtensions(List<Extension> cqlTypeExtensions, object? value, TypeEntry defaultType)
        {
            if (defaultType.FhirType != null)
            {
                var defaultValueExt = new Extension()
                {
                    Url = Constants.ParameterCqlDefaultValue
                };
                MapValueToExtension(defaultValueExt, value, defaultType);
                cqlTypeExtensions.Add(defaultValueExt);

                cqlTypeExtensions.Add(new Extension()
                {
                    Url = Constants.ParameterCqlDefaultValueType,
                    Value = new Code<FHIRAllTypes>(defaultType.FhirType),
                });
            }
        }

        private void MapValueToExtension(Extension ext, object? value, TypeEntry mappedType)
        {
            switch (mappedType.FhirType)
            {
                case FHIRAllTypes.Boolean:
                    ext.Value = new FhirBoolean(value as bool?);
                    break;
                case FHIRAllTypes.Integer:
                    ext.Value = new Integer(value as int?);
                    break;
                case FHIRAllTypes.Decimal:
                    ext.Value = new FhirDecimal(value as decimal?);
                    break;
                case FHIRAllTypes.String:
                    ext.Value = new FhirString(value as string);
                    break;
                case FHIRAllTypes.Date:
                    ext.Value = TypeConverter.Convert<Hl7.Fhir.Model.Date>(value);
                    break;
                case FHIRAllTypes.DateTime:
                    ext.Value = TypeConverter.Convert<FhirDateTime>(value);
                    break;
                case FHIRAllTypes.Time:
                    ext.Value = TypeConverter.Convert<Hl7.Fhir.Model.Time>(value);
                    break;
                case FHIRAllTypes.Quantity:
                    ext.Value = TypeConverter.Convert<Hl7.Fhir.Model.Quantity>(value);
                    break;
                case FHIRAllTypes.Range:
                    ext.Value = TypeConverter.Convert<Fhir.Model.Range>(value);
                    break;
                case FHIRAllTypes.Ratio:
                    ext.Value = TypeConverter.Convert<Hl7.Fhir.Model.Ratio>(value);
                    break;
                case FHIRAllTypes.Period:
                    ext.Value = TypeConverter.Convert<Period>(value);
                    break;
                default:
                    throw new InvalidOperationException($"Type '{mappedType.FhirType}' is not supported for Extension mappings");
            }
        }

        private ParameterDefinition ElmDefinitionToParameter(Hl7.Cql.Elm.ExpressionDef definition,
            CqlCrosswalk typeCrosswalk)
        {
            var resultTypeSpecifier = definition.resultTypeSpecifier;
            if (resultTypeSpecifier is null && !string.IsNullOrWhiteSpace(definition.resultTypeName.Name))
                resultTypeSpecifier = new Hl7.Cql.Elm.NamedTypeSpecifier
                {
                    name = definition.resultTypeName
                };
            var type = typeCrosswalk.TypeEntryFor(resultTypeSpecifier);
            if (type is null || type.FhirType is null)
                throw new ArgumentException($"Unable to identify a valid FHIR type for this definition.", nameof(definition));
            var parameterDefinition = new ParameterDefinition
            {
                Name = definition.name!,
                Use = OperationParameterUse.Out,
                Min = 0,
                Max = "1",
                Type = type.FhirType!,
            };
            if (type.ElementType is not null && type.ElementType.FhirType is not null)
            {
                parameterDefinition.Extension = new List<Extension>()
                {
                    new Extension
                    {
                       Value = new Code<FHIRAllTypes>(type.ElementType.FhirType),
                       Url = Constants.ParameterElementTypeExtensionUri
                    }
                };
            }

            if (definition.accessLevel == elm.AccessModifier.Private)
            {
                parameterDefinition.Extension.Add(new Extension
                {
                    Value = new Fhir.Model.Code("private"),
                    Url = Constants.ParameterAccessLevel,
                });
            }

            return parameterDefinition;
        }

        private static void EnsureDirectory(DirectoryInfo directory, int timeoutMs = 5000)
        {
            var now = System.DateTime.Now;
            var loop = true;
            var timeout = TimeSpan.FromMilliseconds(timeoutMs);
            while (!directory.Exists && loop)
            {
                directory.Create();
                directory.Refresh();
                if (System.DateTime.Now.Subtract(now) > timeout)
                    throw new InvalidOperationException($"Unable to create directory {directory.FullName} after {timeout}");
            }
        }

    }
}<|MERGE_RESOLUTION|>--- conflicted
+++ resolved
@@ -1,10 +1,4 @@
-<<<<<<< HEAD
-﻿using Hl7.Cql.CodeGeneration.NET;
-using Hl7.Cql.Compiler;
-using Hl7.Cql.Conversion;
-using Hl7.Cql.Elm;
-=======
-﻿/* 
+/* 
  * Copyright (c) 2023, NCQA and contributors
  * See the file CONTRIBUTORS for details.
  * 
@@ -16,8 +10,6 @@
 using Hl7.Cql.Compiler;
 using Hl7.Cql.Conversion;
 using Hl7.Cql.Elm;
-using Hl7.Cql.Elm.Expressions;
->>>>>>> 4e01c931
 using Hl7.Cql.Firely;
 using Hl7.Cql.Graph;
 using Hl7.Cql.Iso8601;
@@ -28,11 +20,7 @@
 using System.Collections.Concurrent;
 using System.Linq.Expressions;
 using System.Text;
-<<<<<<< HEAD
 using elm = Hl7.Cql.Elm;
-=======
-using ElmPackage = Hl7.Cql.Elm.ElmPackage;
->>>>>>> 4e01c931
 using Library = Hl7.Fhir.Model.Library;
 
 namespace Hl7.Cql.Packaging
