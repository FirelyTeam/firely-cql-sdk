--- conflicted
+++ resolved
@@ -14,13 +14,8 @@
     public void LoadLibraryAndDependencies_CrossLibraryCodeSystems()
     {
         LibrarySet librarySet = new();
-<<<<<<< HEAD
-        librarySet.LoadLibraryAndDependencies(TestUtility.CmsElmDirectory, "CumulativeMedicationDuration");
+        librarySet.LoadLibraryAndDependencies(LibrarySetsDirs.Cms.ElmDir, "CumulativeMedicationDuration");
         var f = new CqlCompilerFactory(NullLoggerFactory.Instance);
-=======
-        librarySet.LoadLibraryAndDependencies(LibrarySetsDirs.Cms.ElmDir, "CumulativeMedicationDuration");
-        var f = new LibraryDefinitionsBuilderFactory(NullLoggerFactory.Instance);
->>>>>>> 4b288178
         var defs = f.LibraryDefinitionsBuilder.ProcessLibrarySet(librarySet);
         var lambdaExpression = defs["CumulativeMedicationDuration-4.0.000", "Every eight hours (qualifier value)"];
         Assert.IsNotNull(lambdaExpression);
