﻿using System;
using System.Linq;
using System.Collections.Generic;
using Hl7.Cql.Runtime;
using Hl7.Cql.Primitives;
using Hl7.Cql.Abstractions;
using Hl7.Cql.ValueSets;
using Hl7.Cql.Iso8601;
using System.Reflection;
<<<<<<< HEAD
using System.Dynamic;
=======
using Hl7.Cql.Operators;
>>>>>>> b4fd34f1
using Hl7.Fhir.Model;
using Range = Hl7.Fhir.Model.Range;
using Task = Hl7.Fhir.Model.Task;
[System.CodeDom.Compiler.GeneratedCode(".NET Code Generation", "2.0.4.0")]
[CqlLibrary("CqlBooleanTest", "1.0.000")]
public class CqlBooleanTest_1_0_000
{


    internal CqlContext context;

    #region Cached values

    internal Lazy<bool?> __SomethingTrueEqualsTrue;

    #endregion
    public CqlBooleanTest_1_0_000(CqlContext context)
    {
        this.context = context ?? throw new ArgumentNullException("context");


        __SomethingTrueEqualsTrue = new Lazy<bool?>(this.SomethingTrueEqualsTrue_Value);
    }
	private bool? SomethingTrueEqualsTrue_Value()
	{
		bool? a_ = context.Operators.Equal(1, 1);
		bool? b_ = context.Operators.Equal(a_, true);

		return b_;
	}

    [CqlDeclaration("SomethingTrueEqualsTrue")]
	public bool? SomethingTrueEqualsTrue() => 
		__SomethingTrueEqualsTrue.Value;

}<|MERGE_RESOLUTION|>--- conflicted
+++ resolved
@@ -7,11 +7,8 @@
 using Hl7.Cql.ValueSets;
 using Hl7.Cql.Iso8601;
 using System.Reflection;
-<<<<<<< HEAD
+using Hl7.Cql.Operators;
 using System.Dynamic;
-=======
-using Hl7.Cql.Operators;
->>>>>>> b4fd34f1
 using Hl7.Fhir.Model;
 using Range = Hl7.Fhir.Model.Range;
 using Task = Hl7.Fhir.Model.Task;
@@ -44,7 +41,7 @@
 	}
 
     [CqlDeclaration("SomethingTrueEqualsTrue")]
-	public bool? SomethingTrueEqualsTrue() => 
+	public bool? SomethingTrueEqualsTrue() =>
 		__SomethingTrueEqualsTrue.Value;
 
 }