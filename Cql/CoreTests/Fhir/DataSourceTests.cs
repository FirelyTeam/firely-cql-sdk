﻿using FluentAssertions;
using Hl7.Cql.Fhir;
using Hl7.Cql.Primitives;
using Hl7.Cql.ValueSets;
using Hl7.Fhir.Model;
using Microsoft.VisualStudio.TestTools.UnitTesting;
using System;
using System.Linq;
using Hl7.Cql.Operators;

namespace CoreTests.Fhir
{
    [TestClass]
    public class DataSourceTests
    {
        [TestMethod]
        public void FiltersOnResourceType()
        {
            var dr = buildDataSource();

            var results = dr.Retrieve<Patient>(null);
            results.Should().HaveCount(2);
            results.Should().AllBeOfType<Patient>();
        }

        private static RetrieveParameters Pars(params CqlCode[] codes) => new(null, null, codes, null);

        [TestMethod]
        public void FiltersOnDefaultProp()
        {
            var dr = buildDataSource();

            var results = dr.Retrieve<Observation>(Pars(new CqlCode("x", "http://nu.nl")));
            results.Should().HaveCount(1);
            results.Should().AllBeOfType<Observation>().And.AllSatisfy(o => o.Code.Coding[0].Code.Should().Be("x"));

            results = dr.Retrieve<Observation>(Pars(new CqlCode("z", "http://nu.nl")));
            results.Should().BeEmpty();

            Assert.ThrowsException<InvalidOperationException>(
                () => dr.Retrieve<Patient>(Pars(new CqlCode("x", "http://nu.nl"))));

            results = dr.Retrieve<Observation>(Pars(new CqlCode("x", "http://nu.nl"), new CqlCode("y", "http://nu.nl")));
            results.Should().HaveCount(2);
            results.Should().AllBeOfType<Observation>().And.AllSatisfy(o => o.Code.Coding[0].System.Should().Be("http://nu.nl"));
        }

        [TestMethod]
        [Ignore("Will be fixed in PR 614")]
        public void FiltersOnSpecificProp()
        {
            var dr = buildDataSource();
            var model = new FhirTypeResolver(ModelInfo.ModelInspector);
            var genderProp = model.GetProperty(model.ResolveType("{http://hl7.org/fhir}Patient")!, "gender");
            genderProp.Should().NotBeNull();

            var results = dr.Retrieve<Patient>(new RetrieveParameters(genderProp, null,
                [new CqlCode("male", "http://hl7.org/fhir/administrative-gender")], null));
            results.Should().HaveCount(1);
            results.Should().AllBeOfType<Patient>().And.AllSatisfy(p => p.Gender.Should().Be(AdministrativeGender.Male));

            var activeProp = model.GetProperty(model.ResolveType("{http://hl7.org/fhir}Patient")!, "active");
<<<<<<< HEAD
            var retrieveParameters = new RetrieveParameters(
                CodeProperty: activeProp,
                ValueSet: null,
                Codes: [new CqlCode("male", "http://hl7.org/fhir/administrative-gender")],
                TemplateId: null);
            Assert.ThrowsException<NotSupportedException>(() =>
            {
                var list = dr.Retrieve<Patient>(retrieveParameters).ToList();
                return list;
            });
=======
            var retrieveParams = new RetrieveParameters(activeProp, null,
            [
                new CqlCode("male", "http://hl7.org/fhir/administrative-gender")
            ], null);
            dr.Retrieve<Patient>(retrieveParams).Should().BeEmpty();
>>>>>>> bf41f989
        }

        private BundleDataSource buildDataSource()
        {
            Resource[] resources =
            [
                new Patient { Active = true, Gender = AdministrativeGender.Male },  // uncoded
                new Patient { Active = true, Gender = AdministrativeGender.Female }, // uncoded
                new Observation { Code = new CodeableConcept("http://nu.nl", "x"), Status = ObservationStatus.Final }, // coded on Code
                new Observation { Code = new CodeableConcept("http://nu.nl", "y"), Status = ObservationStatus.Preliminary } // coded on Code
            ];

            var bundle = new Bundle();
            foreach (var r in resources) { bundle.AddResourceEntry(r, $"http://someresource/{r.GetHashCode()}"); }

            return new BundleDataSource(bundle, new HashValueSetDictionary());  // we're not calling IsInValueSet, so we can pass an empty dict
        }
    }
}<|MERGE_RESOLUTION|>--- conflicted
+++ resolved
@@ -46,7 +46,6 @@
         }
 
         [TestMethod]
-        [Ignore("Will be fixed in PR 614")]
         public void FiltersOnSpecificProp()
         {
             var dr = buildDataSource();
@@ -60,24 +59,11 @@
             results.Should().AllBeOfType<Patient>().And.AllSatisfy(p => p.Gender.Should().Be(AdministrativeGender.Male));
 
             var activeProp = model.GetProperty(model.ResolveType("{http://hl7.org/fhir}Patient")!, "active");
-<<<<<<< HEAD
-            var retrieveParameters = new RetrieveParameters(
-                CodeProperty: activeProp,
-                ValueSet: null,
-                Codes: [new CqlCode("male", "http://hl7.org/fhir/administrative-gender")],
-                TemplateId: null);
-            Assert.ThrowsException<NotSupportedException>(() =>
-            {
-                var list = dr.Retrieve<Patient>(retrieveParameters).ToList();
-                return list;
-            });
-=======
             var retrieveParams = new RetrieveParameters(activeProp, null,
             [
                 new CqlCode("male", "http://hl7.org/fhir/administrative-gender")
             ], null);
             dr.Retrieve<Patient>(retrieveParams).Should().BeEmpty();
->>>>>>> bf41f989
         }
 
         private BundleDataSource buildDataSource()
