--- conflicted
+++ resolved
@@ -1,3589 +1,3554 @@
-<<<<<<< HEAD
-﻿using Hl7.Cql.Fhir;
-=======
-﻿using FluentAssertions;
-using Hl7.Cql.Abstractions;
-using Hl7.Cql.CodeGeneration.NET;
-using Hl7.Cql.Compiler;
-using Hl7.Cql.Fhir;
->>>>>>> 5abf7bbe
-using Hl7.Cql.Iso8601;
-using Hl7.Cql.Operators;
-using Hl7.Cql.Primitives;
-using Hl7.Cql.Runtime;
-using Microsoft.Extensions.Logging;
-using Microsoft.VisualStudio.TestTools.UnitTesting;
-using System;
-using System.Collections.Generic;
-using System.ComponentModel;
-using System.IO;
-using System.Linq;
-using Hl7.Cql.CodeGeneration.NET;
-using Hl7.Cql.Compiler;
-using DateTimePrecision = Hl7.Cql.Iso8601.DateTimePrecision;
-using Expression = System.Linq.Expressions.Expression;
-using Hl7.Cql.Packaging;
-
-namespace CoreTests
-{
-    [TestClass]
-    [TestCategory("UnitTest")]
-    public class PrimitiveTests
-    {
-<<<<<<< HEAD
-        private static ILoggerFactory LoggerFactory { get; } =
-            Microsoft.Extensions.Logging.LoggerFactory
-                .Create(logging => logging.AddDebug());
-=======
-        private static readonly TypeResolver TypeResolver = new FhirTypeResolver(ModelInfo.ModelInspector);
-        private static readonly Hl7.Cql.Conversion.TypeConverter TypeConverter = FhirTypeConverter.Create(Hl7.Fhir.Model.ModelInfo.ModelInspector);
-        private static readonly ExpressionBuilderOptions ignoreErrors = new ExpressionBuilderOptions { IgnoreElmErrorAnnotations = true };
-
-
-        private static ILogger<ExpressionBuilder> CreateLogger() => LoggerFactory
-            .Create(logging => logging.AddDebug())
-            .CreateLogger<ExpressionBuilder>();
->>>>>>> 5abf7bbe
-
-        private static CqlPackagerFactory Factory = new(LoggerFactory);
-
-        private CqlContext GetNewContext() => FhirCqlContext.WithDataSource();
-
-        [TestMethod]
-        public void CqlDate_Subtract_Months_From_Year()
-        {
-            Assert.IsTrue(CqlDateTime.TryParse("2014", out var baseDate));
-            var result = baseDate.Subtract(new CqlQuantity(25m, UCUMUnits.Month));
-            Assert.AreEqual(2012, result.Value.Year);
-            Assert.AreEqual(DateTimePrecision.Year, result.Precision);
-        }
-
-        [TestMethod]
-        public void CqlDateTime_Add_Year_By_Units()
-        {
-            Assert.IsTrue(CqlDateTime.TryParse("1960", out var baseDate));
-            Assert.AreEqual(DateTimePrecision.Year, baseDate.Value.Precision);
-            var plusOneYear = baseDate.Add(new CqlQuantity(1m, "year"));
-            Assert.AreEqual(DateTimePrecision.Year, plusOneYear.Value.Precision);
-            Assert.IsNull(plusOneYear.Value.Month);
-            Assert.AreEqual("1961", plusOneYear.ToString());
-
-            var plusTwelveMonths = baseDate.Add(new CqlQuantity(12m, "month"));
-            Assert.AreEqual(DateTimePrecision.Year, plusTwelveMonths.Value.Precision);
-            Assert.IsNull(plusTwelveMonths.Value.Month);
-            Assert.AreEqual("1961", plusTwelveMonths.ToString());
-
-            var plus365days = baseDate.Add(new CqlQuantity(365, "day"));
-            Assert.AreEqual(DateTimePrecision.Year, plus365days.Value.Precision);
-            Assert.IsNull(plus365days.Value.Month);
-            Assert.AreEqual("1961", plus365days.ToString());
-
-            var plus366days = baseDate.Add(new CqlQuantity(366, "day"));
-            Assert.AreEqual(DateTimePrecision.Year, plus366days.Value.Precision);
-            Assert.IsNull(plus366days.Value.Month);
-            Assert.AreEqual("1961", plus366days.ToString());
-
-            var plus366DaysInHours = baseDate.Add(new CqlQuantity(366 * 24, "hours"));
-            Assert.AreEqual(DateTimePrecision.Year, plus366DaysInHours.Value.Precision);
-            Assert.IsNull(plus366DaysInHours.Value.Month);
-            Assert.AreEqual("1961", plus366DaysInHours.ToString());
-
-            var plus365DaysInSeconds = baseDate.Add(new CqlQuantity(365 * 24 * 60 * 60, "seconds"));
-            Assert.AreEqual(DateTimePrecision.Year, plus365DaysInSeconds.Value.Precision);
-            Assert.IsNull(plus365DaysInSeconds.Value.Month);
-            Assert.AreEqual("1961", plus365DaysInSeconds.ToString());
-        }
-
-        [TestMethod]
-        public void CqlDateTime_Add_Month()
-        {
-            Assert.IsTrue(CqlDateTime.TryParse("2022-01-01", out var baseDate));
-
-            var plus1Month = baseDate.Add(new CqlQuantity(1m, "month"));
-            Assert.AreEqual(DateTimePrecision.Day, plus1Month.Value.Precision);
-            Assert.IsNull(plus1Month.Value.Hour);
-            Assert.AreEqual("2022-02-01", plus1Month.ToString());
-
-            var plus2Months = baseDate.Add(new CqlQuantity(2m, "month"));
-            Assert.AreEqual(DateTimePrecision.Day, plus2Months.Value.Precision);
-            Assert.IsNull(plus2Months.Value.Hour);
-            Assert.AreEqual("2022-03-01", plus2Months.ToString());
-
-            var plus2pt5Months = baseDate.Add(new CqlQuantity(2.5m, "month"));
-            Assert.AreEqual(DateTimePrecision.Day, plus2pt5Months.Value.Precision);
-            Assert.IsNull(plus2pt5Months.Value.Hour);
-            Assert.AreEqual("2022-03-01", plus2pt5Months.ToString());
-
-        }
-
-        [TestMethod]
-        public void CqlDateTime_Subtract_Month()
-        {
-            Assert.IsTrue(CqlDateTime.TryParse("2022-03-01", out var baseDate));
-
-            var minus1Month = baseDate.Subtract(new CqlQuantity(1m, "month"));
-            Assert.AreEqual(DateTimePrecision.Day, minus1Month.Value.Precision);
-            Assert.IsNull(minus1Month.Value.Hour);
-            Assert.AreEqual("2022-02-01", minus1Month.ToString());
-
-            var minus2Months = baseDate.Subtract(new CqlQuantity(2m, "month"));
-            Assert.AreEqual(DateTimePrecision.Day, minus2Months.Value.Precision);
-            Assert.IsNull(minus2Months.Value.Hour);
-            Assert.AreEqual("2022-01-01", minus2Months.ToString());
-
-            var minus2pt5Months = baseDate.Subtract(new CqlQuantity(2.5m, "month"));
-            Assert.AreEqual(DateTimePrecision.Day, minus2pt5Months.Value.Precision);
-            Assert.IsNull(minus2pt5Months.Value.Hour);
-            Assert.AreEqual("2022-01-01", minus2pt5Months.ToString());
-
-        }
-
-        [TestMethod]
-        public void CqlDateTime_Subtract_Day_and_Days()
-        {
-            var threeDays = new CqlQuantity(3, "days");
-            var oneDay = new CqlQuantity(1, "day");
-            var method = typeof(ICqlOperators)
-                            .GetMethods()
-                            .Where(x =>
-                                        x.Name == nameof(CqlOperators.Subtract) &&
-                                        x.GetParameters().Count() == 2 &&
-                                        x.GetParameters()[0].ParameterType == typeof(CqlQuantity) &&
-                                        x.GetParameters()[1].ParameterType == typeof(CqlQuantity)
-                                   ).First();
-
-
-            var tdExpr = Expression.Constant(threeDays);
-            var odExpr = Expression.Constant(oneDay);
-
-
-            var rc = GetNewContext();
-            var fcq = rc.Operators;
-            var memExpr = Expression.Constant(fcq);
-
-            var call = Expression.Call(memExpr, method, tdExpr, odExpr);
-            var le = Expression.Lambda<Func<CqlQuantity>>(call);
-            var compiled = le.Compile();
-            var result = compiled.Invoke();
-
-
-        }
-
-        [TestMethod]
-        public void CqlDateTime_BoundariesBetween_Months()
-        {
-            Assert.IsTrue(DateTimeIso8601.TryParse("2020-02-29", out var startDate));
-            Assert.IsTrue(CqlDateTime.TryParse("2020-04-01", out var cqlStartDate));
-            Assert.IsTrue(CqlDateTime.TryParse("2020-03-31", out var cqlEndDate));
-            var boundariesBetween = new CqlDateTime(startDate).BoundariesBetween(cqlStartDate, "month");
-            Assert.AreEqual(2, boundariesBetween);
-            boundariesBetween = new CqlDateTime(startDate).BoundariesBetween(cqlEndDate, "month");
-            Assert.AreEqual(1, boundariesBetween);
-
-            Assert.IsTrue(DateTimeIso8601.TryParse("2020-03-01", out startDate));
-            Assert.IsTrue(CqlDateTime.TryParse("2020-04-30", out cqlStartDate));
-            Assert.IsTrue(CqlDateTime.TryParse("2020-03-31", out cqlEndDate));
-            boundariesBetween = new CqlDateTime(startDate).BoundariesBetween(cqlStartDate, "month");
-            Assert.AreEqual(1, boundariesBetween);
-
-            boundariesBetween = new CqlDateTime(startDate).BoundariesBetween(cqlEndDate, "month");
-            Assert.AreEqual(0, boundariesBetween);
-        }
-        [TestMethod]
-        public void CqlDateTime_BoundariesBetween_Years()
-        {
-            Assert.IsTrue(DateTimeIso8601.TryParse("2020-02-29", out var startDate));
-            Assert.IsTrue(CqlDateTime.TryParse("2021-02-28", out var cqlStartDate));
-            var boundariesBetween = new CqlDateTime(startDate).BoundariesBetween(cqlStartDate, "year");
-            Assert.AreEqual(1, boundariesBetween);
-
-            Assert.IsTrue(CqlDateTime.TryParse("2022-01-01", out cqlStartDate));
-            boundariesBetween = new CqlDateTime(startDate).BoundariesBetween(cqlStartDate, "year");
-            Assert.AreEqual(2, boundariesBetween);
-
-            Assert.IsTrue(CqlDateTime.TryParse("2020-03-31", out cqlStartDate));
-            boundariesBetween = new CqlDateTime(startDate).BoundariesBetween(cqlStartDate, "year");
-            Assert.AreEqual(0, boundariesBetween);
-        }
-
-        [TestMethod]
-        public void CqlDateTime_WholeCalendarPeriodsBetween_Years()
-        {
-            Assert.IsTrue(DateTimeIso8601.TryParse("2020-02-29", out var startDate));
-            Assert.IsTrue(CqlDateTime.TryParse("2020-06-30", out var cqlStartDate));
-
-            var boundariesBetween = new CqlDateTime(startDate).WholeCalendarPeriodsBetween(cqlStartDate, "year");
-            Assert.AreEqual(0, boundariesBetween);
-
-            Assert.IsTrue(CqlDateTime.TryParse("2021-02-28", out cqlStartDate));
-            boundariesBetween = new CqlDateTime(startDate).WholeCalendarPeriodsBetween(cqlStartDate, "year");
-            Assert.AreEqual(0, boundariesBetween); // 1 full year occurs on mar 1, not feb 28
-
-            Assert.IsTrue(CqlDateTime.TryParse("2021-03-01", out cqlStartDate));
-            boundariesBetween = new CqlDateTime(startDate).WholeCalendarPeriodsBetween(cqlStartDate, "year");
-            Assert.AreEqual(1, boundariesBetween);
-
-            Assert.IsTrue(CqlDateTime.TryParse("2021-06-30", out cqlStartDate));
-            boundariesBetween = new CqlDateTime(startDate).WholeCalendarPeriodsBetween(cqlStartDate, "year");
-            Assert.AreEqual(1, boundariesBetween);
-
-            Assert.IsTrue(DateTimeIso8601.TryParse("2008-04-11", out startDate));
-            Assert.IsTrue(CqlDateTime.TryParse("2024-04-10", out cqlStartDate));
-            boundariesBetween = new CqlDateTime(startDate).WholeCalendarPeriodsBetween(cqlStartDate, "year");
-            Assert.AreEqual(15, boundariesBetween);
-
-            // leap year
-            Assert.IsTrue(DateTimeIso8601.TryParse("2020-04-11", out startDate));
-            Assert.IsTrue(CqlDateTime.TryParse("2023-05-11", out cqlStartDate));
-            boundariesBetween = new CqlDateTime(startDate).WholeCalendarPeriodsBetween(cqlStartDate, "year");
-            Assert.AreEqual(3, boundariesBetween);
-
-            // leap day
-            Assert.IsTrue(DateTimeIso8601.TryParse("2003-03-01", out startDate));
-            Assert.IsTrue(CqlDateTime.TryParse("2024-02-29", out cqlStartDate));
-            boundariesBetween = new CqlDateTime(startDate).WholeCalendarPeriodsBetween(cqlStartDate, "year");
-            Assert.AreEqual(20, boundariesBetween);
-        }
-
-        [TestMethod]
-        public void CqlDateTime_WholeCalendarPeriodsBetween_Months()
-        {
-            Assert.IsTrue(DateTimeIso8601.TryParse("2020-02-29", out var startDate));
-            Assert.IsTrue(CqlDateTime.TryParse("2020-06-30", out var cqlStartDate));
-
-            var boundariesBetween = new CqlDateTime(startDate).WholeCalendarPeriodsBetween(cqlStartDate, "month");
-            Assert.AreEqual(4, boundariesBetween);
-
-            Assert.IsTrue(CqlDateTime.TryParse("2021-02-28", out cqlStartDate));
-            boundariesBetween = new CqlDateTime(startDate).WholeCalendarPeriodsBetween(cqlStartDate, "month");
-            Assert.AreEqual(11, boundariesBetween); // 1 full year occurs on mar 1, not feb 28
-
-            Assert.IsTrue(CqlDateTime.TryParse("2021-03-01", out cqlStartDate));
-            boundariesBetween = new CqlDateTime(startDate).WholeCalendarPeriodsBetween(cqlStartDate, "month");
-            Assert.AreEqual(12, boundariesBetween);
-
-            Assert.IsTrue(CqlDateTime.TryParse("2021-06-30", out cqlStartDate));
-            boundariesBetween = new CqlDateTime(startDate).WholeCalendarPeriodsBetween(cqlStartDate, "month");
-            Assert.AreEqual(16, boundariesBetween);
-
-        }
-
-        /// <summary>
-        /// Handles Interval[3,null) contains 5 = null
-        /// </summary>
-        [TestMethod]
-        public void CqlInterval_Contains_Null_End_Exclusive()
-        {
-            var interval = new CqlInterval<decimal?>(3, null, true, false);
-            var five = (decimal)5;
-
-            var rc = GetNewContext();
-            var fcq = rc.Operators;
-
-            var contains = fcq.Contains(interval, five, null);
-            Assert.IsNull(contains);
-        }
-
-        /// <summary>
-        /// Handles Interval[3,null] contains 5 = true
-        /// </summary>
-        [TestMethod]
-        public void CqlInterval_Contains_Null_End_Inclusive_True()
-        {
-            var interval = new CqlInterval<decimal?>(3, null, true, true);
-            var five = (decimal)5;
-
-            var rc = GetNewContext();
-            var fcq = rc.Operators;
-
-            var contains = fcq.Contains(interval, five, null);
-            Assert.IsTrue(contains ?? false);
-        }
-
-        /// <summary>
-        /// Handles Interval(null,10] contains 5 = null
-        /// </summary>
-        [TestMethod]
-        public void CqlInterval_Contains_Null_Start_Exclusive()
-        {
-            var interval = new CqlInterval<decimal?>(null, 10, false, true);
-            var five = (decimal)5;
-
-            var rc = GetNewContext();
-            var fcq = rc.Operators;
-
-            var contains = fcq.Contains(interval, five, null);
-            Assert.IsNull(contains);
-        }
-
-        /// <summary>
-        /// Handles Interval[null,10] contains 5 = true
-        /// </summary>
-        [TestMethod]
-        public void CqlInterval_Contains_Null_Start_Inclusive_True()
-        {
-            var interval = new CqlInterval<decimal?>(null, 10, true, true);
-            var five = (decimal)5;
-
-            var rc = GetNewContext();
-            var fcq = rc.Operators;
-
-            var contains = fcq.Contains(interval, five, null);
-            Assert.IsTrue(contains ?? false);
-        }
-
-        /// <summary>
-        /// Handles Interval[null,5) contains 5 = false
-        /// </summary>
-        [TestMethod]
-        public void CqlInterval_Contains_Null_Start_False()
-        {
-            var interval = new CqlInterval<decimal?>(null, 5, true, false);
-            var five = (decimal)5;
-
-            var rc = GetNewContext();
-            var fcq = rc.Operators;
-
-            var contains = fcq.Contains(interval, five, null);
-            Assert.IsNotNull(contains);
-            Assert.IsTrue((contains ?? false) == false);
-        }
-
-        /// <summary>
-        /// Handles ( 9 before Interval[null, 20]) = false
-        /// same as interval start > 9, inclusive so null becomes the lowest decimal
-        /// </summary>
-        [TestMethod]
-        public void Element_Before_Interval_Null_Start_Inclusive_False()
-        {
-            var interval = new CqlInterval<decimal?>(null, 20, true, true);
-            var nine = (decimal)9;
-
-            var rc = GetNewContext();
-            var fcq = rc.Operators;
-
-            var contains = fcq.After(interval, nine, null);
-            Assert.IsNotNull(contains);
-            Assert.IsTrue((contains ?? false) == false);
-        }
-
-        /// <summary>
-        /// Handles ( 9 before Interval(null, 20]) = null
-        /// /// same as interval start > 9, excluse so null returns null
-        /// </summary>
-        [TestMethod]
-        public void Element_Before_Interval_Null_Start_Inclusive_Null()
-        {
-            var interval = new CqlInterval<decimal?>(null, 20, false, true);
-            var nine = (decimal)9;
-
-            var rc = GetNewContext();
-            var fcq = rc.Operators;
-
-            var contains = fcq.After(interval, nine, null);
-            Assert.IsNull(contains);
-        }
-
-        /// <summary>
-        /// Handles ( 9 after Interval[1, null]) = false
-        /// same as interval start &lt; 9
-        /// </summary>
-        [TestMethod]
-        public void Element_After_Interval_Null_End_Inclusive_False()
-        {
-            var interval = new CqlInterval<decimal?>(1, null, true, true);
-            var nine = (decimal)9;
-
-            var rc = GetNewContext();
-            var fcq = rc.Operators;
-
-            var contains = fcq.Before(interval, nine, null);
-            Assert.IsNotNull(contains);
-            Assert.IsTrue((contains ?? false) == false);
-        }
-
-        /// <summary>
-        /// Handles ( 9 after Interval[1, null]) = false
-        /// </summary>
-        [TestMethod]
-        public void Element_After_Interval_Null_End_Exclusive_False()
-        {
-            var interval = new CqlInterval<decimal?>(1, null, true, true);
-            var nine = (decimal)9;
-
-            var rc = GetNewContext();
-            var fcq = rc.Operators;
-
-            var contains = fcq.Before(interval, nine, null);
-            Assert.IsNotNull(contains);
-            Assert.IsTrue((contains ?? false) == false);
-        }
-
-        #region Expand Interval<int, decimal, long>
-        /// <summary>
-        /// expand Interval[1, 10]
-        /// </summary>
-        [TestMethod]
-        public void Expand_Interval_Int_Null_Quantity()
-        {
-            var interval = new CqlInterval<int?>(1, 10, true, true);
-            List<int?> expected = [1, 2, 3, 4, 5, 6, 7, 8, 9, 10];
-
-            var rc = GetNewContext(); var fcq = rc.Operators;
-
-            var expand = fcq.Expand(interval, null);
-            Assert.IsNotNull(expand);
-            Assert.IsTrue(expand.SequenceEqual(expected));
-        }
-
-        /// <summary>
-        /// expand Interval[1, 10] per 2
-        /// </summary>
-        [TestMethod]
-        public void Expand_Interval_Int()
-        {
-            var interval = new CqlInterval<int?>(1, 10, true, true);
-            var quantity = new CqlQuantity(2, null);
-            List<int?> expected = [1, 3, 5, 7, 9];
-
-            var rc = GetNewContext(); var fcq = rc.Operators;
-
-            var expand = fcq.Expand(interval, quantity);
-            Assert.IsNotNull(expand);
-            Assert.IsTrue(expand.SequenceEqual(expected));
-        }
-
-        /// <summary>
-        /// expand Interval[1, 10] per 1.5
-        /// </summary>
-        [TestMethod]
-        public void Expand_Interval_Decimal()
-        {
-            var interval = new CqlInterval<decimal?>(1, 10, true, true);
-            var quantity = new CqlQuantity(1.5m, null);
-            List<decimal?> expected = [1, 2.5m, 4, 5.5m, 7, 8.5m, 10];
-
-            var rc = GetNewContext(); var fcq = rc.Operators;
-
-            var expand = fcq.Expand(interval, quantity);
-            Assert.IsNotNull(expand);
-            Assert.IsTrue(expand.SequenceEqual(expected));
-        }
-
-        /// <summary>
-        /// expand Interval[1, 10] per 4
-        /// </summary>
-        [TestMethod]
-        public void Expand_Interval_Long()
-        {
-            var interval = new CqlInterval<long?>(1, 10, true, true);
-            var quantity = new CqlQuantity(4, null);
-            List<long?> expected = [1, 5, 9];
-
-            var rc = GetNewContext(); var fcq = rc.Operators;
-
-            var expand = fcq.Expand(interval, quantity);
-            Assert.IsNotNull(expand);
-            Assert.IsTrue(expand.SequenceEqual(expected));
-        }
-
-        /// <summary>
-        /// expand Interval[1.0, 10.0] per 1 day
-        /// </summary>
-        [TestMethod]
-        public void Expand_Interval_Decimal_Quantity_Day()
-        {
-            var interval = new CqlInterval<decimal?>(1, 10, true, true);
-            var quantity = new CqlQuantity(1, "day");
-
-            var rc = GetNewContext();
-
-            var fcq = rc.Operators;
-
-            var expand = fcq.Expand(interval, quantity);
-            Assert.IsNotNull(expand);
-            Assert.IsTrue(expand.Count() == 0);
-        }
-
-        /// <summary>
-        /// expand Interval[1.0, 10.0] per 1
-        /// </summary>
-        [TestMethod]
-        public void Expand_Interval_Decimal_Quantity_Integer()
-        {
-            var interval = new CqlInterval<decimal?>(1, 10, true, true);
-            var quantity = new CqlQuantity(1, "1");
-            List<decimal?> expected = [1, 2, 3, 4, 5, 6, 7, 8, 9, 10];
-
-            var rc = GetNewContext(); var fcq = rc.Operators;
-
-            var expand = fcq.Expand(interval, quantity);
-            Assert.IsNotNull(expand);
-            Assert.IsTrue(expand.SequenceEqual(expected));
-        }
-
-        /// <summary>
-        /// expand Interval[1, 10] per 1 day
-        /// </summary>
-        [TestMethod]
-        public void Expand_Interval_Int_Quantity_Day()
-        {
-            var interval = new CqlInterval<int?>(1, 10, true, true);
-            var quantity = new CqlQuantity(1, "day");
-
-            var rc = GetNewContext(); var fcq = rc.Operators;
-
-            var expand = fcq.Expand(interval, quantity);
-            Assert.IsNotNull(expand);
-            Assert.IsTrue(expand.Count() == 0);
-        }
-
-        /// <summary>
-        /// expand Interval[1, 10] per 1
-        /// </summary>
-        [TestMethod]
-        public void Expand_Interval_Int_Quantity_Integer()
-        {
-            var interval = new CqlInterval<int?>(1, 10, true, true);
-            var quantity = new CqlQuantity(1, "1");
-            List<int?> expected = [1, 2, 3, 4, 5, 6, 7, 8, 9, 10];
-
-            var rc = GetNewContext(); var fcq = rc.Operators;
-
-            var expand = fcq.Expand(interval, quantity);
-            Assert.IsNotNull(expand);
-            Assert.IsTrue(expand.SequenceEqual(expected));
-        }
-
-        /// <summary>
-        /// expand Interval[1, 10] per 1 day
-        /// </summary>
-        [TestMethod]
-        public void Expand_Interval_Long_Quantity_Day()
-        {
-            var interval = new CqlInterval<long?>(1, 10, true, true);
-            var quantity = new CqlQuantity(1, "day");
-
-            var rc = GetNewContext(); var fcq = rc.Operators;
-
-            var expand = fcq.Expand(interval, quantity);
-            Assert.IsNotNull(expand);
-            Assert.IsTrue(expand.Count() == 0);
-        }
-
-        /// <summary>
-        /// expand Interval[1, 10] per 1
-        /// </summary>
-        [TestMethod]
-        public void Expand_Interval_Long_Quantity_Integer()
-        {
-            var interval = new CqlInterval<long?>(1, 10, true, true);
-            var quantity = new CqlQuantity(1, "1");
-            List<long?> expected = [1, 2, 3, 4, 5, 6, 7, 8, 9, 10];
-
-            var rc = GetNewContext(); var fcq = rc.Operators;
-
-            var expand = fcq.Expand(interval, quantity);
-            Assert.IsNotNull(expand);
-            Assert.IsTrue(expand.SequenceEqual(expected));
-        }
-
-        #endregion
-
-        #region Expand Interval[Date, Date]
-        /// <summary>
-        /// expand Interval[@2022-01-01, @2022-01-04]
-        /// </summary>
-        [TestMethod]
-        public void Expand_Interval_Date_Null_Quantity()
-        {
-            var interval = new CqlInterval<CqlDate>(new CqlDate(2022, 1, 1), new CqlDate(2022, 1, 4), true, true);
-            List<CqlDate> expected =
-            [
-                new CqlDate(2022, 1, 1),
-                new CqlDate(2022, 1, 2),
-                new CqlDate(2022, 1, 3),
-                new CqlDate(2022, 1, 4)
-            ];
-
-            var rc = GetNewContext(); var fcq = rc.Operators;
-
-            var expand = fcq.Expand(interval, null);
-            Assert.IsNotNull(expand);
-            Assert.IsTrue(expand.SequenceEqual(expected));
-        }
-
-        /// <summary>
-        /// expand Interval[@2022-01, @2022-02-04]
-        /// </summary>
-        [TestMethod]
-        public void Expand_Interval_Date_Month_Null_Quantity()
-        {
-            var interval = new CqlInterval<CqlDate>(new CqlDate(2022, 1, null), new CqlDate(2022, 2, 4), true, true);
-            List<CqlDate> expected =
-            [
-                new CqlDate(2022, 1, null),
-                new CqlDate(2022, 2, null)
-            ];
-
-            var rc = GetNewContext(); var fcq = rc.Operators;
-
-            var expand = fcq.Expand(interval, null);
-            Assert.IsNotNull(expand);
-            Assert.IsTrue(expand.SequenceEqual(expected));
-        }
-
-        /// <summary>
-        /// expand Interval[@2022-01, @2022-02-04] per day
-        /// </summary>
-        [TestMethod]
-        public void Expand_Interval_Date_Month_MonthQuantity()
-        {
-            var interval = new CqlInterval<CqlDate>(new CqlDate(2022, 1, null), new CqlDate(2022, 2, 4), true, true);
-            var quantity = new CqlQuantity(1, "month");
-            List<CqlDate> expected =
-            [
-                new CqlDate(2022, 1, null),
-                new CqlDate(2022, 2, null)
-            ];
-
-            var rc = GetNewContext(); var fcq = rc.Operators;
-
-            var expand = fcq.Expand(interval, quantity);
-            Assert.IsNotNull(expand);
-            Assert.IsTrue(expand.SequenceEqual(expected));
-        }
-
-        /// <summary>
-        /// expand Interval[@2022-01-01, @2022-01-04] per day
-        /// </summary>
-        [TestMethod]
-        public void Expand_Interval_Date_Day()
-        {
-            var interval = new CqlInterval<CqlDate>(new CqlDate(2022, 1, 1), new CqlDate(2022, 1, 4), true, true);
-            var quantity = new CqlQuantity(1, "day");
-            List<CqlDate> expected =
-            [
-                new CqlDate(2022, 1, 1),
-                new CqlDate(2022, 1, 2),
-                new CqlDate(2022, 1, 3),
-                new CqlDate(2022, 1, 4)
-            ];
-
-            var rc = GetNewContext(); var fcq = rc.Operators;
-
-            var expand = fcq.Expand(interval, quantity);
-            Assert.IsNotNull(expand);
-            Assert.IsTrue(expand.SequenceEqual(expected));
-        }
-
-        /// <summary>
-        /// expand Interval[@2022-01-01, @2022-03-01] per 3 months
-        /// </summary>
-        [TestMethod]
-        public void Expand_Interval_Date_Month()
-        {
-            var interval = new CqlInterval<CqlDate>(new CqlDate(2022, 1, 1), new CqlDate(2022, 3, 1), true, true);
-            var quantity = new CqlQuantity(3, "month");
-            List<CqlDate> expected = [new CqlDate(2022, 1, 1)];
-
-            var rc = GetNewContext(); var fcq = rc.Operators;
-
-            var expand = fcq.Expand(interval, quantity);
-            Assert.IsNotNull(expand);
-            Assert.IsTrue(expand.SequenceEqual(expected));
-        }
-
-        /// <summary>
-        /// expand Interval[@2022-01-01, @2024-03-01] per 2 years
-        /// </summary>
-        [TestMethod]
-        public void Expand_Interval_Date_Year()
-        {
-            var interval = new CqlInterval<CqlDate>(new CqlDate(2022, 1, 1), new CqlDate(2024, 3, 1), true, true);
-            var quantity = new CqlQuantity(2, "years");
-            List<CqlDate> expected =
-            [
-                new CqlDate(2022, 1, 1),
-                new CqlDate(2024, 1, 1)
-            ];
-
-            var rc = GetNewContext(); var fcq = rc.Operators;
-
-            var expand = fcq.Expand(interval, quantity);
-            Assert.IsNotNull(expand);
-            Assert.IsTrue(expand.SequenceEqual(expected));
-        }
-
-        /// <summary>
-        /// expand Interval[@2022-01-01, @2022-02-01] per week
-        /// </summary>
-        [TestMethod]
-        public void Expand_Interval_Date_Week()
-        {
-            var interval = new CqlInterval<CqlDate>(new CqlDate(2022, 1, 1), new CqlDate(2022, 2, 1), true, true);
-            var quantity = new CqlQuantity(1, "week");
-            List<CqlDate> expected =
-            [
-                new CqlDate(2022, 1, 1),
-                new CqlDate(2022, 1, 8),
-                new CqlDate(2022, 1, 15),
-                new CqlDate(2022, 1, 22),
-                new CqlDate(2022, 1, 29)
-            ];
-
-            var rc = GetNewContext(); var fcq = rc.Operators;
-
-            var expand = fcq.Expand(interval, quantity);
-            Assert.IsNotNull(expand);
-            Assert.IsTrue(expand.SequenceEqual(expected));
-        }
-
-        /// <summary>
-        /// expand Interval[@2022-01-01, @2024-03-01] per minute
-        /// </summary>
-        [TestMethod]
-        public void Expand_Interval_Date_Minute()
-        {
-            var interval = new CqlInterval<CqlDate>(new CqlDate(2022, 1, 1), new CqlDate(2024, 3, 1), true, true);
-            var quantity = new CqlQuantity(1, "minute");
-
-            var rc = GetNewContext(); var fcq = rc.Operators;
-
-            var expand = fcq.Expand(interval, quantity);
-            Assert.IsNotNull(expand);
-            Assert.IsTrue(expand.Count() == 0);
-        }
-
-        /// <summary>
-        /// expand Interval[@2022-01-01, @2024-03-01] per hour
-        /// </summary>
-        [TestMethod]
-        public void Expand_Interval_Date_Hour()
-        {
-            var interval = new CqlInterval<CqlDate>(new CqlDate(2022, 1, 1), new CqlDate(2024, 3, 1), true, true);
-            var quantity = new CqlQuantity(1, "hour");
-
-            var rc = GetNewContext(); var fcq = rc.Operators;
-
-            var expand = fcq.Expand(interval, quantity);
-            Assert.IsNotNull(expand);
-            Assert.IsTrue(expand.Count() == 0);
-        }
-
-        /// <summary>
-        /// expand Interval[@2022-01-01, @2024-03-01] per second
-        /// </summary>
-        [TestMethod]
-        public void Expand_Interval_Date_Second()
-        {
-            var interval = new CqlInterval<CqlDate>(new CqlDate(2022, 1, 1), new CqlDate(2024, 3, 1), true, true);
-            var quantity = new CqlQuantity(1, "second");
-
-            var rc = GetNewContext(); var fcq = rc.Operators;
-
-            var expand = fcq.Expand(interval, quantity);
-            Assert.IsNotNull(expand);
-            Assert.IsTrue(expand.Count() == 0);
-        }
-
-        /// <summary>
-        /// expand Interval[@2022-01-01, @2024-03-01] per millisecond
-        /// </summary>
-        [TestMethod]
-        public void Expand_Interval_Date_Millisecond()
-        {
-            var interval = new CqlInterval<CqlDate>(new CqlDate(2022, 1, 1), new CqlDate(2024, 3, 1), true, true);
-            var quantity = new CqlQuantity(1, "millisecond");
-
-            var rc = GetNewContext(); var fcq = rc.Operators;
-
-            var expand = fcq.Expand(interval, quantity);
-            Assert.IsNotNull(expand);
-            Assert.IsTrue(expand.Count() == 0);
-        }
-
-        /// <summary>
-        /// expand Interval[@2022-01, @2022-04] per month
-        /// </summary>
-        [TestMethod]
-        public void Expand_Interval_Date_MonthYear()
-        {
-            var start = new CqlDate(2022, 1, null);
-            var end = new CqlDate(2022, 4, null);
-
-            var interval = new CqlInterval<CqlDate>(start, end, true, true);
-            var quantity = new CqlQuantity(1, "month");
-            List<CqlDate> expected =
-            [
-                new CqlDate(2022, 1, null),
-                new CqlDate(2022, 2, null),
-                new CqlDate(2022, 3, null),
-                new CqlDate(2022, 4, null)
-            ];
-
-            var rc = GetNewContext(); var fcq = rc.Operators;
-
-            var expand = fcq.Expand(interval, quantity);
-            Assert.IsNotNull(expand);
-            Assert.IsTrue(expand.SequenceEqual(expected));
-        }
-
-        /// <summary>
-        /// /// expand Interval[@2022-01, @2022-04] per day
-        /// </summary>
-        [TestMethod]
-        public void Expand_Interval_Date_MonthYear_Quantity_Day()
-        {
-            var start = new CqlDate(2022, 1, null);
-            var end = new CqlDate(2022, 4, null);
-
-            var interval = new CqlInterval<CqlDate>(start, end, true, true);
-            var quantity = new CqlQuantity(1, "day");
-
-            var rc = GetNewContext(); var fcq = rc.Operators;
-
-            var expand = fcq.Expand(interval, quantity);
-            Assert.IsNotNull(expand);
-            Assert.IsTrue(expand.Count() == 0);
-        }
-
-        /// <summary>
-        /// expand Interval[@2022, @2023] per day
-        /// </summary>
-        [TestMethod]
-        public void Expand_Interval_Date_Year_Quantity_Day()
-        {
-            var start = new CqlDate(2022, null, null);
-            var end = new CqlDate(2023, null, null);
-
-            var interval = new CqlInterval<CqlDate>(start, end, true, true);
-            var quantity = new CqlQuantity(1, "day");
-
-            var rc = GetNewContext(); var fcq = rc.Operators;
-
-            var expand = fcq.Expand(interval, quantity);
-            Assert.IsNotNull(expand);
-            Assert.IsTrue(expand.Count() == 0);
-        }
-
-        #endregion
-
-        #region Expand Interval[DateTime, DateTime]
-        /// <summary>
-        /// expand Interval[@2022-01-01@T12:00:00:00, @2022-01-04@T12:00:00:05]
-        /// </summary>
-        [TestMethod]
-        public void Expand_Interval_DateTime_Null_Quantity()
-        {
-            var start = new CqlDateTime(2022, 1, 1, 12, 0, 0, 0, 0, 0);
-            var end = new CqlDateTime(2022, 1, 1, 12, 0, 0, 5, 0, 0);
-            var interval = new CqlInterval<CqlDateTime>(start, end, true, true);
-            List<CqlDateTime> expected =
-            [
-                new CqlDateTime(2022, 1, 1, 12, 0, 0, 0, 0, 0),
-                new CqlDateTime(2022, 1, 1, 12, 0, 0, 1, 0, 0),
-                new CqlDateTime(2022, 1, 1, 12, 0, 0, 2, 0, 0),
-                new CqlDateTime(2022, 1, 1, 12, 0, 0, 3, 0, 0),
-                new CqlDateTime(2022, 1, 1, 12, 0, 0, 4, 0, 0),
-                new CqlDateTime(2022, 1, 1, 12, 0, 0, 5, 0, 0)
-            ];
-
-            var rc = GetNewContext(); var fcq = rc.Operators;
-
-            var expand = fcq.Expand(interval, null);
-            Assert.IsNotNull(expand);
-            Assert.IsTrue(expand.SequenceEqual(expected));
-        }
-
-        /// <summary>
-        /// expand Interval[@2022-01-01@T12:00:00, @2022-01-04]
-        /// </summary>
-        [TestMethod]
-        public void Expand_Interval_DateTime_Hour_Null_Quantity()
-        {
-            var start = new CqlDateTime(2022, 1, 1, 12, 0, 0, 0, 0, 0);
-            var end = new CqlDateTime(2022, 1, 4, null, null, null, null, null, null);
-            var interval = new CqlInterval<CqlDateTime>(start, end, true, true);
-            List<CqlDateTime> expected =
-            [
-                new CqlDateTime(2022, 1, 1, null, null, null, null, null, null),
-                new CqlDateTime(2022, 1, 2, null, null, null, null, null, null),
-                new CqlDateTime(2022, 1, 3, null, null, null, null, null, null),
-                new CqlDateTime(2022, 1, 4, null, null, null, null, null, null)
-            ];
-
-            var rc = GetNewContext(); var fcq = rc.Operators;
-
-            var expand = fcq.Expand(interval, null);
-            Assert.IsNotNull(expand);
-            Assert.IsTrue(expand.SequenceEqual(expected));
-        }
-
-        /// <summary>
-        /// /// expand Interval[@2022-01-01@T12, @2022-01-04@T12] per minute
-        /// </summary>
-        [TestMethod]
-        public void Expand_Interval_DateTime_Hour_Minute_Quantity()
-        {
-            var start = new CqlDateTime(2022, 1, 1, 12, null, null, null, null, null);
-            var end = new CqlDateTime(2022, 1, 1, 12, null, null, null, null, null);
-
-            var interval = new CqlInterval<CqlDateTime>(start, end, true, true);
-            var quantity = new CqlQuantity(1, "minute");
-
-            var rc = GetNewContext(); var fcq = rc.Operators;
-
-            var expand = fcq.Expand(interval, quantity);
-            Assert.IsNotNull(expand);
-            Assert.IsTrue(expand.Count() == 0);
-        }
-
-        /// <summary>
-        /// expand Interval[@2022-01-01@T12:00:00:00, @2022-01-04@T12:00:00:00] per day
-        /// </summary>
-        [TestMethod]
-        public void Expand_Interval_DateTime_Day()
-        {
-            var start = new CqlDateTime(2022, 1, 1, 12, 0, 0, 0, 0, 0);
-            var end = new CqlDateTime(2022, 1, 4, 12, 0, 0, 0, 0, 0);
-
-            var interval = new CqlInterval<CqlDateTime>(start, end, true, true);
-            var quantity = new CqlQuantity(1, "day");
-            List<CqlDateTime> expected =
-            [
-                new CqlDateTime(2022, 1, 1, 12, 0, 0, 0, 0, 0),
-                new CqlDateTime(2022, 1, 2, 12, 0, 0, 0, 0, 0),
-                new CqlDateTime(2022, 1, 3, 12, 0, 0, 0, 0, 0),
-                new CqlDateTime(2022, 1, 4, 12, 0, 0, 0, 0, 0)
-            ];
-
-            var rc = GetNewContext(); var fcq = rc.Operators;
-
-            var expand = fcq.Expand(interval, quantity);
-            Assert.IsNotNull(expand);
-            Assert.IsTrue(expand.SequenceEqual(expected));
-        }
-
-        /// <summary>
-        /// expand Interval[@2022-01-01@T12:00:00:00, @2022-03-01@T00:00:00:00] per 3 months
-        /// </summary>
-        [TestMethod]
-        public void Expand_Interval_DateTime_Month()
-        {
-            var start = new CqlDateTime(2022, 1, 1, 12, 0, 0, 0, 0, 0);
-            var end = new CqlDateTime(2022, 3, 1, 0, 0, 0, 0, 0, 0);
-
-            var interval = new CqlInterval<CqlDateTime>(start, end, true, true);
-            var quantity = new CqlQuantity(3, "month");
-            List<CqlDateTime> expected = [start];
-
-            var rc = GetNewContext(); var fcq = rc.Operators;
-
-            var expand = fcq.Expand(interval, quantity);
-            Assert.IsNotNull(expand);
-            Assert.IsTrue(expand.SequenceEqual(expected));
-        }
-
-        /// <summary>
-        /// expand Interval[@2022-01-01@T12:00:00:00, @2024-03-01@T00:00:00:00] per 2 years
-        /// </summary>
-        [TestMethod]
-        public void Expand_Interval_DateTime_Year()
-        {
-            var start = new CqlDateTime(2022, 1, 1, 12, 0, 0, 0, 0, 0);
-            var end = new CqlDateTime(2024, 3, 1, 0, 0, 0, 0, 0, 0);
-
-            var interval = new CqlInterval<CqlDateTime>(start, end, true, true);
-            var quantity = new CqlQuantity(2, "years");
-            List<CqlDateTime> expected =
-            [
-                new CqlDateTime(2022, 1, 1, 12, 0, 0, 0, 0, 0),
-                new CqlDateTime(2024, 1, 1, 12, 0, 0, 0, 0, 0)
-            ];
-
-            var rc = GetNewContext(); var fcq = rc.Operators;
-
-            var expand = fcq.Expand(interval, quantity);
-            Assert.IsNotNull(expand);
-            Assert.IsTrue(expand.SequenceEqual(expected));
-        }
-
-        /// <summary>
-        /// expand Interval[@2022-01-01@T12:00:00:00, @2022-02-01@T12:00:00:00] per week
-        /// </summary>
-        [TestMethod]
-        public void Expand_Interval_DateTime_Week()
-        {
-            var start = new CqlDateTime(2022, 1, 1, 12, 0, 0, 0, 0, 0);
-            var end = new CqlDateTime(2022, 2, 1, 0, 0, 0, 0, 0, 0);
-
-            var interval = new CqlInterval<CqlDateTime>(start, end, true, true);
-            var quantity = new CqlQuantity(1, "week");
-            List<CqlDateTime> expected =
-            [
-                new CqlDateTime(2022, 1, 1, 12, 0, 0, 0, 0, 0),
-                new CqlDateTime(2022, 1, 8, 12, 0, 0, 0, 0, 0),
-                new CqlDateTime(2022, 1, 15, 12, 0, 0, 0, 0, 0),
-                new CqlDateTime(2022, 1, 22, 12, 0, 0, 0, 0, 0),
-                new CqlDateTime(2022, 1, 29, 12, 0, 0, 0, 0, 0)
-            ];
-
-            var rc = GetNewContext(); var fcq = rc.Operators;
-
-            var expand = fcq.Expand(interval, quantity);
-            Assert.IsNotNull(expand);
-            Assert.IsTrue(expand.SequenceEqual(expected));
-        }
-
-        /// <summary>
-        /// expand Interval[@2022-01-01@T00:00:00:00, @2022-01-01@T00:05:00:00] per 2 minutes
-        /// </summary>
-        [TestMethod]
-        public void Expand_Interval_DateTime_Minute()
-        {
-            var start = new CqlDateTime(2022, 1, 1, 0, 0, 0, 0, 0, 0);
-            var end = new CqlDateTime(2022, 1, 1, 0, 5, 0, 0, 0, 0);
-
-            var interval = new CqlInterval<CqlDateTime>(start, end, true, true);
-            var quantity = new CqlQuantity(2, "minutes");
-            List<CqlDateTime> expected =
-            [
-                new CqlDateTime(2022, 1, 1, 0, 0, 0, 0, 0, 0),
-                new CqlDateTime(2022, 1, 1, 0, 2, 0, 0, 0, 0),
-                new CqlDateTime(2022, 1, 1, 0, 4, 0, 0, 0, 0)
-            ];
-
-            var rc = GetNewContext(); var fcq = rc.Operators;
-
-            var expand = fcq.Expand(interval, quantity);
-            Assert.IsNotNull(expand);
-            Assert.IsTrue(expand.SequenceEqual(expected));
-        }
-
-        /// <summary>
-        /// expand Interval[@2022-01-01@T00:00:00:00, @2022-01-01@T06:00:00:00] per 2 hours
-        /// </summary>
-        [TestMethod]
-        public void Expand_Interval_DateTime_Hour()
-        {
-            var start = new CqlDateTime(2022, 1, 1, 0, 0, 0, 0, 0, 0);
-            var end = new CqlDateTime(2022, 1, 1, 6, 0, 0, 0, 0, 0);
-
-            var interval = new CqlInterval<CqlDateTime>(start, end, true, true);
-            var quantity = new CqlQuantity(2, "hours");
-            List<CqlDateTime> expected =
-            [
-                new CqlDateTime(2022, 1, 1, 0, 0, 0, 0, 0, 0),
-                new CqlDateTime(2022, 1, 1, 2, 0, 0, 0, 0, 0),
-                new CqlDateTime(2022, 1, 1, 4, 0, 0, 0, 0, 0),
-                new CqlDateTime(2022, 1, 1, 6, 0, 0, 0, 0, 0)
-            ];
-
-            var rc = GetNewContext(); var fcq = rc.Operators;
-
-            var expand = fcq.Expand(interval, quantity);
-            Assert.IsNotNull(expand);
-            Assert.IsTrue(expand.SequenceEqual(expected));
-        }
-
-        /// <summary>
-        /// expand Interval[@2022-01-01@T00:00:00:00, @2022-01-01@T00:00:06:00] per 3 seconds
-        /// </summary>
-        [TestMethod]
-        public void Expand_Interval_DateTime_Second()
-        {
-            var start = new CqlDateTime(2022, 1, 1, 0, 0, 0, 0, 0, 0);
-            var end = new CqlDateTime(2022, 1, 1, 0, 0, 6, 0, 0, 0);
-
-            var interval = new CqlInterval<CqlDateTime>(start, end, true, true);
-            var quantity = new CqlQuantity(3, "secondd");
-            List<CqlDateTime> expected =
-            [
-                new CqlDateTime(2022, 1, 1, 0, 0, 0, 0, 0, 0),
-                new CqlDateTime(2022, 1, 1, 0, 0, 3, 0, 0, 0),
-                new CqlDateTime(2022, 1, 1, 0, 0, 6, 0, 0, 0)
-            ];
-
-            var rc = GetNewContext(); var fcq = rc.Operators;
-
-            var expand = fcq.Expand(interval, quantity);
-            Assert.IsNotNull(expand);
-            Assert.IsTrue(expand.SequenceEqual(expected));
-        }
-
-        /// <summary>
-        /// expand Interval[@2022-01-01@T00:00:00:00, @2022-01-01@T00:00:03:00] per 30 milliseconds
-        /// </summary>
-        [TestMethod]
-        public void Expand_Interval_DateTime_Millisecond()
-        {
-            var start = new CqlDateTime(2022, 1, 1, 0, 0, 0, 0, 0, 0);
-            var end = new CqlDateTime(2022, 1, 1, 0, 0, 3, 0, 0, 0);
-
-            var interval = new CqlInterval<CqlDateTime>(start, end, true, true);
-            var quantity = new CqlQuantity(500, "milliseconds");
-            List<CqlDateTime> expected =
-            [
-                new CqlDateTime(2022, 1, 1, 0, 0, 0, 0, 0, 0),
-                new CqlDateTime(2022, 1, 1, 0, 0, 0, 500, 0, 0),
-                new CqlDateTime(2022, 1, 1, 0, 0, 1, 0, 0, 0),
-                new CqlDateTime(2022, 1, 1, 0, 0, 1, 500, 0, 0),
-                new CqlDateTime(2022, 1, 1, 0, 0, 2, 0, 0, 0),
-                new CqlDateTime(2022, 1, 1, 0, 0, 2, 500, 0, 0),
-                new CqlDateTime(2022, 1, 1, 0, 0, 3, 0, 0, 0)
-            ];
-
-            var rc = GetNewContext(); var fcq = rc.Operators;
-
-            var expand = fcq.Expand(interval, quantity);
-            Assert.IsNotNull(expand);
-            Assert.IsTrue(expand.SequenceEqual(expected));
-        }
-        #endregion
-
-        #region Expand Interval[Time, Time]
-        /// <summary>
-        /// expand Interval[@T10, @T12]
-        /// </summary>
-        [TestMethod]
-        public void Expand_Interval_Time_Hour_Null_Quantity()
-        {
-            var start = new CqlTime(10, null, null, null, null, null);
-            var end = new CqlTime(12, null, null, null, null, null);
-
-            var interval = new CqlInterval<CqlTime>(start, end, true, true);
-            List<CqlTime> expected =
-            [
-                new CqlTime(10, null, null, null, null, null),
-                new CqlTime(11, null, null, null, null, null),
-                new CqlTime(12, null, null, null, null, null)
-            ];
-
-            var rc = GetNewContext(); var fcq = rc.Operators;
-
-            var expand = fcq.Expand(interval, null);
-            Assert.IsNotNull(expand);
-            Assert.IsTrue(expand.SequenceEqual(expected));
-        }
-
-        /// <summary>
-        /// expand Interval[@T10, @T10:05]
-        /// </summary>
-        [TestMethod]
-        public void Expand_Interval_Time_Minute_Null_Quantity()
-        {
-            var start = new CqlTime(10, null, null, null, null, null);
-            var end = new CqlTime(11, 5, null, null, null, null);
-
-            var interval = new CqlInterval<CqlTime>(start, end, true, true);
-            List<CqlTime> expected =
-            [
-                new CqlTime(10, null, null, null, null, null),
-                new CqlTime(11, null, null, null, null, null)
-            ];
-
-            var rc = GetNewContext(); var fcq = rc.Operators;
-
-            var expand = fcq.Expand(interval, null);
-            Assert.IsNotNull(expand);
-            Assert.IsTrue(expand.SequenceEqual(expected));
-        }
-
-        /// <summary>
-        /// expand Interval[@T10, @T12] per day
-        /// </summary>
-        [TestMethod]
-        public void Expand_Interval_Time_Day()
-        {
-            var start = new CqlTime(10, null, null, null, null, null);
-            var end = new CqlTime(12, null, null, null, null, null);
-
-            var interval = new CqlInterval<CqlTime>(start, end, true, true);
-            var quantity = new CqlQuantity(1, "day");
-
-            var rc = GetNewContext(); var fcq = rc.Operators;
-
-            var expand = fcq.Expand(interval, quantity);
-            Assert.IsNotNull(expand);
-            Assert.IsTrue(expand.Count() == 0);
-        }
-
-        /// <summary>
-        /// expand Interval[@T10, @T12] per 3 months
-        /// </summary>
-        [TestMethod]
-        public void Expand_Interval_Time_Month()
-        {
-            var start = new CqlTime(10, null, null, null, null, null);
-            var end = new CqlTime(12, null, null, null, null, null);
-
-            var interval = new CqlInterval<CqlTime>(start, end, true, true);
-            var quantity = new CqlQuantity(3, "month");
-
-            var rc = GetNewContext(); var fcq = rc.Operators;
-
-            var expand = fcq.Expand(interval, quantity);
-            Assert.IsNotNull(expand);
-            Assert.IsTrue(expand.Count() == 0);
-        }
-
-        /// <summary>
-        /// expand Interval[@T10, @T12] per 2 years
-        /// </summary>
-        [TestMethod]
-        public void Expand_Interval_Time_Year()
-        {
-            var start = new CqlTime(10, null, null, null, null, null);
-            var end = new CqlTime(12, null, null, null, null, null);
-
-            var interval = new CqlInterval<CqlTime>(start, end, true, true);
-            var quantity = new CqlQuantity(2, "years");
-
-            var rc = GetNewContext(); var fcq = rc.Operators;
-
-            var expand = fcq.Expand(interval, quantity);
-            Assert.IsNotNull(expand);
-            Assert.IsTrue(expand.Count() == 0);
-        }
-
-        /// <summary>
-        /// expand Interval[@T10, @T12] per week
-        /// </summary>
-        [TestMethod]
-        public void Expand_Interval_Time_Week()
-        {
-            var start = new CqlTime(10, null, null, null, null, null);
-            var end = new CqlTime(12, null, null, null, null, null);
-
-            var interval = new CqlInterval<CqlTime>(start, end, true, true);
-            var quantity = new CqlQuantity(1, "week");
-
-            var rc = GetNewContext(); var fcq = rc.Operators;
-
-            var expand = fcq.Expand(interval, quantity);
-            Assert.IsNotNull(expand);
-            Assert.IsTrue(expand.Count() == 0);
-        }
-
-        /// <summary>
-        /// expand Interval[@T10, @T12] per 30 minutes
-        /// </summary>
-        [TestMethod]
-        public void Expand_Interval_Time_Hour_With_Minute_Quantity()
-        {
-            var start = new CqlTime(10, null, null, null, null, null);
-            var end = new CqlTime(12, null, null, null, null, null);
-
-            var interval = new CqlInterval<CqlTime>(start, end, true, true);
-            var quantity = new CqlQuantity(1, "minute");
-
-            var rc = GetNewContext(); var fcq = rc.Operators;
-
-            var expand = fcq.Expand(interval, quantity);
-            Assert.IsNotNull(expand);
-            Assert.IsTrue(expand.Count() == 0);
-        }
-
-        /// <summary>
-        /// expand Interval[@T10:00, @T12:00] per 30 minutes
-        /// </summary>
-        [TestMethod]
-        public void Expand_Interval_Time_Minute()
-        {
-            var start = new CqlTime(10, 0, null, null, null, null);
-            var end = new CqlTime(12, 0, null, null, null, null);
-
-            var interval = new CqlInterval<CqlTime>(start, end, true, true);
-            var quantity = new CqlQuantity(30, "minutes");
-            List<CqlTime> expected =
-            [
-                new CqlTime(10, 0, null, null, null, null),
-                new CqlTime(10, 30, null, null, null, null),
-                new CqlTime(11, 0, null, null, null, null),
-                new CqlTime(11, 30, null, null, null, null),
-                new CqlTime(12, 0, null, null, null, null)
-            ];
-
-            var rc = GetNewContext(); var fcq = rc.Operators;
-
-            var expand = fcq.Expand(interval, quantity);
-            Assert.IsNotNull(expand);
-            Assert.IsTrue(expand.SequenceEqual(expected));
-        }
-
-        /// <summary>
-        /// expand Interval[@T10, @T12] per hour
-        /// </summary>
-        [TestMethod]
-        public void Expand_Interval_Time_Hour()
-        {
-            var start = new CqlTime(10, null, null, null, null, null);
-            var end = new CqlTime(12, null, null, null, null, null);
-
-            var interval = new CqlInterval<CqlTime>(start, end, true, true);
-            var quantity = new CqlQuantity(1, "hour");
-            List<CqlTime> expected =
-            [
-                new CqlTime(10, null, null, null, null, null),
-                new CqlTime(11, null, null, null, null, null),
-                new CqlTime(12, null, null, null, null, null)
-            ];
-
-            var rc = GetNewContext(); var fcq = rc.Operators;
-
-            var expand = fcq.Expand(interval, quantity);
-            Assert.IsNotNull(expand);
-            Assert.IsTrue(expand.SequenceEqual(expected));
-        }
-
-        /// <summary>
-        /// expand Interval[@T10:00:00, @T10:00:05] per 5 seconds
-        /// </summary>
-        [TestMethod]
-        public void Expand_Interval_Time_Second()
-        {
-            var start = new CqlTime(10, 0, 0, null, null, null);
-            var end = new CqlTime(10, 0, 5, null, null, null);
-
-            var interval = new CqlInterval<CqlTime>(start, end, true, true);
-            var quantity = new CqlQuantity(5, "seconds");
-            List<CqlTime> expected =
-            [
-                new CqlTime(10, 0, 0, null, null, null),
-                new CqlTime(10, 0, 5, null, null, null)
-            ];
-
-            var rc = GetNewContext(); var fcq = rc.Operators;
-
-            var expand = fcq.Expand(interval, quantity);
-            Assert.IsNotNull(expand);
-            Assert.IsTrue(expand.SequenceEqual(expected));
-        }
-
-        /// <summary>
-        /// expand Interval[@T10:00:00:00, @T10:00:00:10] per 5 seconds
-        /// </summary>
-        [TestMethod]
-        public void Expand_Interval_Time_Millisecond()
-        {
-            var start = new CqlTime(10, 0, 0, 0, null, null);
-            var end = new CqlTime(10, 0, 0, 10, null, null);
-
-            var interval = new CqlInterval<CqlTime>(start, end, true, true);
-            var quantity = new CqlQuantity(5, "millisecond");
-            List<CqlTime> expected =
-            [
-                new CqlTime(10, 0, 0, 0, null, null),
-                new CqlTime(10, 0, 0, 5, null, null),
-                new CqlTime(10, 0, 0, 10, null, null)
-            ];
-
-            var rc = GetNewContext(); var fcq = rc.Operators;
-
-            var expand = fcq.Expand(interval, quantity);
-            Assert.IsNotNull(expand);
-            Assert.IsTrue(expand.SequenceEqual(expected));
-        }
-
-        /// <summary>
-        /// expand Interval[@T10, @T10:05] per hour
-        /// </summary>
-        [TestMethod]
-        public void Expand_Interval_Time_Minute_Hour_Quantity()
-        {
-            var start = new CqlTime(10, null, null, null, null, null);
-            var end = new CqlTime(11, 5, null, null, null, null);
-
-            var interval = new CqlInterval<CqlTime>(start, end, true, true);
-            var quantity = new CqlQuantity(1, "hour");
-            List<CqlTime> expected =
-            [
-                new CqlTime(10, null, null, null, null, null),
-                new CqlTime(11, null, null, null, null, null)
-            ];
-
-            var rc = GetNewContext(); var fcq = rc.Operators;
-
-            var expand = fcq.Expand(interval, quantity);
-            Assert.IsNotNull(expand);
-            Assert.IsTrue(expand.SequenceEqual(expected));
-        }
-
-        #endregion
-
-        #region Expand List<Interval<int, decimal, long>>
-        /// <summary>
-        /// expand { Interval[1, 10] }
-        /// </summary>
-        [TestMethod]
-        public void ExpandList_Interval_Int_Null_Quantity()
-        {
-            CqlInterval<int?>[] interval =
-            [
-                new CqlInterval<int?>(1, 10, true, true)
-            ];
-
-            CqlInterval<int>[] expected =
-            [
-                new CqlInterval<int>(1,1, true, true),
-                new CqlInterval<int>(2,2, true, true),
-                new CqlInterval<int>(3,3, true, true),
-                new CqlInterval<int>(4,4, true, true),
-                new CqlInterval<int>(5,5, true, true),
-                new CqlInterval<int>(6,6, true, true),
-                new CqlInterval<int>(7,7, true, true),
-                new CqlInterval<int>(8,8, true, true),
-                new CqlInterval<int>(9,9, true, true),
-                new CqlInterval<int>(10,10, true, true)
-            ];
-
-            var rc = GetNewContext(); var fcq = rc.Operators;
-
-            var expand = fcq.Expand(interval, null).ToArray();
-            Assert.IsNotNull(expand);
-            for (var i = 0; i < expand.Length; i++)
-            {
-                var actual = expand[i];
-                var expect = expected[i];
-
-                Assert.IsTrue(actual.low == expect.low);
-                Assert.IsTrue(actual.high == expect.high);
-            }
-        }
-
-        /// <summary>
-        /// expand { Interval[1, 10] } per 2
-        /// </summary>
-        [TestMethod]
-        public void ExpandList_Interval_Int()
-        {
-            List<CqlInterval<int?>> interval = [new CqlInterval<int?>(1, 10, true, true)];
-            var quantity = new CqlQuantity(2m, null);
-            CqlInterval<int>[] expected =
-            [
-                new CqlInterval<int>(1,2, true, true),
-                new CqlInterval<int>(3,4, true, true),
-                new CqlInterval<int>(5,6, true, true),
-                new CqlInterval<int>(7,8, true, true),
-                new CqlInterval<int>(9,10, true, true)
-            ];
-
-            var rc = GetNewContext(); var fcq = rc.Operators;
-
-            var expand = fcq.Expand(interval, quantity).ToArray();
-            Assert.IsNotNull(expand);
-            for (var i = 0; i < expand.Length; i++)
-            {
-                var actual = expand[i];
-                var expect = expected[i];
-
-                Assert.IsTrue(actual.low == expect.low);
-                Assert.IsTrue(actual.high == expect.high);
-            }
-        }
-
-        /// <summary>
-        /// expand { Interval[1, 10] } per 1.5
-        /// </summary>
-        [TestMethod]
-        public void ExpandList_Interval_Decimal()
-        {
-            List<CqlInterval<decimal?>> interval = [new CqlInterval<decimal?>(1, 10, true, true)];
-            var quantity = new CqlQuantity(1.5m, null);
-            CqlInterval<decimal>[] expected =
-            [
-                new CqlInterval<decimal>(1,2.49999999m, true, true),
-                new CqlInterval<decimal>(2.5m, 3.99999999m, true, true),
-                new CqlInterval<decimal>(4,5.49999999m, true, true),
-                new CqlInterval<decimal>(5.5m, 6.99999999m, true, true),
-                new CqlInterval<decimal>(7,8.49999999m, true, true),
-                new CqlInterval<decimal>(8.5m, 9.99999999m, true, true),
-                new CqlInterval<decimal>(10,11.49999999m, true, true)
-            ];
-
-            var rc = GetNewContext(); var fcq = rc.Operators;
-
-            var expand = fcq.Expand(interval, quantity).ToArray();
-            Assert.IsNotNull(expand);
-            for (var i = 0; i < expand.Length; i++)
-            {
-                var actual = expand[i];
-                var expect = expected[i];
-
-                Assert.IsTrue(actual.low == expect.low);
-                Assert.IsTrue(actual.high == expect.high);
-            }
-        }
-
-        /// <summary>
-        /// expand { Interval[1, 10] } per 4
-        /// </summary>
-        [TestMethod]
-        public void ExpandList_Interval_Long()
-        {
-            List<CqlInterval<long?>> interval = [new CqlInterval<long?>(1, 10, true, true)];
-            var quantity = new CqlQuantity(4m, null);
-            CqlInterval<decimal>[] expected =
-            [
-                new CqlInterval<decimal>(1,4, true, true),
-                new CqlInterval<decimal>(5,8, true, true),
-                new CqlInterval<decimal>(9,12, true, true)
-            ];
-            var rc = GetNewContext(); var fcq = rc.Operators;
-
-            var expand = fcq.Expand(interval, quantity).ToArray();
-            Assert.IsNotNull(expand);
-            for (var i = 0; i < expand.Length; i++)
-            {
-                var actual = expand[i];
-                var expect = expected[i];
-
-                Assert.IsTrue(actual.low == expect.low);
-                Assert.IsTrue(actual.high == expect.high);
-            }
-        }
-
-        /// <summary>
-        /// expand { Interval[1.0, 10.0] } per 1 day
-        /// </summary>
-        [TestMethod]
-        public void ExpandList_Interval_Decimal_Quantity_Day()
-        {
-            List<CqlInterval<decimal?>> interval = [new CqlInterval<decimal?>(1, 10, true, true)];
-            var quantity = new CqlQuantity(1, "day");
-
-            var rc = GetNewContext(); var fcq = rc.Operators;
-
-            var expand = fcq.Expand(interval, quantity);
-            Assert.IsNotNull(expand);
-            Assert.IsTrue(expand.Count() == 0);
-        }
-
-        /// <summary>
-        /// expand { Interval[1.0, 10.0] } per 1
-        /// </summary>
-        [TestMethod]
-        public void ExpandList_Interval_Decimal_Quantity_Integer()
-        {
-            List<CqlInterval<decimal?>> interval = [new CqlInterval<decimal?>(1, 10, true, true)];
-            var quantity = new CqlQuantity(1, "1");
-            List<CqlInterval<decimal>> expected =
-            [
-                new CqlInterval<decimal>(1, 1.99999999m, true, true),
-                new CqlInterval<decimal>(2, 2.99999999m, true, true),
-                new CqlInterval<decimal>(3, 3.99999999m, true, true),
-                new CqlInterval<decimal>(4, 4.99999999m, true, true),
-                new CqlInterval<decimal>(5, 5.99999999m, true, true),
-                new CqlInterval<decimal>(6, 6.99999999m, true, true),
-                new CqlInterval<decimal>(7, 7.99999999m, true, true),
-                new CqlInterval<decimal>(8, 8.99999999m, true, true),
-                new CqlInterval<decimal>(9, 9.99999999m, true, true),
-                new CqlInterval<decimal>(10, 10.99999999m, true, true)
-            ];
-
-            var rc = GetNewContext(); var fcq = rc.Operators;
-
-            var expand = fcq.Expand(interval, quantity).ToArray();
-            Assert.IsNotNull(expand);
-            for (var i = 0; i < expand.Length; i++)
-            {
-                var actual = expand[i];
-                var expect = expected[i];
-
-                Assert.IsTrue(actual.low == expect.low);
-                Assert.IsTrue(actual.high == expect.high);
-            }
-        }
-
-        /// <summary>
-        /// expand { Interval[1, 10] } per 1 day
-        /// </summary>
-        [TestMethod]
-        public void ExpandList_Interval_Int_Quantity_Day()
-        {
-            List<CqlInterval<int?>> interval = [new CqlInterval<int?>(1, 10, true, true)];
-            var quantity = new CqlQuantity(1, "day");
-
-            var rc = GetNewContext(); var fcq = rc.Operators;
-
-            var expand = fcq.Expand(interval, quantity);
-            Assert.IsNotNull(expand);
-            Assert.IsTrue(expand.Count() == 0);
-        }
-
-        /// <summary>
-        /// expand { Interval[1, 10] } per 1
-        /// </summary>
-        [TestMethod]
-        public void ExpandList_Interval_Int_Quantity_Integer()
-        {
-            List<CqlInterval<int?>> interval = [new CqlInterval<int?>(1, 10, true, true)];
-            var quantity = new CqlQuantity(1, "1");
-            CqlInterval<int>[] expected =
-            [
-                new CqlInterval<int>(1,1, true, true),
-                new CqlInterval<int>(2,2, true, true),
-                new CqlInterval<int>(3,3, true, true),
-                new CqlInterval<int>(4,4, true, true),
-                new CqlInterval<int>(5,5, true, true),
-                new CqlInterval<int>(6,6, true, true),
-                new CqlInterval<int>(7,7, true, true),
-                new CqlInterval<int>(8,8, true, true),
-                new CqlInterval<int>(9,9, true, true),
-                new CqlInterval<int>(10,10, true, true)
-            ];
-
-            var rc = GetNewContext(); var fcq = rc.Operators;
-
-            var expand = fcq.Expand(interval, quantity).ToArray();
-            Assert.IsNotNull(expand);
-            for (var i = 0; i < expand.Length; i++)
-            {
-                var actual = expand[i];
-                var expect = expected[i];
-
-                Assert.IsTrue(actual.low == expect.low);
-                Assert.IsTrue(actual.high == expect.high);
-            }
-        }
-
-        /// <summary>
-        /// expand Interval[1, 10] per 1 day
-        /// </summary>
-        [TestMethod]
-        public void ExpandList_Interval_Long_Quantity_Day()
-        {
-            List<CqlInterval<long?>> interval = [new CqlInterval<long?>(1, 10, true, true)];
-            var quantity = new CqlQuantity(1, "day");
-
-            var rc = GetNewContext(); var fcq = rc.Operators;
-
-            var expand = fcq.Expand(interval, quantity);
-            Assert.IsNotNull(expand);
-            Assert.IsTrue(expand.Count() == 0);
-        }
-
-        /// <summary>
-        /// expand Interval[1, 10] per 1
-        /// </summary>
-        [TestMethod]
-        public void ExpandList_Interval_Long_Quantity_Integer()
-        {
-            List<CqlInterval<long?>> interval = [new CqlInterval<long?>(1, 10, true, true)];
-            var quantity = new CqlQuantity(1, "1");
-            CqlInterval<long>[] expected =
-            [
-                new CqlInterval<long>(1,1, true, true),
-                new CqlInterval<long>(2,2, true, true),
-                new CqlInterval<long>(3,3, true, true),
-                new CqlInterval<long>(4,4, true, true),
-                new CqlInterval<long>(5,5, true, true),
-                new CqlInterval<long>(6,6, true, true),
-                new CqlInterval<long>(7,7, true, true),
-                new CqlInterval<long>(8,8, true, true),
-                new CqlInterval<long>(9,9, true, true),
-                new CqlInterval<long>(10,10, true, true)
-            ];
-
-            var rc = GetNewContext(); var fcq = rc.Operators;
-
-            var expand = fcq.Expand(interval, quantity).ToArray();
-            Assert.IsNotNull(expand);
-            for (var i = 0; i < expand.Length; i++)
-            {
-                var actual = expand[i];
-                var expect = expected[i];
-
-                Assert.IsTrue(actual.low == expect.low);
-                Assert.IsTrue(actual.high == expect.high);
-            }
-        }
-
-        /// <summary>
-        /// expand { Interval[1, 5], Interval[5, 10] } per 1
-        /// </summary>
-        [TestMethod]
-        public void ExpandList_Intervals_Overlap_Int()
-        {
-            List<CqlInterval<int?>> interval =
-            [
-                new CqlInterval<int?>(1, 5, true, true),
-                new CqlInterval<int?>(5, 10, true, true)
-            ];
-            var quantity = new CqlQuantity(1, "1");
-            CqlInterval<int>[] expected =
-            [
-                new CqlInterval<int>(1,1, true, true),
-                new CqlInterval<int>(2,2, true, true),
-                new CqlInterval<int>(3,3, true, true),
-                new CqlInterval<int>(4,4, true, true),
-                new CqlInterval<int>(5,5, true, true),
-                new CqlInterval<int>(6,6, true, true),
-                new CqlInterval<int>(7,7, true, true),
-                new CqlInterval<int>(8,8, true, true),
-                new CqlInterval<int>(9,9, true, true),
-                new CqlInterval<int>(10,10, true, true)
-            ];
-
-            var rc = GetNewContext(); var fcq = rc.Operators;
-
-            var expand = fcq.Expand(interval, quantity).ToArray();
-            Assert.IsNotNull(expand);
-            for (var i = 0; i < expand.Length; i++)
-            {
-                var actual = expand[i];
-                var expect = expected[i];
-
-                Assert.AreEqual(actual.low, expect.low);
-                Assert.AreEqual(actual.high, expect.high);
-            }
-        }
-
-        /// <summary>
-        /// expand { Interval[1, 5], Interval[5, 10] } per 1
-        /// </summary>
-        [TestMethod]
-        public void ExpandList_Intervals_Overlap_Decimal()
-        {
-            List<CqlInterval<decimal?>> interval =
-            [
-                new CqlInterval<decimal?>(1, 5, true, true),
-                new CqlInterval<decimal?>(5, 10, true, true)
-            ];
-            var quantity = new CqlQuantity(1, "1");
-            CqlInterval<decimal>[] expected =
-            [
-                new CqlInterval<decimal>(1,1.99999999m, true, true),
-                new CqlInterval<decimal>(2,2.99999999m, true, true),
-                new CqlInterval<decimal>(3,3.99999999m, true, true),
-                new CqlInterval<decimal>(4,4.99999999m, true, true),
-                new CqlInterval<decimal>(5,5.99999999m, true, true),
-                new CqlInterval<decimal>(6,6.99999999m, true, true),
-                new CqlInterval<decimal>(7,7.99999999m, true, true),
-                new CqlInterval<decimal>(8,8.99999999m, true, true),
-                new CqlInterval<decimal>(9,9.99999999m, true, true),
-                new CqlInterval<decimal>(10,10.99999999m, true, true)
-            ];
-
-            var rc = GetNewContext(); var fcq = rc.Operators;
-
-            var expand = fcq.Expand(interval, quantity).ToArray();
-            Assert.IsNotNull(expand);
-            for (var i = 0; i < expand.Length; i++)
-            {
-                var actual = expand[i];
-                var expect = expected[i];
-
-                Assert.AreEqual(actual.low, expect.low);
-                Assert.AreEqual(actual.high, expect.high);
-            }
-        }
-
-        /// <summary>
-        /// expand { Interval[1, 5], Interval[5, 10] } per 1
-        /// </summary>
-        [TestMethod]
-        public void ExpandList_Intervals_Overlap_Long()
-        {
-            List<CqlInterval<long?>> interval =
-            [
-                new CqlInterval<long?>(1, 5, true, true),
-                new CqlInterval<long?>(5, 10, true, true)
-            ];
-            var quantity = new CqlQuantity(1, "1");
-            CqlInterval<long>[] expected =
-            [
-                new CqlInterval<long>(1,1, true, true),
-                new CqlInterval<long>(2,2, true, true),
-                new CqlInterval<long>(3,3, true, true),
-                new CqlInterval<long>(4,4, true, true),
-                new CqlInterval<long>(5,5, true, true),
-                new CqlInterval<long>(6,6, true, true),
-                new CqlInterval<long>(7,7, true, true),
-                new CqlInterval<long>(8,8, true, true),
-                new CqlInterval<long>(9,9, true, true),
-                new CqlInterval<long>(10,10, true, true)
-            ];
-
-            var rc = GetNewContext(); var fcq = rc.Operators;
-
-            var expand = fcq.Expand(interval, quantity).ToArray();
-            Assert.IsNotNull(expand);
-            for (var i = 0; i < expand.Length; i++)
-            {
-                var actual = expand[i];
-                var expect = expected[i];
-
-                Assert.AreEqual(actual.low, expect.low);
-                Assert.AreEqual(actual.high, expect.high);
-            }
-        }
-
-        /// <summary>
-        /// expand { Interval[1, 5], Interval[7, 10] } per 1
-        /// </summary>
-        [TestMethod]
-        public void ExpandList_Intervals_Int()
-        {
-            List<CqlInterval<int?>> interval =
-            [
-                new CqlInterval<int?>(1, 5, true, true),
-                new CqlInterval<int?>(7, 10, true, true)
-            ];
-            var quantity = new CqlQuantity(1, "1");
-            CqlInterval<int>[] expected =
-            [
-                new CqlInterval<int>(1,1, true, true),
-                new CqlInterval<int>(2,2, true, true),
-                new CqlInterval<int>(3,3, true, true),
-                new CqlInterval<int>(4,4, true, true),
-                new CqlInterval<int>(5,5, true, true),
-                new CqlInterval<int>(7,7, true, true),
-                new CqlInterval<int>(8,8, true, true),
-                new CqlInterval<int>(9,9, true, true),
-                new CqlInterval<int>(10,10, true, true)
-            ];
-
-            var rc = GetNewContext(); var fcq = rc.Operators;
-
-            var expand = fcq.Expand(interval, quantity).ToArray();
-            Assert.IsNotNull(expand);
-            for (var i = 0; i < expand.Length; i++)
-            {
-                var actual = expand[i];
-                var expect = expected[i];
-
-                Assert.AreEqual(actual.low, expect.low);
-                Assert.AreEqual(actual.high, expect.high);
-            }
-        }
-
-        /// <summary>
-        /// expand { Interval[1, 5], Interval[7, 10] } per 1
-        /// </summary>
-        [TestMethod]
-        public void ExpandList_Intervals_Decimal()
-        {
-            List<CqlInterval<decimal?>> interval =
-            [
-                new CqlInterval<decimal?>(1, 5, true, true),
-                new CqlInterval<decimal?>(7, 10, true, true)
-            ];
-            var quantity = new CqlQuantity(1, "1");
-            CqlInterval<decimal>[] expected =
-            [
-                new CqlInterval<decimal>(1,1.99999999m, true, true),
-                new CqlInterval<decimal>(2,2.99999999m, true, true),
-                new CqlInterval<decimal>(3,3.99999999m, true, true),
-                new CqlInterval<decimal>(4,4.99999999m, true, true),
-                new CqlInterval<decimal>(5,5.99999999m, true, true),
-                new CqlInterval<decimal>(7,7.99999999m, true, true),
-                new CqlInterval<decimal>(8,8.99999999m, true, true),
-                new CqlInterval<decimal>(9,9.99999999m, true, true),
-                new CqlInterval<decimal>(10,10.99999999m, true, true)
-            ];
-
-            var rc = GetNewContext(); var fcq = rc.Operators;
-
-            var expand = fcq.Expand(interval, quantity).ToArray();
-            Assert.IsNotNull(expand);
-            for (var i = 0; i < expand.Length; i++)
-            {
-                var actual = expand[i];
-                var expect = expected[i];
-
-                Assert.AreEqual(actual.low, expect.low);
-                Assert.AreEqual(actual.high, expect.high);
-            }
-        }
-
-        /// <summary>
-        /// expand { Interval[1, 5], Interval[7, 10] } per 1
-        /// </summary>
-        [TestMethod]
-        public void ExpandList_Intervals_Long()
-        {
-            List<CqlInterval<long?>> interval =
-            [
-                new CqlInterval<long?>(1, 5, true, true),
-                new CqlInterval<long?>(7, 10, true, true)
-            ];
-            var quantity = new CqlQuantity(1, "1");
-            CqlInterval<long>[] expected =
-            [
-                new CqlInterval<long>(1,1, true, true),
-                new CqlInterval<long>(2,2, true, true),
-                new CqlInterval<long>(3,3, true, true),
-                new CqlInterval<long>(4,4, true, true),
-                new CqlInterval<long>(5,5, true, true),
-                new CqlInterval<long>(7,7, true, true),
-                new CqlInterval<long>(8,8, true, true),
-                new CqlInterval<long>(9,9, true, true),
-                new CqlInterval<long>(10,10, true, true)
-            ];
-
-            var rc = GetNewContext(); var fcq = rc.Operators;
-
-            var expand = fcq.Expand(interval, quantity).ToArray();
-            Assert.IsNotNull(expand);
-            for (var i = 0; i < expand.Length; i++)
-            {
-                var actual = expand[i];
-                var expect = expected[i];
-
-                Assert.AreEqual(actual.low, expect.low);
-                Assert.AreEqual(actual.high, expect.high);
-            }
-        }
-
-        #endregion
-
-        #region Expand List<Interval[Date, Date]>
-        /// <summary>
-        /// expand { Interval[@2022-01-01, @2022-01-04] }
-        /// </summary>
-        [TestMethod]
-        public void Expand_List_Interval_Date_Null_Quantity()
-        {
-            List<CqlInterval<CqlDate>> interval =
-                [new CqlInterval<CqlDate>(new CqlDate(2022, 1, 1), new CqlDate(2022, 1, 4), true, true)];
-
-            CqlInterval<CqlDate>[] expected =
-            [
-                new CqlInterval<CqlDate>(new CqlDate(2022, 1, 1), new CqlDate(2022, 1, 1), true, true),
-                new CqlInterval<CqlDate>(new CqlDate(2022, 1, 2), new CqlDate(2022, 1, 2), true, true),
-                new CqlInterval<CqlDate>(new CqlDate(2022, 1, 3), new CqlDate(2022, 1, 3), true, true),
-                new CqlInterval<CqlDate>(new CqlDate(2022, 1, 4), new CqlDate(2022, 1, 4), true, true)
-            ];
-
-            var rc = GetNewContext(); var fcq = rc.Operators;
-
-            var expand = fcq.Expand(interval, null).ToArray();
-            Assert.IsNotNull(expand);
-            for (var i = 0; i < expand.Length; i++)
-            {
-                var actual = expand[i];
-                var expect = expected[i];
-
-                Assert.AreEqual(actual.low, expect.low);
-                Assert.AreEqual(actual.high, expect.high);
-            }
-        }
-
-        /// <summary>
-        /// expand { Interval[@2022-01, @2022-04-01] }
-        /// </summary>
-        [TestMethod]
-        public void Expand_List_Interval_Date_MonthPrecison_Null_Quantity()
-        {
-            List<CqlInterval<CqlDate>> interval =
-                [new CqlInterval<CqlDate>(new CqlDate(2022, 1, null), new CqlDate(2022, 4, 1), true, true)];
-
-            CqlInterval<CqlDate>[] expected =
-            [
-                new CqlInterval<CqlDate>(new CqlDate(2022, 1, null), new CqlDate(2022, 1, null), true, true),
-                new CqlInterval<CqlDate>(new CqlDate(2022, 2, null), new CqlDate(2022, 2, null), true, true),
-                new CqlInterval<CqlDate>(new CqlDate(2022, 3, null), new CqlDate(2022, 3, null), true, true),
-                new CqlInterval<CqlDate>(new CqlDate(2022, 4, null), new CqlDate(2022, 4, null), true, true)
-            ];
-
-            var rc = GetNewContext(); var fcq = rc.Operators;
-
-            var expand = fcq.Expand(interval, null).ToArray();
-            Assert.IsNotNull(expand);
-            for (var i = 0; i < expand.Length; i++)
-            {
-                var actual = expand[i];
-                var expect = expected[i];
-
-                Assert.AreEqual(actual.low, expect.low);
-                Assert.AreEqual(actual.high, expect.high);
-            }
-        }
-
-        /// <summary>
-        /// expand { Interval[@2022-01-01, @2022-01-04] } per day
-        /// </summary>
-        [TestMethod]
-        public void Expand_List_Interval_Date_Day()
-        {
-            List<CqlInterval<CqlDate>> interval =
-                [new CqlInterval<CqlDate>(new CqlDate(2022, 1, 1), new CqlDate(2022, 1, 4), true, true)];
-            var quantity = new CqlQuantity(1, "day");
-            CqlInterval<CqlDate>[] expected =
-            [
-                new CqlInterval<CqlDate>(new CqlDate(2022, 1, 1), new CqlDate(2022, 1, 1), true, true),
-                new CqlInterval<CqlDate>(new CqlDate(2022, 1, 2), new CqlDate(2022, 1, 2), true, true),
-                new CqlInterval<CqlDate>(new CqlDate(2022, 1, 3), new CqlDate(2022, 1, 3), true, true),
-                new CqlInterval<CqlDate>(new CqlDate(2022, 1, 4), new CqlDate(2022, 1, 4), true, true)
-            ];
-
-            var rc = GetNewContext(); var fcq = rc.Operators;
-
-            var expand = fcq.Expand(interval, quantity).ToArray();
-            Assert.IsNotNull(expand);
-            Assert.IsTrue(expected.Length == expand.Length);
-            for (var i = 0; i < expand.Length; i++)
-            {
-                var actual = expand[i];
-                var expect = expected[i];
-
-                Assert.AreEqual(actual.low, expect.low);
-                Assert.AreEqual(actual.high, expect.high);
-            }
-        }
-
-        /// <summary>
-        /// expand { Interval[@2022-01-01, @2022-03-01] } per 3 months
-        /// </summary>
-        [TestMethod]
-        public void Expand_List_Interval_Date_Month()
-        {
-            List<CqlInterval<CqlDate>> interval =
-                [new CqlInterval<CqlDate>(new CqlDate(2022, 1, 1), new CqlDate(2022, 3, 1), true, true)];
-            var quantity = new CqlQuantity(3, "month");
-            CqlInterval<CqlDate>[] expected =
-            [
-                new CqlInterval<CqlDate>(new CqlDate(2022, 1, 1), new CqlDate(2022, 3, 31), true, true)
-            ];
-
-            var rc = GetNewContext(); var fcq = rc.Operators;
-
-            var expand = fcq.Expand(interval, quantity).ToArray();
-            Assert.IsNotNull(expand);
-            Assert.IsTrue(expected.Length == expand.Length);
-            for (var i = 0; i < expand.Length; i++)
-            {
-                var actual = expand[i];
-                var expect = expected[i];
-
-                Assert.AreEqual(actual.low, expect.low);
-                Assert.AreEqual(actual.high, expect.high);
-            }
-        }
-
-        /// <summary>
-        /// expand { Interval[@2022-01-01, @2024-03-01] } per 2 years
-        /// </summary>
-        [TestMethod]
-        public void Expand_List_Interval_Date_Year()
-        {
-            List<CqlInterval<CqlDate>> interval =
-                [new CqlInterval<CqlDate>(new CqlDate(2022, 1, 1), new CqlDate(2024, 3, 1), true, true)];
-            var quantity = new CqlQuantity(2, "years");
-            CqlInterval<CqlDate>[] expected =
-            [
-                new CqlInterval<CqlDate>(new CqlDate(2022, 1, 1), new CqlDate(2023, 12, 31), true, true),
-                 new CqlInterval<CqlDate>(new CqlDate(2024, 1, 1), new CqlDate(2025, 12, 31), true, true)
-            ];
-
-            var rc = GetNewContext(); var fcq = rc.Operators;
-
-            var expand = fcq.Expand(interval, quantity).ToArray();
-            Assert.IsNotNull(expand);
-            Assert.IsTrue(expected.Length == expand.Length);
-            for (var i = 0; i < expand.Length; i++)
-            {
-                var actual = expand[i];
-                var expect = expected[i];
-
-                Assert.AreEqual(actual.low, expect.low);
-                Assert.AreEqual(actual.high, expect.high);
-            }
-        }
-
-        /// <summary>
-        /// expand { Interval[@2022-01-01, @2022-02-01] } per week
-        /// </summary>
-        [TestMethod]
-        public void Expand_List_Interval_Date_Week()
-        {
-            List<CqlInterval<CqlDate>> interval =
-                [new CqlInterval<CqlDate>(new CqlDate(2022, 1, 1), new CqlDate(2022, 2, 1), true, true)];
-            var quantity = new CqlQuantity(1, "week");
-            CqlInterval<CqlDate>[] expected =
-            [
-                new CqlInterval<CqlDate>(new CqlDate(2022, 1, 1), new CqlDate(2022, 1, 7), true, true),
-                new CqlInterval<CqlDate>(new CqlDate(2022, 1, 8), new CqlDate(2022, 1, 14), true, true),
-                new CqlInterval<CqlDate>(new CqlDate(2022, 1, 15), new CqlDate(2022, 1, 21), true, true),
-                new CqlInterval<CqlDate>(new CqlDate(2022, 1, 22), new CqlDate(2022, 1, 28), true, true),
-                new CqlInterval<CqlDate>(new CqlDate(2022, 1, 29), new CqlDate(2022, 2, 4), true, true)
-            ];
-
-            var rc = GetNewContext(); var fcq = rc.Operators;
-
-            var expand = fcq.Expand(interval, quantity).ToArray();
-            Assert.IsNotNull(expand);
-            Assert.IsTrue(expected.Length == expand.Length);
-            for (var i = 0; i < expand.Length; i++)
-            {
-                var actual = expand[i];
-                var expect = expected[i];
-
-                Assert.AreEqual(actual.low, expect.low);
-                Assert.AreEqual(actual.high, expect.high);
-            }
-        }
-
-        /// <summary>
-        /// expand { Interval[@2022-01-01, @2024-03-01] } per minute
-        /// </summary>
-        [TestMethod]
-        public void Expand_List_Interval_Date_Minute()
-        {
-            List<CqlInterval<CqlDate>> interval =
-                [new CqlInterval<CqlDate>(new CqlDate(2022, 1, 1), new CqlDate(2024, 3, 1), true, true)];
-            var quantity = new CqlQuantity(1, "minute");
-
-            var rc = GetNewContext(); var fcq = rc.Operators;
-
-            var expand = fcq.Expand(interval, quantity);
-            Assert.IsNotNull(expand);
-            Assert.IsTrue(expand.Count() == 0);
-        }
-
-        /// <summary>
-        /// expand { Interval[@2022-01-01, @2024-03-01] } per hour
-        /// </summary>
-        [TestMethod]
-        public void Expand_List_Interval_Date_Hour()
-        {
-            List<CqlInterval<CqlDate>> interval =
-                [new CqlInterval<CqlDate>(new CqlDate(2022, 1, 1), new CqlDate(2024, 3, 1), true, true)];
-            var quantity = new CqlQuantity(1, "hour");
-
-            var rc = GetNewContext(); var fcq = rc.Operators;
-
-            var expand = fcq.Expand(interval, quantity);
-            Assert.IsNotNull(expand);
-            Assert.IsTrue(expand.Count() == 0);
-        }
-
-        /// <summary>
-        /// expand { Interval[@2022-01-01, @2024-03-01] } per second
-        /// </summary>
-        [TestMethod]
-        public void Expand_List_Interval_Date_Second()
-        {
-            List<CqlInterval<CqlDate>> interval =
-                [new CqlInterval<CqlDate>(new CqlDate(2022, 1, 1), new CqlDate(2024, 3, 1), true, true)];
-            var quantity = new CqlQuantity(1, "second");
-
-            var rc = GetNewContext(); var fcq = rc.Operators;
-
-            var expand = fcq.Expand(interval, quantity);
-            Assert.IsNotNull(expand);
-            Assert.IsTrue(expand.Count() == 0);
-        }
-
-        /// <summary>
-        /// expand { Interval[@2022-01-01, @2024-03-01] } per millisecond
-        /// </summary>
-        [TestMethod]
-        public void Expand_List_Interval_Date_Millisecond()
-        {
-            List<CqlInterval<CqlDate>> interval =
-                [new CqlInterval<CqlDate>(new CqlDate(2022, 1, 1), new CqlDate(2024, 3, 1), true, true)];
-            var quantity = new CqlQuantity(1, "millisecond");
-
-            var rc = GetNewContext(); var fcq = rc.Operators;
-
-            var expand = fcq.Expand(interval, quantity);
-            Assert.IsNotNull(expand);
-            Assert.IsTrue(expand.Count() == 0);
-        }
-
-        /// <summary>
-        /// /// expand { Interval[@2022-01, @2022-04] } per month
-        /// </summary>
-        [TestMethod]
-        public void Expand_List_Interval_Date_MonthYear()
-        {
-            var start = new CqlDate(2022, 1, null);
-            var end = new CqlDate(2022, 4, null);
-
-            List<CqlInterval<CqlDate>> interval = [new CqlInterval<CqlDate>(start, end, true, true)];
-            var quantity = new CqlQuantity(1, "month");
-            CqlInterval<CqlDate>[] expected =
-            [
-                new CqlInterval<CqlDate>(new CqlDate(2022, 1, null), new CqlDate(2022, 1, null), true, true),
-                new CqlInterval<CqlDate>(new CqlDate(2022, 2, null), new CqlDate(2022, 2, null), true, true),
-                new CqlInterval<CqlDate>(new CqlDate(2022, 3, null), new CqlDate(2022, 3, null), true, true),
-                new CqlInterval<CqlDate>(new CqlDate(2022, 4, null), new CqlDate(2022, 4, null), true, true)
-            ];
-
-            var rc = GetNewContext(); var fcq = rc.Operators;
-
-            var expand = fcq.Expand(interval, quantity).ToArray();
-            Assert.IsNotNull(expand);
-            Assert.IsTrue(expected.Length == expand.Length);
-            for (var i = 0; i < expand.Length; i++)
-            {
-                var actual = expand[i];
-                var expect = expected[i];
-
-                Assert.AreEqual(actual.low, expect.low);
-                Assert.AreEqual(actual.high, expect.high);
-            }
-        }
-
-        /// <summary>
-        /// /// expand Interval[@2022-01, @2022-04] per day
-        /// </summary>
-        [TestMethod]
-        public void Expand_List_Interval_Date_MonthYear_Quantity_Day()
-        {
-            var start = new CqlDate(2022, 1, null);
-            var end = new CqlDate(2022, 4, null);
-
-            List<CqlInterval<CqlDate>> interval = [new CqlInterval<CqlDate>(start, end, true, true)];
-
-            var quantity = new CqlQuantity(1, "day");
-
-            var rc = GetNewContext(); var fcq = rc.Operators;
-
-            var expand = fcq.Expand(interval, quantity);
-            Assert.IsNotNull(expand);
-            Assert.IsTrue(expand.Count() == 0);
-        }
-
-        /// <summary>
-        /// /// expand Interval[@2022, @2023] per day
-        /// </summary>
-        [TestMethod]
-        public void Expand_List_Interval_Date_Year_Quantity_Day()
-        {
-            var start = new CqlDate(2022, null, null);
-            var end = new CqlDate(2023, null, null);
-
-            List<CqlInterval<CqlDate>> interval = [new CqlInterval<CqlDate>(start, end, true, true)];
-            var quantity = new CqlQuantity(1, "day");
-
-            var rc = GetNewContext(); var fcq = rc.Operators;
-
-            var expand = fcq.Expand(interval, quantity);
-            Assert.IsNotNull(expand);
-            Assert.IsTrue(expand.Count() == 0);
-        }
-
-        /// <summary>
-        /// expand { Interval[@2022-01-01, @2022-06-01], Interval[@2022-06-01, @2022-12-01] } per month
-        /// </summary>
-        [TestMethod]
-        public void ExpandList_Intervals_Overlap_Date()
-        {
-            var aStart = new CqlDate(2022, 1, 1);
-            var aEnd = new CqlDate(2022, 6, 1);
-
-            var bStart = new CqlDate(2022, 6, 1);
-            var bEnd = new CqlDate(2022, 12, 1);
-
-            List<CqlInterval<CqlDate>> interval =
-            [
-                new CqlInterval<CqlDate>(aStart, aEnd, true, true),
-                new CqlInterval<CqlDate>(bStart, bEnd, true, true)
-            ];
-            var quantity = new CqlQuantity(1, "month");
-            CqlInterval<CqlDate>[] expected =
-            [
-                new CqlInterval<CqlDate>(new CqlDate(2022,1,1),new CqlDate(2022,1,31), true, true),
-                new CqlInterval<CqlDate>(new CqlDate(2022,2,1),new CqlDate(2022,2,28), true, true),
-                new CqlInterval<CqlDate>(new CqlDate(2022,3,1),new CqlDate(2022,3,31), true, true),
-                new CqlInterval<CqlDate>(new CqlDate(2022,4,1),new CqlDate(2022,4,30), true, true),
-                new CqlInterval<CqlDate>(new CqlDate(2022,5,1),new CqlDate(2022,5,31), true, true),
-                new CqlInterval<CqlDate>(new CqlDate(2022,6,1),new CqlDate(2022,6,30), true, true),
-                new CqlInterval<CqlDate>(new CqlDate(2022,7,1),new CqlDate(2022,7,31), true, true),
-                new CqlInterval<CqlDate>(new CqlDate(2022,8,1),new CqlDate(2022,8,31), true, true),
-                new CqlInterval<CqlDate>(new CqlDate(2022,9,1),new CqlDate(2022,9,30), true, true),
-                new CqlInterval<CqlDate>(new CqlDate(2022,10,1),new CqlDate(2022,10,31), true, true),
-                new CqlInterval<CqlDate>(new CqlDate(2022,11,1),new CqlDate(2022,11,30), true, true),
-                new CqlInterval<CqlDate>(new CqlDate(2022,12,1),new CqlDate(2022,12,31), true, true)
-            ];
-
-            var rc = GetNewContext(); var fcq = rc.Operators;
-
-            var expand = fcq.Expand(interval, quantity).ToArray();
-            Assert.IsNotNull(expand);
-            Assert.IsTrue(expected.Length == expand.Length);
-            for (var i = 0; i < expand.Length; i++)
-            {
-                var actual = expand[i];
-                var expect = expected[i];
-
-                Assert.AreEqual(actual.low, expect.low);
-                Assert.AreEqual(actual.high, expect.high);
-            }
-        }
-
-        /// <summary>
-        /// expand { Interval[@2022-01-01, @2022-05-01], Interval[@2022-07-01, @2022-12-01] } per month
-        /// </summary>
-        [TestMethod]
-        public void ExpandList_Intervals_Date()
-        {
-            var aStart = new CqlDate(2022, 1, 1);
-            var aEnd = new CqlDate(2022, 5, 1);
-
-            var bStart = new CqlDate(2022, 7, 1);
-            var bEnd = new CqlDate(2022, 12, 1);
-
-            List<CqlInterval<CqlDate>> interval =
-            [
-                new CqlInterval<CqlDate>(aStart, aEnd, true, true),
-                new CqlInterval<CqlDate>(bStart, bEnd, true, true)
-            ];
-            var quantity = new CqlQuantity(1, "month");
-            CqlInterval<CqlDate>[] expected =
-            [
-                new CqlInterval<CqlDate>(new CqlDate(2022,1,1),new CqlDate(2022,1,31), true, true),
-                new CqlInterval<CqlDate>(new CqlDate(2022,2,1),new CqlDate(2022,2,28), true, true),
-                new CqlInterval<CqlDate>(new CqlDate(2022,3,1),new CqlDate(2022,3,31), true, true),
-                new CqlInterval<CqlDate>(new CqlDate(2022,4,1),new CqlDate(2022,4,30), true, true),
-                new CqlInterval<CqlDate>(new CqlDate(2022,5,1),new CqlDate(2022,5,31), true, true),
-                new CqlInterval<CqlDate>(new CqlDate(2022,7,1),new CqlDate(2022,7,31), true, true),
-                new CqlInterval<CqlDate>(new CqlDate(2022,8,1),new CqlDate(2022,8,31), true, true),
-                new CqlInterval<CqlDate>(new CqlDate(2022,9,1),new CqlDate(2022,9,30), true, true),
-                new CqlInterval<CqlDate>(new CqlDate(2022,10,1),new CqlDate(2022,10,31), true, true),
-                new CqlInterval<CqlDate>(new CqlDate(2022,11,1),new CqlDate(2022,11,30), true, true),
-                new CqlInterval<CqlDate>(new CqlDate(2022,12,1),new CqlDate(2022,12,31), true, true)
-            ];
-
-            var rc = GetNewContext(); var fcq = rc.Operators;
-
-            var expand = fcq.Expand(interval, quantity).ToArray();
-            Assert.IsNotNull(expand);
-            Assert.IsTrue(expected.Length == expand.Length);
-            for (var i = 0; i < expand.Length; i++)
-            {
-                var actual = expand[i];
-                var expect = expected[i];
-
-                Assert.AreEqual(actual.low, expect.low);
-                Assert.AreEqual(actual.high, expect.high);
-            }
-        }
-
-        /// <summary>
-        /// expand { Interval[@2023-01-01, @2023-12-31] } per 31 days
-        /// </summary>
-        [TestMethod]
-        public void ExpandList_Intervals_Date_31_Days()
-        {
-            var aStart = new CqlDate(2022, 1, 1);
-            var aEnd = new CqlDate(2022, 12, 31);
-
-            List<CqlInterval<CqlDate>> interval = [new CqlInterval<CqlDate>(aStart, aEnd, true, true)];
-            var quantity = new CqlQuantity(31, "days");
-            CqlInterval<CqlDate>[] expected =
-            [
-                new CqlInterval<CqlDate>(new CqlDate(2022,1,1),new CqlDate(2022,1,31), true, true),
-                new CqlInterval<CqlDate>(new CqlDate(2022,2,1),new CqlDate(2022,3,3), true, true),
-                new CqlInterval<CqlDate>(new CqlDate(2022,3,4),new CqlDate(2022,4,3), true, true),
-                new CqlInterval<CqlDate>(new CqlDate(2022,4,4),new CqlDate(2022,5,4), true, true),
-                new CqlInterval<CqlDate>(new CqlDate(2022,5,5),new CqlDate(2022,6,4), true, true),
-                new CqlInterval<CqlDate>(new CqlDate(2022,6,5),new CqlDate(2022,7,5), true, true),
-                new CqlInterval<CqlDate>(new CqlDate(2022,7,6),new CqlDate(2022,8,5), true, true),
-                new CqlInterval<CqlDate>(new CqlDate(2022,8,6),new CqlDate(2022,9,5), true, true),
-                new CqlInterval<CqlDate>(new CqlDate(2022,9,6),new CqlDate(2022,10,6), true, true),
-                new CqlInterval<CqlDate>(new CqlDate(2022,10,7),new CqlDate(2022,11,6), true, true),
-                new CqlInterval<CqlDate>(new CqlDate(2022,11,7),new CqlDate(2022,12,7), true, true),
-                new CqlInterval<CqlDate>(new CqlDate(2022,12,8),new CqlDate(2023,1,7), true, true)
-            ];
-
-            var rc = GetNewContext(); var fcq = rc.Operators;
-
-            var expand = fcq.Expand(interval, quantity).ToArray();
-            Assert.IsNotNull(expand);
-            Assert.IsTrue(expected.Length == expand.Length);
-            for (var i = 0; i < expand.Length; i++)
-            {
-                var actual = expand[i];
-                var expect = expected[i];
-
-                Assert.AreEqual(actual.low, expect.low);
-                Assert.AreEqual(actual.high, expect.high);
-            }
-        }
-
-        #endregion
-
-        #region Expand Interval[DateTime, DateTime]
-        /// <summary>
-        /// expand { Interval[@2022-01-01@T12:00:00:00, @2022-01-04@T12:00:00:05] }
-        /// </summary>
-        [TestMethod]
-        public void Expand_List_Interval_DateTime_Null_Quantity()
-        {
-            var start = new CqlDateTime(2022, 1, 1, 12, 0, 0, 0, 0, 0);
-            var end = new CqlDateTime(2022, 1, 1, 12, 0, 0, 5, 0, 0);
-
-            List<CqlInterval<CqlDateTime>> interval = [new CqlInterval<CqlDateTime>(start, end, true, true)];
-            CqlInterval<CqlDateTime>[] expected =
-            [
-                new CqlInterval<CqlDateTime>(new CqlDateTime(2022,1,1,12,0,0,0,0,0), new CqlDateTime(2022,1,1,12,0,0,0,0,0), true, true),
-                new CqlInterval<CqlDateTime>(new CqlDateTime(2022,1,1,12,0,0,1,0,0), new CqlDateTime(2022,1,1,12,0,0,1,0,0), true, true),
-                new CqlInterval<CqlDateTime>(new CqlDateTime(2022,1,1,12,0,0,2,0,0), new CqlDateTime(2022,1,1,12,0,0,2,0,0), true, true),
-                new CqlInterval<CqlDateTime>(new CqlDateTime(2022,1,1,12,0,0,3,0,0), new CqlDateTime(2022,1,1,12,0,0,3,0,0), true, true),
-                new CqlInterval<CqlDateTime>(new CqlDateTime(2022,1,1,12,0,0,4,0,0), new CqlDateTime(2022,1,1,12,0,0,4,0,0), true, true),
-                new CqlInterval<CqlDateTime>(new CqlDateTime(2022,1,1,12,0,0,5,0,0), new CqlDateTime(2022,1,1,12,0,0,5,0,0), true, true)
-            ];
-
-            var rc = GetNewContext(); var fcq = rc.Operators;
-
-            var expand = fcq.Expand(interval, null).ToArray();
-            Assert.IsNotNull(expand);
-            Assert.IsTrue(expected.Length == expand.Length);
-            for (var i = 0; i < expand.Length; i++)
-            {
-                var actual = expand[i];
-                var expect = expected[i];
-
-                Assert.AreEqual(actual.low, expect.low);
-                Assert.AreEqual(actual.high, expect.high);
-            }
-        }
-
-        /// <summary>
-        /// expand { Interval[@2022-01-01, @2022-01-04@T12:00:00:05] }
-        /// </summary>
-        [TestMethod]
-        public void Expand_List_Interval_DateTime_Day_Precision_Null_Quantity()
-        {
-            var start = new CqlDateTime(2022, 1, 1, null, null, null, null, null, null);
-            var end = new CqlDateTime(2022, 1, 4, 12, 0, 0, 5, 0, 0);
-
-            List<CqlInterval<CqlDateTime>> interval = [new CqlInterval<CqlDateTime>(start, end, true, true)];
-            CqlInterval<CqlDateTime>[] expected =
-            [
-                new CqlInterval<CqlDateTime>(new CqlDateTime(2022,1,1,null, null, null, null, null, null), new CqlDateTime(2022,1,1,null, null, null, null, null, null), true, true),
-                new CqlInterval<CqlDateTime>(new CqlDateTime(2022,1,2,null, null, null, null, null, null), new CqlDateTime(2022,1,2,null, null, null, null, null, null), true, true),
-                new CqlInterval<CqlDateTime>(new CqlDateTime(2022,1,3,null, null, null, null, null, null), new CqlDateTime(2022,1,3,null, null, null, null, null, null), true, true),
-                new CqlInterval<CqlDateTime>(new CqlDateTime(2022,1,4,null, null, null, null, null, null), new CqlDateTime(2022,1,4,null, null, null, null, null, null), true, true)
-            ];
-
-            var rc = GetNewContext(); var fcq = rc.Operators;
-
-            var expand = fcq.Expand(interval, null).ToArray();
-            Assert.IsNotNull(expand);
-            Assert.IsTrue(expected.Length == expand.Length);
-            for (var i = 0; i < expand.Length; i++)
-            {
-                var actual = expand[i];
-                var expect = expected[i];
-
-                Assert.AreEqual(actual.low, expect.low);
-                Assert.AreEqual(actual.high, expect.high);
-            }
-        }
-
-        /// <summary>
-        /// /// expand { Interval[@2022-01-01@T12, @2022-01-04@T12] } per minute
-        /// </summary>
-        [TestMethod]
-        public void Expand_List_Interval_DateTime_Hour_Minute_Quantity()
-        {
-            var start = new CqlDateTime(2022, 1, 1, 12, null, null, null, null, null);
-            var end = new CqlDateTime(2022, 1, 1, 12, null, null, null, null, null);
-
-            List<CqlInterval<CqlDateTime>> interval = [new CqlInterval<CqlDateTime>(start, end, true, true)];
-            var quantity = new CqlQuantity(1, "minute");
-
-            var rc = GetNewContext(); var fcq = rc.Operators;
-
-            var expand = fcq.Expand(interval, quantity);
-            Assert.IsNotNull(expand);
-            Assert.IsTrue(expand.Count() == 0);
-        }
-
-        /// <summary>
-        /// expand { Interval[@2022-01-01@T12:00:00:00, @2022-01-04@T12:00:00:00] } per day
-        /// </summary>
-        [TestMethod]
-        public void Expand_List_Interval_DateTime_Day()
-        {
-            var start = new CqlDateTime(2022, 1, 1, 12, 0, 0, 0, 0, 0);
-            var end = new CqlDateTime(2022, 1, 4, 12, 0, 0, 0, 0, 0);
-
-            List<CqlInterval<CqlDateTime>> interval = [new CqlInterval<CqlDateTime>(start, end, true, true)];
-            var quantity = new CqlQuantity(1, "day");
-            CqlInterval<CqlDateTime>[] expected =
-            [
-                new CqlInterval<CqlDateTime>(new CqlDateTime(2022,1,1,12,0,0,0,0,0),new CqlDateTime(2022,1,2,11,59,59,999,0,0),true,true),
-                new CqlInterval<CqlDateTime>(new CqlDateTime(2022,1,2,12,0,0,0,0,0),new CqlDateTime(2022,1,3,11,59,59,999,0,0),true,true),
-                new CqlInterval<CqlDateTime>(new CqlDateTime(2022,1,3,12,0,0,0,0,0),new CqlDateTime(2022,1,4,11,59,59,999,0,0),true,true),
-                new CqlInterval<CqlDateTime>(new CqlDateTime(2022,1,4,12,0,0,0,0,0),new CqlDateTime(2022,1,5,11,59,59,999,0,0),true,true)
-            ];
-
-            var rc = GetNewContext(); var fcq = rc.Operators;
-
-            var expand = fcq.Expand(interval, quantity).ToArray();
-            Assert.IsNotNull(expand);
-            Assert.IsTrue(expected.Length == expand.Length);
-            for (var i = 0; i < expand.Length; i++)
-            {
-                var actual = expand[i];
-                var expect = expected[i];
-
-                Assert.AreEqual(actual.low, expect.low);
-                Assert.AreEqual(actual.high, expect.high);
-            }
-        }
-
-        /// <summary>
-        /// expand { Interval[@2022-01-01@T12:00:00:00, @2022-03-01@T00:00:00:00] } per 3 months
-        /// </summary>
-        [TestMethod]
-        public void Expand_List_Interval_DateTime_Month()
-        {
-            var start = new CqlDateTime(2022, 1, 1, 12, 0, 0, 0, 0, 0);
-            var end = new CqlDateTime(2022, 3, 1, 0, 0, 0, 0, 0, 0);
-
-            List<CqlInterval<CqlDateTime>> interval = [new CqlInterval<CqlDateTime>(start, end, true, true)];
-            var quantity = new CqlQuantity(3, "month");
-            CqlInterval<CqlDateTime>[] expected =
-            [
-                new CqlInterval<CqlDateTime>(new CqlDateTime(2022,1,1,12,0,0,0,0,0),new CqlDateTime(2022,4,1,11,59,59,999,0,0),true,true)
-            ];
-
-            var rc = GetNewContext(); var fcq = rc.Operators;
-
-            var expand = fcq.Expand(interval, quantity).ToArray();
-            Assert.IsNotNull(expand);
-            Assert.IsTrue(expected.Length == expand.Length);
-            for (var i = 0; i < expand.Length; i++)
-            {
-                var actual = expand[i];
-                var expect = expected[i];
-
-                Assert.AreEqual(actual.low, expect.low);
-                Assert.AreEqual(actual.high, expect.high);
-            }
-        }
-
-        /// <summary>
-        /// expand { Interval[@2022-01-01@T12:00:00:00, @2024-03-01@T00:00:00:00] } per 2 years
-        /// </summary>
-        [TestMethod]
-        public void Expand_List_Interval_DateTime_Year()
-        {
-            var start = new CqlDateTime(2022, 1, 1, 12, 0, 0, 0, 0, 0);
-            var end = new CqlDateTime(2024, 3, 1, 0, 0, 0, 0, 0, 0);
-
-            List<CqlInterval<CqlDateTime>> interval = [new CqlInterval<CqlDateTime>(start, end, true, true)];
-            var quantity = new CqlQuantity(2, "years");
-            CqlInterval<CqlDateTime>[] expected =
-            [
-                new CqlInterval<CqlDateTime>(new CqlDateTime(2022,1,1,12,0,0,0,0,0),new CqlDateTime(2024,1,1,11,59,59,999,0,0),true,true),
-                new CqlInterval<CqlDateTime>(new CqlDateTime(2024,1,1,12,0,0,0,0,0),new CqlDateTime(2026,1,1,11,59,59,999,0,0),true,true)
-            ];
-
-            var rc = GetNewContext(); var fcq = rc.Operators;
-
-            var expand = fcq.Expand(interval, quantity).ToArray();
-            Assert.IsNotNull(expand);
-            Assert.IsTrue(expected.Length == expand.Length);
-            for (var i = 0; i < expand.Length; i++)
-            {
-                var actual = expand[i];
-                var expect = expected[i];
-
-                Assert.AreEqual(actual.low, expect.low);
-                Assert.AreEqual(actual.high, expect.high);
-            }
-        }
-
-        /// <summary>
-        /// expand { Interval[@2022-01-01@T12:00:00:00, @2022-02-01@T12:00:00:00] } per week
-        /// </summary>
-        [TestMethod]
-        public void Expand_List_Interval_DateTime_Week()
-        {
-            var start = new CqlDateTime(2022, 1, 1, 12, 0, 0, 0, 0, 0);
-            var end = new CqlDateTime(2022, 2, 1, 0, 0, 0, 0, 0, 0);
-
-            List<CqlInterval<CqlDateTime>> interval = [new CqlInterval<CqlDateTime>(start, end, true, true)];
-            var quantity = new CqlQuantity(1, "week");
-            CqlInterval<CqlDateTime>[] expected =
-            [
-                new CqlInterval<CqlDateTime>(new CqlDateTime(2022,1,1,12,0,0,0,0,0),new CqlDateTime(2022,1,8,11,59,59,999,0,0),true,true),
-                new CqlInterval<CqlDateTime>(new CqlDateTime(2022,1,8,12,0,0,0,0,0),new CqlDateTime(2022,1,15,11,59,59,999,0,0),true,true),
-                new CqlInterval<CqlDateTime>(new CqlDateTime(2022,1,15,12,0,0,0,0,0),new CqlDateTime(2022,1,22,11,59,59,999,0,0),true,true),
-                new CqlInterval<CqlDateTime>(new CqlDateTime(2022,1,22,12,0,0,0,0,0),new CqlDateTime(2022,1,29,11,59,59,999,0,0),true,true),
-                new CqlInterval<CqlDateTime>(new CqlDateTime(2022,1,29,12,0,0,0,0,0),new CqlDateTime(2022,2,5,11,59,59,999,0,0),true,true)
-            ];
-
-            var rc = GetNewContext(); var fcq = rc.Operators;
-
-            var expand = fcq.Expand(interval, quantity).ToArray();
-            Assert.IsNotNull(expand);
-            Assert.IsTrue(expected.Length == expand.Length);
-            for (var i = 0; i < expand.Length; i++)
-            {
-                var actual = expand[i];
-                var expect = expected[i];
-
-                Assert.AreEqual(actual.low, expect.low);
-                Assert.AreEqual(actual.high, expect.high);
-            }
-        }
-
-        /// <summary>
-        /// expand { Interval[@2022-01-01@T00:00:00:00, @2022-01-01@T00:05:00:00] } per 2 minutes
-        /// </summary>
-        [TestMethod]
-        public void Expand_List_Interval_DateTime_Minute()
-        {
-            var start = new CqlDateTime(2022, 1, 1, 0, 0, 0, 0, 0, 0);
-            var end = new CqlDateTime(2022, 1, 1, 0, 5, 0, 0, 0, 0);
-
-            List<CqlInterval<CqlDateTime>> interval = [new CqlInterval<CqlDateTime>(start, end, true, true)];
-            var quantity = new CqlQuantity(2, "minutes");
-            CqlInterval<CqlDateTime>[] expected =
-            [
-                new CqlInterval<CqlDateTime>(new CqlDateTime(2022,1,1,0,0,0,0,0,0),new CqlDateTime(2022,1,1,0,1,59,999,0,0),true,true),
-                new CqlInterval<CqlDateTime>(new CqlDateTime(2022,1,1,0,2,0,0,0,0),new CqlDateTime(2022,1,1,0,3,59,999,0,0),true,true),
-                new CqlInterval<CqlDateTime>(new CqlDateTime(2022,1,1,0,4,0,0,0,0),new CqlDateTime(2022,1,1,0,5,59,999,0,0),true,true)
-            ];
-
-            var rc = GetNewContext(); var fcq = rc.Operators;
-
-            var expand = fcq.Expand(interval, quantity).ToArray();
-            Assert.IsNotNull(expand);
-            Assert.IsTrue(expected.Length == expand.Length);
-            for (var i = 0; i < expand.Length; i++)
-            {
-                var actual = expand[i];
-                var expect = expected[i];
-
-                Assert.AreEqual(actual.low, expect.low);
-                Assert.AreEqual(actual.high, expect.high);
-            }
-        }
-
-        /// <summary>
-        /// expand { Interval[@2022-01-01@T00:00:00:00, @2022-01-01@T06:00:00:00] } per 2 hours
-        /// </summary>
-        [TestMethod]
-        public void Expand_List_Interval_DateTime_Hour()
-        {
-            var start = new CqlDateTime(2022, 1, 1, 0, 0, 0, 0, 0, 0);
-            var end = new CqlDateTime(2022, 1, 1, 6, 0, 0, 0, 0, 0);
-
-            List<CqlInterval<CqlDateTime>> interval = [new CqlInterval<CqlDateTime>(start, end, true, true)];
-            var quantity = new CqlQuantity(2, "hours");
-            CqlInterval<CqlDateTime>[] expected =
-            [
-                new CqlInterval<CqlDateTime>(new CqlDateTime(2022,1,1,0,0,0,0,0,0),new CqlDateTime(2022,1,1,1,59,59,999,0,0),true,true),
-                new CqlInterval<CqlDateTime>(new CqlDateTime(2022,1,1,2,0,0,0,0,0),new CqlDateTime(2022,1,1,3,59,59,999,0,0),true,true),
-                new CqlInterval<CqlDateTime>(new CqlDateTime(2022,1,1,4,0,0,0,0,0),new CqlDateTime(2022,1,1,5,59,59,999,0,0),true,true),
-                new CqlInterval<CqlDateTime>(new CqlDateTime(2022,1,1,6,0,0,0,0,0),new CqlDateTime(2022,1,1,7,59,59,999,0,0),true,true)
-            ];
-
-            var rc = GetNewContext(); var fcq = rc.Operators;
-
-            var expand = fcq.Expand(interval, quantity).ToArray();
-            Assert.IsNotNull(expand);
-            Assert.IsTrue(expected.Length == expand.Length);
-            for (var i = 0; i < expand.Length; i++)
-            {
-                var actual = expand[i];
-                var expect = expected[i];
-
-                Assert.AreEqual(actual.low, expect.low);
-                Assert.AreEqual(actual.high, expect.high);
-            }
-        }
-
-        /// <summary>
-        /// expand { Interval[@2022-01-01@T00:00:00:00, @2022-01-01@T00:00:06:00] } per 3 seconds
-        /// </summary>
-        [TestMethod]
-        public void Expand_List_Interval_DateTime_Second()
-        {
-            var start = new CqlDateTime(2022, 1, 1, 0, 0, 0, 0, 0, 0);
-            var end = new CqlDateTime(2022, 1, 1, 0, 0, 6, 0, 0, 0);
-
-            List<CqlInterval<CqlDateTime>> interval = [new CqlInterval<CqlDateTime>(start, end, true, true)];
-            var quantity = new CqlQuantity(3, "seconds");
-            CqlInterval<CqlDateTime>[] expected =
-            [
-                new CqlInterval<CqlDateTime>(new CqlDateTime(2022,1,1,0,0,0,0,0,0),new CqlDateTime(2022,1,1,0,0,2,999,0,0),true,true),
-                new CqlInterval<CqlDateTime>(new CqlDateTime(2022,1,1,0,0,3,0,0,0),new CqlDateTime(2022,1,1,0,0,5,999,0,0),true,true),
-                new CqlInterval<CqlDateTime>(new CqlDateTime(2022,1,1,0,0,6,0,0,0),new CqlDateTime(2022,1,1,0,0,8,999,0,0),true,true)
-            ];
-
-            var rc = GetNewContext(); var fcq = rc.Operators;
-
-            var expand = fcq.Expand(interval, quantity).ToArray();
-            Assert.IsNotNull(expand);
-            Assert.IsTrue(expected.Length == expand.Length);
-            for (var i = 0; i < expand.Length; i++)
-            {
-                var actual = expand[i];
-                var expect = expected[i];
-
-                Assert.AreEqual(actual.low, expect.low);
-                Assert.AreEqual(actual.high, expect.high);
-            }
-        }
-
-        /// <summary>
-        /// expand { Interval[@2022-01-01@T00:00:00:00, @2022-01-01@T00:00:03:00] } per 30 milliseconds
-        /// </summary>
-        [TestMethod]
-        public void Expand_List_Interval_DateTime_Millisecond()
-        {
-            var start = new CqlDateTime(2022, 1, 1, 0, 0, 0, 0, 0, 0);
-            var end = new CqlDateTime(2022, 1, 1, 0, 0, 3, 0, 0, 0);
-
-            List<CqlInterval<CqlDateTime>> interval = [new CqlInterval<CqlDateTime>(start, end, true, true)];
-            var quantity = new CqlQuantity(500, "milliseconds");
-            CqlInterval<CqlDateTime>[] expected =
-            [
-                new CqlInterval<CqlDateTime>(new CqlDateTime(2022,1,1,0,0,0,0,0,0),new CqlDateTime(2022,1,1,0,0,0,499,0,0),true,true),
-                new CqlInterval<CqlDateTime>(new CqlDateTime(2022,1,1,0,0,0,500,0,0),new CqlDateTime(2022,1,1,0,0,0,999,0,0),true,true),
-                new CqlInterval<CqlDateTime>(new CqlDateTime(2022,1,1,0,0,1,0,0,0),new CqlDateTime(2022,1,1,0,0,1,499,0,0),true,true),
-                new CqlInterval<CqlDateTime>(new CqlDateTime(2022,1,1,0,0,1,500,0,0),new CqlDateTime(2022,1,1,0,0,1,999,0,0),true,true),
-                new CqlInterval<CqlDateTime>(new CqlDateTime(2022,1,1,0,0,2,0,0,0),new CqlDateTime(2022,1,1,0,0,2,499,0,0),true,true),
-                new CqlInterval<CqlDateTime>(new CqlDateTime(2022,1,1,0,0,2,500,0,0),new CqlDateTime(2022,1,1,0,0,2,999,0,0),true,true),
-                new CqlInterval<CqlDateTime>(new CqlDateTime(2022,1,1,0,0,3,0,0,0),new CqlDateTime(2022,1,1,0,0,3,499,0,0),true,true)
-            ];
-
-            var rc = GetNewContext(); var fcq = rc.Operators;
-
-            var expand = fcq.Expand(interval, quantity).ToArray();
-            Assert.IsNotNull(expand);
-            Assert.IsTrue(expected.Length == expand.Length);
-            for (var i = 0; i < expand.Length; i++)
-            {
-                var actual = expand[i];
-                var expect = expected[i];
-
-                Assert.AreEqual(actual.low, expect.low);
-                Assert.AreEqual(actual.high, expect.high);
-            }
-        }
-
-        /// <summary>
-        /// expand { Interval[@2022-01-01T00:00:00, @2022-06-01T00:00:00], Interval[@2022-06-01T00:00:00, @2022-12-01T00:00:00] } per month
-        /// </summary>
-        [TestMethod]
-        public void ExpandList_Intervals_Overlap_DateTime()
-        {
-            var aStart = new CqlDateTime(2022, 1, 1, 0, 0, 0, 0, 0, 0);
-            var aEnd = new CqlDateTime(2022, 6, 1, 0, 0, 0, 0, 0, 0);
-
-            var bStart = new CqlDateTime(2022, 6, 1, 0, 0, 0, 0, 0, 0);
-            var bEnd = new CqlDateTime(2022, 12, 1, 0, 0, 0, 0, 0, 0);
-
-            List<CqlInterval<CqlDateTime>> interval =
-            [
-                new CqlInterval<CqlDateTime>(aStart, aEnd, true, true),
-                new CqlInterval<CqlDateTime>(bStart, bEnd, true, true)
-            ];
-            var quantity = new CqlQuantity(1, "month");
-            CqlInterval<CqlDateTime>[] expected =
-            [
-                new CqlInterval<CqlDateTime>(new CqlDateTime(2022,1,1,0,0,0,0,0,0),new CqlDateTime(2022,1,31,23,59,59,999,0,0), true, true),
-                new CqlInterval<CqlDateTime>(new CqlDateTime(2022,2,1,0,0,0,0,0,0),new CqlDateTime(2022,2,28,23,59,59,999,0,0), true, true),
-                new CqlInterval<CqlDateTime>(new CqlDateTime(2022,3,1,0,0,0,0,0,0),new CqlDateTime(2022,3,31,23,59,59,999,0,0), true, true),
-                new CqlInterval<CqlDateTime>(new CqlDateTime(2022,4,1,0,0,0,0,0,0),new CqlDateTime(2022,4,30,23,59,59,999,0,0), true, true),
-                new CqlInterval<CqlDateTime>(new CqlDateTime(2022,5,1,0,0,0,0,0,0),new CqlDateTime(2022,5,31,23,59,59,999,0,0), true, true),
-                new CqlInterval<CqlDateTime>(new CqlDateTime(2022,6,1,0,0,0,0,0,0),new CqlDateTime(2022,6,30,23,59,59,999,0,0), true, true),
-                new CqlInterval<CqlDateTime>(new CqlDateTime(2022,7,1,0,0,0,0,0,0),new CqlDateTime(2022,7,31,23,59,59,999,0,0), true, true),
-                new CqlInterval<CqlDateTime>(new CqlDateTime(2022,8,1,0,0,0,0,0,0),new CqlDateTime(2022,8,31,23,59,59,999,0,0), true, true),
-                new CqlInterval<CqlDateTime>(new CqlDateTime(2022,9,1,0,0,0,0,0,0),new CqlDateTime(2022,9,30,23,59,59,999,0,0), true, true),
-                new CqlInterval<CqlDateTime>(new CqlDateTime(2022,10,1,0,0,0,0,0,0),new CqlDateTime(2022,10,31,23,59,59,999,0,0), true, true),
-                new CqlInterval<CqlDateTime>(new CqlDateTime(2022,11,1,0,0,0,0,0,0),new CqlDateTime(2022,11,30,23,59,59,999,0,0), true, true),
-                new CqlInterval<CqlDateTime>(new CqlDateTime(2022,12,1,0,0,0,0,0,0),new CqlDateTime(2022,12,31,23,59,59,999,0,0), true, true)
-            ];
-
-            var rc = GetNewContext(); var fcq = rc.Operators;
-
-            var expand = fcq.Expand(interval, quantity).ToArray();
-            Assert.IsNotNull(expand);
-            Assert.IsTrue(expected.Length == expand.Length);
-            for (var i = 0; i < expand.Length; i++)
-            {
-                var actual = expand[i];
-                var expect = expected[i];
-
-                Assert.AreEqual(actual.low, expect.low);
-                Assert.AreEqual(actual.high, expect.high);
-            }
-        }
-
-        /// <summary>
-        /// expand { Interval[@2022-01-01T00:00:00, @2022-05-01T00:00:00], Interval[@2022-07-01T00:00:00, @2022-12-01T00:00:00] } per month
-        /// </summary>
-        [TestMethod]
-        public void ExpandList_Intervals_DateTime()
-        {
-            var aStart = new CqlDateTime(2022, 1, 1, 0, 0, 0, 0, 0, 0);
-            var aEnd = new CqlDateTime(2022, 5, 1, 0, 0, 0, 0, 0, 0);
-
-            var bStart = new CqlDateTime(2022, 7, 1, 0, 0, 0, 0, 0, 0);
-            var bEnd = new CqlDateTime(2022, 12, 1, 0, 0, 0, 0, 0, 0);
-
-            List<CqlInterval<CqlDateTime>> interval =
-            [
-                new CqlInterval<CqlDateTime>(aStart, aEnd, true, true),
-                new CqlInterval<CqlDateTime>(bStart, bEnd, true, true)
-            ];
-            var quantity = new CqlQuantity(1, "month");
-            CqlInterval<CqlDateTime>[] expected =
-            [
-                new CqlInterval<CqlDateTime>(new CqlDateTime(2022,1,1,0,0,0,0,0,0),new CqlDateTime(2022,1,31,23,59,59,999,0,0), true, true),
-                new CqlInterval<CqlDateTime>(new CqlDateTime(2022,2,1,0,0,0,0,0,0),new CqlDateTime(2022,2,28,23,59,59,999,0,0), true, true),
-                new CqlInterval<CqlDateTime>(new CqlDateTime(2022,3,1,0,0,0,0,0,0),new CqlDateTime(2022,3,31,23,59,59,999,0,0), true, true),
-                new CqlInterval<CqlDateTime>(new CqlDateTime(2022,4,1,0,0,0,0,0,0),new CqlDateTime(2022,4,30,23,59,59,999,0,0), true, true),
-                new CqlInterval<CqlDateTime>(new CqlDateTime(2022,5,1,0,0,0,0,0,0),new CqlDateTime(2022,5,31,23,59,59,999,0,0), true, true),
-                new CqlInterval<CqlDateTime>(new CqlDateTime(2022,7,1,0,0,0,0,0,0),new CqlDateTime(2022,7,31,23,59,59,999,0,0), true, true),
-                new CqlInterval<CqlDateTime>(new CqlDateTime(2022,8,1,0,0,0,0,0,0),new CqlDateTime(2022,8,31,23,59,59,999,0,0), true, true),
-                new CqlInterval<CqlDateTime>(new CqlDateTime(2022,9,1,0,0,0,0,0,0),new CqlDateTime(2022,9,30,23,59,59,999,0,0), true, true),
-                new CqlInterval<CqlDateTime>(new CqlDateTime(2022,10,1,0,0,0,0,0,0),new CqlDateTime(2022,10,31,23,59,59,999,0,0), true, true),
-                new CqlInterval<CqlDateTime>(new CqlDateTime(2022,11,1,0,0,0,0,0,0),new CqlDateTime(2022,11,30,23,59,59,999,0,0), true, true),
-                new CqlInterval<CqlDateTime>(new CqlDateTime(2022,12,1,0,0,0,0,0,0),new CqlDateTime(2022,12,31,23,59,59,999,0,0), true, true)
-            ];
-
-            var rc = GetNewContext(); var fcq = rc.Operators;
-
-            var expand = fcq.Expand(interval, quantity).ToArray();
-            Assert.IsNotNull(expand);
-            Assert.IsTrue(expected.Length == expand.Length);
-            for (var i = 0; i < expand.Length; i++)
-            {
-                var actual = expand[i];
-                var expect = expected[i];
-
-                Assert.AreEqual(actual.low, expect.low);
-                Assert.AreEqual(actual.high, expect.high);
-            }
-        }
-        #endregion
-
-        #region Expand Interval[Time, Time]
-        /// <summary>
-        /// expand { Interval[@T10, @T12] }
-        /// </summary>
-        [TestMethod]
-        public void Expand_List_Interval_Time_Hour_Null_Quantity()
-        {
-            var start = new CqlTime(10, null, null, null, null, null);
-            var end = new CqlTime(12, null, null, null, null, null);
-
-            List<CqlInterval<CqlTime>> interval = [new CqlInterval<CqlTime>(start, end, true, true)];
-            CqlInterval<CqlTime>[] expected =
-            [
-                new CqlInterval<CqlTime>(new CqlTime(10,null,null,null,null,null),new CqlTime(10,null,null,null,null,null),true,true),
-                new CqlInterval<CqlTime>(new CqlTime(11,null,null,null,null,null),new CqlTime(11,null,null,null,null,null),true,true),
-                new CqlInterval<CqlTime>(new CqlTime(12,null,null,null,null,null),new CqlTime(12,null,null,null,null,null),true,true)
-            ];
-
-            var rc = GetNewContext(); var fcq = rc.Operators;
-
-            var expand = fcq.Expand(interval, null).ToArray();
-            Assert.IsNotNull(expand);
-            Assert.IsTrue(expected.Length == expand.Length);
-            for (var i = 0; i < expand.Length; i++)
-            {
-                var actual = expand[i];
-                var expect = expected[i];
-
-                Assert.AreEqual(actual.low, expect.low);
-                Assert.AreEqual(actual.high, expect.high);
-            }
-        }
-
-        /// <summary>
-        /// expand { Interval[@T10, @T10:05] }
-        /// </summary>
-        [TestMethod]
-        public void Expand_List_Interval_Time_Minute_Null_Quantity()
-        {
-            var start = new CqlTime(10, null, null, null, null, null);
-            var end = new CqlTime(11, 5, null, null, null, null);
-
-            List<CqlInterval<CqlTime>> interval = [new CqlInterval<CqlTime>(start, end, true, true)];
-            CqlInterval<CqlTime>[] expected =
-            [
-                new CqlInterval<CqlTime>(new CqlTime(10,null,null,null,null,null),new CqlTime(10,null,null,null,null,null),true,true),
-                new CqlInterval<CqlTime>(new CqlTime(11,null,null,null,null,null),new CqlTime(11,null,null,null,null,null),true,true)
-            ];
-
-            var rc = GetNewContext(); var fcq = rc.Operators;
-
-            var expand = fcq.Expand(interval, null).ToArray();
-            Assert.IsNotNull(expand);
-            Assert.IsTrue(expected.Length == expand.Length);
-            for (var i = 0; i < expand.Length; i++)
-            {
-                var actual = expand[i];
-                var expect = expected[i];
-
-                Assert.AreEqual(actual.low, expect.low);
-                Assert.AreEqual(actual.high, expect.high);
-            }
-        }
-
-        /// <summary>
-        /// expand { Interval[@T10, @T10:05] } per hour
-        /// </summary>
-        [TestMethod]
-        public void Expand_List_Interval_Time_Minute_Hour_Quantity()
-        {
-            var start = new CqlTime(10, null, null, null, null, null);
-            var end = new CqlTime(11, 5, null, null, null, null);
-
-            List<CqlInterval<CqlTime>> interval = [new CqlInterval<CqlTime>(start, end, true, true)];
-            var quantity = new CqlQuantity(1, "hour");
-            CqlInterval<CqlTime>[] expected =
-            [
-                new CqlInterval<CqlTime>(new CqlTime(10,null,null,null,null,null),new CqlTime(10,null,null,null,null,null),true,true),
-                new CqlInterval<CqlTime>(new CqlTime(11,null,null,null,null,null),new CqlTime(11,null,null,null,null,null),true,true)
-            ];
-
-            var rc = GetNewContext(); var fcq = rc.Operators;
-
-            var expand = fcq.Expand(interval, null).ToArray();
-            Assert.IsNotNull(expand);
-            Assert.IsTrue(expected.Length == expand.Length);
-            for (var i = 0; i < expand.Length; i++)
-            {
-                var actual = expand[i];
-                var expect = expected[i];
-
-                Assert.AreEqual(actual.low, expect.low);
-                Assert.AreEqual(actual.high, expect.high);
-            }
-        }
-
-        /// <summary>
-        /// expand { Interval[@T10, @T12] } per day
-        /// </summary>
-        [TestMethod]
-        public void Expand_List_Interval_Time_Day()
-        {
-            var start = new CqlTime(10, null, null, null, null, null);
-            var end = new CqlTime(12, null, null, null, null, null);
-
-            List<CqlInterval<CqlTime>> interval = [new CqlInterval<CqlTime>(start, end, true, true)];
-            var quantity = new CqlQuantity(1, "day");
-
-            var rc = GetNewContext(); var fcq = rc.Operators;
-
-            var expand = fcq.Expand(interval, quantity);
-            Assert.IsNotNull(expand);
-            Assert.IsTrue(expand.Count() == 0);
-        }
-
-        /// <summary>
-        /// expand { Interval[@T10, @T12] } per 3 months
-        /// </summary>
-        [TestMethod]
-        public void Expand_List_Interval_Time_Month()
-        {
-            var start = new CqlTime(10, null, null, null, null, null);
-            var end = new CqlTime(12, null, null, null, null, null);
-
-            List<CqlInterval<CqlTime>> interval = [new CqlInterval<CqlTime>(start, end, true, true)];
-            var quantity = new CqlQuantity(3, "month");
-
-            var rc = GetNewContext(); var fcq = rc.Operators;
-
-            var expand = fcq.Expand(interval, quantity);
-            Assert.IsNotNull(expand);
-            Assert.IsTrue(expand.Count() == 0);
-        }
-
-        /// <summary>
-        /// expand { Interval[@T10, @T12] } per 2 years
-        /// </summary>
-        [TestMethod]
-        public void Expand_List_Interval_Time_Year()
-        {
-            var start = new CqlTime(10, null, null, null, null, null);
-            var end = new CqlTime(12, null, null, null, null, null);
-
-            List<CqlInterval<CqlTime>> interval = [new CqlInterval<CqlTime>(start, end, true, true)];
-            var quantity = new CqlQuantity(2, "years");
-
-            var rc = GetNewContext(); var fcq = rc.Operators;
-
-            var expand = fcq.Expand(interval, quantity);
-            Assert.IsNotNull(expand);
-            Assert.IsTrue(expand.Count() == 0);
-        }
-
-        /// <summary>
-        /// expand { Interval[@T10, @T12] } per week
-        /// </summary>
-        [TestMethod]
-        public void Expand_List_Interval_Time_Week()
-        {
-            var start = new CqlTime(10, null, null, null, null, null);
-            var end = new CqlTime(12, null, null, null, null, null);
-
-            List<CqlInterval<CqlTime>> interval = [new CqlInterval<CqlTime>(start, end, true, true)];
-            var quantity = new CqlQuantity(1, "week");
-
-            var rc = GetNewContext(); var fcq = rc.Operators;
-
-            var expand = fcq.Expand(interval, quantity);
-            Assert.IsNotNull(expand);
-            Assert.IsTrue(expand.Count() == 0);
-        }
-
-        /// <summary>
-        /// expand { Interval[@T10, @T12] } per 30 minutes
-        /// </summary>
-        [TestMethod]
-        public void Expand_List_Interval_Time_Hour_With_Minute_Quantity()
-        {
-            var start = new CqlTime(10, null, null, null, null, null);
-            var end = new CqlTime(12, null, null, null, null, null);
-
-            List<CqlInterval<CqlTime>> interval = [new CqlInterval<CqlTime>(start, end, true, true)];
-            var quantity = new CqlQuantity(1, "minute");
-
-            var rc = GetNewContext(); var fcq = rc.Operators;
-
-            var expand = fcq.Expand(interval, quantity);
-            Assert.IsNotNull(expand);
-            Assert.IsTrue(expand.Count() == 0);
-        }
-
-        /// <summary>
-        /// expand { Interval[@T10:00, @T12:00] } per 30 minutes
-        /// </summary>
-        [TestMethod]
-        public void Expand_List_Interval_Time_Minute()
-        {
-            var start = new CqlTime(10, 0, null, null, null, null);
-            var end = new CqlTime(12, 0, null, null, null, null);
-
-            List<CqlInterval<CqlTime>> interval = [new CqlInterval<CqlTime>(start, end, true, true)];
-            var quantity = new CqlQuantity(30, "minutes");
-            CqlInterval<CqlTime>[] expected =
-            [
-                new CqlInterval<CqlTime>(new CqlTime(10,0,null,null,null,null),new CqlTime(10,29,null,null,null,null),true,true),
-                new CqlInterval<CqlTime>(new CqlTime(10,30,null,null,null,null),new CqlTime(10,59,null,null,null,null),true,true),
-                new CqlInterval<CqlTime>(new CqlTime(11,0,null,null,null,null),new CqlTime(11,29,null,null,null,null),true,true),
-                new CqlInterval<CqlTime>(new CqlTime(11,30,null,null,null,null),new CqlTime(11,59,null,null,null,null),true,true),
-                new CqlInterval<CqlTime>(new CqlTime(12,0,null,null,null,null),new CqlTime(12,29,null,null,null,null),true,true)
-            ];
-
-
-            var rc = GetNewContext(); var fcq = rc.Operators;
-
-            var expand = fcq.Expand(interval, quantity).ToArray();
-            Assert.IsNotNull(expand);
-            for (var i = 0; i < expand.Length; i++)
-            {
-                var actual = expand[i];
-                var expect = expected[i];
-
-                Assert.AreEqual(actual.low, expect.low);
-                Assert.AreEqual(actual.high, expect.high);
-            }
-        }
-
-        /// <summary>
-        /// expand { Interval[@T10, @T12] } per hour
-        /// </summary>
-        [TestMethod]
-        public void Expand_List_Interval_Time_Hour()
-        {
-            var start = new CqlTime(10, null, null, null, null, null);
-            var end = new CqlTime(12, null, null, null, null, null);
-
-            List<CqlInterval<CqlTime>> interval = [new CqlInterval<CqlTime>(start, end, true, true)];
-            var quantity = new CqlQuantity(1, "hour");
-            CqlInterval<CqlTime>[] expected =
-            [
-                new CqlInterval<CqlTime>(new CqlTime(10,null,null,null,null,null),new CqlTime(10,null,null,null,null,null),true,true),
-                new CqlInterval<CqlTime>(new CqlTime(11,null,null,null,null,null),new CqlTime(11,null,null,null,null,null),true,true),
-                new CqlInterval<CqlTime>(new CqlTime(12,null,null,null,null,null),new CqlTime(12,null,null,null,null,null),true,true)
-            ];
-
-            var rc = GetNewContext(); var fcq = rc.Operators;
-
-            var expand = fcq.Expand(interval, quantity).ToArray();
-            Assert.IsNotNull(expand);
-            for (var i = 0; i < expand.Length; i++)
-            {
-                var actual = expand[i];
-                var expect = expected[i];
-
-                Assert.AreEqual(actual.low, expect.low);
-                Assert.AreEqual(actual.high, expect.high);
-            }
-        }
-
-        /// <summary>
-        /// expand { Interval[@T10:00:00, @T10:00:05] } per 5 seconds
-        /// </summary>
-        [TestMethod]
-        public void Expand_List_Interval_Time_Second()
-        {
-            var start = new CqlTime(10, 0, 0, null, null, null);
-            var end = new CqlTime(10, 0, 5, null, null, null);
-
-            List<CqlInterval<CqlTime>> interval = [new CqlInterval<CqlTime>(start, end, true, true)];
-            var quantity = new CqlQuantity(5, "seconds");
-            CqlInterval<CqlTime>[] expected =
-            [
-                new CqlInterval<CqlTime>(new CqlTime(10,0,0,null,null,null),new CqlTime(10,0,4,null,null,null),true,true),
-                new CqlInterval<CqlTime>(new CqlTime(10,0,5,null,null,null),new CqlTime(10,0,9,null,null,null),true,true)
-            ];
-
-            var rc = GetNewContext(); var fcq = rc.Operators;
-
-            var expand = fcq.Expand(interval, quantity).ToArray();
-            Assert.IsNotNull(expand);
-            for (var i = 0; i < expand.Length; i++)
-            {
-                var actual = expand[i];
-                var expect = expected[i];
-
-                Assert.AreEqual(actual.low, expect.low);
-                Assert.AreEqual(actual.high, expect.high);
-            }
-        }
-
-        /// <summary>
-        /// expand Interval[@T10:00:00:00, @T10:00:00:10] per 5 seconds
-        /// </summary>
-        [TestMethod]
-        public void Expand_List_Interval_Time_Millisecond()
-        {
-            var start = new CqlTime(10, 0, 0, 0, null, null);
-            var end = new CqlTime(10, 0, 0, 10, null, null);
-
-            List<CqlInterval<CqlTime>> interval = [new CqlInterval<CqlTime>(start, end, true, true)];
-            var quantity = new CqlQuantity(5, "millisecond");
-            CqlInterval<CqlTime>[] expected =
-            [
-                new CqlInterval<CqlTime>(new CqlTime(10,0,0,0,null,null),new CqlTime(10,0,0,4,null,null),true,true),
-                new CqlInterval<CqlTime>(new CqlTime(10,0,0,5,null,null),new CqlTime(10,0,0,9,null,null),true,true),
-                new CqlInterval<CqlTime>(new CqlTime(10,0,0,10,null,null),new CqlTime(10,0,0,14,null,null),true,true)
-            ];
-
-            var rc = GetNewContext(); var fcq = rc.Operators;
-
-            var expand = fcq.Expand(interval, quantity).ToArray();
-            Assert.IsNotNull(expand);
-            for (var i = 0; i < expand.Length; i++)
-            {
-                var actual = expand[i];
-                var expect = expected[i];
-
-                Assert.AreEqual(actual.low, expect.low);
-                Assert.AreEqual(actual.high, expect.high);
-            }
-        }
-
-        /// <summary>
-        /// expand { Interval[@T10, @T12], Interval[@T12, @T16] } per hour
-        /// </summary>
-        [TestMethod]
-        public void ExpandList_Intervals_Overlap_Time()
-        {
-            var aStart = new CqlTime(10, 0, 0, 0, null, null);
-            var aEnd = new CqlTime(12, 0, 0, 0, null, null);
-
-            var bStart = new CqlTime(12, 0, 0, 0, null, null);
-            var bEnd = new CqlTime(16, 0, 0, 0, null, null);
-
-            List<CqlInterval<CqlTime>> interval =
-            [
-                new CqlInterval<CqlTime>(aStart, aEnd, true, true),
-                new CqlInterval<CqlTime>(bStart, bEnd, true, true)
-            ];
-            var quantity = new CqlQuantity(1, "hour");
-            CqlInterval<CqlTime>[] expected =
-            [
-                new CqlInterval<CqlTime>(new CqlTime(10,0,0,0,null,null),new CqlTime(10,59,59,999,null,null), true, true),
-                new CqlInterval<CqlTime>(new CqlTime(11,0,0,0,null,null),new CqlTime(11,59,59,999,null,null), true, true),
-                new CqlInterval<CqlTime>(new CqlTime(12,0,0,0,null,null),new CqlTime(12,59,59,999,null,null), true, true),
-                new CqlInterval<CqlTime>(new CqlTime(13,0,0,0,null,null),new CqlTime(13,59,59,999,null,null), true, true),
-                new CqlInterval<CqlTime>(new CqlTime(14,0,0,0,null,null),new CqlTime(14,59,59,999,null,null), true, true),
-                new CqlInterval<CqlTime>(new CqlTime(15,0,0,0,null,null),new CqlTime(15,59,59,999,null,null), true, true),
-                new CqlInterval<CqlTime>(new CqlTime(16,0,0,0,null,null),new CqlTime(16,59,59,999,null,null), true, true)
-            ];
-
-            var rc = GetNewContext(); var fcq = rc.Operators;
-
-            var expand = fcq.Expand(interval, quantity).ToArray();
-            Assert.IsNotNull(expand);
-            for (var i = 0; i < expand.Length; i++)
-            {
-                var actual = expand[i];
-                var expect = expected[i];
-
-                Assert.AreEqual(actual.low, expect.low);
-                Assert.AreEqual(actual.high, expect.high);
-            }
-        }
-
-        /// <summary>
-        /// expand { Interval[@T10, @T12], Interval[@T14, @T16] } per hour
-        /// </summary>
-        [TestMethod]
-        public void ExpandList_Intervals_Time()
-        {
-            var aStart = new CqlTime(10, 0, 0, 0, null, null);
-            var aEnd = new CqlTime(12, 0, 0, 0, null, null);
-
-            var bStart = new CqlTime(14, 0, 0, 0, null, null);
-            var bEnd = new CqlTime(16, 0, 0, 0, null, null);
-
-            List<CqlInterval<CqlTime>> interval =
-            [
-                new CqlInterval<CqlTime>(aStart, aEnd, true, true),
-                new CqlInterval<CqlTime>(bStart, bEnd, true, true)
-            ];
-            var quantity = new CqlQuantity(1, "hour");
-            CqlInterval<CqlTime>[] expected =
-            [
-                new CqlInterval<CqlTime>(new CqlTime(10,0,0,0,null,null),new CqlTime(10,59,59,999,null,null), true, true),
-                new CqlInterval<CqlTime>(new CqlTime(11,0,0,0,null,null),new CqlTime(11,59,59,999,null,null), true, true),
-                new CqlInterval<CqlTime>(new CqlTime(12,0,0,0,null,null),new CqlTime(12,59,59,999,null,null), true, true),
-                new CqlInterval<CqlTime>(new CqlTime(14,0,0,0,null,null),new CqlTime(14,59,59,999,null,null), true, true),
-                new CqlInterval<CqlTime>(new CqlTime(15,0,0,0,null,null),new CqlTime(15,59,59,999,null,null), true, true),
-                new CqlInterval<CqlTime>(new CqlTime(16,0,0,0,null,null),new CqlTime(16,59,59,999,null,null), true, true)
-            ];
-
-            var rc = GetNewContext(); var fcq = rc.Operators;
-
-            var expand = fcq.Expand(interval, quantity).ToArray();
-            Assert.IsNotNull(expand);
-            for (var i = 0; i < expand.Length; i++)
-            {
-                var actual = expand[i];
-                var expect = expected[i];
-
-                Assert.AreEqual(actual.low, expect.low);
-                Assert.AreEqual(actual.high, expect.high);
-            }
-        }
-
-        [TestMethod]
-        public void Expand_Per_Hour()
-        {
-            var aStart = new CqlTime(10, 0, 0, 0, null, null);
-            var aEnd = new CqlTime(12, 30, 0, 0, null, null);
-
-            var interval = new List<CqlInterval<CqlTime>>
-            {
-                new CqlInterval<CqlTime>(aStart, aEnd, true, true),
-            };
-            var quantity = new CqlQuantity(1, "hour");
-
-            var rc = GetNewContext(); var fcq = rc.Operators;
-
-            var expand = fcq.ExpandList(interval, quantity).ToArray();
-        }
-
-        #endregion
-
-        #region Interval_Same_Or_Before
-        /// <summary>
-        /// Handles ([null, @2022] same or before [null, @2023]
-        /// </summary>
-        [TestMethod]
-        public void Interval_Same_Or_Before_Overlapping()
-        {
-            var thru2022 = new CqlInterval<CqlDate>(null, new CqlDate(2022, null, null), true, true);
-            var thru2023 = new CqlInterval<CqlDate>(null, new CqlDate(2023, null, null), true, true);
-
-            var rc = GetNewContext(); var fcq = rc.Operators;
-
-            var sameOrBefore = fcq.SameOrBefore(thru2022, thru2023, null);
-
-            Assert.AreEqual(false, sameOrBefore);
-        }
-
-        /// <summary>
-        /// Handles ([@2022, @2022] same or before [@2023, @2023]
-        /// </summary>
-        [TestMethod]
-        public void Interval_Same_Or_Before()
-        {
-            var thru2022 = new CqlInterval<CqlDate>(new CqlDate(2022, null, null), new CqlDate(2022, null, null), true, true);
-            var thru2023 = new CqlInterval<CqlDate>(new CqlDate(2023, null, null), new CqlDate(2023, null, null), true, true);
-
-            var rc = GetNewContext(); var fcq = rc.Operators;
-
-            var sameOrBefore = fcq.SameOrBefore(thru2022, thru2023, null);
-
-            Assert.IsNotNull(sameOrBefore);
-            Assert.IsTrue(sameOrBefore ?? false);
-        }
-
-        #endregion
-
-        [TestMethod]
-        public void Sort_Lists_Containing_Null()
-        {
-            var rtx = GetNewContext();
-            List<int?> items = [1, 2, null, 4, 5];
-            var ascending = rtx.Operators
-                .ListSort(items, ListSortDirection.Ascending)
-                .ToArray();
-            Assert.AreEqual(null, ascending[0]);
-            Assert.AreEqual(1, ascending[1]);
-            Assert.AreEqual(2, ascending[2]);
-            Assert.AreEqual(4, ascending[3]);
-            Assert.AreEqual(5, ascending[4]);
-
-            var descending = rtx.Operators
-                .ListSort(items, ListSortDirection.Descending)
-                .ToArray();
-            Assert.AreEqual(5, descending[0]);
-            Assert.AreEqual(4, descending[1]);
-            Assert.AreEqual(2, descending[2]);
-            Assert.AreEqual(1, descending[3]);
-            Assert.AreEqual(null, descending[4]);
-        }
-
-        [TestMethod]
-        public void Sort_Lists_Dates_Containing_Null()
-        {
-            var rtx = GetNewContext();
-            List<CqlDate> items =
-            [
-                new CqlDate(2022, 12, 01),
-                null,
-                new CqlDate(2022, 05, 01)
-            ];
-            var ascending = rtx.Operators
-                .ListSort(items, ListSortDirection.Ascending)
-                .ToArray();
-            Assert.AreEqual(null, ascending[0]);
-            Assert.AreEqual(new CqlDate(2022, 05, 01), ascending[1]);
-            Assert.AreEqual(new CqlDate(2022, 12, 01), ascending[2]);
-
-            var descending = rtx.Operators
-                .ListSort(items, ListSortDirection.Descending)
-                .ToArray();
-            Assert.AreEqual(new CqlDate(2022, 12, 01), descending[0]);
-            Assert.AreEqual(new CqlDate(2022, 05, 01), descending[1]);
-            Assert.AreEqual(null, descending[2]);
-        }
-
-        [TestMethod]
-        public void Collapse_Properly_Included()
-        {
-            var rtx = GetNewContext();
-
-            CqlInterval<CqlDate>[] expected =
-            [
-                new CqlInterval<CqlDate>(new CqlDate(2023, 1, 20), new CqlDate(2023, 1, 28),true, true),
-                new CqlInterval<CqlDate>(new CqlDate(2023, 2, 18), new CqlDate(2023, 2, 28),true, true)
-            ];
-
-            CqlInterval<CqlDate>[] intervals =
-            [
-                new CqlInterval<CqlDate>(new CqlDate(2023, 1, 20), new CqlDate(2023, 1, 28), true, true),
-                new CqlInterval<CqlDate>(new CqlDate(2023, 1, 22), new CqlDate(2023, 1, 25), true, true),
-                new CqlInterval<CqlDate>(new CqlDate(2023, 2, 20), new CqlDate(2023, 2, 25), true, true),
-                new CqlInterval<CqlDate>(new CqlDate(2023, 2, 18), new CqlDate(2023, 2, 28), true, true)
-            ];
-
-            var collapsed = rtx.Operators.Collapse(intervals, null).ToArray();
-            var result = rtx.Operators.Comparer.Compare(expected!, collapsed!, null);
-            if (result != 0)
-                throw new AssertFailedException($"Expected {expected}; actual {collapsed}");
-        }
-
-        [TestMethod]
-        public void Collapse_Containing_Null()
-        {
-            var rtx = GetNewContext();
-
-            CqlInterval<CqlDate>[] expected =
-            [
-                new CqlInterval<CqlDate>(null, new CqlDate(2022, 12, 1),true, true),
-                new CqlInterval<CqlDate>(new CqlDate(2023, 1, 1), new CqlDate(2023, 9, 1),true, true),
-                new CqlInterval<CqlDate>(new CqlDate(2023, 10, 2), null, true, true)
-            ];
-
-            CqlInterval<CqlDate>[] intervals =
-            [
-                new CqlInterval<CqlDate>(null, new CqlDate(2022, 12, 01), true, true),
-                new CqlInterval<CqlDate>(new CqlDate(2023, 1, 1), new CqlDate(2023, 4, 1), true, true),
-                new CqlInterval<CqlDate>(new CqlDate(2023, 4, 1), new CqlDate(2023, 8, 1), true, true),
-                new CqlInterval<CqlDate>(new CqlDate(2023, 7, 1), new CqlDate(2023, 9, 1), true, true),
-                new CqlInterval<CqlDate>(new CqlDate(2023, 10, 2), null, true, true)
-            ];
-
-            var collapsed = rtx.Operators.Collapse(intervals, null).ToArray();
-            var result = rtx.Operators.Comparer.Compare(expected!, collapsed!, null);
-            if (result != 0)
-                throw new AssertFailedException($"Expected {expected}; actual {collapsed}");
-        }
-
-        [TestMethod]
-        public void Aggregate_Query_Test()
-        {
-<<<<<<< HEAD
-            var librarySet = new LibrarySet();
-            librarySet.LoadLibraryAndDependencies(new DirectoryInfo("Input\\ELM\\Test"),"Aggregates", "1.0.0");
-            var elmPackage = librarySet.GetLibrary("Aggregates-1.0.0");
-            var definitions = Factory.LibraryExpressionBuilder.ProcessLibrary(elmPackage);
-            var writer = Factory.CSharpLibrarySetToStreamsWriter;
-            var isDone = false;
-            writer.ProcessDefinitions(
-                definitions,
-                librarySet,
-                Factory.TypeManager.TupleTypes,
-                callbacks:new(onAfterStep: step =>
-                {
-                    switch (step)
-                    {
-                        case CSharpSourceCodeStep.OnDone:
-                            isDone = true;
-                            break;
-                    }
-                }));
-            Assert.IsTrue(isDone);
-=======
-            var binding = new CqlOperatorsBinding(TypeResolver, TypeConverter);
-            var typeManager = new TypeManager(TypeResolver);
-            var elm = new FileInfo(@"Input\ELM\Test\Aggregates-1.0.0.json");
-            var elmPackage = Hl7.Cql.Elm.Library.LoadFromJson(elm);
-            var logger = CreateLogger();
-            var eb = new ExpressionBuilder(binding, typeManager, elmPackage, logger, ignoreErrors);
-            var expressions = eb.Build();
-            var writerLogger = LoggerFactory
-             .Create(logging => logging.AddDebug())
-             .CreateLogger<CSharpSourceCodeWriter>();
-
-            var writer = new CSharpSourceCodeWriter(writerLogger);
-            var graph = elmPackage.GetIncludedLibraries(new DirectoryInfo(@"Input\ELM\libs"));
-
-            var dict = new Dictionary<string, MemoryStream>();
-            writer.Write(expressions, typeManager.TupleTypes, graph, lib => { var ms = new MemoryStream(); dict[lib] = ms; return ms; });
->>>>>>> 5abf7bbe
-        }
-
-        [TestMethod]
-        public void Meets_Date()
-        {
-            var rtx = GetNewContext();
-
-            var meets = rtx.Operators.Meets(
-                new CqlInterval<CqlDate>(null, new CqlDate(2022, 12, 31), true, true),
-                new CqlInterval<CqlDate>(new CqlDate(2023, 1, 1), new CqlDate(2023, 4, 1), true, true),
-                null);
-            Assert.IsNotNull(meets);
-            Assert.IsTrue(meets ?? false);
-
-            meets = rtx.Operators.Meets(
-                new CqlInterval<CqlDate>(null, new CqlDate(2022, 12, 31), true, true),
-                new CqlInterval<CqlDate>(new CqlDate(2023, 1, 1), null, true, true),
-                null);
-            Assert.IsNotNull(meets);
-            Assert.IsTrue(meets ?? false);
-
-            // Interval[null, 2022-12-31] meets Interval[2024-01-01, null] returns false
-            meets = rtx.Operators.Meets(
-                new CqlInterval<CqlDate>(null, new CqlDate(2022, 12, 31), true, true),
-                new CqlInterval<CqlDate>(new CqlDate(2023, 7, 1), null, true, true),
-                null);
-            Assert.IsNotNull(meets);
-            Assert.IsFalse(meets ?? false);
-        }
-
-        [TestMethod]
-        public void DateTimeIncludedInNull()
-        {
-            var lhs = new CqlInterval<CqlDateTime>(
-                new CqlDateTime(2017, 9, 1, 0, 0, 0, null, null, null),
-                new CqlDateTime(2017, 9, 1, 0, 0, 0, null, null, null),
-                true,
-                true);
-            var rhs = new CqlInterval<CqlDateTime>(
-                new CqlDateTime(2017, 9, 1, 0, 0, 0, 999, null, null),
-                new CqlDateTime(2017, 12, 30, 23, 59, 59, 999, null, null),
-                true,
-                true);
-            var ops = GetNewContext().Operators;
-            var result = ops.IntervalIncludesInterval(lhs, rhs, null);
-            Assert.IsNull(result);
-        }
-        [TestMethod]
-        public void TestIntersectNull()
-        {
-            var lhs = new CqlInterval<int?>(1, 10, true, true);
-            var rhs = new CqlInterval<int?>(5, null, true, false);
-            var ops = GetNewContext().Operators;
-            var result = ops.IntervalIntersectsInterval(lhs, rhs);
-            Assert.IsNull(result);
-        }
-
-        // { @T15:59:59.999, @T20:59:59.999, @T20:59:49.999 } properly includes @T15:59:59
-        [TestMethod]
-        public void ProperContainsTimeNull()
-        {
-            var list = new CqlTime[]
-            {
-                new CqlTime(15,59,59, 999, null, null),
-                new CqlTime(20,59,59, 999, null, null),
-                new CqlTime(20,59,49, 999, null, null),
-            };
-            var element = new CqlTime(15, 59, 59, null, null, null);
-            var ops = GetNewContext().Operators;
-            var result = ops.ListProperlyIncludesElement(list, element);
-            Assert.IsFalse(result);
-        }
-        [TestMethod]
-        public void UnionListNullAndListNull()
-        {
-            var ops = GetNewContext().Operators;
-            var result = ops.ListUnion<object>(new object[] { null }, new object[] { null });
-            var equal = ops.Equal(result, new object[] { null });
-            Assert.IsTrue(equal);
-        }
-
-        [TestMethod]
-        public void TimeProperContainsFalse()
-        {
-            var ops = GetNewContext().Operators;
-            var noon = new CqlTime(12, 0, 0, 0, null, null);
-            var x = new CqlTime(21, 59, 59, 999, null, null);
-            var interval = new CqlInterval<CqlTime>(noon, x, true, true);
-            var result = ops.IntervalProperlyIncludesElement(interval, noon, null);
-            Assert.IsFalse(result);
-        }
-
-        [TestMethod]
-        public void NullBoundariesProperlyIncludesIntegerInterval()
-        {
-            var ops = GetNewContext().Operators;
-            var lhs = new CqlInterval<int?>(null, null, true, true);
-            var rhs = new CqlInterval<int?>(1, 10, true, true);
-            var result = ops.IntervalProperlyIncludedInInterval(lhs, rhs, null);
-            Assert.IsNull(result);
-
-        }
-
-        [TestMethod]
-        public void LastPositionOf1()
-        {
-            var ops = GetNewContext().Operators;
-            var lpo = ops.LastPositionOf("Ohio is the place to be!", "hi");
-            lpo.Should().Be(1);
-        }
-
-        [TestMethod]
-        public void QuantityToString()
-        {
-            var ops = GetNewContext().Operators;
-            var s = ops.ConvertQuantityToString(new CqlQuantity(125, "cm"));
-            s.Should().Be("125 'cm'");
-        }
-    }
+﻿using Hl7.Cql.Abstractions;
+using Hl7.Cql.CodeGeneration.NET;
+using Hl7.Cql.Compiler;
+using Hl7.Cql.Fhir;
+using Hl7.Cql.Iso8601;
+using Hl7.Cql.Operators;
+using Hl7.Cql.Primitives;
+using Hl7.Cql.Runtime;
+using Microsoft.Extensions.Logging;
+using Microsoft.VisualStudio.TestTools.UnitTesting;
+using System;
+using System.Collections.Generic;
+using System.ComponentModel;
+using System.IO;
+using System.Linq;
+using FluentAssertions;
+using DateTimePrecision = Hl7.Cql.Iso8601.DateTimePrecision;
+using Expression = System.Linq.Expressions.Expression;
+using Hl7.Cql.Packaging;
+
+namespace CoreTests
+{
+    [TestClass]
+    [TestCategory("UnitTest")]
+    public class PrimitiveTests
+    {
+        private static ILoggerFactory LoggerFactory { get; } =
+            Microsoft.Extensions.Logging.LoggerFactory
+                .Create(logging => logging.AddDebug());
+
+
+        private static CqlPackagerFactory Factory = new(LoggerFactory);
+
+        private CqlContext GetNewContext() => FhirCqlContext.WithDataSource();
+
+        [TestMethod]
+        public void CqlDate_Subtract_Months_From_Year()
+        {
+            Assert.IsTrue(CqlDateTime.TryParse("2014", out var baseDate));
+            var result = baseDate.Subtract(new CqlQuantity(25m, UCUMUnits.Month));
+            Assert.AreEqual(2012, result.Value.Year);
+            Assert.AreEqual(DateTimePrecision.Year, result.Precision);
+        }
+
+        [TestMethod]
+        public void CqlDateTime_Add_Year_By_Units()
+        {
+            Assert.IsTrue(CqlDateTime.TryParse("1960", out var baseDate));
+            Assert.AreEqual(DateTimePrecision.Year, baseDate.Value.Precision);
+            var plusOneYear = baseDate.Add(new CqlQuantity(1m, "year"));
+            Assert.AreEqual(DateTimePrecision.Year, plusOneYear.Value.Precision);
+            Assert.IsNull(plusOneYear.Value.Month);
+            Assert.AreEqual("1961", plusOneYear.ToString());
+
+            var plusTwelveMonths = baseDate.Add(new CqlQuantity(12m, "month"));
+            Assert.AreEqual(DateTimePrecision.Year, plusTwelveMonths.Value.Precision);
+            Assert.IsNull(plusTwelveMonths.Value.Month);
+            Assert.AreEqual("1961", plusTwelveMonths.ToString());
+
+            var plus365days = baseDate.Add(new CqlQuantity(365, "day"));
+            Assert.AreEqual(DateTimePrecision.Year, plus365days.Value.Precision);
+            Assert.IsNull(plus365days.Value.Month);
+            Assert.AreEqual("1961", plus365days.ToString());
+
+            var plus366days = baseDate.Add(new CqlQuantity(366, "day"));
+            Assert.AreEqual(DateTimePrecision.Year, plus366days.Value.Precision);
+            Assert.IsNull(plus366days.Value.Month);
+            Assert.AreEqual("1961", plus366days.ToString());
+
+            var plus366DaysInHours = baseDate.Add(new CqlQuantity(366 * 24, "hours"));
+            Assert.AreEqual(DateTimePrecision.Year, plus366DaysInHours.Value.Precision);
+            Assert.IsNull(plus366DaysInHours.Value.Month);
+            Assert.AreEqual("1961", plus366DaysInHours.ToString());
+
+            var plus365DaysInSeconds = baseDate.Add(new CqlQuantity(365 * 24 * 60 * 60, "seconds"));
+            Assert.AreEqual(DateTimePrecision.Year, plus365DaysInSeconds.Value.Precision);
+            Assert.IsNull(plus365DaysInSeconds.Value.Month);
+            Assert.AreEqual("1961", plus365DaysInSeconds.ToString());
+        }
+
+        [TestMethod]
+        public void CqlDateTime_Add_Month()
+        {
+            Assert.IsTrue(CqlDateTime.TryParse("2022-01-01", out var baseDate));
+
+            var plus1Month = baseDate.Add(new CqlQuantity(1m, "month"));
+            Assert.AreEqual(DateTimePrecision.Day, plus1Month.Value.Precision);
+            Assert.IsNull(plus1Month.Value.Hour);
+            Assert.AreEqual("2022-02-01", plus1Month.ToString());
+
+            var plus2Months = baseDate.Add(new CqlQuantity(2m, "month"));
+            Assert.AreEqual(DateTimePrecision.Day, plus2Months.Value.Precision);
+            Assert.IsNull(plus2Months.Value.Hour);
+            Assert.AreEqual("2022-03-01", plus2Months.ToString());
+
+            var plus2pt5Months = baseDate.Add(new CqlQuantity(2.5m, "month"));
+            Assert.AreEqual(DateTimePrecision.Day, plus2pt5Months.Value.Precision);
+            Assert.IsNull(plus2pt5Months.Value.Hour);
+            Assert.AreEqual("2022-03-01", plus2pt5Months.ToString());
+
+        }
+
+        [TestMethod]
+        public void CqlDateTime_Subtract_Month()
+        {
+            Assert.IsTrue(CqlDateTime.TryParse("2022-03-01", out var baseDate));
+
+            var minus1Month = baseDate.Subtract(new CqlQuantity(1m, "month"));
+            Assert.AreEqual(DateTimePrecision.Day, minus1Month.Value.Precision);
+            Assert.IsNull(minus1Month.Value.Hour);
+            Assert.AreEqual("2022-02-01", minus1Month.ToString());
+
+            var minus2Months = baseDate.Subtract(new CqlQuantity(2m, "month"));
+            Assert.AreEqual(DateTimePrecision.Day, minus2Months.Value.Precision);
+            Assert.IsNull(minus2Months.Value.Hour);
+            Assert.AreEqual("2022-01-01", minus2Months.ToString());
+
+            var minus2pt5Months = baseDate.Subtract(new CqlQuantity(2.5m, "month"));
+            Assert.AreEqual(DateTimePrecision.Day, minus2pt5Months.Value.Precision);
+            Assert.IsNull(minus2pt5Months.Value.Hour);
+            Assert.AreEqual("2022-01-01", minus2pt5Months.ToString());
+
+        }
+
+        [TestMethod]
+        public void CqlDateTime_Subtract_Day_and_Days()
+        {
+            var threeDays = new CqlQuantity(3, "days");
+            var oneDay = new CqlQuantity(1, "day");
+            var method = typeof(ICqlOperators)
+                            .GetMethods()
+                            .Where(x =>
+                                        x.Name == nameof(CqlOperators.Subtract) &&
+                                        x.GetParameters().Count() == 2 &&
+                                        x.GetParameters()[0].ParameterType == typeof(CqlQuantity) &&
+                                        x.GetParameters()[1].ParameterType == typeof(CqlQuantity)
+                                   ).First();
+
+
+            var tdExpr = Expression.Constant(threeDays);
+            var odExpr = Expression.Constant(oneDay);
+
+
+            var rc = GetNewContext();
+            var fcq = rc.Operators;
+            var memExpr = Expression.Constant(fcq);
+
+            var call = Expression.Call(memExpr, method, tdExpr, odExpr);
+            var le = Expression.Lambda<Func<CqlQuantity>>(call);
+            var compiled = le.Compile();
+            var result = compiled.Invoke();
+
+
+        }
+
+        [TestMethod]
+        public void CqlDateTime_BoundariesBetween_Months()
+        {
+            Assert.IsTrue(DateTimeIso8601.TryParse("2020-02-29", out var startDate));
+            Assert.IsTrue(CqlDateTime.TryParse("2020-04-01", out var cqlStartDate));
+            Assert.IsTrue(CqlDateTime.TryParse("2020-03-31", out var cqlEndDate));
+            var boundariesBetween = new CqlDateTime(startDate).BoundariesBetween(cqlStartDate, "month");
+            Assert.AreEqual(2, boundariesBetween);
+            boundariesBetween = new CqlDateTime(startDate).BoundariesBetween(cqlEndDate, "month");
+            Assert.AreEqual(1, boundariesBetween);
+
+            Assert.IsTrue(DateTimeIso8601.TryParse("2020-03-01", out startDate));
+            Assert.IsTrue(CqlDateTime.TryParse("2020-04-30", out cqlStartDate));
+            Assert.IsTrue(CqlDateTime.TryParse("2020-03-31", out cqlEndDate));
+            boundariesBetween = new CqlDateTime(startDate).BoundariesBetween(cqlStartDate, "month");
+            Assert.AreEqual(1, boundariesBetween);
+
+            boundariesBetween = new CqlDateTime(startDate).BoundariesBetween(cqlEndDate, "month");
+            Assert.AreEqual(0, boundariesBetween);
+        }
+        [TestMethod]
+        public void CqlDateTime_BoundariesBetween_Years()
+        {
+            Assert.IsTrue(DateTimeIso8601.TryParse("2020-02-29", out var startDate));
+            Assert.IsTrue(CqlDateTime.TryParse("2021-02-28", out var cqlStartDate));
+            var boundariesBetween = new CqlDateTime(startDate).BoundariesBetween(cqlStartDate, "year");
+            Assert.AreEqual(1, boundariesBetween);
+
+            Assert.IsTrue(CqlDateTime.TryParse("2022-01-01", out cqlStartDate));
+            boundariesBetween = new CqlDateTime(startDate).BoundariesBetween(cqlStartDate, "year");
+            Assert.AreEqual(2, boundariesBetween);
+
+            Assert.IsTrue(CqlDateTime.TryParse("2020-03-31", out cqlStartDate));
+            boundariesBetween = new CqlDateTime(startDate).BoundariesBetween(cqlStartDate, "year");
+            Assert.AreEqual(0, boundariesBetween);
+        }
+
+        [TestMethod]
+        public void CqlDateTime_WholeCalendarPeriodsBetween_Years()
+        {
+            Assert.IsTrue(DateTimeIso8601.TryParse("2020-02-29", out var startDate));
+            Assert.IsTrue(CqlDateTime.TryParse("2020-06-30", out var cqlStartDate));
+
+            var boundariesBetween = new CqlDateTime(startDate).WholeCalendarPeriodsBetween(cqlStartDate, "year");
+            Assert.AreEqual(0, boundariesBetween);
+
+            Assert.IsTrue(CqlDateTime.TryParse("2021-02-28", out cqlStartDate));
+            boundariesBetween = new CqlDateTime(startDate).WholeCalendarPeriodsBetween(cqlStartDate, "year");
+            Assert.AreEqual(0, boundariesBetween); // 1 full year occurs on mar 1, not feb 28
+
+            Assert.IsTrue(CqlDateTime.TryParse("2021-03-01", out cqlStartDate));
+            boundariesBetween = new CqlDateTime(startDate).WholeCalendarPeriodsBetween(cqlStartDate, "year");
+            Assert.AreEqual(1, boundariesBetween);
+
+            Assert.IsTrue(CqlDateTime.TryParse("2021-06-30", out cqlStartDate));
+            boundariesBetween = new CqlDateTime(startDate).WholeCalendarPeriodsBetween(cqlStartDate, "year");
+            Assert.AreEqual(1, boundariesBetween);
+
+            Assert.IsTrue(DateTimeIso8601.TryParse("2008-04-11", out startDate));
+            Assert.IsTrue(CqlDateTime.TryParse("2024-04-10", out cqlStartDate));
+            boundariesBetween = new CqlDateTime(startDate).WholeCalendarPeriodsBetween(cqlStartDate, "year");
+            Assert.AreEqual(15, boundariesBetween);
+
+            // leap year
+            Assert.IsTrue(DateTimeIso8601.TryParse("2020-04-11", out startDate));
+            Assert.IsTrue(CqlDateTime.TryParse("2023-05-11", out cqlStartDate));
+            boundariesBetween = new CqlDateTime(startDate).WholeCalendarPeriodsBetween(cqlStartDate, "year");
+            Assert.AreEqual(3, boundariesBetween);
+
+            // leap day
+            Assert.IsTrue(DateTimeIso8601.TryParse("2003-03-01", out startDate));
+            Assert.IsTrue(CqlDateTime.TryParse("2024-02-29", out cqlStartDate));
+            boundariesBetween = new CqlDateTime(startDate).WholeCalendarPeriodsBetween(cqlStartDate, "year");
+            Assert.AreEqual(20, boundariesBetween);
+        }
+
+        [TestMethod]
+        public void CqlDateTime_WholeCalendarPeriodsBetween_Months()
+        {
+            Assert.IsTrue(DateTimeIso8601.TryParse("2020-02-29", out var startDate));
+            Assert.IsTrue(CqlDateTime.TryParse("2020-06-30", out var cqlStartDate));
+
+            var boundariesBetween = new CqlDateTime(startDate).WholeCalendarPeriodsBetween(cqlStartDate, "month");
+            Assert.AreEqual(4, boundariesBetween);
+
+            Assert.IsTrue(CqlDateTime.TryParse("2021-02-28", out cqlStartDate));
+            boundariesBetween = new CqlDateTime(startDate).WholeCalendarPeriodsBetween(cqlStartDate, "month");
+            Assert.AreEqual(11, boundariesBetween); // 1 full year occurs on mar 1, not feb 28
+
+            Assert.IsTrue(CqlDateTime.TryParse("2021-03-01", out cqlStartDate));
+            boundariesBetween = new CqlDateTime(startDate).WholeCalendarPeriodsBetween(cqlStartDate, "month");
+            Assert.AreEqual(12, boundariesBetween);
+
+            Assert.IsTrue(CqlDateTime.TryParse("2021-06-30", out cqlStartDate));
+            boundariesBetween = new CqlDateTime(startDate).WholeCalendarPeriodsBetween(cqlStartDate, "month");
+            Assert.AreEqual(16, boundariesBetween);
+
+        }
+
+        /// <summary>
+        /// Handles Interval[3,null) contains 5 = null
+        /// </summary>
+        [TestMethod]
+        public void CqlInterval_Contains_Null_End_Exclusive()
+        {
+            var interval = new CqlInterval<decimal?>(3, null, true, false);
+            var five = (decimal)5;
+
+            var rc = GetNewContext();
+            var fcq = rc.Operators;
+
+            var contains = fcq.Contains(interval, five, null);
+            Assert.IsNull(contains);
+        }
+
+        /// <summary>
+        /// Handles Interval[3,null] contains 5 = true
+        /// </summary>
+        [TestMethod]
+        public void CqlInterval_Contains_Null_End_Inclusive_True()
+        {
+            var interval = new CqlInterval<decimal?>(3, null, true, true);
+            var five = (decimal)5;
+
+            var rc = GetNewContext();
+            var fcq = rc.Operators;
+
+            var contains = fcq.Contains(interval, five, null);
+            Assert.IsTrue(contains ?? false);
+        }
+
+        /// <summary>
+        /// Handles Interval(null,10] contains 5 = null
+        /// </summary>
+        [TestMethod]
+        public void CqlInterval_Contains_Null_Start_Exclusive()
+        {
+            var interval = new CqlInterval<decimal?>(null, 10, false, true);
+            var five = (decimal)5;
+
+            var rc = GetNewContext();
+            var fcq = rc.Operators;
+
+            var contains = fcq.Contains(interval, five, null);
+            Assert.IsNull(contains);
+        }
+
+        /// <summary>
+        /// Handles Interval[null,10] contains 5 = true
+        /// </summary>
+        [TestMethod]
+        public void CqlInterval_Contains_Null_Start_Inclusive_True()
+        {
+            var interval = new CqlInterval<decimal?>(null, 10, true, true);
+            var five = (decimal)5;
+
+            var rc = GetNewContext();
+            var fcq = rc.Operators;
+
+            var contains = fcq.Contains(interval, five, null);
+            Assert.IsTrue(contains ?? false);
+        }
+
+        /// <summary>
+        /// Handles Interval[null,5) contains 5 = false
+        /// </summary>
+        [TestMethod]
+        public void CqlInterval_Contains_Null_Start_False()
+        {
+            var interval = new CqlInterval<decimal?>(null, 5, true, false);
+            var five = (decimal)5;
+
+            var rc = GetNewContext();
+            var fcq = rc.Operators;
+
+            var contains = fcq.Contains(interval, five, null);
+            Assert.IsNotNull(contains);
+            Assert.IsTrue((contains ?? false) == false);
+        }
+
+        /// <summary>
+        /// Handles ( 9 before Interval[null, 20]) = false
+        /// same as interval start > 9, inclusive so null becomes the lowest decimal
+        /// </summary>
+        [TestMethod]
+        public void Element_Before_Interval_Null_Start_Inclusive_False()
+        {
+            var interval = new CqlInterval<decimal?>(null, 20, true, true);
+            var nine = (decimal)9;
+
+            var rc = GetNewContext();
+            var fcq = rc.Operators;
+
+            var contains = fcq.After(interval, nine, null);
+            Assert.IsNotNull(contains);
+            Assert.IsTrue((contains ?? false) == false);
+        }
+
+        /// <summary>
+        /// Handles ( 9 before Interval(null, 20]) = null
+        /// /// same as interval start > 9, excluse so null returns null
+        /// </summary>
+        [TestMethod]
+        public void Element_Before_Interval_Null_Start_Inclusive_Null()
+        {
+            var interval = new CqlInterval<decimal?>(null, 20, false, true);
+            var nine = (decimal)9;
+
+            var rc = GetNewContext();
+            var fcq = rc.Operators;
+
+            var contains = fcq.After(interval, nine, null);
+            Assert.IsNull(contains);
+        }
+
+        /// <summary>
+        /// Handles ( 9 after Interval[1, null]) = false
+        /// same as interval start &lt; 9
+        /// </summary>
+        [TestMethod]
+        public void Element_After_Interval_Null_End_Inclusive_False()
+        {
+            var interval = new CqlInterval<decimal?>(1, null, true, true);
+            var nine = (decimal)9;
+
+            var rc = GetNewContext();
+            var fcq = rc.Operators;
+
+            var contains = fcq.Before(interval, nine, null);
+            Assert.IsNotNull(contains);
+            Assert.IsTrue((contains ?? false) == false);
+        }
+
+        /// <summary>
+        /// Handles ( 9 after Interval[1, null]) = false
+        /// </summary>
+        [TestMethod]
+        public void Element_After_Interval_Null_End_Exclusive_False()
+        {
+            var interval = new CqlInterval<decimal?>(1, null, true, true);
+            var nine = (decimal)9;
+
+            var rc = GetNewContext();
+            var fcq = rc.Operators;
+
+            var contains = fcq.Before(interval, nine, null);
+            Assert.IsNotNull(contains);
+            Assert.IsTrue((contains ?? false) == false);
+        }
+
+        #region Expand Interval<int, decimal, long>
+        /// <summary>
+        /// expand Interval[1, 10]
+        /// </summary>
+        [TestMethod]
+        public void Expand_Interval_Int_Null_Quantity()
+        {
+            var interval = new CqlInterval<int?>(1, 10, true, true);
+            List<int?> expected = [1, 2, 3, 4, 5, 6, 7, 8, 9, 10];
+
+            var rc = GetNewContext(); var fcq = rc.Operators;
+
+            var expand = fcq.Expand(interval, null);
+            Assert.IsNotNull(expand);
+            Assert.IsTrue(expand.SequenceEqual(expected));
+        }
+
+        /// <summary>
+        /// expand Interval[1, 10] per 2
+        /// </summary>
+        [TestMethod]
+        public void Expand_Interval_Int()
+        {
+            var interval = new CqlInterval<int?>(1, 10, true, true);
+            var quantity = new CqlQuantity(2, null);
+            List<int?> expected = [1, 3, 5, 7, 9];
+
+            var rc = GetNewContext(); var fcq = rc.Operators;
+
+            var expand = fcq.Expand(interval, quantity);
+            Assert.IsNotNull(expand);
+            Assert.IsTrue(expand.SequenceEqual(expected));
+        }
+
+        /// <summary>
+        /// expand Interval[1, 10] per 1.5
+        /// </summary>
+        [TestMethod]
+        public void Expand_Interval_Decimal()
+        {
+            var interval = new CqlInterval<decimal?>(1, 10, true, true);
+            var quantity = new CqlQuantity(1.5m, null);
+            List<decimal?> expected = [1, 2.5m, 4, 5.5m, 7, 8.5m, 10];
+
+            var rc = GetNewContext(); var fcq = rc.Operators;
+
+            var expand = fcq.Expand(interval, quantity);
+            Assert.IsNotNull(expand);
+            Assert.IsTrue(expand.SequenceEqual(expected));
+        }
+
+        /// <summary>
+        /// expand Interval[1, 10] per 4
+        /// </summary>
+        [TestMethod]
+        public void Expand_Interval_Long()
+        {
+            var interval = new CqlInterval<long?>(1, 10, true, true);
+            var quantity = new CqlQuantity(4, null);
+            List<long?> expected = [1, 5, 9];
+
+            var rc = GetNewContext(); var fcq = rc.Operators;
+
+            var expand = fcq.Expand(interval, quantity);
+            Assert.IsNotNull(expand);
+            Assert.IsTrue(expand.SequenceEqual(expected));
+        }
+
+        /// <summary>
+        /// expand Interval[1.0, 10.0] per 1 day
+        /// </summary>
+        [TestMethod]
+        public void Expand_Interval_Decimal_Quantity_Day()
+        {
+            var interval = new CqlInterval<decimal?>(1, 10, true, true);
+            var quantity = new CqlQuantity(1, "day");
+
+            var rc = GetNewContext();
+
+            var fcq = rc.Operators;
+
+            var expand = fcq.Expand(interval, quantity);
+            Assert.IsNotNull(expand);
+            Assert.IsTrue(expand.Count() == 0);
+        }
+
+        /// <summary>
+        /// expand Interval[1.0, 10.0] per 1
+        /// </summary>
+        [TestMethod]
+        public void Expand_Interval_Decimal_Quantity_Integer()
+        {
+            var interval = new CqlInterval<decimal?>(1, 10, true, true);
+            var quantity = new CqlQuantity(1, "1");
+            List<decimal?> expected = [1, 2, 3, 4, 5, 6, 7, 8, 9, 10];
+
+            var rc = GetNewContext(); var fcq = rc.Operators;
+
+            var expand = fcq.Expand(interval, quantity);
+            Assert.IsNotNull(expand);
+            Assert.IsTrue(expand.SequenceEqual(expected));
+        }
+
+        /// <summary>
+        /// expand Interval[1, 10] per 1 day
+        /// </summary>
+        [TestMethod]
+        public void Expand_Interval_Int_Quantity_Day()
+        {
+            var interval = new CqlInterval<int?>(1, 10, true, true);
+            var quantity = new CqlQuantity(1, "day");
+
+            var rc = GetNewContext(); var fcq = rc.Operators;
+
+            var expand = fcq.Expand(interval, quantity);
+            Assert.IsNotNull(expand);
+            Assert.IsTrue(expand.Count() == 0);
+        }
+
+        /// <summary>
+        /// expand Interval[1, 10] per 1
+        /// </summary>
+        [TestMethod]
+        public void Expand_Interval_Int_Quantity_Integer()
+        {
+            var interval = new CqlInterval<int?>(1, 10, true, true);
+            var quantity = new CqlQuantity(1, "1");
+            List<int?> expected = [1, 2, 3, 4, 5, 6, 7, 8, 9, 10];
+
+            var rc = GetNewContext(); var fcq = rc.Operators;
+
+            var expand = fcq.Expand(interval, quantity);
+            Assert.IsNotNull(expand);
+            Assert.IsTrue(expand.SequenceEqual(expected));
+        }
+
+        /// <summary>
+        /// expand Interval[1, 10] per 1 day
+        /// </summary>
+        [TestMethod]
+        public void Expand_Interval_Long_Quantity_Day()
+        {
+            var interval = new CqlInterval<long?>(1, 10, true, true);
+            var quantity = new CqlQuantity(1, "day");
+
+            var rc = GetNewContext(); var fcq = rc.Operators;
+
+            var expand = fcq.Expand(interval, quantity);
+            Assert.IsNotNull(expand);
+            Assert.IsTrue(expand.Count() == 0);
+        }
+
+        /// <summary>
+        /// expand Interval[1, 10] per 1
+        /// </summary>
+        [TestMethod]
+        public void Expand_Interval_Long_Quantity_Integer()
+        {
+            var interval = new CqlInterval<long?>(1, 10, true, true);
+            var quantity = new CqlQuantity(1, "1");
+            List<long?> expected = [1, 2, 3, 4, 5, 6, 7, 8, 9, 10];
+
+            var rc = GetNewContext(); var fcq = rc.Operators;
+
+            var expand = fcq.Expand(interval, quantity);
+            Assert.IsNotNull(expand);
+            Assert.IsTrue(expand.SequenceEqual(expected));
+        }
+
+        #endregion
+
+        #region Expand Interval[Date, Date]
+        /// <summary>
+        /// expand Interval[@2022-01-01, @2022-01-04]
+        /// </summary>
+        [TestMethod]
+        public void Expand_Interval_Date_Null_Quantity()
+        {
+            var interval = new CqlInterval<CqlDate>(new CqlDate(2022, 1, 1), new CqlDate(2022, 1, 4), true, true);
+            List<CqlDate> expected =
+            [
+                new CqlDate(2022, 1, 1),
+                new CqlDate(2022, 1, 2),
+                new CqlDate(2022, 1, 3),
+                new CqlDate(2022, 1, 4)
+            ];
+
+            var rc = GetNewContext(); var fcq = rc.Operators;
+
+            var expand = fcq.Expand(interval, null);
+            Assert.IsNotNull(expand);
+            Assert.IsTrue(expand.SequenceEqual(expected));
+        }
+
+        /// <summary>
+        /// expand Interval[@2022-01, @2022-02-04]
+        /// </summary>
+        [TestMethod]
+        public void Expand_Interval_Date_Month_Null_Quantity()
+        {
+            var interval = new CqlInterval<CqlDate>(new CqlDate(2022, 1, null), new CqlDate(2022, 2, 4), true, true);
+            List<CqlDate> expected =
+            [
+                new CqlDate(2022, 1, null),
+                new CqlDate(2022, 2, null)
+            ];
+
+            var rc = GetNewContext(); var fcq = rc.Operators;
+
+            var expand = fcq.Expand(interval, null);
+            Assert.IsNotNull(expand);
+            Assert.IsTrue(expand.SequenceEqual(expected));
+        }
+
+        /// <summary>
+        /// expand Interval[@2022-01, @2022-02-04] per day
+        /// </summary>
+        [TestMethod]
+        public void Expand_Interval_Date_Month_MonthQuantity()
+        {
+            var interval = new CqlInterval<CqlDate>(new CqlDate(2022, 1, null), new CqlDate(2022, 2, 4), true, true);
+            var quantity = new CqlQuantity(1, "month");
+            List<CqlDate> expected =
+            [
+                new CqlDate(2022, 1, null),
+                new CqlDate(2022, 2, null)
+            ];
+
+            var rc = GetNewContext(); var fcq = rc.Operators;
+
+            var expand = fcq.Expand(interval, quantity);
+            Assert.IsNotNull(expand);
+            Assert.IsTrue(expand.SequenceEqual(expected));
+        }
+
+        /// <summary>
+        /// expand Interval[@2022-01-01, @2022-01-04] per day
+        /// </summary>
+        [TestMethod]
+        public void Expand_Interval_Date_Day()
+        {
+            var interval = new CqlInterval<CqlDate>(new CqlDate(2022, 1, 1), new CqlDate(2022, 1, 4), true, true);
+            var quantity = new CqlQuantity(1, "day");
+            List<CqlDate> expected =
+            [
+                new CqlDate(2022, 1, 1),
+                new CqlDate(2022, 1, 2),
+                new CqlDate(2022, 1, 3),
+                new CqlDate(2022, 1, 4)
+            ];
+
+            var rc = GetNewContext(); var fcq = rc.Operators;
+
+            var expand = fcq.Expand(interval, quantity);
+            Assert.IsNotNull(expand);
+            Assert.IsTrue(expand.SequenceEqual(expected));
+        }
+
+        /// <summary>
+        /// expand Interval[@2022-01-01, @2022-03-01] per 3 months
+        /// </summary>
+        [TestMethod]
+        public void Expand_Interval_Date_Month()
+        {
+            var interval = new CqlInterval<CqlDate>(new CqlDate(2022, 1, 1), new CqlDate(2022, 3, 1), true, true);
+            var quantity = new CqlQuantity(3, "month");
+            List<CqlDate> expected = [new CqlDate(2022, 1, 1)];
+
+            var rc = GetNewContext(); var fcq = rc.Operators;
+
+            var expand = fcq.Expand(interval, quantity);
+            Assert.IsNotNull(expand);
+            Assert.IsTrue(expand.SequenceEqual(expected));
+        }
+
+        /// <summary>
+        /// expand Interval[@2022-01-01, @2024-03-01] per 2 years
+        /// </summary>
+        [TestMethod]
+        public void Expand_Interval_Date_Year()
+        {
+            var interval = new CqlInterval<CqlDate>(new CqlDate(2022, 1, 1), new CqlDate(2024, 3, 1), true, true);
+            var quantity = new CqlQuantity(2, "years");
+            List<CqlDate> expected =
+            [
+                new CqlDate(2022, 1, 1),
+                new CqlDate(2024, 1, 1)
+            ];
+
+            var rc = GetNewContext(); var fcq = rc.Operators;
+
+            var expand = fcq.Expand(interval, quantity);
+            Assert.IsNotNull(expand);
+            Assert.IsTrue(expand.SequenceEqual(expected));
+        }
+
+        /// <summary>
+        /// expand Interval[@2022-01-01, @2022-02-01] per week
+        /// </summary>
+        [TestMethod]
+        public void Expand_Interval_Date_Week()
+        {
+            var interval = new CqlInterval<CqlDate>(new CqlDate(2022, 1, 1), new CqlDate(2022, 2, 1), true, true);
+            var quantity = new CqlQuantity(1, "week");
+            List<CqlDate> expected =
+            [
+                new CqlDate(2022, 1, 1),
+                new CqlDate(2022, 1, 8),
+                new CqlDate(2022, 1, 15),
+                new CqlDate(2022, 1, 22),
+                new CqlDate(2022, 1, 29)
+            ];
+
+            var rc = GetNewContext(); var fcq = rc.Operators;
+
+            var expand = fcq.Expand(interval, quantity);
+            Assert.IsNotNull(expand);
+            Assert.IsTrue(expand.SequenceEqual(expected));
+        }
+
+        /// <summary>
+        /// expand Interval[@2022-01-01, @2024-03-01] per minute
+        /// </summary>
+        [TestMethod]
+        public void Expand_Interval_Date_Minute()
+        {
+            var interval = new CqlInterval<CqlDate>(new CqlDate(2022, 1, 1), new CqlDate(2024, 3, 1), true, true);
+            var quantity = new CqlQuantity(1, "minute");
+
+            var rc = GetNewContext(); var fcq = rc.Operators;
+
+            var expand = fcq.Expand(interval, quantity);
+            Assert.IsNotNull(expand);
+            Assert.IsTrue(expand.Count() == 0);
+        }
+
+        /// <summary>
+        /// expand Interval[@2022-01-01, @2024-03-01] per hour
+        /// </summary>
+        [TestMethod]
+        public void Expand_Interval_Date_Hour()
+        {
+            var interval = new CqlInterval<CqlDate>(new CqlDate(2022, 1, 1), new CqlDate(2024, 3, 1), true, true);
+            var quantity = new CqlQuantity(1, "hour");
+
+            var rc = GetNewContext(); var fcq = rc.Operators;
+
+            var expand = fcq.Expand(interval, quantity);
+            Assert.IsNotNull(expand);
+            Assert.IsTrue(expand.Count() == 0);
+        }
+
+        /// <summary>
+        /// expand Interval[@2022-01-01, @2024-03-01] per second
+        /// </summary>
+        [TestMethod]
+        public void Expand_Interval_Date_Second()
+        {
+            var interval = new CqlInterval<CqlDate>(new CqlDate(2022, 1, 1), new CqlDate(2024, 3, 1), true, true);
+            var quantity = new CqlQuantity(1, "second");
+
+            var rc = GetNewContext(); var fcq = rc.Operators;
+
+            var expand = fcq.Expand(interval, quantity);
+            Assert.IsNotNull(expand);
+            Assert.IsTrue(expand.Count() == 0);
+        }
+
+        /// <summary>
+        /// expand Interval[@2022-01-01, @2024-03-01] per millisecond
+        /// </summary>
+        [TestMethod]
+        public void Expand_Interval_Date_Millisecond()
+        {
+            var interval = new CqlInterval<CqlDate>(new CqlDate(2022, 1, 1), new CqlDate(2024, 3, 1), true, true);
+            var quantity = new CqlQuantity(1, "millisecond");
+
+            var rc = GetNewContext(); var fcq = rc.Operators;
+
+            var expand = fcq.Expand(interval, quantity);
+            Assert.IsNotNull(expand);
+            Assert.IsTrue(expand.Count() == 0);
+        }
+
+        /// <summary>
+        /// expand Interval[@2022-01, @2022-04] per month
+        /// </summary>
+        [TestMethod]
+        public void Expand_Interval_Date_MonthYear()
+        {
+            var start = new CqlDate(2022, 1, null);
+            var end = new CqlDate(2022, 4, null);
+
+            var interval = new CqlInterval<CqlDate>(start, end, true, true);
+            var quantity = new CqlQuantity(1, "month");
+            List<CqlDate> expected =
+            [
+                new CqlDate(2022, 1, null),
+                new CqlDate(2022, 2, null),
+                new CqlDate(2022, 3, null),
+                new CqlDate(2022, 4, null)
+            ];
+
+            var rc = GetNewContext(); var fcq = rc.Operators;
+
+            var expand = fcq.Expand(interval, quantity);
+            Assert.IsNotNull(expand);
+            Assert.IsTrue(expand.SequenceEqual(expected));
+        }
+
+        /// <summary>
+        /// /// expand Interval[@2022-01, @2022-04] per day
+        /// </summary>
+        [TestMethod]
+        public void Expand_Interval_Date_MonthYear_Quantity_Day()
+        {
+            var start = new CqlDate(2022, 1, null);
+            var end = new CqlDate(2022, 4, null);
+
+            var interval = new CqlInterval<CqlDate>(start, end, true, true);
+            var quantity = new CqlQuantity(1, "day");
+
+            var rc = GetNewContext(); var fcq = rc.Operators;
+
+            var expand = fcq.Expand(interval, quantity);
+            Assert.IsNotNull(expand);
+            Assert.IsTrue(expand.Count() == 0);
+        }
+
+        /// <summary>
+        /// expand Interval[@2022, @2023] per day
+        /// </summary>
+        [TestMethod]
+        public void Expand_Interval_Date_Year_Quantity_Day()
+        {
+            var start = new CqlDate(2022, null, null);
+            var end = new CqlDate(2023, null, null);
+
+            var interval = new CqlInterval<CqlDate>(start, end, true, true);
+            var quantity = new CqlQuantity(1, "day");
+
+            var rc = GetNewContext(); var fcq = rc.Operators;
+
+            var expand = fcq.Expand(interval, quantity);
+            Assert.IsNotNull(expand);
+            Assert.IsTrue(expand.Count() == 0);
+        }
+
+        #endregion
+
+        #region Expand Interval[DateTime, DateTime]
+        /// <summary>
+        /// expand Interval[@2022-01-01@T12:00:00:00, @2022-01-04@T12:00:00:05]
+        /// </summary>
+        [TestMethod]
+        public void Expand_Interval_DateTime_Null_Quantity()
+        {
+            var start = new CqlDateTime(2022, 1, 1, 12, 0, 0, 0, 0, 0);
+            var end = new CqlDateTime(2022, 1, 1, 12, 0, 0, 5, 0, 0);
+            var interval = new CqlInterval<CqlDateTime>(start, end, true, true);
+            List<CqlDateTime> expected =
+            [
+                new CqlDateTime(2022, 1, 1, 12, 0, 0, 0, 0, 0),
+                new CqlDateTime(2022, 1, 1, 12, 0, 0, 1, 0, 0),
+                new CqlDateTime(2022, 1, 1, 12, 0, 0, 2, 0, 0),
+                new CqlDateTime(2022, 1, 1, 12, 0, 0, 3, 0, 0),
+                new CqlDateTime(2022, 1, 1, 12, 0, 0, 4, 0, 0),
+                new CqlDateTime(2022, 1, 1, 12, 0, 0, 5, 0, 0)
+            ];
+
+            var rc = GetNewContext(); var fcq = rc.Operators;
+
+            var expand = fcq.Expand(interval, null);
+            Assert.IsNotNull(expand);
+            Assert.IsTrue(expand.SequenceEqual(expected));
+        }
+
+        /// <summary>
+        /// expand Interval[@2022-01-01@T12:00:00, @2022-01-04]
+        /// </summary>
+        [TestMethod]
+        public void Expand_Interval_DateTime_Hour_Null_Quantity()
+        {
+            var start = new CqlDateTime(2022, 1, 1, 12, 0, 0, 0, 0, 0);
+            var end = new CqlDateTime(2022, 1, 4, null, null, null, null, null, null);
+            var interval = new CqlInterval<CqlDateTime>(start, end, true, true);
+            List<CqlDateTime> expected =
+            [
+                new CqlDateTime(2022, 1, 1, null, null, null, null, null, null),
+                new CqlDateTime(2022, 1, 2, null, null, null, null, null, null),
+                new CqlDateTime(2022, 1, 3, null, null, null, null, null, null),
+                new CqlDateTime(2022, 1, 4, null, null, null, null, null, null)
+            ];
+
+            var rc = GetNewContext(); var fcq = rc.Operators;
+
+            var expand = fcq.Expand(interval, null);
+            Assert.IsNotNull(expand);
+            Assert.IsTrue(expand.SequenceEqual(expected));
+        }
+
+        /// <summary>
+        /// /// expand Interval[@2022-01-01@T12, @2022-01-04@T12] per minute
+        /// </summary>
+        [TestMethod]
+        public void Expand_Interval_DateTime_Hour_Minute_Quantity()
+        {
+            var start = new CqlDateTime(2022, 1, 1, 12, null, null, null, null, null);
+            var end = new CqlDateTime(2022, 1, 1, 12, null, null, null, null, null);
+
+            var interval = new CqlInterval<CqlDateTime>(start, end, true, true);
+            var quantity = new CqlQuantity(1, "minute");
+
+            var rc = GetNewContext(); var fcq = rc.Operators;
+
+            var expand = fcq.Expand(interval, quantity);
+            Assert.IsNotNull(expand);
+            Assert.IsTrue(expand.Count() == 0);
+        }
+
+        /// <summary>
+        /// expand Interval[@2022-01-01@T12:00:00:00, @2022-01-04@T12:00:00:00] per day
+        /// </summary>
+        [TestMethod]
+        public void Expand_Interval_DateTime_Day()
+        {
+            var start = new CqlDateTime(2022, 1, 1, 12, 0, 0, 0, 0, 0);
+            var end = new CqlDateTime(2022, 1, 4, 12, 0, 0, 0, 0, 0);
+
+            var interval = new CqlInterval<CqlDateTime>(start, end, true, true);
+            var quantity = new CqlQuantity(1, "day");
+            List<CqlDateTime> expected =
+            [
+                new CqlDateTime(2022, 1, 1, 12, 0, 0, 0, 0, 0),
+                new CqlDateTime(2022, 1, 2, 12, 0, 0, 0, 0, 0),
+                new CqlDateTime(2022, 1, 3, 12, 0, 0, 0, 0, 0),
+                new CqlDateTime(2022, 1, 4, 12, 0, 0, 0, 0, 0)
+            ];
+
+            var rc = GetNewContext(); var fcq = rc.Operators;
+
+            var expand = fcq.Expand(interval, quantity);
+            Assert.IsNotNull(expand);
+            Assert.IsTrue(expand.SequenceEqual(expected));
+        }
+
+        /// <summary>
+        /// expand Interval[@2022-01-01@T12:00:00:00, @2022-03-01@T00:00:00:00] per 3 months
+        /// </summary>
+        [TestMethod]
+        public void Expand_Interval_DateTime_Month()
+        {
+            var start = new CqlDateTime(2022, 1, 1, 12, 0, 0, 0, 0, 0);
+            var end = new CqlDateTime(2022, 3, 1, 0, 0, 0, 0, 0, 0);
+
+            var interval = new CqlInterval<CqlDateTime>(start, end, true, true);
+            var quantity = new CqlQuantity(3, "month");
+            List<CqlDateTime> expected = [start];
+
+            var rc = GetNewContext(); var fcq = rc.Operators;
+
+            var expand = fcq.Expand(interval, quantity);
+            Assert.IsNotNull(expand);
+            Assert.IsTrue(expand.SequenceEqual(expected));
+        }
+
+        /// <summary>
+        /// expand Interval[@2022-01-01@T12:00:00:00, @2024-03-01@T00:00:00:00] per 2 years
+        /// </summary>
+        [TestMethod]
+        public void Expand_Interval_DateTime_Year()
+        {
+            var start = new CqlDateTime(2022, 1, 1, 12, 0, 0, 0, 0, 0);
+            var end = new CqlDateTime(2024, 3, 1, 0, 0, 0, 0, 0, 0);
+
+            var interval = new CqlInterval<CqlDateTime>(start, end, true, true);
+            var quantity = new CqlQuantity(2, "years");
+            List<CqlDateTime> expected =
+            [
+                new CqlDateTime(2022, 1, 1, 12, 0, 0, 0, 0, 0),
+                new CqlDateTime(2024, 1, 1, 12, 0, 0, 0, 0, 0)
+            ];
+
+            var rc = GetNewContext(); var fcq = rc.Operators;
+
+            var expand = fcq.Expand(interval, quantity);
+            Assert.IsNotNull(expand);
+            Assert.IsTrue(expand.SequenceEqual(expected));
+        }
+
+        /// <summary>
+        /// expand Interval[@2022-01-01@T12:00:00:00, @2022-02-01@T12:00:00:00] per week
+        /// </summary>
+        [TestMethod]
+        public void Expand_Interval_DateTime_Week()
+        {
+            var start = new CqlDateTime(2022, 1, 1, 12, 0, 0, 0, 0, 0);
+            var end = new CqlDateTime(2022, 2, 1, 0, 0, 0, 0, 0, 0);
+
+            var interval = new CqlInterval<CqlDateTime>(start, end, true, true);
+            var quantity = new CqlQuantity(1, "week");
+            List<CqlDateTime> expected =
+            [
+                new CqlDateTime(2022, 1, 1, 12, 0, 0, 0, 0, 0),
+                new CqlDateTime(2022, 1, 8, 12, 0, 0, 0, 0, 0),
+                new CqlDateTime(2022, 1, 15, 12, 0, 0, 0, 0, 0),
+                new CqlDateTime(2022, 1, 22, 12, 0, 0, 0, 0, 0),
+                new CqlDateTime(2022, 1, 29, 12, 0, 0, 0, 0, 0)
+            ];
+
+            var rc = GetNewContext(); var fcq = rc.Operators;
+
+            var expand = fcq.Expand(interval, quantity);
+            Assert.IsNotNull(expand);
+            Assert.IsTrue(expand.SequenceEqual(expected));
+        }
+
+        /// <summary>
+        /// expand Interval[@2022-01-01@T00:00:00:00, @2022-01-01@T00:05:00:00] per 2 minutes
+        /// </summary>
+        [TestMethod]
+        public void Expand_Interval_DateTime_Minute()
+        {
+            var start = new CqlDateTime(2022, 1, 1, 0, 0, 0, 0, 0, 0);
+            var end = new CqlDateTime(2022, 1, 1, 0, 5, 0, 0, 0, 0);
+
+            var interval = new CqlInterval<CqlDateTime>(start, end, true, true);
+            var quantity = new CqlQuantity(2, "minutes");
+            List<CqlDateTime> expected =
+            [
+                new CqlDateTime(2022, 1, 1, 0, 0, 0, 0, 0, 0),
+                new CqlDateTime(2022, 1, 1, 0, 2, 0, 0, 0, 0),
+                new CqlDateTime(2022, 1, 1, 0, 4, 0, 0, 0, 0)
+            ];
+
+            var rc = GetNewContext(); var fcq = rc.Operators;
+
+            var expand = fcq.Expand(interval, quantity);
+            Assert.IsNotNull(expand);
+            Assert.IsTrue(expand.SequenceEqual(expected));
+        }
+
+        /// <summary>
+        /// expand Interval[@2022-01-01@T00:00:00:00, @2022-01-01@T06:00:00:00] per 2 hours
+        /// </summary>
+        [TestMethod]
+        public void Expand_Interval_DateTime_Hour()
+        {
+            var start = new CqlDateTime(2022, 1, 1, 0, 0, 0, 0, 0, 0);
+            var end = new CqlDateTime(2022, 1, 1, 6, 0, 0, 0, 0, 0);
+
+            var interval = new CqlInterval<CqlDateTime>(start, end, true, true);
+            var quantity = new CqlQuantity(2, "hours");
+            List<CqlDateTime> expected =
+            [
+                new CqlDateTime(2022, 1, 1, 0, 0, 0, 0, 0, 0),
+                new CqlDateTime(2022, 1, 1, 2, 0, 0, 0, 0, 0),
+                new CqlDateTime(2022, 1, 1, 4, 0, 0, 0, 0, 0),
+                new CqlDateTime(2022, 1, 1, 6, 0, 0, 0, 0, 0)
+            ];
+
+            var rc = GetNewContext(); var fcq = rc.Operators;
+
+            var expand = fcq.Expand(interval, quantity);
+            Assert.IsNotNull(expand);
+            Assert.IsTrue(expand.SequenceEqual(expected));
+        }
+
+        /// <summary>
+        /// expand Interval[@2022-01-01@T00:00:00:00, @2022-01-01@T00:00:06:00] per 3 seconds
+        /// </summary>
+        [TestMethod]
+        public void Expand_Interval_DateTime_Second()
+        {
+            var start = new CqlDateTime(2022, 1, 1, 0, 0, 0, 0, 0, 0);
+            var end = new CqlDateTime(2022, 1, 1, 0, 0, 6, 0, 0, 0);
+
+            var interval = new CqlInterval<CqlDateTime>(start, end, true, true);
+            var quantity = new CqlQuantity(3, "secondd");
+            List<CqlDateTime> expected =
+            [
+                new CqlDateTime(2022, 1, 1, 0, 0, 0, 0, 0, 0),
+                new CqlDateTime(2022, 1, 1, 0, 0, 3, 0, 0, 0),
+                new CqlDateTime(2022, 1, 1, 0, 0, 6, 0, 0, 0)
+            ];
+
+            var rc = GetNewContext(); var fcq = rc.Operators;
+
+            var expand = fcq.Expand(interval, quantity);
+            Assert.IsNotNull(expand);
+            Assert.IsTrue(expand.SequenceEqual(expected));
+        }
+
+        /// <summary>
+        /// expand Interval[@2022-01-01@T00:00:00:00, @2022-01-01@T00:00:03:00] per 30 milliseconds
+        /// </summary>
+        [TestMethod]
+        public void Expand_Interval_DateTime_Millisecond()
+        {
+            var start = new CqlDateTime(2022, 1, 1, 0, 0, 0, 0, 0, 0);
+            var end = new CqlDateTime(2022, 1, 1, 0, 0, 3, 0, 0, 0);
+
+            var interval = new CqlInterval<CqlDateTime>(start, end, true, true);
+            var quantity = new CqlQuantity(500, "milliseconds");
+            List<CqlDateTime> expected =
+            [
+                new CqlDateTime(2022, 1, 1, 0, 0, 0, 0, 0, 0),
+                new CqlDateTime(2022, 1, 1, 0, 0, 0, 500, 0, 0),
+                new CqlDateTime(2022, 1, 1, 0, 0, 1, 0, 0, 0),
+                new CqlDateTime(2022, 1, 1, 0, 0, 1, 500, 0, 0),
+                new CqlDateTime(2022, 1, 1, 0, 0, 2, 0, 0, 0),
+                new CqlDateTime(2022, 1, 1, 0, 0, 2, 500, 0, 0),
+                new CqlDateTime(2022, 1, 1, 0, 0, 3, 0, 0, 0)
+            ];
+
+            var rc = GetNewContext(); var fcq = rc.Operators;
+
+            var expand = fcq.Expand(interval, quantity);
+            Assert.IsNotNull(expand);
+            Assert.IsTrue(expand.SequenceEqual(expected));
+        }
+        #endregion
+
+        #region Expand Interval[Time, Time]
+        /// <summary>
+        /// expand Interval[@T10, @T12]
+        /// </summary>
+        [TestMethod]
+        public void Expand_Interval_Time_Hour_Null_Quantity()
+        {
+            var start = new CqlTime(10, null, null, null, null, null);
+            var end = new CqlTime(12, null, null, null, null, null);
+
+            var interval = new CqlInterval<CqlTime>(start, end, true, true);
+            List<CqlTime> expected =
+            [
+                new CqlTime(10, null, null, null, null, null),
+                new CqlTime(11, null, null, null, null, null),
+                new CqlTime(12, null, null, null, null, null)
+            ];
+
+            var rc = GetNewContext(); var fcq = rc.Operators;
+
+            var expand = fcq.Expand(interval, null);
+            Assert.IsNotNull(expand);
+            Assert.IsTrue(expand.SequenceEqual(expected));
+        }
+
+        /// <summary>
+        /// expand Interval[@T10, @T10:05]
+        /// </summary>
+        [TestMethod]
+        public void Expand_Interval_Time_Minute_Null_Quantity()
+        {
+            var start = new CqlTime(10, null, null, null, null, null);
+            var end = new CqlTime(11, 5, null, null, null, null);
+
+            var interval = new CqlInterval<CqlTime>(start, end, true, true);
+            List<CqlTime> expected =
+            [
+                new CqlTime(10, null, null, null, null, null),
+                new CqlTime(11, null, null, null, null, null)
+            ];
+
+            var rc = GetNewContext(); var fcq = rc.Operators;
+
+            var expand = fcq.Expand(interval, null);
+            Assert.IsNotNull(expand);
+            Assert.IsTrue(expand.SequenceEqual(expected));
+        }
+
+        /// <summary>
+        /// expand Interval[@T10, @T12] per day
+        /// </summary>
+        [TestMethod]
+        public void Expand_Interval_Time_Day()
+        {
+            var start = new CqlTime(10, null, null, null, null, null);
+            var end = new CqlTime(12, null, null, null, null, null);
+
+            var interval = new CqlInterval<CqlTime>(start, end, true, true);
+            var quantity = new CqlQuantity(1, "day");
+
+            var rc = GetNewContext(); var fcq = rc.Operators;
+
+            var expand = fcq.Expand(interval, quantity);
+            Assert.IsNotNull(expand);
+            Assert.IsTrue(expand.Count() == 0);
+        }
+
+        /// <summary>
+        /// expand Interval[@T10, @T12] per 3 months
+        /// </summary>
+        [TestMethod]
+        public void Expand_Interval_Time_Month()
+        {
+            var start = new CqlTime(10, null, null, null, null, null);
+            var end = new CqlTime(12, null, null, null, null, null);
+
+            var interval = new CqlInterval<CqlTime>(start, end, true, true);
+            var quantity = new CqlQuantity(3, "month");
+
+            var rc = GetNewContext(); var fcq = rc.Operators;
+
+            var expand = fcq.Expand(interval, quantity);
+            Assert.IsNotNull(expand);
+            Assert.IsTrue(expand.Count() == 0);
+        }
+
+        /// <summary>
+        /// expand Interval[@T10, @T12] per 2 years
+        /// </summary>
+        [TestMethod]
+        public void Expand_Interval_Time_Year()
+        {
+            var start = new CqlTime(10, null, null, null, null, null);
+            var end = new CqlTime(12, null, null, null, null, null);
+
+            var interval = new CqlInterval<CqlTime>(start, end, true, true);
+            var quantity = new CqlQuantity(2, "years");
+
+            var rc = GetNewContext(); var fcq = rc.Operators;
+
+            var expand = fcq.Expand(interval, quantity);
+            Assert.IsNotNull(expand);
+            Assert.IsTrue(expand.Count() == 0);
+        }
+
+        /// <summary>
+        /// expand Interval[@T10, @T12] per week
+        /// </summary>
+        [TestMethod]
+        public void Expand_Interval_Time_Week()
+        {
+            var start = new CqlTime(10, null, null, null, null, null);
+            var end = new CqlTime(12, null, null, null, null, null);
+
+            var interval = new CqlInterval<CqlTime>(start, end, true, true);
+            var quantity = new CqlQuantity(1, "week");
+
+            var rc = GetNewContext(); var fcq = rc.Operators;
+
+            var expand = fcq.Expand(interval, quantity);
+            Assert.IsNotNull(expand);
+            Assert.IsTrue(expand.Count() == 0);
+        }
+
+        /// <summary>
+        /// expand Interval[@T10, @T12] per 30 minutes
+        /// </summary>
+        [TestMethod]
+        public void Expand_Interval_Time_Hour_With_Minute_Quantity()
+        {
+            var start = new CqlTime(10, null, null, null, null, null);
+            var end = new CqlTime(12, null, null, null, null, null);
+
+            var interval = new CqlInterval<CqlTime>(start, end, true, true);
+            var quantity = new CqlQuantity(1, "minute");
+
+            var rc = GetNewContext(); var fcq = rc.Operators;
+
+            var expand = fcq.Expand(interval, quantity);
+            Assert.IsNotNull(expand);
+            Assert.IsTrue(expand.Count() == 0);
+        }
+
+        /// <summary>
+        /// expand Interval[@T10:00, @T12:00] per 30 minutes
+        /// </summary>
+        [TestMethod]
+        public void Expand_Interval_Time_Minute()
+        {
+            var start = new CqlTime(10, 0, null, null, null, null);
+            var end = new CqlTime(12, 0, null, null, null, null);
+
+            var interval = new CqlInterval<CqlTime>(start, end, true, true);
+            var quantity = new CqlQuantity(30, "minutes");
+            List<CqlTime> expected =
+            [
+                new CqlTime(10, 0, null, null, null, null),
+                new CqlTime(10, 30, null, null, null, null),
+                new CqlTime(11, 0, null, null, null, null),
+                new CqlTime(11, 30, null, null, null, null),
+                new CqlTime(12, 0, null, null, null, null)
+            ];
+
+            var rc = GetNewContext(); var fcq = rc.Operators;
+
+            var expand = fcq.Expand(interval, quantity);
+            Assert.IsNotNull(expand);
+            Assert.IsTrue(expand.SequenceEqual(expected));
+        }
+
+        /// <summary>
+        /// expand Interval[@T10, @T12] per hour
+        /// </summary>
+        [TestMethod]
+        public void Expand_Interval_Time_Hour()
+        {
+            var start = new CqlTime(10, null, null, null, null, null);
+            var end = new CqlTime(12, null, null, null, null, null);
+
+            var interval = new CqlInterval<CqlTime>(start, end, true, true);
+            var quantity = new CqlQuantity(1, "hour");
+            List<CqlTime> expected =
+            [
+                new CqlTime(10, null, null, null, null, null),
+                new CqlTime(11, null, null, null, null, null),
+                new CqlTime(12, null, null, null, null, null)
+            ];
+
+            var rc = GetNewContext(); var fcq = rc.Operators;
+
+            var expand = fcq.Expand(interval, quantity);
+            Assert.IsNotNull(expand);
+            Assert.IsTrue(expand.SequenceEqual(expected));
+        }
+
+        /// <summary>
+        /// expand Interval[@T10:00:00, @T10:00:05] per 5 seconds
+        /// </summary>
+        [TestMethod]
+        public void Expand_Interval_Time_Second()
+        {
+            var start = new CqlTime(10, 0, 0, null, null, null);
+            var end = new CqlTime(10, 0, 5, null, null, null);
+
+            var interval = new CqlInterval<CqlTime>(start, end, true, true);
+            var quantity = new CqlQuantity(5, "seconds");
+            List<CqlTime> expected =
+            [
+                new CqlTime(10, 0, 0, null, null, null),
+                new CqlTime(10, 0, 5, null, null, null)
+            ];
+
+            var rc = GetNewContext(); var fcq = rc.Operators;
+
+            var expand = fcq.Expand(interval, quantity);
+            Assert.IsNotNull(expand);
+            Assert.IsTrue(expand.SequenceEqual(expected));
+        }
+
+        /// <summary>
+        /// expand Interval[@T10:00:00:00, @T10:00:00:10] per 5 seconds
+        /// </summary>
+        [TestMethod]
+        public void Expand_Interval_Time_Millisecond()
+        {
+            var start = new CqlTime(10, 0, 0, 0, null, null);
+            var end = new CqlTime(10, 0, 0, 10, null, null);
+
+            var interval = new CqlInterval<CqlTime>(start, end, true, true);
+            var quantity = new CqlQuantity(5, "millisecond");
+            List<CqlTime> expected =
+            [
+                new CqlTime(10, 0, 0, 0, null, null),
+                new CqlTime(10, 0, 0, 5, null, null),
+                new CqlTime(10, 0, 0, 10, null, null)
+            ];
+
+            var rc = GetNewContext(); var fcq = rc.Operators;
+
+            var expand = fcq.Expand(interval, quantity);
+            Assert.IsNotNull(expand);
+            Assert.IsTrue(expand.SequenceEqual(expected));
+        }
+
+        /// <summary>
+        /// expand Interval[@T10, @T10:05] per hour
+        /// </summary>
+        [TestMethod]
+        public void Expand_Interval_Time_Minute_Hour_Quantity()
+        {
+            var start = new CqlTime(10, null, null, null, null, null);
+            var end = new CqlTime(11, 5, null, null, null, null);
+
+            var interval = new CqlInterval<CqlTime>(start, end, true, true);
+            var quantity = new CqlQuantity(1, "hour");
+            List<CqlTime> expected =
+            [
+                new CqlTime(10, null, null, null, null, null),
+                new CqlTime(11, null, null, null, null, null)
+            ];
+
+            var rc = GetNewContext(); var fcq = rc.Operators;
+
+            var expand = fcq.Expand(interval, quantity);
+            Assert.IsNotNull(expand);
+            Assert.IsTrue(expand.SequenceEqual(expected));
+        }
+
+        #endregion
+
+        #region Expand List<Interval<int, decimal, long>>
+        /// <summary>
+        /// expand { Interval[1, 10] }
+        /// </summary>
+        [TestMethod]
+        public void ExpandList_Interval_Int_Null_Quantity()
+        {
+            CqlInterval<int?>[] interval =
+            [
+                new CqlInterval<int?>(1, 10, true, true)
+            ];
+
+            CqlInterval<int>[] expected =
+            [
+                new CqlInterval<int>(1,1, true, true),
+                new CqlInterval<int>(2,2, true, true),
+                new CqlInterval<int>(3,3, true, true),
+                new CqlInterval<int>(4,4, true, true),
+                new CqlInterval<int>(5,5, true, true),
+                new CqlInterval<int>(6,6, true, true),
+                new CqlInterval<int>(7,7, true, true),
+                new CqlInterval<int>(8,8, true, true),
+                new CqlInterval<int>(9,9, true, true),
+                new CqlInterval<int>(10,10, true, true)
+            ];
+
+            var rc = GetNewContext(); var fcq = rc.Operators;
+
+            var expand = fcq.Expand(interval, null).ToArray();
+            Assert.IsNotNull(expand);
+            for (var i = 0; i < expand.Length; i++)
+            {
+                var actual = expand[i];
+                var expect = expected[i];
+
+                Assert.IsTrue(actual.low == expect.low);
+                Assert.IsTrue(actual.high == expect.high);
+            }
+        }
+
+        /// <summary>
+        /// expand { Interval[1, 10] } per 2
+        /// </summary>
+        [TestMethod]
+        public void ExpandList_Interval_Int()
+        {
+            List<CqlInterval<int?>> interval = [new CqlInterval<int?>(1, 10, true, true)];
+            var quantity = new CqlQuantity(2m, null);
+            CqlInterval<int>[] expected =
+            [
+                new CqlInterval<int>(1,2, true, true),
+                new CqlInterval<int>(3,4, true, true),
+                new CqlInterval<int>(5,6, true, true),
+                new CqlInterval<int>(7,8, true, true),
+                new CqlInterval<int>(9,10, true, true)
+            ];
+
+            var rc = GetNewContext(); var fcq = rc.Operators;
+
+            var expand = fcq.Expand(interval, quantity).ToArray();
+            Assert.IsNotNull(expand);
+            for (var i = 0; i < expand.Length; i++)
+            {
+                var actual = expand[i];
+                var expect = expected[i];
+
+                Assert.IsTrue(actual.low == expect.low);
+                Assert.IsTrue(actual.high == expect.high);
+            }
+        }
+
+        /// <summary>
+        /// expand { Interval[1, 10] } per 1.5
+        /// </summary>
+        [TestMethod]
+        public void ExpandList_Interval_Decimal()
+        {
+            List<CqlInterval<decimal?>> interval = [new CqlInterval<decimal?>(1, 10, true, true)];
+            var quantity = new CqlQuantity(1.5m, null);
+            CqlInterval<decimal>[] expected =
+            [
+                new CqlInterval<decimal>(1,2.49999999m, true, true),
+                new CqlInterval<decimal>(2.5m, 3.99999999m, true, true),
+                new CqlInterval<decimal>(4,5.49999999m, true, true),
+                new CqlInterval<decimal>(5.5m, 6.99999999m, true, true),
+                new CqlInterval<decimal>(7,8.49999999m, true, true),
+                new CqlInterval<decimal>(8.5m, 9.99999999m, true, true),
+                new CqlInterval<decimal>(10,11.49999999m, true, true)
+            ];
+
+            var rc = GetNewContext(); var fcq = rc.Operators;
+
+            var expand = fcq.Expand(interval, quantity).ToArray();
+            Assert.IsNotNull(expand);
+            for (var i = 0; i < expand.Length; i++)
+            {
+                var actual = expand[i];
+                var expect = expected[i];
+
+                Assert.IsTrue(actual.low == expect.low);
+                Assert.IsTrue(actual.high == expect.high);
+            }
+        }
+
+        /// <summary>
+        /// expand { Interval[1, 10] } per 4
+        /// </summary>
+        [TestMethod]
+        public void ExpandList_Interval_Long()
+        {
+            List<CqlInterval<long?>> interval = [new CqlInterval<long?>(1, 10, true, true)];
+            var quantity = new CqlQuantity(4m, null);
+            CqlInterval<decimal>[] expected =
+            [
+                new CqlInterval<decimal>(1,4, true, true),
+                new CqlInterval<decimal>(5,8, true, true),
+                new CqlInterval<decimal>(9,12, true, true)
+            ];
+            var rc = GetNewContext(); var fcq = rc.Operators;
+
+            var expand = fcq.Expand(interval, quantity).ToArray();
+            Assert.IsNotNull(expand);
+            for (var i = 0; i < expand.Length; i++)
+            {
+                var actual = expand[i];
+                var expect = expected[i];
+
+                Assert.IsTrue(actual.low == expect.low);
+                Assert.IsTrue(actual.high == expect.high);
+            }
+        }
+
+        /// <summary>
+        /// expand { Interval[1.0, 10.0] } per 1 day
+        /// </summary>
+        [TestMethod]
+        public void ExpandList_Interval_Decimal_Quantity_Day()
+        {
+            List<CqlInterval<decimal?>> interval = [new CqlInterval<decimal?>(1, 10, true, true)];
+            var quantity = new CqlQuantity(1, "day");
+
+            var rc = GetNewContext(); var fcq = rc.Operators;
+
+            var expand = fcq.Expand(interval, quantity);
+            Assert.IsNotNull(expand);
+            Assert.IsTrue(expand.Count() == 0);
+        }
+
+        /// <summary>
+        /// expand { Interval[1.0, 10.0] } per 1
+        /// </summary>
+        [TestMethod]
+        public void ExpandList_Interval_Decimal_Quantity_Integer()
+        {
+            List<CqlInterval<decimal?>> interval = [new CqlInterval<decimal?>(1, 10, true, true)];
+            var quantity = new CqlQuantity(1, "1");
+            List<CqlInterval<decimal>> expected =
+            [
+                new CqlInterval<decimal>(1, 1.99999999m, true, true),
+                new CqlInterval<decimal>(2, 2.99999999m, true, true),
+                new CqlInterval<decimal>(3, 3.99999999m, true, true),
+                new CqlInterval<decimal>(4, 4.99999999m, true, true),
+                new CqlInterval<decimal>(5, 5.99999999m, true, true),
+                new CqlInterval<decimal>(6, 6.99999999m, true, true),
+                new CqlInterval<decimal>(7, 7.99999999m, true, true),
+                new CqlInterval<decimal>(8, 8.99999999m, true, true),
+                new CqlInterval<decimal>(9, 9.99999999m, true, true),
+                new CqlInterval<decimal>(10, 10.99999999m, true, true)
+            ];
+
+            var rc = GetNewContext(); var fcq = rc.Operators;
+
+            var expand = fcq.Expand(interval, quantity).ToArray();
+            Assert.IsNotNull(expand);
+            for (var i = 0; i < expand.Length; i++)
+            {
+                var actual = expand[i];
+                var expect = expected[i];
+
+                Assert.IsTrue(actual.low == expect.low);
+                Assert.IsTrue(actual.high == expect.high);
+            }
+        }
+
+        /// <summary>
+        /// expand { Interval[1, 10] } per 1 day
+        /// </summary>
+        [TestMethod]
+        public void ExpandList_Interval_Int_Quantity_Day()
+        {
+            List<CqlInterval<int?>> interval = [new CqlInterval<int?>(1, 10, true, true)];
+            var quantity = new CqlQuantity(1, "day");
+
+            var rc = GetNewContext(); var fcq = rc.Operators;
+
+            var expand = fcq.Expand(interval, quantity);
+            Assert.IsNotNull(expand);
+            Assert.IsTrue(expand.Count() == 0);
+        }
+
+        /// <summary>
+        /// expand { Interval[1, 10] } per 1
+        /// </summary>
+        [TestMethod]
+        public void ExpandList_Interval_Int_Quantity_Integer()
+        {
+            List<CqlInterval<int?>> interval = [new CqlInterval<int?>(1, 10, true, true)];
+            var quantity = new CqlQuantity(1, "1");
+            CqlInterval<int>[] expected =
+            [
+                new CqlInterval<int>(1,1, true, true),
+                new CqlInterval<int>(2,2, true, true),
+                new CqlInterval<int>(3,3, true, true),
+                new CqlInterval<int>(4,4, true, true),
+                new CqlInterval<int>(5,5, true, true),
+                new CqlInterval<int>(6,6, true, true),
+                new CqlInterval<int>(7,7, true, true),
+                new CqlInterval<int>(8,8, true, true),
+                new CqlInterval<int>(9,9, true, true),
+                new CqlInterval<int>(10,10, true, true)
+            ];
+
+            var rc = GetNewContext(); var fcq = rc.Operators;
+
+            var expand = fcq.Expand(interval, quantity).ToArray();
+            Assert.IsNotNull(expand);
+            for (var i = 0; i < expand.Length; i++)
+            {
+                var actual = expand[i];
+                var expect = expected[i];
+
+                Assert.IsTrue(actual.low == expect.low);
+                Assert.IsTrue(actual.high == expect.high);
+            }
+        }
+
+        /// <summary>
+        /// expand Interval[1, 10] per 1 day
+        /// </summary>
+        [TestMethod]
+        public void ExpandList_Interval_Long_Quantity_Day()
+        {
+            List<CqlInterval<long?>> interval = [new CqlInterval<long?>(1, 10, true, true)];
+            var quantity = new CqlQuantity(1, "day");
+
+            var rc = GetNewContext(); var fcq = rc.Operators;
+
+            var expand = fcq.Expand(interval, quantity);
+            Assert.IsNotNull(expand);
+            Assert.IsTrue(expand.Count() == 0);
+        }
+
+        /// <summary>
+        /// expand Interval[1, 10] per 1
+        /// </summary>
+        [TestMethod]
+        public void ExpandList_Interval_Long_Quantity_Integer()
+        {
+            List<CqlInterval<long?>> interval = [new CqlInterval<long?>(1, 10, true, true)];
+            var quantity = new CqlQuantity(1, "1");
+            CqlInterval<long>[] expected =
+            [
+                new CqlInterval<long>(1,1, true, true),
+                new CqlInterval<long>(2,2, true, true),
+                new CqlInterval<long>(3,3, true, true),
+                new CqlInterval<long>(4,4, true, true),
+                new CqlInterval<long>(5,5, true, true),
+                new CqlInterval<long>(6,6, true, true),
+                new CqlInterval<long>(7,7, true, true),
+                new CqlInterval<long>(8,8, true, true),
+                new CqlInterval<long>(9,9, true, true),
+                new CqlInterval<long>(10,10, true, true)
+            ];
+
+            var rc = GetNewContext(); var fcq = rc.Operators;
+
+            var expand = fcq.Expand(interval, quantity).ToArray();
+            Assert.IsNotNull(expand);
+            for (var i = 0; i < expand.Length; i++)
+            {
+                var actual = expand[i];
+                var expect = expected[i];
+
+                Assert.IsTrue(actual.low == expect.low);
+                Assert.IsTrue(actual.high == expect.high);
+            }
+        }
+
+        /// <summary>
+        /// expand { Interval[1, 5], Interval[5, 10] } per 1
+        /// </summary>
+        [TestMethod]
+        public void ExpandList_Intervals_Overlap_Int()
+        {
+            List<CqlInterval<int?>> interval =
+            [
+                new CqlInterval<int?>(1, 5, true, true),
+                new CqlInterval<int?>(5, 10, true, true)
+            ];
+            var quantity = new CqlQuantity(1, "1");
+            CqlInterval<int>[] expected =
+            [
+                new CqlInterval<int>(1,1, true, true),
+                new CqlInterval<int>(2,2, true, true),
+                new CqlInterval<int>(3,3, true, true),
+                new CqlInterval<int>(4,4, true, true),
+                new CqlInterval<int>(5,5, true, true),
+                new CqlInterval<int>(6,6, true, true),
+                new CqlInterval<int>(7,7, true, true),
+                new CqlInterval<int>(8,8, true, true),
+                new CqlInterval<int>(9,9, true, true),
+                new CqlInterval<int>(10,10, true, true)
+            ];
+
+            var rc = GetNewContext(); var fcq = rc.Operators;
+
+            var expand = fcq.Expand(interval, quantity).ToArray();
+            Assert.IsNotNull(expand);
+            for (var i = 0; i < expand.Length; i++)
+            {
+                var actual = expand[i];
+                var expect = expected[i];
+
+                Assert.AreEqual(actual.low, expect.low);
+                Assert.AreEqual(actual.high, expect.high);
+            }
+        }
+
+        /// <summary>
+        /// expand { Interval[1, 5], Interval[5, 10] } per 1
+        /// </summary>
+        [TestMethod]
+        public void ExpandList_Intervals_Overlap_Decimal()
+        {
+            List<CqlInterval<decimal?>> interval =
+            [
+                new CqlInterval<decimal?>(1, 5, true, true),
+                new CqlInterval<decimal?>(5, 10, true, true)
+            ];
+            var quantity = new CqlQuantity(1, "1");
+            CqlInterval<decimal>[] expected =
+            [
+                new CqlInterval<decimal>(1,1.99999999m, true, true),
+                new CqlInterval<decimal>(2,2.99999999m, true, true),
+                new CqlInterval<decimal>(3,3.99999999m, true, true),
+                new CqlInterval<decimal>(4,4.99999999m, true, true),
+                new CqlInterval<decimal>(5,5.99999999m, true, true),
+                new CqlInterval<decimal>(6,6.99999999m, true, true),
+                new CqlInterval<decimal>(7,7.99999999m, true, true),
+                new CqlInterval<decimal>(8,8.99999999m, true, true),
+                new CqlInterval<decimal>(9,9.99999999m, true, true),
+                new CqlInterval<decimal>(10,10.99999999m, true, true)
+            ];
+
+            var rc = GetNewContext(); var fcq = rc.Operators;
+
+            var expand = fcq.Expand(interval, quantity).ToArray();
+            Assert.IsNotNull(expand);
+            for (var i = 0; i < expand.Length; i++)
+            {
+                var actual = expand[i];
+                var expect = expected[i];
+
+                Assert.AreEqual(actual.low, expect.low);
+                Assert.AreEqual(actual.high, expect.high);
+            }
+        }
+
+        /// <summary>
+        /// expand { Interval[1, 5], Interval[5, 10] } per 1
+        /// </summary>
+        [TestMethod]
+        public void ExpandList_Intervals_Overlap_Long()
+        {
+            List<CqlInterval<long?>> interval =
+            [
+                new CqlInterval<long?>(1, 5, true, true),
+                new CqlInterval<long?>(5, 10, true, true)
+            ];
+            var quantity = new CqlQuantity(1, "1");
+            CqlInterval<long>[] expected =
+            [
+                new CqlInterval<long>(1,1, true, true),
+                new CqlInterval<long>(2,2, true, true),
+                new CqlInterval<long>(3,3, true, true),
+                new CqlInterval<long>(4,4, true, true),
+                new CqlInterval<long>(5,5, true, true),
+                new CqlInterval<long>(6,6, true, true),
+                new CqlInterval<long>(7,7, true, true),
+                new CqlInterval<long>(8,8, true, true),
+                new CqlInterval<long>(9,9, true, true),
+                new CqlInterval<long>(10,10, true, true)
+            ];
+
+            var rc = GetNewContext(); var fcq = rc.Operators;
+
+            var expand = fcq.Expand(interval, quantity).ToArray();
+            Assert.IsNotNull(expand);
+            for (var i = 0; i < expand.Length; i++)
+            {
+                var actual = expand[i];
+                var expect = expected[i];
+
+                Assert.AreEqual(actual.low, expect.low);
+                Assert.AreEqual(actual.high, expect.high);
+            }
+        }
+
+        /// <summary>
+        /// expand { Interval[1, 5], Interval[7, 10] } per 1
+        /// </summary>
+        [TestMethod]
+        public void ExpandList_Intervals_Int()
+        {
+            List<CqlInterval<int?>> interval =
+            [
+                new CqlInterval<int?>(1, 5, true, true),
+                new CqlInterval<int?>(7, 10, true, true)
+            ];
+            var quantity = new CqlQuantity(1, "1");
+            CqlInterval<int>[] expected =
+            [
+                new CqlInterval<int>(1,1, true, true),
+                new CqlInterval<int>(2,2, true, true),
+                new CqlInterval<int>(3,3, true, true),
+                new CqlInterval<int>(4,4, true, true),
+                new CqlInterval<int>(5,5, true, true),
+                new CqlInterval<int>(7,7, true, true),
+                new CqlInterval<int>(8,8, true, true),
+                new CqlInterval<int>(9,9, true, true),
+                new CqlInterval<int>(10,10, true, true)
+            ];
+
+            var rc = GetNewContext(); var fcq = rc.Operators;
+
+            var expand = fcq.Expand(interval, quantity).ToArray();
+            Assert.IsNotNull(expand);
+            for (var i = 0; i < expand.Length; i++)
+            {
+                var actual = expand[i];
+                var expect = expected[i];
+
+                Assert.AreEqual(actual.low, expect.low);
+                Assert.AreEqual(actual.high, expect.high);
+            }
+        }
+
+        /// <summary>
+        /// expand { Interval[1, 5], Interval[7, 10] } per 1
+        /// </summary>
+        [TestMethod]
+        public void ExpandList_Intervals_Decimal()
+        {
+            List<CqlInterval<decimal?>> interval =
+            [
+                new CqlInterval<decimal?>(1, 5, true, true),
+                new CqlInterval<decimal?>(7, 10, true, true)
+            ];
+            var quantity = new CqlQuantity(1, "1");
+            CqlInterval<decimal>[] expected =
+            [
+                new CqlInterval<decimal>(1,1.99999999m, true, true),
+                new CqlInterval<decimal>(2,2.99999999m, true, true),
+                new CqlInterval<decimal>(3,3.99999999m, true, true),
+                new CqlInterval<decimal>(4,4.99999999m, true, true),
+                new CqlInterval<decimal>(5,5.99999999m, true, true),
+                new CqlInterval<decimal>(7,7.99999999m, true, true),
+                new CqlInterval<decimal>(8,8.99999999m, true, true),
+                new CqlInterval<decimal>(9,9.99999999m, true, true),
+                new CqlInterval<decimal>(10,10.99999999m, true, true)
+            ];
+
+            var rc = GetNewContext(); var fcq = rc.Operators;
+
+            var expand = fcq.Expand(interval, quantity).ToArray();
+            Assert.IsNotNull(expand);
+            for (var i = 0; i < expand.Length; i++)
+            {
+                var actual = expand[i];
+                var expect = expected[i];
+
+                Assert.AreEqual(actual.low, expect.low);
+                Assert.AreEqual(actual.high, expect.high);
+            }
+        }
+
+        /// <summary>
+        /// expand { Interval[1, 5], Interval[7, 10] } per 1
+        /// </summary>
+        [TestMethod]
+        public void ExpandList_Intervals_Long()
+        {
+            List<CqlInterval<long?>> interval =
+            [
+                new CqlInterval<long?>(1, 5, true, true),
+                new CqlInterval<long?>(7, 10, true, true)
+            ];
+            var quantity = new CqlQuantity(1, "1");
+            CqlInterval<long>[] expected =
+            [
+                new CqlInterval<long>(1,1, true, true),
+                new CqlInterval<long>(2,2, true, true),
+                new CqlInterval<long>(3,3, true, true),
+                new CqlInterval<long>(4,4, true, true),
+                new CqlInterval<long>(5,5, true, true),
+                new CqlInterval<long>(7,7, true, true),
+                new CqlInterval<long>(8,8, true, true),
+                new CqlInterval<long>(9,9, true, true),
+                new CqlInterval<long>(10,10, true, true)
+            ];
+
+            var rc = GetNewContext(); var fcq = rc.Operators;
+
+            var expand = fcq.Expand(interval, quantity).ToArray();
+            Assert.IsNotNull(expand);
+            for (var i = 0; i < expand.Length; i++)
+            {
+                var actual = expand[i];
+                var expect = expected[i];
+
+                Assert.AreEqual(actual.low, expect.low);
+                Assert.AreEqual(actual.high, expect.high);
+            }
+        }
+
+        #endregion
+
+        #region Expand List<Interval[Date, Date]>
+        /// <summary>
+        /// expand { Interval[@2022-01-01, @2022-01-04] }
+        /// </summary>
+        [TestMethod]
+        public void Expand_List_Interval_Date_Null_Quantity()
+        {
+            List<CqlInterval<CqlDate>> interval =
+                [new CqlInterval<CqlDate>(new CqlDate(2022, 1, 1), new CqlDate(2022, 1, 4), true, true)];
+
+            CqlInterval<CqlDate>[] expected =
+            [
+                new CqlInterval<CqlDate>(new CqlDate(2022, 1, 1), new CqlDate(2022, 1, 1), true, true),
+                new CqlInterval<CqlDate>(new CqlDate(2022, 1, 2), new CqlDate(2022, 1, 2), true, true),
+                new CqlInterval<CqlDate>(new CqlDate(2022, 1, 3), new CqlDate(2022, 1, 3), true, true),
+                new CqlInterval<CqlDate>(new CqlDate(2022, 1, 4), new CqlDate(2022, 1, 4), true, true)
+            ];
+
+            var rc = GetNewContext(); var fcq = rc.Operators;
+
+            var expand = fcq.Expand(interval, null).ToArray();
+            Assert.IsNotNull(expand);
+            for (var i = 0; i < expand.Length; i++)
+            {
+                var actual = expand[i];
+                var expect = expected[i];
+
+                Assert.AreEqual(actual.low, expect.low);
+                Assert.AreEqual(actual.high, expect.high);
+            }
+        }
+
+        /// <summary>
+        /// expand { Interval[@2022-01, @2022-04-01] }
+        /// </summary>
+        [TestMethod]
+        public void Expand_List_Interval_Date_MonthPrecison_Null_Quantity()
+        {
+            List<CqlInterval<CqlDate>> interval =
+                [new CqlInterval<CqlDate>(new CqlDate(2022, 1, null), new CqlDate(2022, 4, 1), true, true)];
+
+            CqlInterval<CqlDate>[] expected =
+            [
+                new CqlInterval<CqlDate>(new CqlDate(2022, 1, null), new CqlDate(2022, 1, null), true, true),
+                new CqlInterval<CqlDate>(new CqlDate(2022, 2, null), new CqlDate(2022, 2, null), true, true),
+                new CqlInterval<CqlDate>(new CqlDate(2022, 3, null), new CqlDate(2022, 3, null), true, true),
+                new CqlInterval<CqlDate>(new CqlDate(2022, 4, null), new CqlDate(2022, 4, null), true, true)
+            ];
+
+            var rc = GetNewContext(); var fcq = rc.Operators;
+
+            var expand = fcq.Expand(interval, null).ToArray();
+            Assert.IsNotNull(expand);
+            for (var i = 0; i < expand.Length; i++)
+            {
+                var actual = expand[i];
+                var expect = expected[i];
+
+                Assert.AreEqual(actual.low, expect.low);
+                Assert.AreEqual(actual.high, expect.high);
+            }
+        }
+
+        /// <summary>
+        /// expand { Interval[@2022-01-01, @2022-01-04] } per day
+        /// </summary>
+        [TestMethod]
+        public void Expand_List_Interval_Date_Day()
+        {
+            List<CqlInterval<CqlDate>> interval =
+                [new CqlInterval<CqlDate>(new CqlDate(2022, 1, 1), new CqlDate(2022, 1, 4), true, true)];
+            var quantity = new CqlQuantity(1, "day");
+            CqlInterval<CqlDate>[] expected =
+            [
+                new CqlInterval<CqlDate>(new CqlDate(2022, 1, 1), new CqlDate(2022, 1, 1), true, true),
+                new CqlInterval<CqlDate>(new CqlDate(2022, 1, 2), new CqlDate(2022, 1, 2), true, true),
+                new CqlInterval<CqlDate>(new CqlDate(2022, 1, 3), new CqlDate(2022, 1, 3), true, true),
+                new CqlInterval<CqlDate>(new CqlDate(2022, 1, 4), new CqlDate(2022, 1, 4), true, true)
+            ];
+
+            var rc = GetNewContext(); var fcq = rc.Operators;
+
+            var expand = fcq.Expand(interval, quantity).ToArray();
+            Assert.IsNotNull(expand);
+            Assert.IsTrue(expected.Length == expand.Length);
+            for (var i = 0; i < expand.Length; i++)
+            {
+                var actual = expand[i];
+                var expect = expected[i];
+
+                Assert.AreEqual(actual.low, expect.low);
+                Assert.AreEqual(actual.high, expect.high);
+            }
+        }
+
+        /// <summary>
+        /// expand { Interval[@2022-01-01, @2022-03-01] } per 3 months
+        /// </summary>
+        [TestMethod]
+        public void Expand_List_Interval_Date_Month()
+        {
+            List<CqlInterval<CqlDate>> interval =
+                [new CqlInterval<CqlDate>(new CqlDate(2022, 1, 1), new CqlDate(2022, 3, 1), true, true)];
+            var quantity = new CqlQuantity(3, "month");
+            CqlInterval<CqlDate>[] expected =
+            [
+                new CqlInterval<CqlDate>(new CqlDate(2022, 1, 1), new CqlDate(2022, 3, 31), true, true)
+            ];
+
+            var rc = GetNewContext(); var fcq = rc.Operators;
+
+            var expand = fcq.Expand(interval, quantity).ToArray();
+            Assert.IsNotNull(expand);
+            Assert.IsTrue(expected.Length == expand.Length);
+            for (var i = 0; i < expand.Length; i++)
+            {
+                var actual = expand[i];
+                var expect = expected[i];
+
+                Assert.AreEqual(actual.low, expect.low);
+                Assert.AreEqual(actual.high, expect.high);
+            }
+        }
+
+        /// <summary>
+        /// expand { Interval[@2022-01-01, @2024-03-01] } per 2 years
+        /// </summary>
+        [TestMethod]
+        public void Expand_List_Interval_Date_Year()
+        {
+            List<CqlInterval<CqlDate>> interval =
+                [new CqlInterval<CqlDate>(new CqlDate(2022, 1, 1), new CqlDate(2024, 3, 1), true, true)];
+            var quantity = new CqlQuantity(2, "years");
+            CqlInterval<CqlDate>[] expected =
+            [
+                new CqlInterval<CqlDate>(new CqlDate(2022, 1, 1), new CqlDate(2023, 12, 31), true, true),
+                 new CqlInterval<CqlDate>(new CqlDate(2024, 1, 1), new CqlDate(2025, 12, 31), true, true)
+            ];
+
+            var rc = GetNewContext(); var fcq = rc.Operators;
+
+            var expand = fcq.Expand(interval, quantity).ToArray();
+            Assert.IsNotNull(expand);
+            Assert.IsTrue(expected.Length == expand.Length);
+            for (var i = 0; i < expand.Length; i++)
+            {
+                var actual = expand[i];
+                var expect = expected[i];
+
+                Assert.AreEqual(actual.low, expect.low);
+                Assert.AreEqual(actual.high, expect.high);
+            }
+        }
+
+        /// <summary>
+        /// expand { Interval[@2022-01-01, @2022-02-01] } per week
+        /// </summary>
+        [TestMethod]
+        public void Expand_List_Interval_Date_Week()
+        {
+            List<CqlInterval<CqlDate>> interval =
+                [new CqlInterval<CqlDate>(new CqlDate(2022, 1, 1), new CqlDate(2022, 2, 1), true, true)];
+            var quantity = new CqlQuantity(1, "week");
+            CqlInterval<CqlDate>[] expected =
+            [
+                new CqlInterval<CqlDate>(new CqlDate(2022, 1, 1), new CqlDate(2022, 1, 7), true, true),
+                new CqlInterval<CqlDate>(new CqlDate(2022, 1, 8), new CqlDate(2022, 1, 14), true, true),
+                new CqlInterval<CqlDate>(new CqlDate(2022, 1, 15), new CqlDate(2022, 1, 21), true, true),
+                new CqlInterval<CqlDate>(new CqlDate(2022, 1, 22), new CqlDate(2022, 1, 28), true, true),
+                new CqlInterval<CqlDate>(new CqlDate(2022, 1, 29), new CqlDate(2022, 2, 4), true, true)
+            ];
+
+            var rc = GetNewContext(); var fcq = rc.Operators;
+
+            var expand = fcq.Expand(interval, quantity).ToArray();
+            Assert.IsNotNull(expand);
+            Assert.IsTrue(expected.Length == expand.Length);
+            for (var i = 0; i < expand.Length; i++)
+            {
+                var actual = expand[i];
+                var expect = expected[i];
+
+                Assert.AreEqual(actual.low, expect.low);
+                Assert.AreEqual(actual.high, expect.high);
+            }
+        }
+
+        /// <summary>
+        /// expand { Interval[@2022-01-01, @2024-03-01] } per minute
+        /// </summary>
+        [TestMethod]
+        public void Expand_List_Interval_Date_Minute()
+        {
+            List<CqlInterval<CqlDate>> interval =
+                [new CqlInterval<CqlDate>(new CqlDate(2022, 1, 1), new CqlDate(2024, 3, 1), true, true)];
+            var quantity = new CqlQuantity(1, "minute");
+
+            var rc = GetNewContext(); var fcq = rc.Operators;
+
+            var expand = fcq.Expand(interval, quantity);
+            Assert.IsNotNull(expand);
+            Assert.IsTrue(expand.Count() == 0);
+        }
+
+        /// <summary>
+        /// expand { Interval[@2022-01-01, @2024-03-01] } per hour
+        /// </summary>
+        [TestMethod]
+        public void Expand_List_Interval_Date_Hour()
+        {
+            List<CqlInterval<CqlDate>> interval =
+                [new CqlInterval<CqlDate>(new CqlDate(2022, 1, 1), new CqlDate(2024, 3, 1), true, true)];
+            var quantity = new CqlQuantity(1, "hour");
+
+            var rc = GetNewContext(); var fcq = rc.Operators;
+
+            var expand = fcq.Expand(interval, quantity);
+            Assert.IsNotNull(expand);
+            Assert.IsTrue(expand.Count() == 0);
+        }
+
+        /// <summary>
+        /// expand { Interval[@2022-01-01, @2024-03-01] } per second
+        /// </summary>
+        [TestMethod]
+        public void Expand_List_Interval_Date_Second()
+        {
+            List<CqlInterval<CqlDate>> interval =
+                [new CqlInterval<CqlDate>(new CqlDate(2022, 1, 1), new CqlDate(2024, 3, 1), true, true)];
+            var quantity = new CqlQuantity(1, "second");
+
+            var rc = GetNewContext(); var fcq = rc.Operators;
+
+            var expand = fcq.Expand(interval, quantity);
+            Assert.IsNotNull(expand);
+            Assert.IsTrue(expand.Count() == 0);
+        }
+
+        /// <summary>
+        /// expand { Interval[@2022-01-01, @2024-03-01] } per millisecond
+        /// </summary>
+        [TestMethod]
+        public void Expand_List_Interval_Date_Millisecond()
+        {
+            List<CqlInterval<CqlDate>> interval =
+                [new CqlInterval<CqlDate>(new CqlDate(2022, 1, 1), new CqlDate(2024, 3, 1), true, true)];
+            var quantity = new CqlQuantity(1, "millisecond");
+
+            var rc = GetNewContext(); var fcq = rc.Operators;
+
+            var expand = fcq.Expand(interval, quantity);
+            Assert.IsNotNull(expand);
+            Assert.IsTrue(expand.Count() == 0);
+        }
+
+        /// <summary>
+        /// /// expand { Interval[@2022-01, @2022-04] } per month
+        /// </summary>
+        [TestMethod]
+        public void Expand_List_Interval_Date_MonthYear()
+        {
+            var start = new CqlDate(2022, 1, null);
+            var end = new CqlDate(2022, 4, null);
+
+            List<CqlInterval<CqlDate>> interval = [new CqlInterval<CqlDate>(start, end, true, true)];
+            var quantity = new CqlQuantity(1, "month");
+            CqlInterval<CqlDate>[] expected =
+            [
+                new CqlInterval<CqlDate>(new CqlDate(2022, 1, null), new CqlDate(2022, 1, null), true, true),
+                new CqlInterval<CqlDate>(new CqlDate(2022, 2, null), new CqlDate(2022, 2, null), true, true),
+                new CqlInterval<CqlDate>(new CqlDate(2022, 3, null), new CqlDate(2022, 3, null), true, true),
+                new CqlInterval<CqlDate>(new CqlDate(2022, 4, null), new CqlDate(2022, 4, null), true, true)
+            ];
+
+            var rc = GetNewContext(); var fcq = rc.Operators;
+
+            var expand = fcq.Expand(interval, quantity).ToArray();
+            Assert.IsNotNull(expand);
+            Assert.IsTrue(expected.Length == expand.Length);
+            for (var i = 0; i < expand.Length; i++)
+            {
+                var actual = expand[i];
+                var expect = expected[i];
+
+                Assert.AreEqual(actual.low, expect.low);
+                Assert.AreEqual(actual.high, expect.high);
+            }
+        }
+
+        /// <summary>
+        /// /// expand Interval[@2022-01, @2022-04] per day
+        /// </summary>
+        [TestMethod]
+        public void Expand_List_Interval_Date_MonthYear_Quantity_Day()
+        {
+            var start = new CqlDate(2022, 1, null);
+            var end = new CqlDate(2022, 4, null);
+
+            List<CqlInterval<CqlDate>> interval = [new CqlInterval<CqlDate>(start, end, true, true)];
+
+            var quantity = new CqlQuantity(1, "day");
+
+            var rc = GetNewContext(); var fcq = rc.Operators;
+
+            var expand = fcq.Expand(interval, quantity);
+            Assert.IsNotNull(expand);
+            Assert.IsTrue(expand.Count() == 0);
+        }
+
+        /// <summary>
+        /// /// expand Interval[@2022, @2023] per day
+        /// </summary>
+        [TestMethod]
+        public void Expand_List_Interval_Date_Year_Quantity_Day()
+        {
+            var start = new CqlDate(2022, null, null);
+            var end = new CqlDate(2023, null, null);
+
+            List<CqlInterval<CqlDate>> interval = [new CqlInterval<CqlDate>(start, end, true, true)];
+            var quantity = new CqlQuantity(1, "day");
+
+            var rc = GetNewContext(); var fcq = rc.Operators;
+
+            var expand = fcq.Expand(interval, quantity);
+            Assert.IsNotNull(expand);
+            Assert.IsTrue(expand.Count() == 0);
+        }
+
+        /// <summary>
+        /// expand { Interval[@2022-01-01, @2022-06-01], Interval[@2022-06-01, @2022-12-01] } per month
+        /// </summary>
+        [TestMethod]
+        public void ExpandList_Intervals_Overlap_Date()
+        {
+            var aStart = new CqlDate(2022, 1, 1);
+            var aEnd = new CqlDate(2022, 6, 1);
+
+            var bStart = new CqlDate(2022, 6, 1);
+            var bEnd = new CqlDate(2022, 12, 1);
+
+            List<CqlInterval<CqlDate>> interval =
+            [
+                new CqlInterval<CqlDate>(aStart, aEnd, true, true),
+                new CqlInterval<CqlDate>(bStart, bEnd, true, true)
+            ];
+            var quantity = new CqlQuantity(1, "month");
+            CqlInterval<CqlDate>[] expected =
+            [
+                new CqlInterval<CqlDate>(new CqlDate(2022,1,1),new CqlDate(2022,1,31), true, true),
+                new CqlInterval<CqlDate>(new CqlDate(2022,2,1),new CqlDate(2022,2,28), true, true),
+                new CqlInterval<CqlDate>(new CqlDate(2022,3,1),new CqlDate(2022,3,31), true, true),
+                new CqlInterval<CqlDate>(new CqlDate(2022,4,1),new CqlDate(2022,4,30), true, true),
+                new CqlInterval<CqlDate>(new CqlDate(2022,5,1),new CqlDate(2022,5,31), true, true),
+                new CqlInterval<CqlDate>(new CqlDate(2022,6,1),new CqlDate(2022,6,30), true, true),
+                new CqlInterval<CqlDate>(new CqlDate(2022,7,1),new CqlDate(2022,7,31), true, true),
+                new CqlInterval<CqlDate>(new CqlDate(2022,8,1),new CqlDate(2022,8,31), true, true),
+                new CqlInterval<CqlDate>(new CqlDate(2022,9,1),new CqlDate(2022,9,30), true, true),
+                new CqlInterval<CqlDate>(new CqlDate(2022,10,1),new CqlDate(2022,10,31), true, true),
+                new CqlInterval<CqlDate>(new CqlDate(2022,11,1),new CqlDate(2022,11,30), true, true),
+                new CqlInterval<CqlDate>(new CqlDate(2022,12,1),new CqlDate(2022,12,31), true, true)
+            ];
+
+            var rc = GetNewContext(); var fcq = rc.Operators;
+
+            var expand = fcq.Expand(interval, quantity).ToArray();
+            Assert.IsNotNull(expand);
+            Assert.IsTrue(expected.Length == expand.Length);
+            for (var i = 0; i < expand.Length; i++)
+            {
+                var actual = expand[i];
+                var expect = expected[i];
+
+                Assert.AreEqual(actual.low, expect.low);
+                Assert.AreEqual(actual.high, expect.high);
+            }
+        }
+
+        /// <summary>
+        /// expand { Interval[@2022-01-01, @2022-05-01], Interval[@2022-07-01, @2022-12-01] } per month
+        /// </summary>
+        [TestMethod]
+        public void ExpandList_Intervals_Date()
+        {
+            var aStart = new CqlDate(2022, 1, 1);
+            var aEnd = new CqlDate(2022, 5, 1);
+
+            var bStart = new CqlDate(2022, 7, 1);
+            var bEnd = new CqlDate(2022, 12, 1);
+
+            List<CqlInterval<CqlDate>> interval =
+            [
+                new CqlInterval<CqlDate>(aStart, aEnd, true, true),
+                new CqlInterval<CqlDate>(bStart, bEnd, true, true)
+            ];
+            var quantity = new CqlQuantity(1, "month");
+            CqlInterval<CqlDate>[] expected =
+            [
+                new CqlInterval<CqlDate>(new CqlDate(2022,1,1),new CqlDate(2022,1,31), true, true),
+                new CqlInterval<CqlDate>(new CqlDate(2022,2,1),new CqlDate(2022,2,28), true, true),
+                new CqlInterval<CqlDate>(new CqlDate(2022,3,1),new CqlDate(2022,3,31), true, true),
+                new CqlInterval<CqlDate>(new CqlDate(2022,4,1),new CqlDate(2022,4,30), true, true),
+                new CqlInterval<CqlDate>(new CqlDate(2022,5,1),new CqlDate(2022,5,31), true, true),
+                new CqlInterval<CqlDate>(new CqlDate(2022,7,1),new CqlDate(2022,7,31), true, true),
+                new CqlInterval<CqlDate>(new CqlDate(2022,8,1),new CqlDate(2022,8,31), true, true),
+                new CqlInterval<CqlDate>(new CqlDate(2022,9,1),new CqlDate(2022,9,30), true, true),
+                new CqlInterval<CqlDate>(new CqlDate(2022,10,1),new CqlDate(2022,10,31), true, true),
+                new CqlInterval<CqlDate>(new CqlDate(2022,11,1),new CqlDate(2022,11,30), true, true),
+                new CqlInterval<CqlDate>(new CqlDate(2022,12,1),new CqlDate(2022,12,31), true, true)
+            ];
+
+            var rc = GetNewContext(); var fcq = rc.Operators;
+
+            var expand = fcq.Expand(interval, quantity).ToArray();
+            Assert.IsNotNull(expand);
+            Assert.IsTrue(expected.Length == expand.Length);
+            for (var i = 0; i < expand.Length; i++)
+            {
+                var actual = expand[i];
+                var expect = expected[i];
+
+                Assert.AreEqual(actual.low, expect.low);
+                Assert.AreEqual(actual.high, expect.high);
+            }
+        }
+
+        /// <summary>
+        /// expand { Interval[@2023-01-01, @2023-12-31] } per 31 days
+        /// </summary>
+        [TestMethod]
+        public void ExpandList_Intervals_Date_31_Days()
+        {
+            var aStart = new CqlDate(2022, 1, 1);
+            var aEnd = new CqlDate(2022, 12, 31);
+
+            List<CqlInterval<CqlDate>> interval = [new CqlInterval<CqlDate>(aStart, aEnd, true, true)];
+            var quantity = new CqlQuantity(31, "days");
+            CqlInterval<CqlDate>[] expected =
+            [
+                new CqlInterval<CqlDate>(new CqlDate(2022,1,1),new CqlDate(2022,1,31), true, true),
+                new CqlInterval<CqlDate>(new CqlDate(2022,2,1),new CqlDate(2022,3,3), true, true),
+                new CqlInterval<CqlDate>(new CqlDate(2022,3,4),new CqlDate(2022,4,3), true, true),
+                new CqlInterval<CqlDate>(new CqlDate(2022,4,4),new CqlDate(2022,5,4), true, true),
+                new CqlInterval<CqlDate>(new CqlDate(2022,5,5),new CqlDate(2022,6,4), true, true),
+                new CqlInterval<CqlDate>(new CqlDate(2022,6,5),new CqlDate(2022,7,5), true, true),
+                new CqlInterval<CqlDate>(new CqlDate(2022,7,6),new CqlDate(2022,8,5), true, true),
+                new CqlInterval<CqlDate>(new CqlDate(2022,8,6),new CqlDate(2022,9,5), true, true),
+                new CqlInterval<CqlDate>(new CqlDate(2022,9,6),new CqlDate(2022,10,6), true, true),
+                new CqlInterval<CqlDate>(new CqlDate(2022,10,7),new CqlDate(2022,11,6), true, true),
+                new CqlInterval<CqlDate>(new CqlDate(2022,11,7),new CqlDate(2022,12,7), true, true),
+                new CqlInterval<CqlDate>(new CqlDate(2022,12,8),new CqlDate(2023,1,7), true, true)
+            ];
+
+            var rc = GetNewContext(); var fcq = rc.Operators;
+
+            var expand = fcq.Expand(interval, quantity).ToArray();
+            Assert.IsNotNull(expand);
+            Assert.IsTrue(expected.Length == expand.Length);
+            for (var i = 0; i < expand.Length; i++)
+            {
+                var actual = expand[i];
+                var expect = expected[i];
+
+                Assert.AreEqual(actual.low, expect.low);
+                Assert.AreEqual(actual.high, expect.high);
+            }
+        }
+
+        #endregion
+
+        #region Expand Interval[DateTime, DateTime]
+        /// <summary>
+        /// expand { Interval[@2022-01-01@T12:00:00:00, @2022-01-04@T12:00:00:05] }
+        /// </summary>
+        [TestMethod]
+        public void Expand_List_Interval_DateTime_Null_Quantity()
+        {
+            var start = new CqlDateTime(2022, 1, 1, 12, 0, 0, 0, 0, 0);
+            var end = new CqlDateTime(2022, 1, 1, 12, 0, 0, 5, 0, 0);
+
+            List<CqlInterval<CqlDateTime>> interval = [new CqlInterval<CqlDateTime>(start, end, true, true)];
+            CqlInterval<CqlDateTime>[] expected =
+            [
+                new CqlInterval<CqlDateTime>(new CqlDateTime(2022,1,1,12,0,0,0,0,0), new CqlDateTime(2022,1,1,12,0,0,0,0,0), true, true),
+                new CqlInterval<CqlDateTime>(new CqlDateTime(2022,1,1,12,0,0,1,0,0), new CqlDateTime(2022,1,1,12,0,0,1,0,0), true, true),
+                new CqlInterval<CqlDateTime>(new CqlDateTime(2022,1,1,12,0,0,2,0,0), new CqlDateTime(2022,1,1,12,0,0,2,0,0), true, true),
+                new CqlInterval<CqlDateTime>(new CqlDateTime(2022,1,1,12,0,0,3,0,0), new CqlDateTime(2022,1,1,12,0,0,3,0,0), true, true),
+                new CqlInterval<CqlDateTime>(new CqlDateTime(2022,1,1,12,0,0,4,0,0), new CqlDateTime(2022,1,1,12,0,0,4,0,0), true, true),
+                new CqlInterval<CqlDateTime>(new CqlDateTime(2022,1,1,12,0,0,5,0,0), new CqlDateTime(2022,1,1,12,0,0,5,0,0), true, true)
+            ];
+
+            var rc = GetNewContext(); var fcq = rc.Operators;
+
+            var expand = fcq.Expand(interval, null).ToArray();
+            Assert.IsNotNull(expand);
+            Assert.IsTrue(expected.Length == expand.Length);
+            for (var i = 0; i < expand.Length; i++)
+            {
+                var actual = expand[i];
+                var expect = expected[i];
+
+                Assert.AreEqual(actual.low, expect.low);
+                Assert.AreEqual(actual.high, expect.high);
+            }
+        }
+
+        /// <summary>
+        /// expand { Interval[@2022-01-01, @2022-01-04@T12:00:00:05] }
+        /// </summary>
+        [TestMethod]
+        public void Expand_List_Interval_DateTime_Day_Precision_Null_Quantity()
+        {
+            var start = new CqlDateTime(2022, 1, 1, null, null, null, null, null, null);
+            var end = new CqlDateTime(2022, 1, 4, 12, 0, 0, 5, 0, 0);
+
+            List<CqlInterval<CqlDateTime>> interval = [new CqlInterval<CqlDateTime>(start, end, true, true)];
+            CqlInterval<CqlDateTime>[] expected =
+            [
+                new CqlInterval<CqlDateTime>(new CqlDateTime(2022,1,1,null, null, null, null, null, null), new CqlDateTime(2022,1,1,null, null, null, null, null, null), true, true),
+                new CqlInterval<CqlDateTime>(new CqlDateTime(2022,1,2,null, null, null, null, null, null), new CqlDateTime(2022,1,2,null, null, null, null, null, null), true, true),
+                new CqlInterval<CqlDateTime>(new CqlDateTime(2022,1,3,null, null, null, null, null, null), new CqlDateTime(2022,1,3,null, null, null, null, null, null), true, true),
+                new CqlInterval<CqlDateTime>(new CqlDateTime(2022,1,4,null, null, null, null, null, null), new CqlDateTime(2022,1,4,null, null, null, null, null, null), true, true)
+            ];
+
+            var rc = GetNewContext(); var fcq = rc.Operators;
+
+            var expand = fcq.Expand(interval, null).ToArray();
+            Assert.IsNotNull(expand);
+            Assert.IsTrue(expected.Length == expand.Length);
+            for (var i = 0; i < expand.Length; i++)
+            {
+                var actual = expand[i];
+                var expect = expected[i];
+
+                Assert.AreEqual(actual.low, expect.low);
+                Assert.AreEqual(actual.high, expect.high);
+            }
+        }
+
+        /// <summary>
+        /// /// expand { Interval[@2022-01-01@T12, @2022-01-04@T12] } per minute
+        /// </summary>
+        [TestMethod]
+        public void Expand_List_Interval_DateTime_Hour_Minute_Quantity()
+        {
+            var start = new CqlDateTime(2022, 1, 1, 12, null, null, null, null, null);
+            var end = new CqlDateTime(2022, 1, 1, 12, null, null, null, null, null);
+
+            List<CqlInterval<CqlDateTime>> interval = [new CqlInterval<CqlDateTime>(start, end, true, true)];
+            var quantity = new CqlQuantity(1, "minute");
+
+            var rc = GetNewContext(); var fcq = rc.Operators;
+
+            var expand = fcq.Expand(interval, quantity);
+            Assert.IsNotNull(expand);
+            Assert.IsTrue(expand.Count() == 0);
+        }
+
+        /// <summary>
+        /// expand { Interval[@2022-01-01@T12:00:00:00, @2022-01-04@T12:00:00:00] } per day
+        /// </summary>
+        [TestMethod]
+        public void Expand_List_Interval_DateTime_Day()
+        {
+            var start = new CqlDateTime(2022, 1, 1, 12, 0, 0, 0, 0, 0);
+            var end = new CqlDateTime(2022, 1, 4, 12, 0, 0, 0, 0, 0);
+
+            List<CqlInterval<CqlDateTime>> interval = [new CqlInterval<CqlDateTime>(start, end, true, true)];
+            var quantity = new CqlQuantity(1, "day");
+            CqlInterval<CqlDateTime>[] expected =
+            [
+                new CqlInterval<CqlDateTime>(new CqlDateTime(2022,1,1,12,0,0,0,0,0),new CqlDateTime(2022,1,2,11,59,59,999,0,0),true,true),
+                new CqlInterval<CqlDateTime>(new CqlDateTime(2022,1,2,12,0,0,0,0,0),new CqlDateTime(2022,1,3,11,59,59,999,0,0),true,true),
+                new CqlInterval<CqlDateTime>(new CqlDateTime(2022,1,3,12,0,0,0,0,0),new CqlDateTime(2022,1,4,11,59,59,999,0,0),true,true),
+                new CqlInterval<CqlDateTime>(new CqlDateTime(2022,1,4,12,0,0,0,0,0),new CqlDateTime(2022,1,5,11,59,59,999,0,0),true,true)
+            ];
+
+            var rc = GetNewContext(); var fcq = rc.Operators;
+
+            var expand = fcq.Expand(interval, quantity).ToArray();
+            Assert.IsNotNull(expand);
+            Assert.IsTrue(expected.Length == expand.Length);
+            for (var i = 0; i < expand.Length; i++)
+            {
+                var actual = expand[i];
+                var expect = expected[i];
+
+                Assert.AreEqual(actual.low, expect.low);
+                Assert.AreEqual(actual.high, expect.high);
+            }
+        }
+
+        /// <summary>
+        /// expand { Interval[@2022-01-01@T12:00:00:00, @2022-03-01@T00:00:00:00] } per 3 months
+        /// </summary>
+        [TestMethod]
+        public void Expand_List_Interval_DateTime_Month()
+        {
+            var start = new CqlDateTime(2022, 1, 1, 12, 0, 0, 0, 0, 0);
+            var end = new CqlDateTime(2022, 3, 1, 0, 0, 0, 0, 0, 0);
+
+            List<CqlInterval<CqlDateTime>> interval = [new CqlInterval<CqlDateTime>(start, end, true, true)];
+            var quantity = new CqlQuantity(3, "month");
+            CqlInterval<CqlDateTime>[] expected =
+            [
+                new CqlInterval<CqlDateTime>(new CqlDateTime(2022,1,1,12,0,0,0,0,0),new CqlDateTime(2022,4,1,11,59,59,999,0,0),true,true)
+            ];
+
+            var rc = GetNewContext(); var fcq = rc.Operators;
+
+            var expand = fcq.Expand(interval, quantity).ToArray();
+            Assert.IsNotNull(expand);
+            Assert.IsTrue(expected.Length == expand.Length);
+            for (var i = 0; i < expand.Length; i++)
+            {
+                var actual = expand[i];
+                var expect = expected[i];
+
+                Assert.AreEqual(actual.low, expect.low);
+                Assert.AreEqual(actual.high, expect.high);
+            }
+        }
+
+        /// <summary>
+        /// expand { Interval[@2022-01-01@T12:00:00:00, @2024-03-01@T00:00:00:00] } per 2 years
+        /// </summary>
+        [TestMethod]
+        public void Expand_List_Interval_DateTime_Year()
+        {
+            var start = new CqlDateTime(2022, 1, 1, 12, 0, 0, 0, 0, 0);
+            var end = new CqlDateTime(2024, 3, 1, 0, 0, 0, 0, 0, 0);
+
+            List<CqlInterval<CqlDateTime>> interval = [new CqlInterval<CqlDateTime>(start, end, true, true)];
+            var quantity = new CqlQuantity(2, "years");
+            CqlInterval<CqlDateTime>[] expected =
+            [
+                new CqlInterval<CqlDateTime>(new CqlDateTime(2022,1,1,12,0,0,0,0,0),new CqlDateTime(2024,1,1,11,59,59,999,0,0),true,true),
+                new CqlInterval<CqlDateTime>(new CqlDateTime(2024,1,1,12,0,0,0,0,0),new CqlDateTime(2026,1,1,11,59,59,999,0,0),true,true)
+            ];
+
+            var rc = GetNewContext(); var fcq = rc.Operators;
+
+            var expand = fcq.Expand(interval, quantity).ToArray();
+            Assert.IsNotNull(expand);
+            Assert.IsTrue(expected.Length == expand.Length);
+            for (var i = 0; i < expand.Length; i++)
+            {
+                var actual = expand[i];
+                var expect = expected[i];
+
+                Assert.AreEqual(actual.low, expect.low);
+                Assert.AreEqual(actual.high, expect.high);
+            }
+        }
+
+        /// <summary>
+        /// expand { Interval[@2022-01-01@T12:00:00:00, @2022-02-01@T12:00:00:00] } per week
+        /// </summary>
+        [TestMethod]
+        public void Expand_List_Interval_DateTime_Week()
+        {
+            var start = new CqlDateTime(2022, 1, 1, 12, 0, 0, 0, 0, 0);
+            var end = new CqlDateTime(2022, 2, 1, 0, 0, 0, 0, 0, 0);
+
+            List<CqlInterval<CqlDateTime>> interval = [new CqlInterval<CqlDateTime>(start, end, true, true)];
+            var quantity = new CqlQuantity(1, "week");
+            CqlInterval<CqlDateTime>[] expected =
+            [
+                new CqlInterval<CqlDateTime>(new CqlDateTime(2022,1,1,12,0,0,0,0,0),new CqlDateTime(2022,1,8,11,59,59,999,0,0),true,true),
+                new CqlInterval<CqlDateTime>(new CqlDateTime(2022,1,8,12,0,0,0,0,0),new CqlDateTime(2022,1,15,11,59,59,999,0,0),true,true),
+                new CqlInterval<CqlDateTime>(new CqlDateTime(2022,1,15,12,0,0,0,0,0),new CqlDateTime(2022,1,22,11,59,59,999,0,0),true,true),
+                new CqlInterval<CqlDateTime>(new CqlDateTime(2022,1,22,12,0,0,0,0,0),new CqlDateTime(2022,1,29,11,59,59,999,0,0),true,true),
+                new CqlInterval<CqlDateTime>(new CqlDateTime(2022,1,29,12,0,0,0,0,0),new CqlDateTime(2022,2,5,11,59,59,999,0,0),true,true)
+            ];
+
+            var rc = GetNewContext(); var fcq = rc.Operators;
+
+            var expand = fcq.Expand(interval, quantity).ToArray();
+            Assert.IsNotNull(expand);
+            Assert.IsTrue(expected.Length == expand.Length);
+            for (var i = 0; i < expand.Length; i++)
+            {
+                var actual = expand[i];
+                var expect = expected[i];
+
+                Assert.AreEqual(actual.low, expect.low);
+                Assert.AreEqual(actual.high, expect.high);
+            }
+        }
+
+        /// <summary>
+        /// expand { Interval[@2022-01-01@T00:00:00:00, @2022-01-01@T00:05:00:00] } per 2 minutes
+        /// </summary>
+        [TestMethod]
+        public void Expand_List_Interval_DateTime_Minute()
+        {
+            var start = new CqlDateTime(2022, 1, 1, 0, 0, 0, 0, 0, 0);
+            var end = new CqlDateTime(2022, 1, 1, 0, 5, 0, 0, 0, 0);
+
+            List<CqlInterval<CqlDateTime>> interval = [new CqlInterval<CqlDateTime>(start, end, true, true)];
+            var quantity = new CqlQuantity(2, "minutes");
+            CqlInterval<CqlDateTime>[] expected =
+            [
+                new CqlInterval<CqlDateTime>(new CqlDateTime(2022,1,1,0,0,0,0,0,0),new CqlDateTime(2022,1,1,0,1,59,999,0,0),true,true),
+                new CqlInterval<CqlDateTime>(new CqlDateTime(2022,1,1,0,2,0,0,0,0),new CqlDateTime(2022,1,1,0,3,59,999,0,0),true,true),
+                new CqlInterval<CqlDateTime>(new CqlDateTime(2022,1,1,0,4,0,0,0,0),new CqlDateTime(2022,1,1,0,5,59,999,0,0),true,true)
+            ];
+
+            var rc = GetNewContext(); var fcq = rc.Operators;
+
+            var expand = fcq.Expand(interval, quantity).ToArray();
+            Assert.IsNotNull(expand);
+            Assert.IsTrue(expected.Length == expand.Length);
+            for (var i = 0; i < expand.Length; i++)
+            {
+                var actual = expand[i];
+                var expect = expected[i];
+
+                Assert.AreEqual(actual.low, expect.low);
+                Assert.AreEqual(actual.high, expect.high);
+            }
+        }
+
+        /// <summary>
+        /// expand { Interval[@2022-01-01@T00:00:00:00, @2022-01-01@T06:00:00:00] } per 2 hours
+        /// </summary>
+        [TestMethod]
+        public void Expand_List_Interval_DateTime_Hour()
+        {
+            var start = new CqlDateTime(2022, 1, 1, 0, 0, 0, 0, 0, 0);
+            var end = new CqlDateTime(2022, 1, 1, 6, 0, 0, 0, 0, 0);
+
+            List<CqlInterval<CqlDateTime>> interval = [new CqlInterval<CqlDateTime>(start, end, true, true)];
+            var quantity = new CqlQuantity(2, "hours");
+            CqlInterval<CqlDateTime>[] expected =
+            [
+                new CqlInterval<CqlDateTime>(new CqlDateTime(2022,1,1,0,0,0,0,0,0),new CqlDateTime(2022,1,1,1,59,59,999,0,0),true,true),
+                new CqlInterval<CqlDateTime>(new CqlDateTime(2022,1,1,2,0,0,0,0,0),new CqlDateTime(2022,1,1,3,59,59,999,0,0),true,true),
+                new CqlInterval<CqlDateTime>(new CqlDateTime(2022,1,1,4,0,0,0,0,0),new CqlDateTime(2022,1,1,5,59,59,999,0,0),true,true),
+                new CqlInterval<CqlDateTime>(new CqlDateTime(2022,1,1,6,0,0,0,0,0),new CqlDateTime(2022,1,1,7,59,59,999,0,0),true,true)
+            ];
+
+            var rc = GetNewContext(); var fcq = rc.Operators;
+
+            var expand = fcq.Expand(interval, quantity).ToArray();
+            Assert.IsNotNull(expand);
+            Assert.IsTrue(expected.Length == expand.Length);
+            for (var i = 0; i < expand.Length; i++)
+            {
+                var actual = expand[i];
+                var expect = expected[i];
+
+                Assert.AreEqual(actual.low, expect.low);
+                Assert.AreEqual(actual.high, expect.high);
+            }
+        }
+
+        /// <summary>
+        /// expand { Interval[@2022-01-01@T00:00:00:00, @2022-01-01@T00:00:06:00] } per 3 seconds
+        /// </summary>
+        [TestMethod]
+        public void Expand_List_Interval_DateTime_Second()
+        {
+            var start = new CqlDateTime(2022, 1, 1, 0, 0, 0, 0, 0, 0);
+            var end = new CqlDateTime(2022, 1, 1, 0, 0, 6, 0, 0, 0);
+
+            List<CqlInterval<CqlDateTime>> interval = [new CqlInterval<CqlDateTime>(start, end, true, true)];
+            var quantity = new CqlQuantity(3, "seconds");
+            CqlInterval<CqlDateTime>[] expected =
+            [
+                new CqlInterval<CqlDateTime>(new CqlDateTime(2022,1,1,0,0,0,0,0,0),new CqlDateTime(2022,1,1,0,0,2,999,0,0),true,true),
+                new CqlInterval<CqlDateTime>(new CqlDateTime(2022,1,1,0,0,3,0,0,0),new CqlDateTime(2022,1,1,0,0,5,999,0,0),true,true),
+                new CqlInterval<CqlDateTime>(new CqlDateTime(2022,1,1,0,0,6,0,0,0),new CqlDateTime(2022,1,1,0,0,8,999,0,0),true,true)
+            ];
+
+            var rc = GetNewContext(); var fcq = rc.Operators;
+
+            var expand = fcq.Expand(interval, quantity).ToArray();
+            Assert.IsNotNull(expand);
+            Assert.IsTrue(expected.Length == expand.Length);
+            for (var i = 0; i < expand.Length; i++)
+            {
+                var actual = expand[i];
+                var expect = expected[i];
+
+                Assert.AreEqual(actual.low, expect.low);
+                Assert.AreEqual(actual.high, expect.high);
+            }
+        }
+
+        /// <summary>
+        /// expand { Interval[@2022-01-01@T00:00:00:00, @2022-01-01@T00:00:03:00] } per 30 milliseconds
+        /// </summary>
+        [TestMethod]
+        public void Expand_List_Interval_DateTime_Millisecond()
+        {
+            var start = new CqlDateTime(2022, 1, 1, 0, 0, 0, 0, 0, 0);
+            var end = new CqlDateTime(2022, 1, 1, 0, 0, 3, 0, 0, 0);
+
+            List<CqlInterval<CqlDateTime>> interval = [new CqlInterval<CqlDateTime>(start, end, true, true)];
+            var quantity = new CqlQuantity(500, "milliseconds");
+            CqlInterval<CqlDateTime>[] expected =
+            [
+                new CqlInterval<CqlDateTime>(new CqlDateTime(2022,1,1,0,0,0,0,0,0),new CqlDateTime(2022,1,1,0,0,0,499,0,0),true,true),
+                new CqlInterval<CqlDateTime>(new CqlDateTime(2022,1,1,0,0,0,500,0,0),new CqlDateTime(2022,1,1,0,0,0,999,0,0),true,true),
+                new CqlInterval<CqlDateTime>(new CqlDateTime(2022,1,1,0,0,1,0,0,0),new CqlDateTime(2022,1,1,0,0,1,499,0,0),true,true),
+                new CqlInterval<CqlDateTime>(new CqlDateTime(2022,1,1,0,0,1,500,0,0),new CqlDateTime(2022,1,1,0,0,1,999,0,0),true,true),
+                new CqlInterval<CqlDateTime>(new CqlDateTime(2022,1,1,0,0,2,0,0,0),new CqlDateTime(2022,1,1,0,0,2,499,0,0),true,true),
+                new CqlInterval<CqlDateTime>(new CqlDateTime(2022,1,1,0,0,2,500,0,0),new CqlDateTime(2022,1,1,0,0,2,999,0,0),true,true),
+                new CqlInterval<CqlDateTime>(new CqlDateTime(2022,1,1,0,0,3,0,0,0),new CqlDateTime(2022,1,1,0,0,3,499,0,0),true,true)
+            ];
+
+            var rc = GetNewContext(); var fcq = rc.Operators;
+
+            var expand = fcq.Expand(interval, quantity).ToArray();
+            Assert.IsNotNull(expand);
+            Assert.IsTrue(expected.Length == expand.Length);
+            for (var i = 0; i < expand.Length; i++)
+            {
+                var actual = expand[i];
+                var expect = expected[i];
+
+                Assert.AreEqual(actual.low, expect.low);
+                Assert.AreEqual(actual.high, expect.high);
+            }
+        }
+
+        /// <summary>
+        /// expand { Interval[@2022-01-01T00:00:00, @2022-06-01T00:00:00], Interval[@2022-06-01T00:00:00, @2022-12-01T00:00:00] } per month
+        /// </summary>
+        [TestMethod]
+        public void ExpandList_Intervals_Overlap_DateTime()
+        {
+            var aStart = new CqlDateTime(2022, 1, 1, 0, 0, 0, 0, 0, 0);
+            var aEnd = new CqlDateTime(2022, 6, 1, 0, 0, 0, 0, 0, 0);
+
+            var bStart = new CqlDateTime(2022, 6, 1, 0, 0, 0, 0, 0, 0);
+            var bEnd = new CqlDateTime(2022, 12, 1, 0, 0, 0, 0, 0, 0);
+
+            List<CqlInterval<CqlDateTime>> interval =
+            [
+                new CqlInterval<CqlDateTime>(aStart, aEnd, true, true),
+                new CqlInterval<CqlDateTime>(bStart, bEnd, true, true)
+            ];
+            var quantity = new CqlQuantity(1, "month");
+            CqlInterval<CqlDateTime>[] expected =
+            [
+                new CqlInterval<CqlDateTime>(new CqlDateTime(2022,1,1,0,0,0,0,0,0),new CqlDateTime(2022,1,31,23,59,59,999,0,0), true, true),
+                new CqlInterval<CqlDateTime>(new CqlDateTime(2022,2,1,0,0,0,0,0,0),new CqlDateTime(2022,2,28,23,59,59,999,0,0), true, true),
+                new CqlInterval<CqlDateTime>(new CqlDateTime(2022,3,1,0,0,0,0,0,0),new CqlDateTime(2022,3,31,23,59,59,999,0,0), true, true),
+                new CqlInterval<CqlDateTime>(new CqlDateTime(2022,4,1,0,0,0,0,0,0),new CqlDateTime(2022,4,30,23,59,59,999,0,0), true, true),
+                new CqlInterval<CqlDateTime>(new CqlDateTime(2022,5,1,0,0,0,0,0,0),new CqlDateTime(2022,5,31,23,59,59,999,0,0), true, true),
+                new CqlInterval<CqlDateTime>(new CqlDateTime(2022,6,1,0,0,0,0,0,0),new CqlDateTime(2022,6,30,23,59,59,999,0,0), true, true),
+                new CqlInterval<CqlDateTime>(new CqlDateTime(2022,7,1,0,0,0,0,0,0),new CqlDateTime(2022,7,31,23,59,59,999,0,0), true, true),
+                new CqlInterval<CqlDateTime>(new CqlDateTime(2022,8,1,0,0,0,0,0,0),new CqlDateTime(2022,8,31,23,59,59,999,0,0), true, true),
+                new CqlInterval<CqlDateTime>(new CqlDateTime(2022,9,1,0,0,0,0,0,0),new CqlDateTime(2022,9,30,23,59,59,999,0,0), true, true),
+                new CqlInterval<CqlDateTime>(new CqlDateTime(2022,10,1,0,0,0,0,0,0),new CqlDateTime(2022,10,31,23,59,59,999,0,0), true, true),
+                new CqlInterval<CqlDateTime>(new CqlDateTime(2022,11,1,0,0,0,0,0,0),new CqlDateTime(2022,11,30,23,59,59,999,0,0), true, true),
+                new CqlInterval<CqlDateTime>(new CqlDateTime(2022,12,1,0,0,0,0,0,0),new CqlDateTime(2022,12,31,23,59,59,999,0,0), true, true)
+            ];
+
+            var rc = GetNewContext(); var fcq = rc.Operators;
+
+            var expand = fcq.Expand(interval, quantity).ToArray();
+            Assert.IsNotNull(expand);
+            Assert.IsTrue(expected.Length == expand.Length);
+            for (var i = 0; i < expand.Length; i++)
+            {
+                var actual = expand[i];
+                var expect = expected[i];
+
+                Assert.AreEqual(actual.low, expect.low);
+                Assert.AreEqual(actual.high, expect.high);
+            }
+        }
+
+        /// <summary>
+        /// expand { Interval[@2022-01-01T00:00:00, @2022-05-01T00:00:00], Interval[@2022-07-01T00:00:00, @2022-12-01T00:00:00] } per month
+        /// </summary>
+        [TestMethod]
+        public void ExpandList_Intervals_DateTime()
+        {
+            var aStart = new CqlDateTime(2022, 1, 1, 0, 0, 0, 0, 0, 0);
+            var aEnd = new CqlDateTime(2022, 5, 1, 0, 0, 0, 0, 0, 0);
+
+            var bStart = new CqlDateTime(2022, 7, 1, 0, 0, 0, 0, 0, 0);
+            var bEnd = new CqlDateTime(2022, 12, 1, 0, 0, 0, 0, 0, 0);
+
+            List<CqlInterval<CqlDateTime>> interval =
+            [
+                new CqlInterval<CqlDateTime>(aStart, aEnd, true, true),
+                new CqlInterval<CqlDateTime>(bStart, bEnd, true, true)
+            ];
+            var quantity = new CqlQuantity(1, "month");
+            CqlInterval<CqlDateTime>[] expected =
+            [
+                new CqlInterval<CqlDateTime>(new CqlDateTime(2022,1,1,0,0,0,0,0,0),new CqlDateTime(2022,1,31,23,59,59,999,0,0), true, true),
+                new CqlInterval<CqlDateTime>(new CqlDateTime(2022,2,1,0,0,0,0,0,0),new CqlDateTime(2022,2,28,23,59,59,999,0,0), true, true),
+                new CqlInterval<CqlDateTime>(new CqlDateTime(2022,3,1,0,0,0,0,0,0),new CqlDateTime(2022,3,31,23,59,59,999,0,0), true, true),
+                new CqlInterval<CqlDateTime>(new CqlDateTime(2022,4,1,0,0,0,0,0,0),new CqlDateTime(2022,4,30,23,59,59,999,0,0), true, true),
+                new CqlInterval<CqlDateTime>(new CqlDateTime(2022,5,1,0,0,0,0,0,0),new CqlDateTime(2022,5,31,23,59,59,999,0,0), true, true),
+                new CqlInterval<CqlDateTime>(new CqlDateTime(2022,7,1,0,0,0,0,0,0),new CqlDateTime(2022,7,31,23,59,59,999,0,0), true, true),
+                new CqlInterval<CqlDateTime>(new CqlDateTime(2022,8,1,0,0,0,0,0,0),new CqlDateTime(2022,8,31,23,59,59,999,0,0), true, true),
+                new CqlInterval<CqlDateTime>(new CqlDateTime(2022,9,1,0,0,0,0,0,0),new CqlDateTime(2022,9,30,23,59,59,999,0,0), true, true),
+                new CqlInterval<CqlDateTime>(new CqlDateTime(2022,10,1,0,0,0,0,0,0),new CqlDateTime(2022,10,31,23,59,59,999,0,0), true, true),
+                new CqlInterval<CqlDateTime>(new CqlDateTime(2022,11,1,0,0,0,0,0,0),new CqlDateTime(2022,11,30,23,59,59,999,0,0), true, true),
+                new CqlInterval<CqlDateTime>(new CqlDateTime(2022,12,1,0,0,0,0,0,0),new CqlDateTime(2022,12,31,23,59,59,999,0,0), true, true)
+            ];
+
+            var rc = GetNewContext(); var fcq = rc.Operators;
+
+            var expand = fcq.Expand(interval, quantity).ToArray();
+            Assert.IsNotNull(expand);
+            Assert.IsTrue(expected.Length == expand.Length);
+            for (var i = 0; i < expand.Length; i++)
+            {
+                var actual = expand[i];
+                var expect = expected[i];
+
+                Assert.AreEqual(actual.low, expect.low);
+                Assert.AreEqual(actual.high, expect.high);
+            }
+        }
+        #endregion
+
+        #region Expand Interval[Time, Time]
+        /// <summary>
+        /// expand { Interval[@T10, @T12] }
+        /// </summary>
+        [TestMethod]
+        public void Expand_List_Interval_Time_Hour_Null_Quantity()
+        {
+            var start = new CqlTime(10, null, null, null, null, null);
+            var end = new CqlTime(12, null, null, null, null, null);
+
+            List<CqlInterval<CqlTime>> interval = [new CqlInterval<CqlTime>(start, end, true, true)];
+            CqlInterval<CqlTime>[] expected =
+            [
+                new CqlInterval<CqlTime>(new CqlTime(10,null,null,null,null,null),new CqlTime(10,null,null,null,null,null),true,true),
+                new CqlInterval<CqlTime>(new CqlTime(11,null,null,null,null,null),new CqlTime(11,null,null,null,null,null),true,true),
+                new CqlInterval<CqlTime>(new CqlTime(12,null,null,null,null,null),new CqlTime(12,null,null,null,null,null),true,true)
+            ];
+
+            var rc = GetNewContext(); var fcq = rc.Operators;
+
+            var expand = fcq.Expand(interval, null).ToArray();
+            Assert.IsNotNull(expand);
+            Assert.IsTrue(expected.Length == expand.Length);
+            for (var i = 0; i < expand.Length; i++)
+            {
+                var actual = expand[i];
+                var expect = expected[i];
+
+                Assert.AreEqual(actual.low, expect.low);
+                Assert.AreEqual(actual.high, expect.high);
+            }
+        }
+
+        /// <summary>
+        /// expand { Interval[@T10, @T10:05] }
+        /// </summary>
+        [TestMethod]
+        public void Expand_List_Interval_Time_Minute_Null_Quantity()
+        {
+            var start = new CqlTime(10, null, null, null, null, null);
+            var end = new CqlTime(11, 5, null, null, null, null);
+
+            List<CqlInterval<CqlTime>> interval = [new CqlInterval<CqlTime>(start, end, true, true)];
+            CqlInterval<CqlTime>[] expected =
+            [
+                new CqlInterval<CqlTime>(new CqlTime(10,null,null,null,null,null),new CqlTime(10,null,null,null,null,null),true,true),
+                new CqlInterval<CqlTime>(new CqlTime(11,null,null,null,null,null),new CqlTime(11,null,null,null,null,null),true,true)
+            ];
+
+            var rc = GetNewContext(); var fcq = rc.Operators;
+
+            var expand = fcq.Expand(interval, null).ToArray();
+            Assert.IsNotNull(expand);
+            Assert.IsTrue(expected.Length == expand.Length);
+            for (var i = 0; i < expand.Length; i++)
+            {
+                var actual = expand[i];
+                var expect = expected[i];
+
+                Assert.AreEqual(actual.low, expect.low);
+                Assert.AreEqual(actual.high, expect.high);
+            }
+        }
+
+        /// <summary>
+        /// expand { Interval[@T10, @T10:05] } per hour
+        /// </summary>
+        [TestMethod]
+        public void Expand_List_Interval_Time_Minute_Hour_Quantity()
+        {
+            var start = new CqlTime(10, null, null, null, null, null);
+            var end = new CqlTime(11, 5, null, null, null, null);
+
+            List<CqlInterval<CqlTime>> interval = [new CqlInterval<CqlTime>(start, end, true, true)];
+            var quantity = new CqlQuantity(1, "hour");
+            CqlInterval<CqlTime>[] expected =
+            [
+                new CqlInterval<CqlTime>(new CqlTime(10,null,null,null,null,null),new CqlTime(10,null,null,null,null,null),true,true),
+                new CqlInterval<CqlTime>(new CqlTime(11,null,null,null,null,null),new CqlTime(11,null,null,null,null,null),true,true)
+            ];
+
+            var rc = GetNewContext(); var fcq = rc.Operators;
+
+            var expand = fcq.Expand(interval, null).ToArray();
+            Assert.IsNotNull(expand);
+            Assert.IsTrue(expected.Length == expand.Length);
+            for (var i = 0; i < expand.Length; i++)
+            {
+                var actual = expand[i];
+                var expect = expected[i];
+
+                Assert.AreEqual(actual.low, expect.low);
+                Assert.AreEqual(actual.high, expect.high);
+            }
+        }
+
+        /// <summary>
+        /// expand { Interval[@T10, @T12] } per day
+        /// </summary>
+        [TestMethod]
+        public void Expand_List_Interval_Time_Day()
+        {
+            var start = new CqlTime(10, null, null, null, null, null);
+            var end = new CqlTime(12, null, null, null, null, null);
+
+            List<CqlInterval<CqlTime>> interval = [new CqlInterval<CqlTime>(start, end, true, true)];
+            var quantity = new CqlQuantity(1, "day");
+
+            var rc = GetNewContext(); var fcq = rc.Operators;
+
+            var expand = fcq.Expand(interval, quantity);
+            Assert.IsNotNull(expand);
+            Assert.IsTrue(expand.Count() == 0);
+        }
+
+        /// <summary>
+        /// expand { Interval[@T10, @T12] } per 3 months
+        /// </summary>
+        [TestMethod]
+        public void Expand_List_Interval_Time_Month()
+        {
+            var start = new CqlTime(10, null, null, null, null, null);
+            var end = new CqlTime(12, null, null, null, null, null);
+
+            List<CqlInterval<CqlTime>> interval = [new CqlInterval<CqlTime>(start, end, true, true)];
+            var quantity = new CqlQuantity(3, "month");
+
+            var rc = GetNewContext(); var fcq = rc.Operators;
+
+            var expand = fcq.Expand(interval, quantity);
+            Assert.IsNotNull(expand);
+            Assert.IsTrue(expand.Count() == 0);
+        }
+
+        /// <summary>
+        /// expand { Interval[@T10, @T12] } per 2 years
+        /// </summary>
+        [TestMethod]
+        public void Expand_List_Interval_Time_Year()
+        {
+            var start = new CqlTime(10, null, null, null, null, null);
+            var end = new CqlTime(12, null, null, null, null, null);
+
+            List<CqlInterval<CqlTime>> interval = [new CqlInterval<CqlTime>(start, end, true, true)];
+            var quantity = new CqlQuantity(2, "years");
+
+            var rc = GetNewContext(); var fcq = rc.Operators;
+
+            var expand = fcq.Expand(interval, quantity);
+            Assert.IsNotNull(expand);
+            Assert.IsTrue(expand.Count() == 0);
+        }
+
+        /// <summary>
+        /// expand { Interval[@T10, @T12] } per week
+        /// </summary>
+        [TestMethod]
+        public void Expand_List_Interval_Time_Week()
+        {
+            var start = new CqlTime(10, null, null, null, null, null);
+            var end = new CqlTime(12, null, null, null, null, null);
+
+            List<CqlInterval<CqlTime>> interval = [new CqlInterval<CqlTime>(start, end, true, true)];
+            var quantity = new CqlQuantity(1, "week");
+
+            var rc = GetNewContext(); var fcq = rc.Operators;
+
+            var expand = fcq.Expand(interval, quantity);
+            Assert.IsNotNull(expand);
+            Assert.IsTrue(expand.Count() == 0);
+        }
+
+        /// <summary>
+        /// expand { Interval[@T10, @T12] } per 30 minutes
+        /// </summary>
+        [TestMethod]
+        public void Expand_List_Interval_Time_Hour_With_Minute_Quantity()
+        {
+            var start = new CqlTime(10, null, null, null, null, null);
+            var end = new CqlTime(12, null, null, null, null, null);
+
+            List<CqlInterval<CqlTime>> interval = [new CqlInterval<CqlTime>(start, end, true, true)];
+            var quantity = new CqlQuantity(1, "minute");
+
+            var rc = GetNewContext(); var fcq = rc.Operators;
+
+            var expand = fcq.Expand(interval, quantity);
+            Assert.IsNotNull(expand);
+            Assert.IsTrue(expand.Count() == 0);
+        }
+
+        /// <summary>
+        /// expand { Interval[@T10:00, @T12:00] } per 30 minutes
+        /// </summary>
+        [TestMethod]
+        public void Expand_List_Interval_Time_Minute()
+        {
+            var start = new CqlTime(10, 0, null, null, null, null);
+            var end = new CqlTime(12, 0, null, null, null, null);
+
+            List<CqlInterval<CqlTime>> interval = [new CqlInterval<CqlTime>(start, end, true, true)];
+            var quantity = new CqlQuantity(30, "minutes");
+            CqlInterval<CqlTime>[] expected =
+            [
+                new CqlInterval<CqlTime>(new CqlTime(10,0,null,null,null,null),new CqlTime(10,29,null,null,null,null),true,true),
+                new CqlInterval<CqlTime>(new CqlTime(10,30,null,null,null,null),new CqlTime(10,59,null,null,null,null),true,true),
+                new CqlInterval<CqlTime>(new CqlTime(11,0,null,null,null,null),new CqlTime(11,29,null,null,null,null),true,true),
+                new CqlInterval<CqlTime>(new CqlTime(11,30,null,null,null,null),new CqlTime(11,59,null,null,null,null),true,true),
+                new CqlInterval<CqlTime>(new CqlTime(12,0,null,null,null,null),new CqlTime(12,29,null,null,null,null),true,true)
+            ];
+
+
+            var rc = GetNewContext(); var fcq = rc.Operators;
+
+            var expand = fcq.Expand(interval, quantity).ToArray();
+            Assert.IsNotNull(expand);
+            for (var i = 0; i < expand.Length; i++)
+            {
+                var actual = expand[i];
+                var expect = expected[i];
+
+                Assert.AreEqual(actual.low, expect.low);
+                Assert.AreEqual(actual.high, expect.high);
+            }
+        }
+
+        /// <summary>
+        /// expand { Interval[@T10, @T12] } per hour
+        /// </summary>
+        [TestMethod]
+        public void Expand_List_Interval_Time_Hour()
+        {
+            var start = new CqlTime(10, null, null, null, null, null);
+            var end = new CqlTime(12, null, null, null, null, null);
+
+            List<CqlInterval<CqlTime>> interval = [new CqlInterval<CqlTime>(start, end, true, true)];
+            var quantity = new CqlQuantity(1, "hour");
+            CqlInterval<CqlTime>[] expected =
+            [
+                new CqlInterval<CqlTime>(new CqlTime(10,null,null,null,null,null),new CqlTime(10,null,null,null,null,null),true,true),
+                new CqlInterval<CqlTime>(new CqlTime(11,null,null,null,null,null),new CqlTime(11,null,null,null,null,null),true,true),
+                new CqlInterval<CqlTime>(new CqlTime(12,null,null,null,null,null),new CqlTime(12,null,null,null,null,null),true,true)
+            ];
+
+            var rc = GetNewContext(); var fcq = rc.Operators;
+
+            var expand = fcq.Expand(interval, quantity).ToArray();
+            Assert.IsNotNull(expand);
+            for (var i = 0; i < expand.Length; i++)
+            {
+                var actual = expand[i];
+                var expect = expected[i];
+
+                Assert.AreEqual(actual.low, expect.low);
+                Assert.AreEqual(actual.high, expect.high);
+            }
+        }
+
+        /// <summary>
+        /// expand { Interval[@T10:00:00, @T10:00:05] } per 5 seconds
+        /// </summary>
+        [TestMethod]
+        public void Expand_List_Interval_Time_Second()
+        {
+            var start = new CqlTime(10, 0, 0, null, null, null);
+            var end = new CqlTime(10, 0, 5, null, null, null);
+
+            List<CqlInterval<CqlTime>> interval = [new CqlInterval<CqlTime>(start, end, true, true)];
+            var quantity = new CqlQuantity(5, "seconds");
+            CqlInterval<CqlTime>[] expected =
+            [
+                new CqlInterval<CqlTime>(new CqlTime(10,0,0,null,null,null),new CqlTime(10,0,4,null,null,null),true,true),
+                new CqlInterval<CqlTime>(new CqlTime(10,0,5,null,null,null),new CqlTime(10,0,9,null,null,null),true,true)
+            ];
+
+            var rc = GetNewContext(); var fcq = rc.Operators;
+
+            var expand = fcq.Expand(interval, quantity).ToArray();
+            Assert.IsNotNull(expand);
+            for (var i = 0; i < expand.Length; i++)
+            {
+                var actual = expand[i];
+                var expect = expected[i];
+
+                Assert.AreEqual(actual.low, expect.low);
+                Assert.AreEqual(actual.high, expect.high);
+            }
+        }
+
+        /// <summary>
+        /// expand Interval[@T10:00:00:00, @T10:00:00:10] per 5 seconds
+        /// </summary>
+        [TestMethod]
+        public void Expand_List_Interval_Time_Millisecond()
+        {
+            var start = new CqlTime(10, 0, 0, 0, null, null);
+            var end = new CqlTime(10, 0, 0, 10, null, null);
+
+            List<CqlInterval<CqlTime>> interval = [new CqlInterval<CqlTime>(start, end, true, true)];
+            var quantity = new CqlQuantity(5, "millisecond");
+            CqlInterval<CqlTime>[] expected =
+            [
+                new CqlInterval<CqlTime>(new CqlTime(10,0,0,0,null,null),new CqlTime(10,0,0,4,null,null),true,true),
+                new CqlInterval<CqlTime>(new CqlTime(10,0,0,5,null,null),new CqlTime(10,0,0,9,null,null),true,true),
+                new CqlInterval<CqlTime>(new CqlTime(10,0,0,10,null,null),new CqlTime(10,0,0,14,null,null),true,true)
+            ];
+
+            var rc = GetNewContext(); var fcq = rc.Operators;
+
+            var expand = fcq.Expand(interval, quantity).ToArray();
+            Assert.IsNotNull(expand);
+            for (var i = 0; i < expand.Length; i++)
+            {
+                var actual = expand[i];
+                var expect = expected[i];
+
+                Assert.AreEqual(actual.low, expect.low);
+                Assert.AreEqual(actual.high, expect.high);
+            }
+        }
+
+        /// <summary>
+        /// expand { Interval[@T10, @T12], Interval[@T12, @T16] } per hour
+        /// </summary>
+        [TestMethod]
+        public void ExpandList_Intervals_Overlap_Time()
+        {
+            var aStart = new CqlTime(10, 0, 0, 0, null, null);
+            var aEnd = new CqlTime(12, 0, 0, 0, null, null);
+
+            var bStart = new CqlTime(12, 0, 0, 0, null, null);
+            var bEnd = new CqlTime(16, 0, 0, 0, null, null);
+
+            List<CqlInterval<CqlTime>> interval =
+            [
+                new CqlInterval<CqlTime>(aStart, aEnd, true, true),
+                new CqlInterval<CqlTime>(bStart, bEnd, true, true)
+            ];
+            var quantity = new CqlQuantity(1, "hour");
+            CqlInterval<CqlTime>[] expected =
+            [
+                new CqlInterval<CqlTime>(new CqlTime(10,0,0,0,null,null),new CqlTime(10,59,59,999,null,null), true, true),
+                new CqlInterval<CqlTime>(new CqlTime(11,0,0,0,null,null),new CqlTime(11,59,59,999,null,null), true, true),
+                new CqlInterval<CqlTime>(new CqlTime(12,0,0,0,null,null),new CqlTime(12,59,59,999,null,null), true, true),
+                new CqlInterval<CqlTime>(new CqlTime(13,0,0,0,null,null),new CqlTime(13,59,59,999,null,null), true, true),
+                new CqlInterval<CqlTime>(new CqlTime(14,0,0,0,null,null),new CqlTime(14,59,59,999,null,null), true, true),
+                new CqlInterval<CqlTime>(new CqlTime(15,0,0,0,null,null),new CqlTime(15,59,59,999,null,null), true, true),
+                new CqlInterval<CqlTime>(new CqlTime(16,0,0,0,null,null),new CqlTime(16,59,59,999,null,null), true, true)
+            ];
+
+            var rc = GetNewContext(); var fcq = rc.Operators;
+
+            var expand = fcq.Expand(interval, quantity).ToArray();
+            Assert.IsNotNull(expand);
+            for (var i = 0; i < expand.Length; i++)
+            {
+                var actual = expand[i];
+                var expect = expected[i];
+
+                Assert.AreEqual(actual.low, expect.low);
+                Assert.AreEqual(actual.high, expect.high);
+            }
+        }
+
+        /// <summary>
+        /// expand { Interval[@T10, @T12], Interval[@T14, @T16] } per hour
+        /// </summary>
+        [TestMethod]
+        public void ExpandList_Intervals_Time()
+        {
+            var aStart = new CqlTime(10, 0, 0, 0, null, null);
+            var aEnd = new CqlTime(12, 0, 0, 0, null, null);
+
+            var bStart = new CqlTime(14, 0, 0, 0, null, null);
+            var bEnd = new CqlTime(16, 0, 0, 0, null, null);
+
+            List<CqlInterval<CqlTime>> interval =
+            [
+                new CqlInterval<CqlTime>(aStart, aEnd, true, true),
+                new CqlInterval<CqlTime>(bStart, bEnd, true, true)
+            ];
+            var quantity = new CqlQuantity(1, "hour");
+            CqlInterval<CqlTime>[] expected =
+            [
+                new CqlInterval<CqlTime>(new CqlTime(10,0,0,0,null,null),new CqlTime(10,59,59,999,null,null), true, true),
+                new CqlInterval<CqlTime>(new CqlTime(11,0,0,0,null,null),new CqlTime(11,59,59,999,null,null), true, true),
+                new CqlInterval<CqlTime>(new CqlTime(12,0,0,0,null,null),new CqlTime(12,59,59,999,null,null), true, true),
+                new CqlInterval<CqlTime>(new CqlTime(14,0,0,0,null,null),new CqlTime(14,59,59,999,null,null), true, true),
+                new CqlInterval<CqlTime>(new CqlTime(15,0,0,0,null,null),new CqlTime(15,59,59,999,null,null), true, true),
+                new CqlInterval<CqlTime>(new CqlTime(16,0,0,0,null,null),new CqlTime(16,59,59,999,null,null), true, true)
+            ];
+
+            var rc = GetNewContext(); var fcq = rc.Operators;
+
+            var expand = fcq.Expand(interval, quantity).ToArray();
+            Assert.IsNotNull(expand);
+            for (var i = 0; i < expand.Length; i++)
+            {
+                var actual = expand[i];
+                var expect = expected[i];
+
+                Assert.AreEqual(actual.low, expect.low);
+                Assert.AreEqual(actual.high, expect.high);
+            }
+        }
+
+        [TestMethod]
+        public void Expand_Per_Hour()
+        {
+            var aStart = new CqlTime(10, 0, 0, 0, null, null);
+            var aEnd = new CqlTime(12, 30, 0, 0, null, null);
+
+            var interval = new List<CqlInterval<CqlTime>>
+            {
+                new CqlInterval<CqlTime>(aStart, aEnd, true, true),
+            };
+            var quantity = new CqlQuantity(1, "hour");
+
+            var rc = GetNewContext(); var fcq = rc.Operators;
+
+            var expand = fcq.Expand(interval, quantity).ToArray();
+        }
+
+        #endregion
+
+        #region Interval_Same_Or_Before
+        /// <summary>
+        /// Handles ([null, @2022] same or before [null, @2023]
+        /// </summary>
+        [TestMethod]
+        public void Interval_Same_Or_Before_Overlapping()
+        {
+            var thru2022 = new CqlInterval<CqlDate>(null, new CqlDate(2022, null, null), true, true);
+            var thru2023 = new CqlInterval<CqlDate>(null, new CqlDate(2023, null, null), true, true);
+
+            var rc = GetNewContext(); var fcq = rc.Operators;
+
+            var sameOrBefore = fcq.SameOrBefore(thru2022, thru2023, null);
+
+            Assert.AreEqual(false, sameOrBefore);
+        }
+
+        /// <summary>
+        /// Handles ([@2022, @2022] same or before [@2023, @2023]
+        /// </summary>
+        [TestMethod]
+        public void Interval_Same_Or_Before()
+        {
+            var thru2022 = new CqlInterval<CqlDate>(new CqlDate(2022, null, null), new CqlDate(2022, null, null), true, true);
+            var thru2023 = new CqlInterval<CqlDate>(new CqlDate(2023, null, null), new CqlDate(2023, null, null), true, true);
+
+            var rc = GetNewContext(); var fcq = rc.Operators;
+
+            var sameOrBefore = fcq.SameOrBefore(thru2022, thru2023, null);
+
+            Assert.IsNotNull(sameOrBefore);
+            Assert.IsTrue(sameOrBefore ?? false);
+        }
+
+        #endregion
+
+        [TestMethod]
+        public void Sort_Lists_Containing_Null()
+        {
+            var rtx = GetNewContext();
+            List<int?> items = [1, 2, null, 4, 5];
+            var ascending = rtx.Operators
+                .ListSort(items, ListSortDirection.Ascending)
+                .ToArray();
+            Assert.AreEqual(null, ascending[0]);
+            Assert.AreEqual(1, ascending[1]);
+            Assert.AreEqual(2, ascending[2]);
+            Assert.AreEqual(4, ascending[3]);
+            Assert.AreEqual(5, ascending[4]);
+
+            var descending = rtx.Operators
+                .ListSort(items, ListSortDirection.Descending)
+                .ToArray();
+            Assert.AreEqual(5, descending[0]);
+            Assert.AreEqual(4, descending[1]);
+            Assert.AreEqual(2, descending[2]);
+            Assert.AreEqual(1, descending[3]);
+            Assert.AreEqual(null, descending[4]);
+        }
+
+        [TestMethod]
+        public void Sort_Lists_Dates_Containing_Null()
+        {
+            var rtx = GetNewContext();
+            List<CqlDate> items =
+            [
+                new CqlDate(2022, 12, 01),
+                null,
+                new CqlDate(2022, 05, 01)
+            ];
+            var ascending = rtx.Operators
+                .ListSort(items, ListSortDirection.Ascending)
+                .ToArray();
+            Assert.AreEqual(null, ascending[0]);
+            Assert.AreEqual(new CqlDate(2022, 05, 01), ascending[1]);
+            Assert.AreEqual(new CqlDate(2022, 12, 01), ascending[2]);
+
+            var descending = rtx.Operators
+                .ListSort(items, ListSortDirection.Descending)
+                .ToArray();
+            Assert.AreEqual(new CqlDate(2022, 12, 01), descending[0]);
+            Assert.AreEqual(new CqlDate(2022, 05, 01), descending[1]);
+            Assert.AreEqual(null, descending[2]);
+        }
+
+        [TestMethod]
+        public void Collapse_Properly_Included()
+        {
+            var rtx = GetNewContext();
+
+            CqlInterval<CqlDate>[] expected =
+            [
+                new CqlInterval<CqlDate>(new CqlDate(2023, 1, 20), new CqlDate(2023, 1, 28),true, true),
+                new CqlInterval<CqlDate>(new CqlDate(2023, 2, 18), new CqlDate(2023, 2, 28),true, true)
+            ];
+
+            CqlInterval<CqlDate>[] intervals =
+            [
+                new CqlInterval<CqlDate>(new CqlDate(2023, 1, 20), new CqlDate(2023, 1, 28), true, true),
+                new CqlInterval<CqlDate>(new CqlDate(2023, 1, 22), new CqlDate(2023, 1, 25), true, true),
+                new CqlInterval<CqlDate>(new CqlDate(2023, 2, 20), new CqlDate(2023, 2, 25), true, true),
+                new CqlInterval<CqlDate>(new CqlDate(2023, 2, 18), new CqlDate(2023, 2, 28), true, true)
+            ];
+
+            var collapsed = rtx.Operators.Collapse(intervals, null).ToArray();
+            var result = rtx.Operators.Comparer.Compare(expected!, collapsed!, null);
+            if (result != 0)
+                throw new AssertFailedException($"Expected {expected}; actual {collapsed}");
+        }
+
+        [TestMethod]
+        public void Collapse_Containing_Null()
+        {
+            var rtx = GetNewContext();
+
+            CqlInterval<CqlDate>[] expected =
+            [
+                new CqlInterval<CqlDate>(null, new CqlDate(2022, 12, 1),true, true),
+                new CqlInterval<CqlDate>(new CqlDate(2023, 1, 1), new CqlDate(2023, 9, 1),true, true),
+                new CqlInterval<CqlDate>(new CqlDate(2023, 10, 2), null, true, true)
+            ];
+
+            CqlInterval<CqlDate>[] intervals =
+            [
+                new CqlInterval<CqlDate>(null, new CqlDate(2022, 12, 01), true, true),
+                new CqlInterval<CqlDate>(new CqlDate(2023, 1, 1), new CqlDate(2023, 4, 1), true, true),
+                new CqlInterval<CqlDate>(new CqlDate(2023, 4, 1), new CqlDate(2023, 8, 1), true, true),
+                new CqlInterval<CqlDate>(new CqlDate(2023, 7, 1), new CqlDate(2023, 9, 1), true, true),
+                new CqlInterval<CqlDate>(new CqlDate(2023, 10, 2), null, true, true)
+            ];
+
+            var collapsed = rtx.Operators.Collapse(intervals, null).ToArray();
+            var result = rtx.Operators.Comparer.Compare(expected!, collapsed!, null);
+            if (result != 0)
+                throw new AssertFailedException($"Expected {expected}; actual {collapsed}");
+        }
+
+        [TestMethod]
+        public void Aggregate_Query_Test()
+        {
+            var librarySet = new LibrarySet();
+            librarySet.LoadLibraryAndDependencies(new DirectoryInfo("Input\\ELM\\Test"),"Aggregates", "1.0.0");
+            var elmPackage = librarySet.GetLibrary("Aggregates-1.0.0");
+            var definitions = Factory.LibraryExpressionBuilder.ProcessLibrary(elmPackage);
+            var writer = Factory.CSharpLibrarySetToStreamsWriter;
+            var isDone = false;
+            writer.ProcessDefinitions(
+                definitions,
+                librarySet,
+                Factory.TypeManager.TupleTypes,
+                callbacks:new(onAfterStep: step =>
+                {
+                    switch (step)
+                    {
+                        case CSharpSourceCodeStep.OnDone:
+                            isDone = true;
+                            break;
+                    }
+                }));
+            Assert.IsTrue(isDone);
+        }
+
+        [TestMethod]
+        public void Meets_Date()
+        {
+            var rtx = GetNewContext();
+
+            var meets = rtx.Operators.Meets(
+                new CqlInterval<CqlDate>(null, new CqlDate(2022, 12, 31), true, true),
+                new CqlInterval<CqlDate>(new CqlDate(2023, 1, 1), new CqlDate(2023, 4, 1), true, true),
+                null);
+            Assert.IsNotNull(meets);
+            Assert.IsTrue(meets ?? false);
+
+            meets = rtx.Operators.Meets(
+                new CqlInterval<CqlDate>(null, new CqlDate(2022, 12, 31), true, true),
+                new CqlInterval<CqlDate>(new CqlDate(2023, 1, 1), null, true, true),
+                null);
+            Assert.IsNotNull(meets);
+            Assert.IsTrue(meets ?? false);
+
+            // Interval[null, 2022-12-31] meets Interval[2024-01-01, null] returns false
+            meets = rtx.Operators.Meets(
+                new CqlInterval<CqlDate>(null, new CqlDate(2022, 12, 31), true, true),
+                new CqlInterval<CqlDate>(new CqlDate(2023, 7, 1), null, true, true),
+                null);
+            Assert.IsNotNull(meets);
+            Assert.IsFalse(meets ?? false);
+        }
+
+        [TestMethod]
+        public void DateTimeIncludedInNull()
+        {
+            var lhs = new CqlInterval<CqlDateTime>(
+                new CqlDateTime(2017, 9, 1, 0, 0, 0, null, null, null),
+                new CqlDateTime(2017, 9, 1, 0, 0, 0, null, null, null),
+                true,
+                true);
+            var rhs = new CqlInterval<CqlDateTime>(
+                new CqlDateTime(2017, 9, 1, 0, 0, 0, 999, null, null),
+                new CqlDateTime(2017, 12, 30, 23, 59, 59, 999, null, null),
+                true,
+                true);
+            var ops = GetNewContext().Operators;
+            var result = ops.IntervalIncludesInterval(lhs, rhs, null);
+            Assert.IsNull(result);
+        }
+        [TestMethod]
+        public void TestIntersectNull()
+        {
+            var lhs = new CqlInterval<int?>(1, 10, true, true);
+            var rhs = new CqlInterval<int?>(5, null, true, false);
+            var ops = GetNewContext().Operators;
+            var result = ops.Intersect(lhs, rhs);
+            Assert.IsNull(result);
+        }
+
+        // { @T15:59:59.999, @T20:59:59.999, @T20:59:49.999 } properly includes @T15:59:59
+        [TestMethod]
+        public void ProperContainsTimeNull()
+        {
+            var list = new CqlTime[]
+            {
+                new CqlTime(15,59,59, 999, null, null),
+                new CqlTime(20,59,59, 999, null, null),
+                new CqlTime(20,59,49, 999, null, null),
+            };
+            var element = new CqlTime(15, 59, 59, null, null, null);
+            var ops = GetNewContext().Operators;
+            var result = ops.ListProperlyIncludesElement(list, element);
+            Assert.IsFalse(result);
+        }
+        [TestMethod]
+        public void UnionListNullAndListNull()
+        {
+            var ops = GetNewContext().Operators;
+            var result = ops.Union<object>(new object[] { null }, new object[] { null });
+            var equal = ops.Equal(result, new object[] { null });
+            Assert.IsTrue(equal);
+        }
+
+        [TestMethod]
+        public void TimeProperContainsFalse()
+        {
+            var ops = GetNewContext().Operators;
+            var noon = new CqlTime(12, 0, 0, 0, null, null);
+            var x = new CqlTime(21, 59, 59, 999, null, null);
+            var interval = new CqlInterval<CqlTime>(noon, x, true, true);
+            var result = ops.IntervalProperlyIncludesElement(interval, noon, null);
+            Assert.IsFalse(result);
+        }
+
+        [TestMethod]
+        public void NullBoundariesProperlyIncludesIntegerInterval()
+        {
+            var ops = GetNewContext().Operators;
+            var lhs = new CqlInterval<int?>(null, null, true, true);
+            var rhs = new CqlInterval<int?>(1, 10, true, true);
+            var result = ops.IntervalProperlyIncludedInInterval(lhs, rhs, null);
+            Assert.IsNull(result);
+
+        }
+
+        [TestMethod]
+        public void LastPositionOf1()
+        {
+            var ops = GetNewContext().Operators;
+            var lpo = ops.LastPositionOf("Ohio is the place to be!", "hi");
+            lpo.Should().Be(1);
+        }
+
+        [TestMethod]
+        public void QuantityToString()
+        {
+            var ops = GetNewContext().Operators;
+            var s = ops.ConvertQuantityToString(new CqlQuantity(125, "cm"));
+            s.Should().Be("125 'cm'");
+        }
+    }
 }