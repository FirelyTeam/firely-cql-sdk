<<<<<<< HEAD
﻿#nullable enable
=======
﻿/* 
 * Copyright (c) 2023, NCQA and contributors
 * See the file CONTRIBUTORS for details.
 * 
 * This file is licensed under the BSD 3-Clause license
 * available at https://raw.githubusercontent.com/FirelyTeam/cql-sdk/main/LICENSE
 */
>>>>>>> 4e01c931

using Hl7.Cql.Primitives;
using System;
using System.Collections;
using System.Collections.Concurrent;
using System.Collections.Generic;

namespace Hl7.Cql.Comparers
{
    /// <summary>
    /// Implements <see cref="ICqlComparer"/> by dispatching to registerred typed comparers.
    /// </summary>
    public sealed class CqlComparers : ICqlComparer
    {

        internal ConcurrentDictionary<Type, ICqlComparer> Comparers { get; } = new ConcurrentDictionary<Type, ICqlComparer>();
        internal ConcurrentDictionary<Type, Func<Type, CqlComparers, ICqlComparer>> ComparerFactories { get; } = new ConcurrentDictionary<Type, Func<Type, CqlComparers, ICqlComparer>>();

        /// <summary>
        /// Creates an instance with built-in comparers for system types registerred.
        /// </summary>
        public CqlComparers()
        {
            // C# erases nullability for constant ints in some cases, e.g. literals, so we need comparers for both, even though
            // all values in CQL should be considered nullable
            Comparers.TryAdd(typeof(int?), new DefaultCqlComparer<int>());
            Comparers.TryAdd(typeof(int), new DefaultCqlComparer<int>());
            Comparers.TryAdd(typeof(long?), new DefaultCqlComparer<long>());
            Comparers.TryAdd(typeof(long), new DefaultCqlComparer<long>());
            Comparers.TryAdd(typeof(string), new StringCqlComparer(StringComparer.Ordinal));
            Comparers.TryAdd(typeof(decimal?), new DecimalCqlComparer());
            Comparers.TryAdd(typeof(decimal), new DecimalCqlComparer());
            Comparers.TryAdd(typeof(bool?), new DefaultCqlComparer<bool>());
            Comparers.TryAdd(typeof(bool), new DefaultCqlComparer<bool>());
            Comparers.TryAdd(typeof(IEnumerable), new ListEqualComparer(this));
            Comparers.TryAdd(typeof(CqlQuantity), new CqlQuantityCqlComparer(this, this));
            Comparers.TryAdd(typeof(CqlConcept), new CqlConceptCqlComparer(this));
            Comparers.TryAdd(typeof(CqlCode), new CqlCodeCqlComparer(StringComparer.OrdinalIgnoreCase));
            Comparers.TryAdd(typeof(CqlDate), new InterfaceCqlComparer<CqlDate>());
            Comparers.TryAdd(typeof(CqlTime), new InterfaceCqlComparer<CqlTime>());
            Comparers.TryAdd(typeof(CqlDateTime), new InterfaceCqlComparer<CqlDateTime>());

            Comparers.TryAdd(typeof(TupleBaseType), new TupleBaseTypeComparer(this));

            ComparerFactories.TryAdd(typeof(Nullable<>), (type, @this) => (ICqlComparer)Activator.CreateInstance(typeof(NullComparer<>).MakeGenericType(Nullable.GetUnderlyingType(type)!), @this)!);
        }


        /// <summary>
        /// Registers a comparer for <see cref="Type"/>.
        /// </summary>
        /// <remarks>
        /// This method is thread safe.
        /// </remarks>
        /// <param name="type">The type to register.</param>
        /// <param name="comparer">The comparer to register.</param>
        /// <returns>This instance.</returns>
        /// <exception cref="ArgumentNullException">If any parameter is <see langword="null"/>.</exception>
        public CqlComparers Register(Type type, ICqlComparer comparer)
        {
            if (type is null)
            {
                throw new ArgumentNullException(nameof(type));
            }

            if (comparer is null)
            {
                throw new ArgumentNullException(nameof(comparer));
            }

            Comparers.AddOrUpdate(type, comparer, (t, existing) => comparer);
            return this;

        }

        /// <summary>
        /// Registers a comparer for the generic type definition <see cref="Type"/>.  
        /// Generic type definitions can be specified by omitting type parameters but preserving commas to indicate number of generic type arguments, 
        /// e.g. <code>typeof(IDictionary&lt;&gt;>)</code>.
        /// They can also be acquired via <see cref="Type.GetGenericTypeDefinition()"/>.
        /// </summary>
        /// <remarks>
        /// This method is thread safe.
        /// </remarks>
        /// <param name="genericTypeDefinition">The generic type definition to register.</param>
        /// <param name="comparerFactory">The comparer to register.</param>
        /// <returns>This instance.</returns>
        /// <exception cref="ArgumentException">If <paramref name="genericTypeDefinition"/> is not a generic type definition.</exception>
        /// <exception cref="ArgumentNullException">If any parameter is <see langword="null"/>.</exception>
        public CqlComparers Register(Type genericTypeDefinition, Func<Type, CqlComparers, ICqlComparer> comparerFactory)
        {
            if (genericTypeDefinition is null)
            {
                throw new ArgumentNullException(nameof(genericTypeDefinition));
            }
            if (comparerFactory is null)
            {
                throw new ArgumentNullException(nameof(comparerFactory));
            }
            if (genericTypeDefinition.IsGenericTypeDefinition == false)
                throw new ArgumentException($"Type {genericTypeDefinition} is not a generic type definition.");

            ComparerFactories.AddOrUpdate(genericTypeDefinition, comparerFactory, (t, existing) => comparerFactory);
            return this;
        }

        /// <summary>
        /// Unregisters the type's comparer or comparer factory.
        /// </summary>
        /// <param name="type">The type or generic type definition to unregister.</param>
        /// <returns></returns>
        /// <exception cref="ArgumentNullException">If <paramref name="type"/> is <see langword="null"/>.</exception>
        public CqlComparers Unregister(Type type)
        {
            if (type is null)
            {
                throw new ArgumentNullException(nameof(type));
            }
            Comparers.TryRemove(type, out var comparer);
            ComparerFactories.TryRemove(type, out var factory);
            return this;
        }

        #region ICqlComparer

        /// <inheritdoc />
        public bool? Equals(object? x, object? y, string? precision) => Compare(x, y, precision) == 0;

        /// <inheritdoc />
        public int? Compare(object? x, object? y, string? precision)
        {
            // if x or y is null it must return null and if both are null then it's a match
            // if we return 1 or -1 when only 1 side is null then we hit a lot of issues with Stratification: Race - Two or More Races on a lot of measures
            // because it expects null/false but gets true because 1 was returned (x null, y = 2) so 2 > null => return 1
            if (x == null)
            {
                if (y == null)
                    return 0;
                else return null;
            }
            else if (y == null)
                return null;

            var xType = x.GetType();
            ICqlComparer? comparer = null;
            if (Comparers.TryGetValue(xType, out ICqlComparer? c))
            {
                comparer = c;
            }
            else if (xType.IsGenericType)
            {
                var gtd = xType.GetGenericTypeDefinition();
                if (ComparerFactories.TryGetValue(gtd, out var factory))
                {
                    var gc = factory(xType, this);
                    Comparers.TryAdd(xType, gc);
                    comparer = gc;
                }
                else if (x is IEnumerable && Comparers.TryGetValue(typeof(IEnumerable), out ICqlComparer? enumerableComparer))
                {
                    comparer = enumerableComparer;
                }
            }
            else if (x is TupleBaseType && Comparers.TryGetValue(typeof(TupleBaseType), out ICqlComparer? tupleComparer))
            {
                comparer = tupleComparer;
            }
            else if (x is IEnumerable && Comparers.TryGetValue(typeof(IEnumerable), out ICqlComparer? listComarper))
            {
                comparer = listComarper;
            }
            if (comparer != null)
            {
                var result = comparer.Compare(x, y, precision);
                return result;
            }
            else
                throw new ArgumentException($"Cannot compare type {xType.Name}");
        }

        /// <inheritdoc />
        public bool Equivalent(object? x, object? y, string? precision)
        {
            if (x == null)
            {
                if (y == null)
                    return true;
                else return false;
            }
            else if (y == null)
                return false;

            var xType = x.GetType();
            if (Comparers.TryGetValue(xType, out ICqlComparer? comparer))
            {
                return comparer.Equivalent(x, y, precision);
            }
            else if (x is TupleBaseType tuple && Comparers.TryGetValue(typeof(TupleBaseType), out ICqlComparer? tupleComparer))
            {
                return tupleComparer.Equivalent(x, y, precision);
            }
            else
            {
                if (xType.IsGenericType)
                {
                    var gtd = xType.GetGenericTypeDefinition();
                    if (ComparerFactories.TryGetValue(gtd, out var factory))
                    {
                        var gc = factory(xType, this);
                        Comparers.TryAdd(xType, gc);
                        return gc.Equivalent(x, y, precision);
                    }
                }
            }
            throw new ArgumentException($"Cannot check equivalence for type {xType.Name}");
        }

        /// <inheritdoc />
        public int GetHashCode(object? x)
        {
            if (x == null)
                return typeof(object).GetHashCode();
            var xType = x.GetType();
            if (Comparers.TryGetValue(xType, out ICqlComparer? comparer))
            {
                return comparer.GetHashCode(x);
            }
            else if (x is TupleBaseType && Comparers.TryGetValue(typeof(TupleBaseType), out ICqlComparer? tupleComparer))
            {
                return tupleComparer.GetHashCode(x);
            }
            else if (x is IEnumerable<object> enumerable)
            {
                int hash = typeof(IEnumerable).GetHashCode();
                var i = 1;
                foreach (var _x in enumerable)
                {
                    hash ^= i ^ GetHashCode(_x);
                }
                return hash;
            }
            else throw new ArgumentException($"Cannot generate a hash code for {xType.Name}", nameof(x));
        }
    }

    #endregion
}

#nullable restore<|MERGE_RESOLUTION|>--- conflicted
+++ resolved
@@ -1,14 +1,10 @@
-<<<<<<< HEAD
-﻿#nullable enable
-=======
-﻿/* 
+/* 
  * Copyright (c) 2023, NCQA and contributors
  * See the file CONTRIBUTORS for details.
  * 
  * This file is licensed under the BSD 3-Clause license
  * available at https://raw.githubusercontent.com/FirelyTeam/cql-sdk/main/LICENSE
  */
->>>>>>> 4e01c931
 
 using Hl7.Cql.Primitives;
 using System;
