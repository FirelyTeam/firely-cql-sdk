--- conflicted
+++ resolved
@@ -1,7 +1,4 @@
-<<<<<<< HEAD
-﻿#nullable enable
-=======
-﻿/* 
+/* 
  * Copyright (c) 2023, NCQA and contributors
  * See the file CONTRIBUTORS for details.
  * 
@@ -9,7 +6,6 @@
  * available at https://raw.githubusercontent.com/FirelyTeam/cql-sdk/main/LICENSE
  */
 
->>>>>>> 4e01c931
 using System;
 
 namespace Hl7.Cql.Comparers
@@ -50,11 +46,7 @@
         }
 
         /// <inheritdoc/>
-<<<<<<< HEAD
         public bool? Equals(string? x, string? y, string? precision = null) => Compare(x, y, precision) == 0;
-=======
-        public bool? Equals(string x, string y, string? precision = null) => Compare(x, y, precision) == 0;
->>>>>>> 4e01c931
 
         /// <inheritdoc/>
         public bool? Equals(object? x, object? y, string? precision = null) => Compare(x as string, y as string, precision) == 0;
