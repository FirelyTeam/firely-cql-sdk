--- conflicted
+++ resolved
@@ -47,11 +47,7 @@
 
         public bool? Equals(CqlQuantity? x, CqlQuantity? y, string? precision = null) => Compare(x, y, precision) == 0;
 
-<<<<<<< HEAD
         public bool? Equals(object? x, object? y, string? precision = null) => Equals(x as CqlQuantity, y as CqlQuantity, precision);
-=======
-        public bool? Equals(object x, object y, string? precision = null) => Equals(x as CqlQuantity, y as CqlQuantity, precision);
->>>>>>> 4e01c931
 
         public bool Equivalent(CqlQuantity? x, CqlQuantity? y, string? precision = null)
         {
