﻿#pragma warning disable CS1591 // Missing XML comment for publicly visible type or member
/* 
 * Copyright (c) 2023, NCQA and contributors
 * See the file CONTRIBUTORS for details.
 * 
 * This file is licensed under the BSD 3-Clause license
 * available at https://raw.githubusercontent.com/FirelyTeam/cql-sdk/main/LICENSE
 */

using Hl7.Cql.Primitives;
using Hl7.Fhir.ElementModel.Types;
using System;

namespace Hl7.Cql.Comparers
{
    /// <summary>
    /// A comparer that compares to <see cref="CqlQuantity"/> instances, possibly by normalizing their values 
    /// using the UCUM system.
    /// </summary>
    public class CqlQuantityCqlComparer : ICqlComparer<CqlQuantity>, ICqlComparer
    {
        /// <summary>
        /// Create a comparer, passing in sub-comparers for the value and the unit.
        /// </summary>
        public CqlQuantityCqlComparer(ICqlComparer valueComparer, ICqlComparer unitComparer)
        {
            ValueComparer = valueComparer ?? throw new ArgumentNullException(nameof(valueComparer));
            UnitComparer = unitComparer ?? throw new ArgumentNullException(nameof(unitComparer));
        }

        private ICqlComparer ValueComparer { get; }
        private ICqlComparer UnitComparer { get; }

        /// <inheritdoc />
        public int? Compare(CqlQuantity? x, CqlQuantity? y, string? precision = null)
        {
            if (x == null)
            {
                if (y == null)
                    return 0;
                else return -1;
            }
            else if (y == null)
                return 1;

            var unitCompare = UnitComparer.Compare(x.unit!, y.unit!, precision);
            if (unitCompare == 0 || x.unit == "1" || y.unit == "1")
            {
                var valueComparison = ValueComparer.Compare(x.value!, y.value!, precision);
                return valueComparison;
            }
            else
            {
                // If no direct comparison is possible, normalize the units using UCUM and 
                // redo the comparison.
                if (x.TryCanonicalize(out var left) && y.TryCanonicalize(out var right))
                {
                    var valueComparison = ValueComparer.Compare(left!.value!, right!.value!, precision);
                    return valueComparison;
                }
                else
                    throw new NotSupportedException($"Comparison against unlike units {x.unit} and {y.unit} is not supported.");
            }

        }

<<<<<<< HEAD
        /// <inheritdoc />
=======
>>>>>>> 181f618c
        public int? Compare(object? x, object? y, string? precision = null) => Compare(x as CqlQuantity, y as CqlQuantity, precision);

        /// <inheritdoc />
        public bool? Equals(CqlQuantity? x, CqlQuantity? y, string? precision = null) => Compare(x, y, precision) == 0;

<<<<<<< HEAD
        /// <inheritdoc />
=======
>>>>>>> 181f618c
        public bool? Equals(object? x, object? y, string? precision = null) => Equals(x as CqlQuantity, y as CqlQuantity, precision);

        /// <inheritdoc />
        public bool Equivalent(CqlQuantity? x, CqlQuantity? y, string? precision = null)
        {
            if (x == null)
                throw new ArgumentNullException(nameof(x));
            if (y == null)
                throw new ArgumentNullException(nameof(y));

            return x.value == y.value && x.unit == y.unit;
        }

<<<<<<< HEAD
        /// <inheritdoc />
=======
>>>>>>> 181f618c
        public bool Equivalent(object? x, object? y, string? precision = null) => Equivalent(x as CqlQuantity, y as CqlQuantity, precision);

        /// <inheritdoc />
        public int GetHashCode(CqlQuantity? x) =>
            x == null
            ? typeof(CqlQuantity).GetHashCode()
            : x.ToString()!.GetHashCode();

        /// <inheritdoc />
        public int GetHashCode(object x) => GetHashCode(x as CqlQuantity);
    }
}

#pragma warning restore CS1591 // Missing XML comment for publicly visible type or member<|MERGE_RESOLUTION|>--- conflicted
+++ resolved
@@ -64,19 +64,13 @@
 
         }
 
-<<<<<<< HEAD
         /// <inheritdoc />
-=======
->>>>>>> 181f618c
         public int? Compare(object? x, object? y, string? precision = null) => Compare(x as CqlQuantity, y as CqlQuantity, precision);
 
         /// <inheritdoc />
         public bool? Equals(CqlQuantity? x, CqlQuantity? y, string? precision = null) => Compare(x, y, precision) == 0;
 
-<<<<<<< HEAD
         /// <inheritdoc />
-=======
->>>>>>> 181f618c
         public bool? Equals(object? x, object? y, string? precision = null) => Equals(x as CqlQuantity, y as CqlQuantity, precision);
 
         /// <inheritdoc />
@@ -90,10 +84,7 @@
             return x.value == y.value && x.unit == y.unit;
         }
 
-<<<<<<< HEAD
         /// <inheritdoc />
-=======
->>>>>>> 181f618c
         public bool Equivalent(object? x, object? y, string? precision = null) => Equivalent(x as CqlQuantity, y as CqlQuantity, precision);
 
         /// <inheritdoc />
