﻿/*
 * Copyright (c) 2023, NCQA and contributors
 * See the file CONTRIBUTORS for details.
 *
 * This file is licensed under the BSD 3-Clause license
 * available at https://raw.githubusercontent.com/FirelyTeam/firely-cql-sdk/main/LICENSE
 */

using Hl7.Cql.Iso8601;
using Hl7.Cql.Primitives;
using System;
using System.Collections.Generic;
using System.Linq;
using Hl7.Cql.Abstractions.Infrastructure;
using Microsoft.Extensions.Logging;

namespace Hl7.Cql.Conversion
{
    /// <summary>
    /// A custom single-step conversion within the list of conversions in the TypeConverter.
    /// </summary>
    public interface ITypeConverterEntry
    {
        /// <summary>
        /// Returns whether this converter can convert from <paramref name="from"/> to <paramref name="to"/>.
        /// </summary>
        bool Handles(Type from, Type to);

        /// <summary>
        /// Actually runs the conversion from an instance to the desired type.
        /// </summary>
        object? Convert(object? instance, Type to);
    }

    /// <summary>
    /// Converts CQL model types to .NET types, and vice versa.
    /// </summary>
    public class TypeConverter
    {
        private readonly Dictionary<Type, Dictionary<Type, Func<object, object>>> _converters
            = new();

        private readonly List<ITypeConverterEntry> _customConverters = [];

        /// <summary>
        /// Creates a TypeConverter with an empty set of conversions.
        /// </summary>
        internal TypeConverter()
        {
        }

        /// <summary>
        /// Creates a default instance that provides some default conversions.
        /// </summary>
        /// <returns>An instance with default conversions supplied.</returns>
        public static TypeConverter Create() =>
            new TypeConverter()
                .ConvertNetTypes()
                .ConvertsIsoToCqlPrimitives();

        /// <summary>
        /// Returns <see langword="true"/> if this converter is able to convert <paramref name="from"/> to <paramref name="to"/>.
        /// </summary>
        /// <param name="from">The source type.</param>
        /// <param name="to">The desired type.</param>
        /// <returns><see langword="true"/> if this converter is able to convert <paramref name="from"/> to <paramref name="to"/>.</returns>
        internal bool CanConvert(Type from, Type to)
        {
            if (_customConverters.SingleOrDefault(converter => converter.Handles(from, to)) is not null)
                return true;
            else if (_converters.TryGetValue(from, out var toDictionary) &&
                        toDictionary.TryGetValue(to, out _))
                return true;
            else
                return false;
        }

        /// <summary>
        /// Performs the conversion of <paramref name="from"/> to <typeparamref name="T"/>.
        /// </summary>
        /// <typeparam name="T">The desired type.</typeparam>
        /// <param name="from">The object to convert.</param>
        /// <returns>The result of the conversion.</returns>
        /// <exception cref="InvalidOperationException">If no conversion is defined.</exception>
        /// <remarks>The ExpressionBuilder inserts calls to this method in the generated Linq.Expressions,
        /// so do not rename or change this method, without adapting the ExpressionBuilder.</remarks>
        public T? Convert<T>(object? from) => (T?)Convert(from, typeof(T));

        /// <summary>
        /// Performs the conversion of an instance to type <paramref name="to"/> />.
        /// </summary>
        /// <param name="from">The object to convert.</param>
        /// <param name="to">The type to convert the object to.</param>
        /// <returns>The result of the conversion.</returns>
        /// <exception cref="InvalidOperationException">If no conversion is defined.</exception>
        public object? Convert(object? from, Type to)
        {
            if (from is null) return null;
            var fromType = from.GetType();
<<<<<<< HEAD

=======
            if (fromType.IsAssignableTo(to))
                return from;
            
>>>>>>> b7e15890
            if(_customConverters.SingleOrDefault(converter => converter.Handles(fromType, to)) is {} subConverter)
                return subConverter.Convert(from, to);
            else if (_converters.TryGetValue(fromType, out var toDictionary) &&
                     toDictionary.TryGetValue(to, out Func<object, object>? convert))
                    return convert(from);
            else
                    throw new InvalidOperationException($"No conversion from {from} to {to} is defined.");
        }

        /// <summary>
        /// Adds a new function for converting <paramref name="from"/> to <paramref name="to"/>.
        /// </summary>
        /// <param name="from">The source type.</param>
        /// <param name="to">The desired type.</param>
        /// <param name="conversion">The function which implements the conversion.</param>
        /// <exception cref="ArgumentException">If this conversion is already defined.</exception>
        internal void AddConversion(Type from, Type to, Func<object, object> conversion)
        {
            if (!_converters.TryGetValue(from, out var toDictionary))
            {
                toDictionary = new Dictionary<Type, Func<object, object>>();
                _converters.Add(from, toDictionary);
            }
            if (toDictionary.TryGetValue(to, out _))
                throw new ArgumentException($"Conversion from {from} to {to} is already defined.");
            else
                toDictionary.Add(to, conversion);
        }

        /// <summary>
        /// Adds a new converter function.
        /// </summary>
        internal void AddConverter(ITypeConverterEntry converter) =>
            _customConverters.Add(converter);

        /// <summary>
        /// Adds a new function for converting  <typeparamref name="TFrom"/> to <typeparamref name="TTo"/>.
        /// </summary>
        /// <typeparam name="TFrom">The source type.</typeparam>
        /// <typeparam name="TTo">The desired type.</typeparam>
        /// <param name="conversion">The function which implements the conversion.</param>
        /// <exception cref="ArgumentException">If this conversion is already defined.</exception>
        internal void AddConversion<TFrom, TTo>(Func<TFrom, TTo> conversion)
        {
            if (!_converters.TryGetValue(typeof(TFrom), out var toDictionary))
            {
                toDictionary = new Dictionary<Type, Func<object, object>>();
                _converters.Add(typeof(TFrom), toDictionary);
            }
            if (toDictionary.TryGetValue(typeof(TTo), out Func<object, object>? existing))
                throw new ArgumentException($"Conversion from {typeof(TFrom)} to {typeof(TTo)} is already defined.");
            else toDictionary.Add(typeof(TTo), x => conversion((TFrom)x)!);
        }


        /// <summary>
        /// Provides utility for converting common .NET types that don't have implicit conversions defined, e.g. <see cref="string"/> and <see cref="Uri"/>.
        /// </summary>
        /// <returns>This instance.</returns>
        private TypeConverter ConvertNetTypes()
        {
            AddConversion<Uri, string>(uri => uri.AbsoluteUri);
            AddConversion<string, Uri>(@string => new Uri(@string));
            return this;
        }

        /// <summary>
        /// Provides conversion between types in the <see cref="Hl7.Cql.Primitives"/> namespace to equivalent <see cref="Iso8601"/> types.
        /// </summary>
        /// <returns>This instance.</returns>
        private TypeConverter ConvertsIsoToCqlPrimitives()
        {
            AddConversion<DateIso8601, CqlDate>(isoDate => new CqlDate(isoDate));
            AddConversion<DateIso8601, CqlDateTime>(isoDate => new CqlDateTime(isoDate.Year, isoDate.Month, isoDate.Day, null, null, null, null, null, null));
            AddConversion<DateTimeIso8601, CqlDateTime>(isoDateTime => new CqlDateTime(isoDateTime));
            AddConversion<TimeIso8601, CqlTime>(isoTime => new CqlTime(isoTime));
            AddConversion<CqlDate, DateIso8601>(cqlDate => cqlDate.Value);
            AddConversion<CqlDate, CqlDateTime>(cqlDate => new CqlDateTime(cqlDate));
            AddConversion<CqlDateTime, DateTimeIso8601>(cqlDateTime => cqlDateTime.Value);
            AddConversion<CqlDateTime, DateIso8601>(cqlDateTime => cqlDateTime.DateOnly.Value);
            AddConversion<CqlTime, TimeIso8601>(cqlTime => cqlTime.Value);
            return this;
        }

        internal virtual void LogAllConverters(ILogger<TypeConverter> logger)
        {
            TypeFormatterOptions o = new(
                HideNamespaces: true,
                PreferKeywords: false);

            string TypeToString(Type t) =>
                string.Concat(
                    t.Namespace!
                     .Replace("Hl7.Fhir.Model", "fhir ")
                     .Replace("Hl7.Cql.Primitives", "cql ")
                     .Replace("Hl7.Cql.Iso8601", "iso8601 ")
                     .Replace("System", "sys "),
                    t switch
                    {
                        { IsEnum: true }      => "enum ",
                        { IsValueType: true } => "struct ",
                        _                     => ""
                    },
                    t.WriteCSharp(o).ToString()!);

            var lines = string.Concat(
                _converters
                    .SelectMany(kv => kv.Value, ((kvFrom, kvTo) => (From:kvFrom.Key, To:kvTo.Key)))
                    .Select(t => $"\n\t* {TypeToString(t.From)} --> {TypeToString(t.To)}")
                    .Order()
            );
            logger.LogDebug("TypeConverter has the following conversions defined:{lines}", lines);
        }

    }
}
<|MERGE_RESOLUTION|>--- conflicted
+++ resolved
@@ -1,222 +1,218 @@
-﻿/*
- * Copyright (c) 2023, NCQA and contributors
- * See the file CONTRIBUTORS for details.
- *
- * This file is licensed under the BSD 3-Clause license
- * available at https://raw.githubusercontent.com/FirelyTeam/firely-cql-sdk/main/LICENSE
- */
-
-using Hl7.Cql.Iso8601;
-using Hl7.Cql.Primitives;
-using System;
-using System.Collections.Generic;
-using System.Linq;
-using Hl7.Cql.Abstractions.Infrastructure;
-using Microsoft.Extensions.Logging;
-
-namespace Hl7.Cql.Conversion
-{
-    /// <summary>
-    /// A custom single-step conversion within the list of conversions in the TypeConverter.
-    /// </summary>
-    public interface ITypeConverterEntry
-    {
-        /// <summary>
-        /// Returns whether this converter can convert from <paramref name="from"/> to <paramref name="to"/>.
-        /// </summary>
-        bool Handles(Type from, Type to);
-
-        /// <summary>
-        /// Actually runs the conversion from an instance to the desired type.
-        /// </summary>
-        object? Convert(object? instance, Type to);
-    }
-
-    /// <summary>
-    /// Converts CQL model types to .NET types, and vice versa.
-    /// </summary>
-    public class TypeConverter
-    {
-        private readonly Dictionary<Type, Dictionary<Type, Func<object, object>>> _converters
-            = new();
-
-        private readonly List<ITypeConverterEntry> _customConverters = [];
-
-        /// <summary>
-        /// Creates a TypeConverter with an empty set of conversions.
-        /// </summary>
-        internal TypeConverter()
-        {
-        }
-
-        /// <summary>
-        /// Creates a default instance that provides some default conversions.
-        /// </summary>
-        /// <returns>An instance with default conversions supplied.</returns>
-        public static TypeConverter Create() =>
-            new TypeConverter()
-                .ConvertNetTypes()
-                .ConvertsIsoToCqlPrimitives();
-
-        /// <summary>
-        /// Returns <see langword="true"/> if this converter is able to convert <paramref name="from"/> to <paramref name="to"/>.
-        /// </summary>
-        /// <param name="from">The source type.</param>
-        /// <param name="to">The desired type.</param>
-        /// <returns><see langword="true"/> if this converter is able to convert <paramref name="from"/> to <paramref name="to"/>.</returns>
-        internal bool CanConvert(Type from, Type to)
-        {
-            if (_customConverters.SingleOrDefault(converter => converter.Handles(from, to)) is not null)
-                return true;
-            else if (_converters.TryGetValue(from, out var toDictionary) &&
-                        toDictionary.TryGetValue(to, out _))
-                return true;
-            else
-                return false;
-        }
-
-        /// <summary>
-        /// Performs the conversion of <paramref name="from"/> to <typeparamref name="T"/>.
-        /// </summary>
-        /// <typeparam name="T">The desired type.</typeparam>
-        /// <param name="from">The object to convert.</param>
-        /// <returns>The result of the conversion.</returns>
-        /// <exception cref="InvalidOperationException">If no conversion is defined.</exception>
-        /// <remarks>The ExpressionBuilder inserts calls to this method in the generated Linq.Expressions,
-        /// so do not rename or change this method, without adapting the ExpressionBuilder.</remarks>
-        public T? Convert<T>(object? from) => (T?)Convert(from, typeof(T));
-
-        /// <summary>
-        /// Performs the conversion of an instance to type <paramref name="to"/> />.
-        /// </summary>
-        /// <param name="from">The object to convert.</param>
-        /// <param name="to">The type to convert the object to.</param>
-        /// <returns>The result of the conversion.</returns>
-        /// <exception cref="InvalidOperationException">If no conversion is defined.</exception>
-        public object? Convert(object? from, Type to)
-        {
-            if (from is null) return null;
-            var fromType = from.GetType();
-<<<<<<< HEAD
-
-=======
-            if (fromType.IsAssignableTo(to))
-                return from;
-            
->>>>>>> b7e15890
-            if(_customConverters.SingleOrDefault(converter => converter.Handles(fromType, to)) is {} subConverter)
-                return subConverter.Convert(from, to);
-            else if (_converters.TryGetValue(fromType, out var toDictionary) &&
-                     toDictionary.TryGetValue(to, out Func<object, object>? convert))
-                    return convert(from);
-            else
-                    throw new InvalidOperationException($"No conversion from {from} to {to} is defined.");
-        }
-
-        /// <summary>
-        /// Adds a new function for converting <paramref name="from"/> to <paramref name="to"/>.
-        /// </summary>
-        /// <param name="from">The source type.</param>
-        /// <param name="to">The desired type.</param>
-        /// <param name="conversion">The function which implements the conversion.</param>
-        /// <exception cref="ArgumentException">If this conversion is already defined.</exception>
-        internal void AddConversion(Type from, Type to, Func<object, object> conversion)
-        {
-            if (!_converters.TryGetValue(from, out var toDictionary))
-            {
-                toDictionary = new Dictionary<Type, Func<object, object>>();
-                _converters.Add(from, toDictionary);
-            }
-            if (toDictionary.TryGetValue(to, out _))
-                throw new ArgumentException($"Conversion from {from} to {to} is already defined.");
-            else
-                toDictionary.Add(to, conversion);
-        }
-
-        /// <summary>
-        /// Adds a new converter function.
-        /// </summary>
-        internal void AddConverter(ITypeConverterEntry converter) =>
-            _customConverters.Add(converter);
-
-        /// <summary>
-        /// Adds a new function for converting  <typeparamref name="TFrom"/> to <typeparamref name="TTo"/>.
-        /// </summary>
-        /// <typeparam name="TFrom">The source type.</typeparam>
-        /// <typeparam name="TTo">The desired type.</typeparam>
-        /// <param name="conversion">The function which implements the conversion.</param>
-        /// <exception cref="ArgumentException">If this conversion is already defined.</exception>
-        internal void AddConversion<TFrom, TTo>(Func<TFrom, TTo> conversion)
-        {
-            if (!_converters.TryGetValue(typeof(TFrom), out var toDictionary))
-            {
-                toDictionary = new Dictionary<Type, Func<object, object>>();
-                _converters.Add(typeof(TFrom), toDictionary);
-            }
-            if (toDictionary.TryGetValue(typeof(TTo), out Func<object, object>? existing))
-                throw new ArgumentException($"Conversion from {typeof(TFrom)} to {typeof(TTo)} is already defined.");
-            else toDictionary.Add(typeof(TTo), x => conversion((TFrom)x)!);
-        }
-
-
-        /// <summary>
-        /// Provides utility for converting common .NET types that don't have implicit conversions defined, e.g. <see cref="string"/> and <see cref="Uri"/>.
-        /// </summary>
-        /// <returns>This instance.</returns>
-        private TypeConverter ConvertNetTypes()
-        {
-            AddConversion<Uri, string>(uri => uri.AbsoluteUri);
-            AddConversion<string, Uri>(@string => new Uri(@string));
-            return this;
-        }
-
-        /// <summary>
-        /// Provides conversion between types in the <see cref="Hl7.Cql.Primitives"/> namespace to equivalent <see cref="Iso8601"/> types.
-        /// </summary>
-        /// <returns>This instance.</returns>
-        private TypeConverter ConvertsIsoToCqlPrimitives()
-        {
-            AddConversion<DateIso8601, CqlDate>(isoDate => new CqlDate(isoDate));
-            AddConversion<DateIso8601, CqlDateTime>(isoDate => new CqlDateTime(isoDate.Year, isoDate.Month, isoDate.Day, null, null, null, null, null, null));
-            AddConversion<DateTimeIso8601, CqlDateTime>(isoDateTime => new CqlDateTime(isoDateTime));
-            AddConversion<TimeIso8601, CqlTime>(isoTime => new CqlTime(isoTime));
-            AddConversion<CqlDate, DateIso8601>(cqlDate => cqlDate.Value);
-            AddConversion<CqlDate, CqlDateTime>(cqlDate => new CqlDateTime(cqlDate));
-            AddConversion<CqlDateTime, DateTimeIso8601>(cqlDateTime => cqlDateTime.Value);
-            AddConversion<CqlDateTime, DateIso8601>(cqlDateTime => cqlDateTime.DateOnly.Value);
-            AddConversion<CqlTime, TimeIso8601>(cqlTime => cqlTime.Value);
-            return this;
-        }
-
-        internal virtual void LogAllConverters(ILogger<TypeConverter> logger)
-        {
-            TypeFormatterOptions o = new(
-                HideNamespaces: true,
-                PreferKeywords: false);
-
-            string TypeToString(Type t) =>
-                string.Concat(
-                    t.Namespace!
-                     .Replace("Hl7.Fhir.Model", "fhir ")
-                     .Replace("Hl7.Cql.Primitives", "cql ")
-                     .Replace("Hl7.Cql.Iso8601", "iso8601 ")
-                     .Replace("System", "sys "),
-                    t switch
-                    {
-                        { IsEnum: true }      => "enum ",
-                        { IsValueType: true } => "struct ",
-                        _                     => ""
-                    },
-                    t.WriteCSharp(o).ToString()!);
-
-            var lines = string.Concat(
-                _converters
-                    .SelectMany(kv => kv.Value, ((kvFrom, kvTo) => (From:kvFrom.Key, To:kvTo.Key)))
-                    .Select(t => $"\n\t* {TypeToString(t.From)} --> {TypeToString(t.To)}")
-                    .Order()
-            );
-            logger.LogDebug("TypeConverter has the following conversions defined:{lines}", lines);
-        }
-
-    }
-}
+﻿/*
+ * Copyright (c) 2023, NCQA and contributors
+ * See the file CONTRIBUTORS for details.
+ *
+ * This file is licensed under the BSD 3-Clause license
+ * available at https://raw.githubusercontent.com/FirelyTeam/firely-cql-sdk/main/LICENSE
+ */
+
+using Hl7.Cql.Iso8601;
+using Hl7.Cql.Primitives;
+using System;
+using System.Collections.Generic;
+using System.Linq;
+using Hl7.Cql.Abstractions.Infrastructure;
+using Microsoft.Extensions.Logging;
+
+namespace Hl7.Cql.Conversion
+{
+    /// <summary>
+    /// A custom single-step conversion within the list of conversions in the TypeConverter.
+    /// </summary>
+    public interface ITypeConverterEntry
+    {
+        /// <summary>
+        /// Returns whether this converter can convert from <paramref name="from"/> to <paramref name="to"/>.
+        /// </summary>
+        bool Handles(Type from, Type to);
+
+        /// <summary>
+        /// Actually runs the conversion from an instance to the desired type.
+        /// </summary>
+        object? Convert(object? instance, Type to);
+    }
+
+    /// <summary>
+    /// Converts CQL model types to .NET types, and vice versa.
+    /// </summary>
+    public class TypeConverter
+    {
+        private readonly Dictionary<Type, Dictionary<Type, Func<object, object>>> _converters
+            = new();
+
+        private readonly List<ITypeConverterEntry> _customConverters = [];
+
+        /// <summary>
+        /// Creates a TypeConverter with an empty set of conversions.
+        /// </summary>
+        internal TypeConverter()
+        {
+        }
+
+        /// <summary>
+        /// Creates a default instance that provides some default conversions.
+        /// </summary>
+        /// <returns>An instance with default conversions supplied.</returns>
+        public static TypeConverter Create() =>
+            new TypeConverter()
+                .ConvertNetTypes()
+                .ConvertsIsoToCqlPrimitives();
+
+        /// <summary>
+        /// Returns <see langword="true"/> if this converter is able to convert <paramref name="from"/> to <paramref name="to"/>.
+        /// </summary>
+        /// <param name="from">The source type.</param>
+        /// <param name="to">The desired type.</param>
+        /// <returns><see langword="true"/> if this converter is able to convert <paramref name="from"/> to <paramref name="to"/>.</returns>
+        internal bool CanConvert(Type from, Type to)
+        {
+            if (_customConverters.SingleOrDefault(converter => converter.Handles(from, to)) is not null)
+                return true;
+            else if (_converters.TryGetValue(from, out var toDictionary) &&
+                        toDictionary.TryGetValue(to, out _))
+                return true;
+            else
+                return false;
+        }
+
+        /// <summary>
+        /// Performs the conversion of <paramref name="from"/> to <typeparamref name="T"/>.
+        /// </summary>
+        /// <typeparam name="T">The desired type.</typeparam>
+        /// <param name="from">The object to convert.</param>
+        /// <returns>The result of the conversion.</returns>
+        /// <exception cref="InvalidOperationException">If no conversion is defined.</exception>
+        /// <remarks>The ExpressionBuilder inserts calls to this method in the generated Linq.Expressions,
+        /// so do not rename or change this method, without adapting the ExpressionBuilder.</remarks>
+        public T? Convert<T>(object? from) => (T?)Convert(from, typeof(T));
+
+        /// <summary>
+        /// Performs the conversion of an instance to type <paramref name="to"/> />.
+        /// </summary>
+        /// <param name="from">The object to convert.</param>
+        /// <param name="to">The type to convert the object to.</param>
+        /// <returns>The result of the conversion.</returns>
+        /// <exception cref="InvalidOperationException">If no conversion is defined.</exception>
+        public object? Convert(object? from, Type to)
+        {
+            if (from is null) return null;
+            var fromType = from.GetType();
+            if (fromType.IsAssignableTo(to))
+                return from;
+            
+            if(_customConverters.SingleOrDefault(converter => converter.Handles(fromType, to)) is {} subConverter)
+                return subConverter.Convert(from, to);
+            else if (_converters.TryGetValue(fromType, out var toDictionary) &&
+                     toDictionary.TryGetValue(to, out Func<object, object>? convert))
+                    return convert(from);
+            else
+                    throw new InvalidOperationException($"No conversion from {from} to {to} is defined.");
+        }
+
+        /// <summary>
+        /// Adds a new function for converting <paramref name="from"/> to <paramref name="to"/>.
+        /// </summary>
+        /// <param name="from">The source type.</param>
+        /// <param name="to">The desired type.</param>
+        /// <param name="conversion">The function which implements the conversion.</param>
+        /// <exception cref="ArgumentException">If this conversion is already defined.</exception>
+        internal void AddConversion(Type from, Type to, Func<object, object> conversion)
+        {
+            if (!_converters.TryGetValue(from, out var toDictionary))
+            {
+                toDictionary = new Dictionary<Type, Func<object, object>>();
+                _converters.Add(from, toDictionary);
+            }
+            if (toDictionary.TryGetValue(to, out _))
+                throw new ArgumentException($"Conversion from {from} to {to} is already defined.");
+            else
+                toDictionary.Add(to, conversion);
+        }
+
+        /// <summary>
+        /// Adds a new converter function.
+        /// </summary>
+        internal void AddConverter(ITypeConverterEntry converter) =>
+            _customConverters.Add(converter);
+
+        /// <summary>
+        /// Adds a new function for converting  <typeparamref name="TFrom"/> to <typeparamref name="TTo"/>.
+        /// </summary>
+        /// <typeparam name="TFrom">The source type.</typeparam>
+        /// <typeparam name="TTo">The desired type.</typeparam>
+        /// <param name="conversion">The function which implements the conversion.</param>
+        /// <exception cref="ArgumentException">If this conversion is already defined.</exception>
+        internal void AddConversion<TFrom, TTo>(Func<TFrom, TTo> conversion)
+        {
+            if (!_converters.TryGetValue(typeof(TFrom), out var toDictionary))
+            {
+                toDictionary = new Dictionary<Type, Func<object, object>>();
+                _converters.Add(typeof(TFrom), toDictionary);
+            }
+            if (toDictionary.TryGetValue(typeof(TTo), out Func<object, object>? existing))
+                throw new ArgumentException($"Conversion from {typeof(TFrom)} to {typeof(TTo)} is already defined.");
+            else toDictionary.Add(typeof(TTo), x => conversion((TFrom)x)!);
+        }
+
+
+        /// <summary>
+        /// Provides utility for converting common .NET types that don't have implicit conversions defined, e.g. <see cref="string"/> and <see cref="Uri"/>.
+        /// </summary>
+        /// <returns>This instance.</returns>
+        private TypeConverter ConvertNetTypes()
+        {
+            AddConversion<Uri, string>(uri => uri.AbsoluteUri);
+            AddConversion<string, Uri>(@string => new Uri(@string));
+            return this;
+        }
+
+        /// <summary>
+        /// Provides conversion between types in the <see cref="Hl7.Cql.Primitives"/> namespace to equivalent <see cref="Iso8601"/> types.
+        /// </summary>
+        /// <returns>This instance.</returns>
+        private TypeConverter ConvertsIsoToCqlPrimitives()
+        {
+            AddConversion<DateIso8601, CqlDate>(isoDate => new CqlDate(isoDate));
+            AddConversion<DateIso8601, CqlDateTime>(isoDate => new CqlDateTime(isoDate.Year, isoDate.Month, isoDate.Day, null, null, null, null, null, null));
+            AddConversion<DateTimeIso8601, CqlDateTime>(isoDateTime => new CqlDateTime(isoDateTime));
+            AddConversion<TimeIso8601, CqlTime>(isoTime => new CqlTime(isoTime));
+            AddConversion<CqlDate, DateIso8601>(cqlDate => cqlDate.Value);
+            AddConversion<CqlDate, CqlDateTime>(cqlDate => new CqlDateTime(cqlDate));
+            AddConversion<CqlDateTime, DateTimeIso8601>(cqlDateTime => cqlDateTime.Value);
+            AddConversion<CqlDateTime, DateIso8601>(cqlDateTime => cqlDateTime.DateOnly.Value);
+            AddConversion<CqlTime, TimeIso8601>(cqlTime => cqlTime.Value);
+            return this;
+        }
+
+        internal virtual void LogAllConverters(ILogger<TypeConverter> logger)
+        {
+            TypeFormatterOptions o = new(
+                HideNamespaces: true,
+                PreferKeywords: false);
+
+            string TypeToString(Type t) =>
+                string.Concat(
+                    t.Namespace!
+                     .Replace("Hl7.Fhir.Model", "fhir ")
+                     .Replace("Hl7.Cql.Primitives", "cql ")
+                     .Replace("Hl7.Cql.Iso8601", "iso8601 ")
+                     .Replace("System", "sys "),
+                    t switch
+                    {
+                        { IsEnum: true }      => "enum ",
+                        { IsValueType: true } => "struct ",
+                        _                     => ""
+                    },
+                    t.WriteCSharp(o).ToString()!);
+
+            var lines = string.Concat(
+                _converters
+                    .SelectMany(kv => kv.Value, ((kvFrom, kvTo) => (From:kvFrom.Key, To:kvTo.Key)))
+                    .Select(t => $"\n\t* {TypeToString(t.From)} --> {TypeToString(t.To)}")
+                    .Order()
+            );
+            logger.LogDebug("TypeConverter has the following conversions defined:{lines}", lines);
+        }
+
+    }
+}