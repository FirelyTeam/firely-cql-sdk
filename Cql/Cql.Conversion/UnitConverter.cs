﻿/* 
 * Copyright (c) 2023, NCQA and contributors
 * See the file CONTRIBUTORS for details.
 * 
 * This file is licensed under the BSD 3-Clause license
 * available at https://raw.githubusercontent.com/FirelyTeam/cql-sdk/main/LICENSE
 */

using Hl7.Cql.Primitives;
using System;
using System.Collections.Generic;

namespace Hl7.Cql.Conversion
{
    /// <summary>
    /// Provides a base implementation of <see cref="IUnitConverter"/>.
    /// </summary>
    public class UnitConverter : IUnitConverter
    {
        private readonly object SyncRoot = new();
        private IDictionary<string, IDictionary<string, Func<decimal, decimal>>> Conversions { get; } = new Dictionary<string, IDictionary<string, Func<decimal, decimal>>>();
        private decimal Self(decimal d) => d;

        /// <summary>
        /// Gets a function that converts a quantity value from <paramref name="fromUnits"/> to <paramref name="toUnits"/>.
        /// </summary>
        /// <param name="fromUnits">The source units.</param>
        /// <param name="toUnits">The desired units.</param>
        /// <returns>The value conversion function.</returns>
        public Func<decimal, decimal>? ConversionFunctionFor(string fromUnits, string toUnits)
        {
            lock (SyncRoot)
            {
                if (fromUnits == "1" || toUnits == "1" || string.Equals(fromUnits, toUnits, StringComparison.Ordinal))
                    return Self;
                if (Conversions.TryGetValue(fromUnits, out var fromDictionary))
                {
                    if (fromDictionary.TryGetValue(toUnits, out var function))
                        return function;
                }
            }
            return null;
        }

        /// <summary>
        /// Defines a conversion function from <paramref name="fromUnits"/> to <paramref name="toUnits"/>.
        /// </summary>
        /// <param name="fromUnits">The source units.</param>
        /// <param name="toUnits">The desired units.</param>
        /// <param name="function">The value conversion function.</param>
        public void UseConversion(string fromUnits, string toUnits, Func<decimal, decimal> function)
        {
            lock (SyncRoot)
            {
                if (!Conversions.TryGetValue(fromUnits, out var fromDictionary))
                {
                    fromDictionary = new Dictionary<string, Func<decimal, decimal>>();
                    Conversions.Add(fromUnits, fromDictionary);
                }
                fromDictionary[toUnits] = function;
            }
        }

        /// <summary>
        /// Performs the conversion using <see cref="ConversionFunctionFor(string, string)"/>.
        /// </summary>
        /// <param name="value">The value to convert.</param>
<<<<<<< HEAD
        /// <param name="fromUnit">The source units.</param>
        /// <param name="toUnit">The desired units.</param>
=======
        /// <param name="fromUnit">The source unit.</param>
        /// <param name="toUnit">The desired unit.</param>
>>>>>>> 181f618c
        /// <returns>The converted value.</returns>
        /// <exception cref="ArgumentException">If this conversion has not yet been added to this converter via <see cref="UseConversion(string, string, Func{decimal, decimal})"/></exception>
        public decimal ChangeUnits(decimal value, string fromUnit, string toUnit)
        {
            var function = ConversionFunctionFor(fromUnit, toUnit);
            if (function != null)
                return function(value);
            else throw new ArgumentException($"Conversion for {fromUnit} to {toUnit} is not provided.  You can add your own using ${nameof(UseConversion)}");
        }

        /// <summary>
        /// Performs the conversion using <see cref="ConversionFunctionFor(string, string)"/>.
        /// </summary>
        /// <param name="source">The quantity to convert.</param>
        /// <param name="ucumUnits">The desired units.</param>
        /// <returns>The converted quantity.</returns>
        /// <exception cref="ArgumentException">If this conversion has not yet been added to this converter via <see cref="UseConversion(string, string, Func{decimal, decimal})"/></exception>
        public CqlQuantity? ChangeUnits(CqlQuantity source, string ucumUnits)
        {
            if (source == null || source.value == null)
                return null;

            string fromUnit = source.unit ?? "1";
            if (Units.CqlUnitsToUCUM.TryGetValue(fromUnit, out var ucumUnit))
                fromUnit = ucumUnit;

            var newValue = ChangeUnits(source.value.Value, fromUnit, ucumUnits);
            var newQuanitty = new CqlQuantity(newValue, ucumUnits);
            return newQuanitty;
        }

        /// <summary>
        /// Creates an instance.
        /// </summary>
        public UnitConverter()
        {
            InitialzeDateConversions();
            InitializeLengthUnits();
        }

        private void InitialzeDateConversions()
        {
            var year = new Dictionary<string, Func<decimal, decimal>>
            {
                {  UCUMUnits.Day, (decimal value) => value * ConversionConstants.DaysPerYear },
                {  UCUMUnits.Month, (decimal value) => value / 12m },
                {  UCUMUnits.Week, (decimal value) => (value* ConversionConstants.DaysPerYear) * 0.14285714285m /* 1/7 */ },
            };
            Conversions.Add(UCUMUnits.Year, year);

            var month = new Dictionary<string, Func<decimal, decimal>>
            {
                {  UCUMUnits.Day, (decimal value) => value * ConversionConstants.DaysPerMonth },
                {  UCUMUnits.Year, (decimal value) => value * 12m },
                {  UCUMUnits.Week, (decimal value) => (value * ConversionConstants.DaysPerMonth) * 0.14285714285m /* 1/7 */ },
            };
            Conversions.Add(UCUMUnits.Month, month);

            var day = new Dictionary<string, Func<decimal, decimal>>
            {
                {  UCUMUnits.Month, (decimal value) => value * ConversionConstants.MonthsPerDay },
                {  UCUMUnits.Year, (decimal value) => value * ConversionConstants.YearsPerDay },
                {  UCUMUnits.Week, (decimal value) => value * 0.14285714285m /* 1/7 */ },
            };
            Conversions.Add(UCUMUnits.Day, day);

            var week = new Dictionary<string, Func<decimal, decimal>>
            {
                {  UCUMUnits.Day, (decimal value) => value * 7m },
                {  UCUMUnits.Month, (decimal value) => value * 7m * ConversionConstants.MonthsPerDay },
                {  UCUMUnits.Year, (decimal value) => value * 7m * ConversionConstants.YearsPerDay },
            };
            Conversions.Add(UCUMUnits.Week, week);

        }
        private void InitializeLengthUnits()
        {
            var inches = new Dictionary<string, Func<decimal, decimal>>
            {
                {  UCUMUnits.Foot, (value) => value * ConversionConstants.FeetPerInch },
                {  UCUMUnits.Yard, (value) => value * ConversionConstants.YardsPerInch },
                {  UCUMUnits.Centimeter, (value) => value * ConversionConstants.CentimetersPerInch },
            };
            Conversions.Add(UCUMUnits.Inch, inches);

            var feet = new Dictionary<string, Func<decimal, decimal>>
            {
                {  UCUMUnits.Inch, (value) => value * ConversionConstants.InchesPerFoot },
                {  UCUMUnits.Yard, (value) =>  value * ConversionConstants.InchesPerFoot * ConversionConstants.YardsPerInch },
                {  UCUMUnits.Centimeter, (value) => value * ConversionConstants.InchesPerFoot * ConversionConstants.CentimetersPerInch },
            };
            Conversions.Add(UCUMUnits.Foot, feet);

            var yards = new Dictionary<string, Func<decimal, decimal>>
            {
                {  UCUMUnits.Inch, (value) => value * ConversionConstants.InchesPerYard },
                {  UCUMUnits.Foot, (value) =>  value * ConversionConstants.InchesPerYard * ConversionConstants.FeetPerInch },
                {  UCUMUnits.Centimeter, (value) => value * ConversionConstants.InchesPerYard * ConversionConstants.CentimetersPerInch },
            };
            Conversions.Add(UCUMUnits.Yard, yards);

            var meters = new Dictionary<string, Func<decimal, decimal>>
            {
                {  UCUMUnits.Centimeter, (value) => value * 100m },
            };
            Conversions.Add(UCUMUnits.Meter, meters);

            var centimeters = new Dictionary<string, Func<decimal, decimal>>
            {
                {  UCUMUnits.Meter, (value) => value * 0.01m },
                {  UCUMUnits.Inch, (value) => value * ConversionConstants.InchesPerCentimeter },

            };
            Conversions.Add(UCUMUnits.Centimeter, centimeters);
        }



    }
}<|MERGE_RESOLUTION|>--- conflicted
+++ resolved
@@ -65,13 +65,8 @@
         /// Performs the conversion using <see cref="ConversionFunctionFor(string, string)"/>.
         /// </summary>
         /// <param name="value">The value to convert.</param>
-<<<<<<< HEAD
-        /// <param name="fromUnit">The source units.</param>
-        /// <param name="toUnit">The desired units.</param>
-=======
         /// <param name="fromUnit">The source unit.</param>
         /// <param name="toUnit">The desired unit.</param>
->>>>>>> 181f618c
         /// <returns>The converted value.</returns>
         /// <exception cref="ArgumentException">If this conversion has not yet been added to this converter via <see cref="UseConversion(string, string, Func{decimal, decimal})"/></exception>
         public decimal ChangeUnits(decimal value, string fromUnit, string toUnit)
