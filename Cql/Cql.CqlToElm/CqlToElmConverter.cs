--- conflicted
+++ resolved
@@ -15,15 +15,11 @@
     /// </summary>
     public class CqlToElmConverter
     {
-<<<<<<< HEAD
-        public CqlToElmConverter(
-            IServiceProvider services,
-=======
         /// <summary>
         /// Converts CQL To ELM.
         /// </summary>
-        public CqlToElmConverter(IServiceProvider services,
->>>>>>> cf842e95
+        public CqlToElmConverter(
+            IServiceProvider services,
             ILogger<CqlToElmConverter> logger)
         {
             Services = services;
