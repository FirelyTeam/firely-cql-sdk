﻿using Hl7.Cql.CqlToElm.Builtin;
using Hl7.Cql.Elm;
using System;
using System.Collections.Generic;
using System.Linq;

namespace Hl7.Cql.CqlToElm
{
    internal class LibraryBuilder
    {
        private static readonly VersionedIdentifier schemaIdentifier = new() { id = "urn:hl7-org:elm", version = "r1" };

        public LibraryBuilder(SystemLibrary systemLibrary)
        {
            CurrentScope = SymbolTable;
            Identifier = new VersionedIdentifier() { id = "unset", version = "0.0.0" };
            SystemScope = systemLibrary.Symbols;
        }

        public VersionedIdentifier Identifier { get; set; }


        /// <summary>
        /// Builds a library from the current state of the builder.
        /// </summary>
        public Library Build()
        {
            var symbols = SymbolTable.Symbols;

            return new Library
            {
                identifier = Identifier,
                schemaIdentifier = schemaIdentifier,
                usings = symbols.OfType<UsingDef>().ToArray(),
                includes = symbols.OfType<IncludeDef>().ToArray(),
                parameters = symbols.OfType<ParameterDef>().ToArray(),
                codeSystems = symbols.OfType<CodeSystemDef>().ToArray(),
                valueSets = symbols.OfType<ValueSetDef>().ToArray(),
                codes = symbols.OfType<CodeDef>().ToArray(),
                concepts = symbols.OfType<ConceptDef>().ToArray(),
                contexts = symbols.OfType<ContextDef>().ToArray(),
                statements = symbols.OfType<ExpressionDef>().ToArray(),
                annotation = errors.ToArray()
            };
        }

        private readonly List<CqlToElmError> errors = new();

        public SymbolTable SymbolTable { get; } = new(null);  // we're a top-level scope

        public ISymbolScope CurrentScope { get; private set; }
        public ISymbolScope SystemScope { get; }

        public void AddError(string message, ErrorType errorType) =>
            errors.Add(new CqlToElmError()
            {
                message = message,
                errorSeverity = ErrorSeverity.error,
                errorType = errorType
            });

        /// <summary>
        /// Enters a scope which is exited when the return value of this method is disposed.
        /// </summary>
        /// <param name="newScope">The new scope to enter, or <see langword="null"/>.  If null, this builder's current scope will be entered via <see cref="ISymbolScope.EnterScope"/>.</param>
        /// <returns>An <see cref="IDisposable"/> which upon disposable exits the new scope.</returns>
        public IDisposable EnterScope(ISymbolScope? newScope = null) => 
            new DisposableScope(this, newScope ?? CurrentScope.EnterScope());

<<<<<<< HEAD
        private void ExitScope()
=======
        public void EnterScope(ISymbolScope newScope)
        {
            CurrentScope = newScope;
        }

        public void ExitScope()
>>>>>>> 6190eec5
        {
            if (CurrentScope.Parent is null)
                throw new InvalidOperationException("Tried to pop a scope while already at the root scope.");

            CurrentScope = CurrentScope.Parent;
        }
        private class DisposableScope : IDisposable
        {
            public DisposableScope(LibraryBuilder builder, ISymbolScope newScope)
            {
                builder.CurrentScope = newScope;
                Builder = builder;
            }

            public LibraryBuilder Builder { get; }

            public void Dispose() => Builder.ExitScope();
        }
    }
}<|MERGE_RESOLUTION|>--- conflicted
+++ resolved
@@ -67,16 +67,7 @@
         public IDisposable EnterScope(ISymbolScope? newScope = null) => 
             new DisposableScope(this, newScope ?? CurrentScope.EnterScope());
 
-<<<<<<< HEAD
         private void ExitScope()
-=======
-        public void EnterScope(ISymbolScope newScope)
-        {
-            CurrentScope = newScope;
-        }
-
-        public void ExitScope()
->>>>>>> 6190eec5
         {
             if (CurrentScope.Parent is null)
                 throw new InvalidOperationException("Tried to pop a scope while already at the root scope.");
