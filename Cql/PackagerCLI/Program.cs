--- conflicted
+++ resolved
@@ -1,434 +1,218 @@
-<<<<<<< HEAD
-﻿
-using Hl7.Cql.CodeGeneration.NET;
-using Hl7.Cql.Compiler;
-using Hl7.Cql.Firely;
-using Hl7.Fhir.Model;
-using Hl7.Fhir.Serialization;
-using Microsoft.Extensions.Configuration;
-using Microsoft.Extensions.Logging;
-using Serilog;
-using System.Text.Json;
-
-namespace Hl7.Cql.Packaging.CLI
-{
-    public static class Program
-    {
-        public static int Main(string[] args)
-        {
-            var config = new ConfigurationBuilder()
-                .AddCommandLine(args)
-                .Build();
-            if (args.Length == 0 || config["?"] != null || config["h"] != null || config["help"] != null)
-                return ShowHelp();
-
-            var elmArg = config["elm"];
-            if (elmArg == null)
-                return ShowHelp();
-            var elmDir = new DirectoryInfo(elmArg);
-            if (!elmDir.Exists)
-            {
-                Console.Error.WriteLine($"-elm: path {elmArg} does not exist.");
-                return -1;
-            }
-            var cqlArg = config["cql"];
-
-            if (cqlArg == null)
-                return ShowHelp();
-            var cqlDir = new DirectoryInfo(cqlArg);
-            if (!cqlDir.Exists)
-            {
-                Console.Error.WriteLine($"-cql: path {cqlArg} does not exist.");
-                return -1;
-            }
-
-
-
-            var dArg = config["d"];
-            bool debug = false;
-            if (dArg != null && !bool.TryParse(dArg, out debug))
-            {
-                Console.Error.WriteLine($"-d: expected true|false, got {dArg}");
-                return -1;
-            }
-
-            DirectoryInfo? csDir = null;
-            var csArg = config["cs"];
-            if (csArg != null)
-            {
-                csDir = new DirectoryInfo(csArg);
-                if (!csDir.Exists)
-                {
-                    EnsureDirectory(csDir);
-                }
-            }
-
-            var fArg = config["f"];
-            bool force = false;
-            if (fArg != null && !bool.TryParse(fArg, out force))
-            {
-                Console.Error.WriteLine($"-f: expected true|false, got {fArg}");
-                return -1;
-            }
-
-            DirectoryInfo? fhirDir = null;
-            var fhirArg = config["fhir"];
-            if (fhirArg != null)
-            {
-                fhirDir = new DirectoryInfo(fhirArg);
-                if (!fhirDir.Exists)
-                {
-                    EnsureDirectory(fhirDir);
-                }
-            }
-            Package(elmDir, cqlDir, csDir, fhirDir);
-            return 0;
-        }
-
-        public static void Package(DirectoryInfo elmDir, DirectoryInfo cqlDir, DirectoryInfo? csDir, DirectoryInfo? fhirDir)
-        {
-            var logLevel = LogLevel.Trace;
-            var logFactory = LoggerFactory
-                .Create(logging =>
-                {
-                    logging.AddFilter(level => level >= logLevel);
-                    logging.AddConsole(console =>
-                    {
-                        console.LogToStandardErrorThreshold = LogLevel.Error;
-                    });
-                    var logFile = Path.Combine(".", "build.txt");
-                    Log.Logger = new LoggerConfiguration()
-                      .Enrich.FromLogContext()
-                      .WriteTo
-                      .File(logFile)
-                      .CreateLogger();
-                    logging.AddSerilog();
-                });
-            var packager = new LibraryPackager();
-            var packagerLogger = logFactory.CreateLogger<LibraryPackager>();
-            var packages = packager.LoadLibraries(elmDir);
-            var graph = Hl7.Cql.Elm.Library.GetIncludedLibraries(packages.Values);
-            var typeResolver = new FirelyTypeResolver(Hl7.Fhir.Model.ModelInfo.ModelInspector);
-            var builderLogger = logFactory.CreateLogger<ExpressionBuilder>();
-            var writerLogger = logFactory.CreateLogger<CSharpSourceCodeWriter>();
-            var cliLogger = logFactory.CreateLogger("CLI");
-
-            var resources = packager.PackageResources(elmDir,
-                cqlDir,
-                graph,
-                typeResolver,
-                new CqlOperatorsBinding(typeResolver, FirelyTypeConverter.Create(Hl7.Fhir.Model.ModelInfo.ModelInspector)),
-                new TypeManager(typeResolver),
-                CanonicalUri,
-                builderLogger,
-                writerLogger);
-
-            var options = new JsonSerializerOptions()
-                .ForFhir(typeof(Resource).Assembly)
-                .Pretty();
-            if (fhirDir != null)
-            {
-
-                cliLogger.LogInformation($"Writing FHIR resources to {fhirDir.FullName}");
-
-                foreach (var resource in resources)
-                {
-                    var file = new FileInfo(Path.Combine(fhirDir.FullName, $"{resource.Id}.json"));
-                    cliLogger.LogInformation($"Writing {file.FullName}");
-                    using var fs = new FileStream(file.FullName, FileMode.Create, FileAccess.Write, FileShare.Read);
-                    JsonSerializer.Serialize(fs, resource, options);
-                }
-            }
-            if (csDir != null)
-            {
-                cliLogger.LogInformation($"Writing C# source files to {csDir.FullName}");
-                // Write out the C# source code to the desired output location
-                foreach (var resource in resources)
-                {
-                    if (resource is Binary binary)
-                    {
-                        if (binary.ContentType == "text/plain")
-                        {
-                            var bytes = binary.Data;
-                            DirectoryInfo? sourceDir = null;
-                            if (binary.Id.StartsWith("Tuple_"))
-                            {
-                                sourceDir = new(Path.Combine(csDir.FullName, "Tuples"));
-                            }
-                            else
-                            {
-                                sourceDir = new(csDir.FullName);
-                            }
-                            EnsureDirectory(sourceDir);
-                            var filePath = Path.Combine(sourceDir.FullName, $"{binary.Id}.cs");
-                            cliLogger.LogInformation($"Writing {filePath}");
-                            File.WriteAllBytes(filePath, bytes);
-                        }
-                    }
-                    else if (resource is Library library && library.Content != null)
-                    {
-                        var textPlain = library.Content
-                            .SingleOrDefault(c => c.ContentType == "text/plain");
-                        if (textPlain != null)
-                        {
-                            var bytes = textPlain.Data;
-                            var sourceFilePath = Path.Combine(csDir.FullName, $"{library.Id}.cs");
-                            File.WriteAllBytes(sourceFilePath, bytes);
-                        }
-                    }
-                }
-            }
-        }
-
-        private static string CanonicalUri(Resource resource)
-        {
-            if (string.IsNullOrWhiteSpace(resource.Id))
-                throw new ArgumentException("Resource must have an id", nameof(resource));
-            var path = $"#/{resource.TypeName}/{resource.Id}";
-            return path;
-        }
-
-        private static void EnsureDirectory(DirectoryInfo directory, int timeoutMs = 5000)
-        {
-            var now = DateTime.Now;
-            var loop = true;
-            var timeout = TimeSpan.FromMilliseconds(timeoutMs);
-            while (!directory.Exists && loop)
-            {
-                directory.Create();
-                directory.Refresh();
-                if (DateTime.Now.Subtract(now) > timeout)
-                    throw new InvalidOperationException($"Unable to create directory {directory.FullName} after {timeout}");
-            }
-        }
-
-        private static int ShowHelp()
-        {
-            Console.WriteLine();
-            Console.WriteLine("Measure Packager");
-            Console.WriteLine();
-            Console.WriteLine($"\t--elm <directory>\tLibrary root path");
-            Console.WriteLine($"\t--cql <directory>\tCQL root path");
-            Console.WriteLine($"\t--fhir <file>\tResource location, either file name or directory");
-            Console.WriteLine($"\t[--cs] <file>\tC# output location, either file name or directory");
-            Console.WriteLine($"\t[--d] true|false\t\tProduce as a debug assmebly");
-            Console.WriteLine($"\t[--f] true|false\tIf output file already exists, overwrite");
-            Console.WriteLine();
-            return -1;
-        }
-    }
-=======
-﻿/* 
- * Copyright (c) 2023, NCQA and contributors
- * See the file CONTRIBUTORS for details.
- * 
- * This file is licensed under the BSD 3-Clause license
- * available at https://raw.githubusercontent.com/FirelyTeam/cql-sdk/main/LICENSE
- */
-
-using Hl7.Cql.CodeGeneration.NET;
-using Hl7.Cql.Compiler;
-using Hl7.Cql.Firely;
-using Hl7.Cql.Packaging;
-using Hl7.Fhir.Model;
-using Hl7.Fhir.Serialization;
-using Microsoft.Extensions.Configuration;
-using Microsoft.Extensions.Logging;
-using Serilog;
-using System.Text.Json;
-
-public static class Program
-{
-    public static int Main(string[] args)
-    {
-        var config = new ConfigurationBuilder()
-            .AddCommandLine(args)
-            .Build();
-        if (args.Length == 0 || config["?"] != null || config["h"] != null || config["help"] != null)
-            return ShowHelp();
-
-        var elmArg = config["elm"];
-        if (elmArg == null)
-            return ShowHelp();
-        var elmDir = new DirectoryInfo(elmArg);
-        if (!elmDir.Exists)
-        {
-            Console.Error.WriteLine($"-elm: path {elmArg} does not exist.");
-            return -1;
-        }
-        var cqlArg = config["cql"];
-
-        if (cqlArg == null)
-            return ShowHelp();
-        var cqlDir = new DirectoryInfo(cqlArg);
-        if (!cqlDir.Exists)
-        {
-            Console.Error.WriteLine($"-cql: path {cqlArg} does not exist.");
-            return -1;
-        }
-
-
-
-        var dArg = config["d"];
-        bool debug = false;
-        if (dArg != null && !bool.TryParse(dArg, out debug))
-        {
-            Console.Error.WriteLine($"-d: expected true|false, got {dArg}");
-            return -1;
-        }
-
-        var csArg = config["cs"];
-        var csDir = new DirectoryInfo(csArg);
-        if (!csDir.Exists)
-        {
-            EnsureDirectory(csDir);
-        }
-
-        var fArg = config["f"];
-        bool force = false;
-        if (fArg != null && !bool.TryParse(fArg, out force))
-        {
-            Console.Error.WriteLine($"-f: expected true|false, got {fArg}");
-            return -1;
-        }
-
-        var logLevel = LogLevel.Trace;
-        var logFactory = LoggerFactory
-            .Create(logging =>
-            {
-                logging.AddFilter(level => level >= logLevel);
-                logging.AddConsole(console =>
-                {
-                    console.LogToStandardErrorThreshold = LogLevel.Error;
-                });
-                var logFile = Path.Combine(".", "build.txt");
-#pragma warning disable CA1305 // Specify IFormatProvider
-                Log.Logger = new LoggerConfiguration()
-                  .Enrich.FromLogContext()
-                  .WriteTo
-                  .File(logFile)
-                  .CreateLogger();
-#pragma warning restore CA1305 // Specify IFormatProvider
-                logging.AddSerilog();
-            });
-        var packager = new LibraryPackager();
-        var packagerLogger = logFactory.CreateLogger<LibraryPackager>();
-        var packages = packager.LoadPackages(elmDir);
-        var graph = Hl7.Cql.Elm.ElmPackage.GetIncludedLibraries(packages.Values);
-        var typeResolver = new FirelyTypeResolver(Hl7.Fhir.Model.ModelInfo.ModelInspector);
-        var builderLogger = logFactory.CreateLogger<ExpressionBuilder>();
-        var writerLogger = logFactory.CreateLogger<CSharpSourceCodeWriter>();
-        var cliLogger = logFactory.CreateLogger("CLI");
-
-        var resources = packager.PackageResources(elmDir,
-            cqlDir,
-            graph,
-            typeResolver,
-            new CqlOperatorsBinding(typeResolver, FirelyTypeConverter.Create(Hl7.Fhir.Model.ModelInfo.ModelInspector)),
-            new TypeManager(typeResolver),
-            CanonicalUri,
-            builderLogger,
-            writerLogger);
-
-        var options = new JsonSerializerOptions()
-            .ForFhir(typeof(Resource).Assembly)
-            .Pretty();
-
-        var fhirArg = config["fhir"];
-        if (fhirArg != null)
-        {
-            var fhirDir = new DirectoryInfo(fhirArg);
-            if (!fhirDir.Exists)
-            {
-                EnsureDirectory(fhirDir);
-            }
-            cliLogger.LogInformation($"Writing FHIR resources to {fhirDir.FullName}");
-
-            foreach (var resource in resources)
-            {
-                var file = new FileInfo(Path.Combine(fhirDir.FullName, $"{resource.Id}.json"));
-                cliLogger.LogInformation($"Writing {file.FullName}");
-                using var fs = new FileStream(file.FullName, FileMode.Create, FileAccess.Write, FileShare.Read);
-                JsonSerializer.Serialize(fs, resource, options);
-            }
-        }
-        if (csDir != null)
-        {
-            cliLogger.LogInformation($"Writing C# source files to {csDir.FullName}");
-            // Write out the C# source code to the desired output location
-            foreach (var resource in resources)
-            {
-                if (resource is Binary binary)
-                {
-                    if (binary.ContentType == "text/plain")
-                    {
-                        var bytes = binary.Data;
-                        DirectoryInfo? sourceDir = null;
-                        if (binary.Id.StartsWith("Tuple_"))
-                        {
-                            sourceDir = new(Path.Combine(csDir.FullName, "Tuples"));
-                        }
-                        else
-                        {
-                            sourceDir = new(csDir.FullName);
-                        }
-                        EnsureDirectory(sourceDir);
-                        var filePath = Path.Combine(sourceDir.FullName, $"{binary.Id}.cs");
-                        cliLogger.LogInformation($"Writing {filePath}");
-                        File.WriteAllBytes(filePath, bytes);
-                    }
-                }
-                else if (resource is Library library && library.Content != null)
-                {
-                    var textPlain = library.Content
-                        .SingleOrDefault(c => c.ContentType == "text/plain");
-                    if (textPlain != null)
-                    {
-                        var bytes = textPlain.Data;
-                        var sourceFilePath = Path.Combine(csDir.FullName, $"{library.Id}.cs");
-                        File.WriteAllBytes(sourceFilePath, bytes);
-                    }
-                }
-            }
-        }
-        return 0;
-    }
-
-    private static string CanonicalUri(Resource resource)
-    {
-        if (string.IsNullOrWhiteSpace(resource.Id))
-            throw new ArgumentException("Resource must have an id", nameof(resource));
-        var path = $"#/{resource.TypeName}/{resource.Id}";
-        return path;
-    }
-
-    private static void EnsureDirectory(DirectoryInfo directory, int timeoutMs = 5000)
-    {
-        var now = DateTime.Now;
-        var loop = true;
-        var timeout = TimeSpan.FromMilliseconds(timeoutMs);
-        while (!directory.Exists && loop)
-        {
-            directory.Create();
-            directory.Refresh();
-            if (DateTime.Now.Subtract(now) > timeout)
-                throw new InvalidOperationException($"Unable to create directory {directory.FullName} after {timeout}");
-        }
-    }
-
-    private static int ShowHelp()
-    {
-        Console.WriteLine();
-        Console.WriteLine("Measure Packager");
-        Console.WriteLine();
-        Console.WriteLine($"\t--elm <directory>\tLibrary root path");
-        Console.WriteLine($"\t--cql <directory>\tCQL root path");
-        Console.WriteLine($"\t--fhir <file>\tResource location, either file name or directory");
-        Console.WriteLine($"\t[--cs] <file>\tC# output location, either file name or directory");
-        Console.WriteLine($"\t[--d] true|false\t\tProduce as a debug assmebly");
-        Console.WriteLine($"\t[--f] true|false\tIf output file already exists, overwrite");
-        Console.WriteLine();
-        return -1;
-    }
->>>>>>> e8a6ce57
+﻿using Hl7.Cql.CodeGeneration.NET;
+using Hl7.Cql.Compiler;
+using Hl7.Cql.Firely;
+using Hl7.Fhir.Model;
+using Hl7.Fhir.Serialization;
+using Microsoft.Extensions.Configuration;
+using Microsoft.Extensions.Logging;
+using Serilog;
+using System.Text.Json;
+
+namespace Hl7.Cql.Packaging.CLI
+{
+    public static class Program
+    {
+        public static int Main(string[] args)
+        {
+            var config = new ConfigurationBuilder()
+                .AddCommandLine(args)
+                .Build();
+            if (args.Length == 0 || config["?"] != null || config["h"] != null || config["help"] != null)
+                return ShowHelp();
+
+            var elmArg = config["elm"];
+            if (elmArg == null)
+                return ShowHelp();
+            var elmDir = new DirectoryInfo(elmArg);
+            if (!elmDir.Exists)
+            {
+                Console.Error.WriteLine($"-elm: path {elmArg} does not exist.");
+                return -1;
+            }
+            var cqlArg = config["cql"];
+
+            if (cqlArg == null)
+                return ShowHelp();
+            var cqlDir = new DirectoryInfo(cqlArg);
+            if (!cqlDir.Exists)
+            {
+                Console.Error.WriteLine($"-cql: path {cqlArg} does not exist.");
+                return -1;
+            }
+
+
+
+            var dArg = config["d"];
+            bool debug = false;
+            if (dArg != null && !bool.TryParse(dArg, out debug))
+            {
+                Console.Error.WriteLine($"-d: expected true|false, got {dArg}");
+                return -1;
+            }
+
+            DirectoryInfo? csDir = null;
+            var csArg = config["cs"];
+            if (csArg != null)
+            {
+                csDir = new DirectoryInfo(csArg);
+                if (!csDir.Exists)
+                {
+                    EnsureDirectory(csDir);
+                }
+            }
+
+            var fArg = config["f"];
+            bool force = false;
+            if (fArg != null && !bool.TryParse(fArg, out force))
+            {
+                Console.Error.WriteLine($"-f: expected true|false, got {fArg}");
+                return -1;
+            }
+
+            DirectoryInfo? fhirDir = null;
+            var fhirArg = config["fhir"];
+            if (fhirArg != null)
+            {
+                fhirDir = new DirectoryInfo(fhirArg);
+                if (!fhirDir.Exists)
+                {
+                    EnsureDirectory(fhirDir);
+                }
+            }
+            Package(elmDir, cqlDir, csDir, fhirDir);
+            return 0;
+        }
+
+        public static void Package(DirectoryInfo elmDir, DirectoryInfo cqlDir, DirectoryInfo? csDir, DirectoryInfo? fhirDir)
+        {
+            var logLevel = LogLevel.Trace;
+            var logFactory = LoggerFactory
+                .Create(logging =>
+                {
+                    logging.AddFilter(level => level >= logLevel);
+                    logging.AddConsole(console =>
+                    {
+                        console.LogToStandardErrorThreshold = LogLevel.Error;
+                    });
+                    var logFile = Path.Combine(".", "build.txt");
+                    Log.Logger = new LoggerConfiguration()
+                      .Enrich.FromLogContext()
+                      .WriteTo
+                      .File(logFile)
+                      .CreateLogger();
+                    logging.AddSerilog();
+                });
+            var packager = new LibraryPackager();
+            var packagerLogger = logFactory.CreateLogger<LibraryPackager>();
+            var packages = packager.LoadLibraries(elmDir);
+            var graph = Hl7.Cql.Elm.Library.GetIncludedLibraries(packages.Values);
+            var typeResolver = new FirelyTypeResolver(Hl7.Fhir.Model.ModelInfo.ModelInspector);
+            var builderLogger = logFactory.CreateLogger<ExpressionBuilder>();
+            var writerLogger = logFactory.CreateLogger<CSharpSourceCodeWriter>();
+            var cliLogger = logFactory.CreateLogger("CLI");
+
+            var resources = packager.PackageResources(elmDir,
+                cqlDir,
+                graph,
+                typeResolver,
+                new CqlOperatorsBinding(typeResolver, FirelyTypeConverter.Create(Hl7.Fhir.Model.ModelInfo.ModelInspector)),
+                new TypeManager(typeResolver),
+                CanonicalUri,
+                builderLogger,
+                writerLogger);
+
+            var options = new JsonSerializerOptions()
+                .ForFhir(typeof(Resource).Assembly)
+                .Pretty();
+            if (fhirDir != null)
+            {
+
+                cliLogger.LogInformation($"Writing FHIR resources to {fhirDir.FullName}");
+
+                foreach (var resource in resources)
+                {
+                    var file = new FileInfo(Path.Combine(fhirDir.FullName, $"{resource.Id}.json"));
+                    cliLogger.LogInformation($"Writing {file.FullName}");
+                    using var fs = new FileStream(file.FullName, FileMode.Create, FileAccess.Write, FileShare.Read);
+                    JsonSerializer.Serialize(fs, resource, options);
+                }
+            }
+            if (csDir != null)
+            {
+                cliLogger.LogInformation($"Writing C# source files to {csDir.FullName}");
+                // Write out the C# source code to the desired output location
+                foreach (var resource in resources)
+                {
+                    if (resource is Binary binary)
+                    {
+                        if (binary.ContentType == "text/plain")
+                        {
+                            var bytes = binary.Data;
+                            DirectoryInfo? sourceDir = null;
+                            if (binary.Id.StartsWith("Tuple_"))
+                            {
+                                sourceDir = new(Path.Combine(csDir.FullName, "Tuples"));
+                            }
+                            else
+                            {
+                                sourceDir = new(csDir.FullName);
+                            }
+                            EnsureDirectory(sourceDir);
+                            var filePath = Path.Combine(sourceDir.FullName, $"{binary.Id}.cs");
+                            cliLogger.LogInformation($"Writing {filePath}");
+                            File.WriteAllBytes(filePath, bytes);
+                        }
+                    }
+                    else if (resource is Library library && library.Content != null)
+                    {
+                        var textPlain = library.Content
+                            .SingleOrDefault(c => c.ContentType == "text/plain");
+                        if (textPlain != null)
+                        {
+                            var bytes = textPlain.Data;
+                            var sourceFilePath = Path.Combine(csDir.FullName, $"{library.Id}.cs");
+                            File.WriteAllBytes(sourceFilePath, bytes);
+                        }
+                    }
+                }
+            }
+        }
+
+        private static string CanonicalUri(Resource resource)
+        {
+            if (string.IsNullOrWhiteSpace(resource.Id))
+                throw new ArgumentException("Resource must have an id", nameof(resource));
+            var path = $"#/{resource.TypeName}/{resource.Id}";
+            return path;
+        }
+
+        private static void EnsureDirectory(DirectoryInfo directory, int timeoutMs = 5000)
+        {
+            var now = DateTime.Now;
+            var loop = true;
+            var timeout = TimeSpan.FromMilliseconds(timeoutMs);
+            while (!directory.Exists && loop)
+            {
+                directory.Create();
+                directory.Refresh();
+                if (DateTime.Now.Subtract(now) > timeout)
+                    throw new InvalidOperationException($"Unable to create directory {directory.FullName} after {timeout}");
+            }
+        }
+
+        private static int ShowHelp()
+        {
+            Console.WriteLine();
+            Console.WriteLine("Measure Packager");
+            Console.WriteLine();
+            Console.WriteLine($"\t--elm <directory>\tLibrary root path");
+            Console.WriteLine($"\t--cql <directory>\tCQL root path");
+            Console.WriteLine($"\t--fhir <file>\tResource location, either file name or directory");
+            Console.WriteLine($"\t[--cs] <file>\tC# output location, either file name or directory");
+            Console.WriteLine($"\t[--d] true|false\t\tProduce as a debug assmebly");
+            Console.WriteLine($"\t[--f] true|false\tIf output file already exists, overwrite");
+            Console.WriteLine();
+            return -1;
+        }
+    }
 }