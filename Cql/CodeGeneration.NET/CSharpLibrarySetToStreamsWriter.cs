--- conflicted
+++ resolved
@@ -73,11 +73,8 @@
                 typeof(IValueSetFacade).Namespace!,
                 typeof(Iso8601.DateIso8601).Namespace!,
                 typeof(PropertyInfo).Namespace!,
-<<<<<<< HEAD
+                typeof(RetrieveParameters).Namespace!,
                 typeof(ExpandoObject).Namespace!,
-=======
-                typeof(RetrieveParameters).Namespace!,
->>>>>>> b4fd34f1
             };
 
             foreach (var @using in typeResolver.ModelNamespaces)
