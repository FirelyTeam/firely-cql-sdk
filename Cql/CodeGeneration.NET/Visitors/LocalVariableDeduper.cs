--- conflicted
+++ resolved
@@ -49,7 +49,6 @@
 
             var replacementDictionary = new Dictionary<ParameterExpression, ParameterExpression>(replacements);
 
-<<<<<<< HEAD
             // Since the variables can be nested deeply, we'll go deeper using this visitor. In the mean time,
             // when we encounter new Blocks with new duplicates, we'll gather those too, resulting in a 
             // stack of replacements that are only applicable to the current syntactical scope and deeper.
@@ -68,11 +67,5 @@
             _replacementStack
                 .Select(s => s.GetValueOrDefault(node))
                 .FirstOrDefault(n => n is not null) ?? node;
-=======
-                }
-            }
-            return newBody;
-        }
->>>>>>> c297e3ce
     }
 }