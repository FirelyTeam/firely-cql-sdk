﻿/*
 * Copyright (c) 2023, NCQA and contributors
 * See the file CONTRIBUTORS for details.
 *
 * This file is licensed under the BSD 3-Clause license
 * available at https://raw.githubusercontent.com/FirelyTeam/cql-sdk/main/LICENSE
 */

using Hl7.Cql.Compiler.Expressions;
using Microsoft.CodeAnalysis.CSharp;
using System;
using System.Collections.Generic;
using System.Globalization;
using System.Linq;
using System.Linq.Expressions;
using System.Reflection;
using System.Runtime.Serialization;
using System.Text;
using Hl7.Cql.Abstractions.Infrastructure;

namespace Hl7.Cql.CodeGeneration.NET
{
    internal class ExpressionConverter(
        string libraryName,
        bool preferVar)
    {
<<<<<<< HEAD
        private static readonly bool PreferVar = true;

=======
>>>>>>> 3ba3083d
        public string ConvertExpression(int indent, Expression expression, bool leadingIndent = true)
        {
            try
            {
                var leadingIndentString = leadingIndent ? IndentString(indent) : string.Empty;

                return expression switch
                {
                    ConstantExpression constant => ConvertConstantExpression(constant.Type, constant.Value, leadingIndentString),
                    NewExpression @new => ConvertNewExpression(leadingIndentString, @new),
                    MethodCallExpression call => ConvertMethodCallExpression(indent, leadingIndentString, call),
                    LambdaExpression lambda => ConvertLambdaExpression(indent, leadingIndentString, lambda),
                    BinaryExpression binary => ConvertBinaryExpression(indent, leadingIndentString, binary),
                    UnaryExpression unary => ConvertUnaryExpression(indent, leadingIndentString, unary),
                    NewArrayExpression newArray => ConvertNewArrayExpression(indent, leadingIndentString, newArray),
                    MemberExpression me => ConvertMemberExpression(leadingIndentString, me),
                    MemberInitExpression memberInit => ConvertMemberInitExpression(indent, leadingIndentString, memberInit),
                    ConditionalExpression ce => ConvertConditionalExpression(indent, leadingIndentString, ce),
                    TypeBinaryExpression typeBinary => ConvertTypeBinaryExpression(indent, typeBinary),
                    ParameterExpression pe => ConvertParameterExpression(leadingIndentString, pe),
                    DefaultExpression de => ConvertDefaultExpression(leadingIndentString, de),
                    NullConditionalMemberExpression nullp => ConvertNullConditionalMemberExpression(leadingIndentString, nullp),
                    BlockExpression block => ConvertBlockExpression(indent, block),
                    InvocationExpression invocation => ConvertInvocationExpression(leadingIndentString, invocation),
                    CaseWhenThenExpression cwt => ConvertCaseWhenThenExpression(indent, cwt),
                    FunctionCallExpression fce => ConvertFunctionCallExpression(indent, leadingIndentString, fce),
                    DefinitionCallExpression dce => ConvertDefinitionCallExpression(leadingIndentString, dce),
                    ElmAsExpression ea => ConvertExpression(indent, ea.Reduce(), leadingIndent),
                    _ => throw new NotSupportedException($"Don't know how to convert an expression of type {expression.GetType()} into C#."),
                };
            }
            catch (Exception e)
            {
                _ = e;
                return
                    $$"""
                    ((Func<dynamic>)(() => throw new NotImplementedException()))()
                    /* Generator Error:
                    {{
                        string.Concat(
                           e.ToString()
                               .Split([Environment.NewLine], StringSplitOptions.None)
                               .Select(line => $"    {line}{Environment.NewLine}")
                        )
                    }}
                    */
                    """;
            }
        }

        public string LibraryName { get; } = libraryName;

        private string ConvertDefinitionCallExpression(string leadingIndentString, DefinitionCallExpression dce)
        {
            var sb = new StringBuilder();
            sb.Append(leadingIndentString);

            var target = dce.LibraryName == LibraryName ? "this" :
                VariableNameGenerator.NormalizeIdentifier(dce.LibraryName);
            var csFunctionName = VariableNameGenerator.NormalizeIdentifier(dce.DefinitionName);

            sb.Append(CultureInfo.InvariantCulture, $"{target}.{csFunctionName}()");

            return sb.ToString();
        }

        private string ConvertFunctionCallExpression(int indent, string leadingIndentString, FunctionCallExpression fce)
        {
            var sb = new StringBuilder();
            sb.Append(leadingIndentString);

            var target = fce.LibraryName == LibraryName ? "this" :
                VariableNameGenerator.NormalizeIdentifier(fce.LibraryName);
            var csFunctionName = VariableNameGenerator.NormalizeIdentifier(fce.FunctionName);

            sb.Append(CultureInfo.InvariantCulture, $"{target}.{csFunctionName}");
            sb.Append(ConvertArguments(indent, fce.Arguments.Skip(1)));  // skip cqlContext

            return sb.ToString();
        }

        private string ConvertBlockExpression(int indent, BlockExpression block)
        {
            var sb = new StringBuilder();

            sb.AppendLine(indent, "{");

            var lastExpression = block.Expressions.LastOrDefault();
            var isFirstStatement = true;

            foreach (var childStatement in block.Expressions)
            {
                if (ReferenceEquals(childStatement, lastExpression))
                {
                    if (childStatement is not
                        (CaseWhenThenExpression or UnaryExpression { NodeType: ExpressionType.Throw }))
                    {
                        if (!isFirstStatement) sb.AppendLine();
                        sb.Append(indent + 1, "return ");
                    }
                    sb.Append(ConvertExpression(indent + 1, childStatement, false));
                }
                else
                {
                    sb.Append(ConvertExpression(indent + 1, childStatement));
                }

                sb.AppendLine(";");
                isFirstStatement = false;
            }

            sb.Append(indent, "}");

            return sb.ToString();
        }

        private string ConvertNullConditionalMemberExpression(string indentString, NullConditionalMemberExpression nullp)
        {
            return $"{indentString}{Parenthesize(ConvertExpression(0, nullp.MemberExpression.Expression!))}?.{nullp.MemberExpression.Member.Name}";
        }

        private static string ConvertConstantExpression(Type constantType, object? value, string? identString = "")
        {
            return $"{identString}{formatValue(constantType, value)}";

            static string formatValue(Type constantType, object? value)
            {
                if (value == default)
                {
                    return constantType.IsValueType ? "default" : "null";
                }
                else
                {
                    if (constantType.IsEnum)
                        return $"{constantType.Namespace}.{constantType.Name}.{value}";
                    if (constantType == typeof(string))
                        return SymbolDisplay.FormatLiteral((string)value, true);
                    else if (constantType == typeof(bool))
                        return value.ToString()!.ToLowerInvariant();
                    else if (constantType == typeof(bool?))
                        return value.ToString()!.ToLowerInvariant();
                    else if (constantType == typeof(Uri))
                        return $"new Uri(\"{value}\")";
                    else if (constantType == typeof(decimal))
                        return ((decimal)value).ToString(CultureInfo.InvariantCulture) + "m";
                    else if (constantType == typeof(decimal?))
                        return ((decimal?)value).Value.ToString(CultureInfo.InvariantCulture) + "m";
                    else if (typeof(Type).IsAssignableFrom(constantType))
                        return $"typeof({PrettyTypeName((Type)value)})";
                    else
                    {
                        var str = value.ToString()!;
                        return str;
                    }
                }
            }
        }

        private static string ConvertParameterExpression(string leadingIndentString, ParameterExpression pe)
        {
            return $"{leadingIndentString}{ParamName(pe)}";
        }

        private static string ConvertInvocationExpression(string leadingIndentString, InvocationExpression invoc)
        {
            if (invoc.Expression is ParameterExpression pe && !invoc.Arguments.Any())
                return $"{leadingIndentString}{pe.Name}()";
            else
                throw new NotImplementedException();
        }

        private string ConvertMethodCallExpression(int indent, string leadingIndentString, MethodCallExpression call)
        {
            var sb = new StringBuilder();
            sb.Append(leadingIndentString);

            var @object = call switch
            {
                { Object: not null } => $"{Parenthesize(ConvertExpression(indent, call.Object, false))}.",
                { Method.IsStatic: true } ext when ext.Method.IsExtensionMethod() =>
                        $"{Parenthesize(ConvertExpression(indent, call.Arguments[0], false))}.",
                { Method.IsStatic: true } => $"{PrettyTypeName(call.Method.DeclaringType!)}.",
                _ => throw new InvalidOperationException("Calls should be either static or have a non-null object.")
            };

            sb.Append(CultureInfo.InvariantCulture, $"{@object}{PrettyMethodName(call.Method)}");

            var paramList = call.Method.IsExtensionMethod() ? call.Arguments.Skip(1) : call.Arguments;

            sb.Append(ConvertArguments(indent, paramList));
            return sb.ToString();
        }

        private string ConvertArguments(int indent, IEnumerable<Expression> paramList)
        {
            var sb = new StringBuilder();
            sb.Append("(");

            bool firstArg = true;
            foreach (var argument in paramList)
            {
                var argAsCode = ConvertExpression(indent + 1, argument, false);
                if (firstArg)
                {
                    sb.Append(argAsCode);
                    firstArg = false;
                }
                else
                {
                    sb.Append(", ");
                    sb.Append(argAsCode);
                }
            }

            sb.Append(')');

            return sb.ToString();
        }

        private static string ConvertDefaultExpression(string leadingIndentString, DefaultExpression de)
        {
            var isNullableType = !de.Type.IsValueType || Nullable.GetUnderlyingType(de.Type) is not null;
            var defaultExpression = isNullableType ? "null" : $"default({PrettyTypeName(de.Type)})";
            return $"{leadingIndentString}{defaultExpression}";
        }

        private string ConvertTypeBinaryExpression(int indent, TypeBinaryExpression typeBinary)
        {
            if (typeBinary.NodeType == ExpressionType.TypeIs)
            {
                var left = ConvertExpression(indent, typeBinary.Expression, false);
                var type = PrettyTypeName(typeBinary.TypeOperand);
                var @is = $"{left} is {type}";
                return @is;
            }
            else
                throw new NotSupportedException($"Don't know how to convert a type binary operator {typeBinary.NodeType} into C#.");
        }

        private string ConvertConditionalExpression(int indent, string leadingIndentString, ConditionalExpression ce)
        {
            var conditionalSb = new StringBuilder();
            conditionalSb.Append(leadingIndentString);
            conditionalSb.Append('(');
            var test = ConvertExpression(indent, ce.Test, false);
            conditionalSb.AppendLine(CultureInfo.InvariantCulture, $"{Parenthesize(test)}");

            var ifTrue = $"{Parenthesize(ConvertExpression(indent + 2, ce.IfTrue, false))}";
            var ifFalse = $"{Parenthesize(ConvertExpression(indent + 2, ce.IfFalse, false))}";
            conditionalSb.AppendLine(CultureInfo.InvariantCulture, $"{IndentString(indent + 1)}? {ifTrue}");
            conditionalSb.Append(CultureInfo.InvariantCulture, $"{IndentString(indent + 1)}: {ifFalse})");

            if (ce.IfTrue.Type != ce.Type || ce.IfFalse.Type != ce.Type)
                return $"(({PrettyTypeName(ce.Type)}){conditionalSb})";
            else
                return conditionalSb.ToString();
        }

        private string ConvertCaseWhenThenExpression(int indent, CaseWhenThenExpression conditional)
        {
            var sb = new StringBuilder();

            bool firstCase = true;
            foreach (var c in conditional.WhenThenCases)
            {
                if (firstCase)
                    sb.Append(indent, "if (");
                else
                    sb.Append(indent, "else if (");

                sb.Append(ConvertExpression(indent + 1, c.When, false));
                sb.AppendLine(")");
                sb.AppendLine(ConvertConditionalStatementBlock(indent, c.Then));
                firstCase = false;
            }

            sb.AppendLine(indent, "else");
            sb.Append(ConvertConditionalStatementBlock(indent, conditional.ElseCase));

            return sb.ToString();
        }

        private string ConvertConditionalStatementBlock(int indent, Expression conditionalActionBlock)
        {
            if (conditionalActionBlock is BlockExpression)
            {
                return ConvertExpression(indent, conditionalActionBlock);
            }
            else
            {
                var sb = new StringBuilder();
                sb.AppendLine(indent, "{");
                sb.Append(indent + 1, "return ");
                sb.Append(ConvertExpression(indent + 1, conditionalActionBlock, false));
                sb.AppendLine(";");
                sb.Append(indent, "}");

                return sb.ToString();
            }
        }

        private string ConvertMemberInitExpression(int indent, string leadingIndentString, MemberInitExpression memberInit)
        {
            var memberInitSb = new StringBuilder();
            memberInitSb.Append(leadingIndentString);
            var arrayType = PrettyTypeName(memberInit.Type);
#pragma warning disable CA1305 // Specify IFormatProvider
            memberInitSb.AppendLine($"new {arrayType}");
#pragma warning restore CA1305 // Specify IFormatProvider
            var braceIndent = IndentString(indent);
            memberInitSb.Append(braceIndent);
            memberInitSb.AppendLine("{");
            var braceIndentPlusOne = IndentString(indent + 1);

            foreach (var binding in memberInit.Bindings)
            {
                if (binding is MemberAssignment assignment)
                {
                    var memberName = assignment.Member.Name;
                    var assignmentCode = ConvertExpression(indent + 1, assignment.Expression, false);
                    memberInitSb.Append(braceIndentPlusOne);
#pragma warning disable CA1305 // Specify IFormatProvider
                    memberInitSb.Append($"{memberName} = {assignmentCode}");
#pragma warning restore CA1305 // Specify IFormatProvider
                    memberInitSb.AppendLine(",");
                }
                else
                    throw new NotSupportedException($"Don't know how to convert a new member init of type {binding.GetType()} into C#.");
            }

            memberInitSb.Append(braceIndent);
            memberInitSb.Append("}");

            return memberInitSb.ToString();
        }

        private string ConvertNewArrayExpression(int indent, string leadingIndentString, NewArrayExpression newArray)
        {
            switch (newArray.NodeType)
            {
                case ExpressionType.NewArrayInit:
                    {
                        var newArraySb = new StringBuilder();
                        newArraySb.Append(leadingIndentString);

                        var arrayType = PrettyTypeName(newArray.Type);

#pragma warning disable CA1305 // Specify IFormatProvider
                        newArraySb.AppendLine($"new {arrayType}");
#pragma warning restore CA1305 // Specify IFormatProvider
                        var braceIndent = IndentString(indent);
                        newArraySb.Append(braceIndent);
                        newArraySb.AppendLine("{");

                        foreach (var expr in newArray.Expressions)
                        {
                            var exprCode = ConvertExpression(indent + 1, expr);
                            newArraySb.Append(exprCode);
                            newArraySb.AppendLine(",");
                        }

                        newArraySb.Append(braceIndent);
                        newArraySb.Append('}');
                        return newArraySb.ToString();
                    }
                case ExpressionType.NewArrayBounds:
                    {
                        var newArraySb = new StringBuilder();
                        newArraySb.Append(leadingIndentString);
                        var arrayType = PrettyTypeName(newArray.Type.GetElementType()!);
                        var size = ConvertExpression(0, newArray.Expressions[0], false);
#pragma warning disable CA1305 // Specify IFormatProvider
                        newArraySb.AppendLine($"new {arrayType}[{size}]");
#pragma warning restore CA1305 // Specify IFormatProvider
                        return newArraySb.ToString();
                    }

                default:
                    throw new NotSupportedException($"Don't know how to convert new array operator {newArray.NodeType} into C#.");
            }
        }

        private string ConvertNewExpression(string leadingIndentString, NewExpression @new)
        {
            var arguments = @new.Arguments.Select(a => ConvertExpression(0, a));
            var argString = string.Join(", ", arguments);

            var newSb = new StringBuilder();
            newSb.Append(CultureInfo.InvariantCulture, $"{leadingIndentString}new {PrettyTypeName(@new.Type)}");
            newSb.Append(CultureInfo.InvariantCulture, $"({argString})");
            return newSb.ToString();
        }

        private string ConvertMemberExpression(string leadingIndentString, MemberExpression me)
        {
            var nullProp = me.Expression is not null && Nullable.GetUnderlyingType(me.Expression.Type) != null ? "?" : "";
            var @object = me.Expression is not null ? ConvertExpression(0, me.Expression) : PrettyTypeName(me.Member.DeclaringType!);
            var memberName = EscapeKeywords(me.Member.Name);
            var nullCoalesce = $"{@object}{nullProp}.{memberName}";
            return $"{leadingIndentString}{nullCoalesce}";
        }


        private string ConvertLambdaExpression(int indent, string leadingIndentString, LambdaExpression lambda, bool functionMode = false)
        {
            var lambdaSb = new StringBuilder();
            lambdaSb.Append(leadingIndentString);

            var lambdaParameters = $"({string.Join(", ", lambda.Parameters.Select(p => $"{PrettyTypeName(p.Type)} {EscapeKeywords(p.Name!)}"))})";
            lambdaSb.Append(lambdaParameters);

            if (lambda.Body is BlockExpression)
            {
                if (!functionMode)
                    lambdaSb.AppendLine(" =>");
                else
                    lambdaSb.AppendLine();

                var lambdaBody = ConvertExpression(indent, lambda.Body);
                lambdaSb.Append(lambdaBody);
            }
            else
            {
                lambdaSb.AppendLine(" => ");
                var lambdaBody = ConvertExpression(indent + 1, lambda.Body);
                lambdaSb.Append(lambdaBody);
            }

            return lambdaSb.ToString();
        }

        private string ConvertLocalFunctionDefinition(int indent, string leadingIndentString, LambdaExpression function, string name)
        {
            var funcSb = new StringBuilder();
            funcSb.Append(leadingIndentString);
            funcSb.Append(PrettyTypeName(function.ReturnType) + " ");
            funcSb.Append(name);

            var lambda = ConvertLambdaExpression(indent, "", function, functionMode: true);
            funcSb.Append(lambda);

            return funcSb.ToString();
        }

        public string ConvertTopLevelFunctionDefinition(int indent, LambdaExpression function, string name, string specifiers)
        {
            var funcSb = new StringBuilder();

            funcSb.Append(indent, specifiers + " ");
            funcSb.Append(PrettyTypeName(function.ReturnType) + " ");
            funcSb.Append(name);

            var lambda = ConvertLambdaExpression(indent, "", function, functionMode: true);
            funcSb.Append(lambda);

            if (function.Body is not BlockExpression)
                funcSb.AppendLine(";");
            else
                funcSb.AppendLine();

            return funcSb.ToString();
        }


        // Linq.Expressions needs an explicit conversion from a value type
        // type to object, but the C# compiler will insert that boxing,
        // so we can remove those casts.
        private static Expression StripBoxing(Expression node)
        {
            // (x as object) => x
            // ((object)x) => x
            if (node is UnaryExpression
                {
                    NodeType: ExpressionType.ConvertChecked or
                            ExpressionType.Convert or
                            ExpressionType.TypeAs
                } cast &&
                cast.Type == typeof(object) &&
                cast.Operand.Type.IsValueType)
            {
                return StripBoxing(cast.Operand);
            }
            else
            {
                return node;
            }
        }

        private string ConvertUnaryExpression(int indent, string leadingIndentString, UnaryExpression unary)
        {
            //var stripped = unary;
            var stripped = StripBoxing(unary);

            if (stripped is not UnaryExpression strippedUnary)
                return ConvertExpression(indent, stripped, false);

            switch (strippedUnary.NodeType)
            {
                case ExpressionType.ConvertChecked:
                case ExpressionType.Convert:
                case ExpressionType.TypeAs:
                    {
                        var operand = ConvertExpression(indent, strippedUnary.Operand, false);
                        var typeName = PrettyTypeName(strippedUnary.Type);
                        var code = strippedUnary.NodeType == ExpressionType.TypeAs ?
                            $"{leadingIndentString}{Parenthesize($"{operand} as {typeName}")}" :
                            $"{leadingIndentString}{Parenthesize($"({typeName}){operand}")}";
                        return code;
                    }
                    case ExpressionType.Throw:
                    {
                        var operand = ConvertExpression(indent, strippedUnary.Operand, false);
                        return $"{leadingIndentString}throw ({operand})";
                    }
                default:
                    throw new NotSupportedException($"Don't know how to convert unary operator {strippedUnary.NodeType} into C#.");
            }
        }

#pragma warning disable SYSLIB0050 // Type or member is obsolete
        private static readonly ObjectIDGenerator Gen = new();
#pragma warning restore SYSLIB0050 // Type or member is obsolete

        private static readonly TypeFormatterOptions? TypeToCSharpStringOptions = new(PreferKeywords: true, HideNamespaces: true);

        private static string ParamName(ParameterExpression p) => p.Name ?? $"var{Gen.GetId(p, out _)}";

        private string ConvertBinaryExpression(int indent, string leadingIndentString, BinaryExpression binary)
        {
            var left = StripBoxing(binary.Left);
            var right = StripBoxing(binary.Right);

            if (binary.NodeType == ExpressionType.Assign &&
                left is ParameterExpression parameter)
            {
                if (right is LambdaExpression le)
                    return ConvertLocalFunctionDefinition(indent, leadingIndentString, le, parameter.Name!);

                var rightCode = ConvertExpression(indent, right, false);

                string typeDeclaration = "var";
                if (!preferVar || rightCode is "null" or "default")
                    typeDeclaration = PrettyTypeName(left.Type);

                var assignment = $"{leadingIndentString}{typeDeclaration} {ParamName(parameter)} = {rightCode}";
                return assignment;
            }
            else
            {
                var @operator = binary.NodeType == ExpressionType.Equal && right is ConstantExpression
                    ? "is"
                    : BinaryOperatorFor(binary.NodeType);

                var leftCode = ConvertExpression(indent, left, false);
                var rightCode = ConvertExpression(indent, right, false);
                var binaryString = $"{leadingIndentString}({leftCode} {@operator} {rightCode})";
                return binaryString;
            }
        }

        private static string BinaryOperatorFor(ExpressionType nodeType) => nodeType switch
        {
            ExpressionType.Add => "+",
            ExpressionType.AddAssign or ExpressionType.AddAssignChecked or ExpressionType.AddChecked => "+=",
            ExpressionType.And => "&",
            ExpressionType.AndAlso => "&&",
            ExpressionType.AndAssign => "&=",
            ExpressionType.Assign => "=",
            ExpressionType.Coalesce => "??",
            ExpressionType.Divide => "/",
            ExpressionType.DivideAssign => "/=",
            ExpressionType.Equal => "==",
            ExpressionType.ExclusiveOr => "^^",
            ExpressionType.ExclusiveOrAssign => "^^=",
            ExpressionType.GreaterThan => ">",
            ExpressionType.GreaterThanOrEqual => ">=",
            ExpressionType.LeftShift => "<<",
            ExpressionType.LeftShiftAssign => "<<=",
            ExpressionType.LessThan => "<",
            ExpressionType.LessThanOrEqual => "<=",
            ExpressionType.Modulo => "%",
            ExpressionType.ModuloAssign => "%=",
            ExpressionType.Multiply or ExpressionType.MultiplyChecked => "*",
            ExpressionType.MultiplyAssign or ExpressionType.MultiplyAssignChecked => "*=",
            ExpressionType.NotEqual => "!=",
            ExpressionType.Or => "|",
            ExpressionType.OrAssign => "|=",
            ExpressionType.OrElse => "||",
            ExpressionType.RightShift => ">>",
            ExpressionType.RightShiftAssign => ">>=",
            ExpressionType.Subtract or ExpressionType.SubtractChecked => "-",
            ExpressionType.SubtractAssign or ExpressionType.SubtractAssignChecked => "-=",
            ExpressionType.TypeAs => "as",
            ExpressionType.TypeIs => "is",
            _ => throw new NotSupportedException($"Don't know how to convert operator {nodeType} into C#."),
        };

        private static string IndentString(int indent) => new('\t', indent);

        private static string PrettyMethodName(MethodBase method)
        {
            if (method.IsGenericMethod)
            {
                var genericArgs = string.Join(", ", method.GetGenericArguments().Select(PrettyTypeName));
                return $"{method.Name}<{genericArgs}>";
            }
            else
                return method.Name;
        }

        public static string PrettyTypeName(Type type)
        {
            string result = type.WriteCSharp(TypeToCSharpStringOptions).ToString()!;
            return result;
        }

        private static string Parenthesize(string term)
        {
            term = term.Trim();
            if (term.StartsWith('(') && term.EndsWith(')')) return term;

            return term.ToCharArray().Any(char.IsWhiteSpace) ? $"({term})" : term;
        }

        private static string EscapeKeywords(string symbol)
        {
            var keyword = SyntaxFacts.GetKeywordKind(symbol);
            return keyword == SyntaxKind.None ? symbol : $"@{symbol}";
        }
    }
}
<|MERGE_RESOLUTION|>--- conflicted
+++ resolved
@@ -22,13 +22,8 @@
 {
     internal class ExpressionConverter(
         string libraryName,
-        bool preferVar)
+        CSharpCodeWriterTypeFormat typeFormat)
     {
-<<<<<<< HEAD
-        private static readonly bool PreferVar = true;
-
-=======
->>>>>>> 3ba3083d
         public string ConvertExpression(int indent, Expression expression, bool leadingIndent = true)
         {
             try
@@ -570,7 +565,7 @@
                 var rightCode = ConvertExpression(indent, right, false);
 
                 string typeDeclaration = "var";
-                if (!preferVar || rightCode is "null" or "default")
+                if (typeFormat is CSharpCodeWriterTypeFormat.Explicit || rightCode is "null" or "default")
                     typeDeclaration = PrettyTypeName(left.Type);
 
                 var assignment = $"{leadingIndentString}{typeDeclaration} {ParamName(parameter)} = {rightCode}";
