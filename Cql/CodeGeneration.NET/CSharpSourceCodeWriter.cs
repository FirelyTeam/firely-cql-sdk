--- conflicted
+++ resolved
@@ -1,1201 +1,539 @@
-﻿/* 
- * Copyright (c) 2023, NCQA and contributors
- * See the file CONTRIBUTORS for details.
- * 
- * This file is licensed under the BSD 3-Clause license
- * available at https://raw.githubusercontent.com/FirelyTeam/firely-cql-sdk/main/LICENSE
- */
-
-using Hl7.Cql.Abstractions;
-using Hl7.Cql.CodeGeneration.NET.Visitors;
-<<<<<<< HEAD
-=======
-using Hl7.Cql.Compiler;
-using Hl7.Cql.Compiler.Expressions;
->>>>>>> d8f97e80
-using Hl7.Cql.Graph;
-using Hl7.Cql.Primitives;
-using Hl7.Cql.Runtime;
-using Microsoft.Extensions.Logging;
-using System;
-using System.Collections.Generic;
-using System.IO;
-using System.Linq;
-using System.Linq.Expressions;
-using System.Reflection;
-using System.Text;
-
-namespace Hl7.Cql.CodeGeneration.NET
-{
-    /// <summary>
-    /// Writes <see cref="LambdaExpression"/>s as members of a .NET class.
-    /// </summary>
-    internal class CSharpSourceCodeWriter
-    {
-        /// <summary>
-        /// Creates an instance.
-        /// </summary>
-        /// <param name="log">The <see cref="ILogger{TCategoryName}"/> to report output.</param>
-        public CSharpSourceCodeWriter(ILogger<CSharpSourceCodeWriter> log)
-        {
-            Log = log;
-        }
-
-        /// <summary>
-        /// Gets or sets the namespace for generated .NET types.
-        /// </summary>
-        public string? Namespace { get; set; }
-        /// <summary>
-        /// If <see langword="true"/>, classes will be declared with the <see langword="partial"/> keyword.
-        /// </summary>
-        public bool PartialClass { get; set; }
-
-        /// <summary>
-        /// The <see cref="AccessModifier"/> to use for the <see cref="CqlContext"/> class member; its default value is <see cref="AccessModifier.Internal"/>.
-        /// </summary>
-        public AccessModifier ContextAccessModifier { get; set; } = AccessModifier.Internal;
-        /// <summary>
-        /// The <see cref="AccessModifier"/> to use for all CQL defines; its default value is <see cref="AccessModifier.Internal"/>.
-        /// </summary>
-        public AccessModifier DefinesAccessModifier { get; set; } = AccessModifier.Internal;
-
-        /// <summary>
-        /// Gets the <see langword="using"/> statements to be included in the generated code.
-        /// </summary>
-        public IList<string> Usings { get; } = new List<string>
-        {
-            nameof(System),
-            typeof(Enumerable).Namespace!, // System.Linq
-            typeof(ICollection<>).Namespace!, // System.Collections.Generic
-            typeof(CqlContext).Namespace!,
-            typeof(CqlPrimitiveType).Namespace!,
-        };
-        /// <summary>
-        /// Gets the aliased <see langword="using"/> statements to be included in the generated code.
-        /// For example,
-        /// <code>
-        /// using Item1 = Item2;
-        /// </code>
-        /// </summary>
-        public IList<(string, string)> AliasedUsings { get; } = new List<(string, string)>
-        {
-        };
-
-        /// <summary>
-        /// Gets the version of this <see cref="CSharpSourceCodeWriter"/> as will appear in the <see cref="System.CodeDom.Compiler.GeneratedCodeAttribute.Version"/>.
-        /// </summary>
-        public string Version => GetType().Assembly?.GetName()?.Version?.ToString() ?? "1.0.0";
-        /// <summary>
-        /// Gets the product of this <see cref="CSharpSourceCodeWriter"/> as will appear in the <see cref="System.CodeDom.Compiler.GeneratedCodeAttribute.Tool"/>.
-        /// </summary>
-        public string Tool =>
-                GetType()
-                .Assembly?
-                .GetCustomAttributes(false)
-                .OfType<AssemblyProductAttribute>()
-                .SingleOrDefault()?
-                .Product
-            ?? "ELM-to-CSharp";
-
-        internal ILogger<CSharpSourceCodeWriter> Log { get; }
-
-        /// <summary>
-        /// Writes C# source code from inputs.
-        /// </summary>
-        /// <param name="definitions">The lambda expressions to write.</param>
-        /// <param name="tupleTypes">Tuple types generated during lambda creation.</param>
-        /// <param name="dependencyGraph">A dependency graph containing dependent libraries.</param>
-        /// <param name="libraryNameToStream">A function that provides a <see cref="Stream"/> to write the source code given the name of the library being generated.</param>
-        /// <param name="closeStream">When <see langword="true"/>, <see cref="Stream"/>s provided by <paramref name="libraryNameToStream"/> will be closed when writing is done.  Default value is <see langword="true"/></param>
-        /// <param name="writeFile">A function that determines whether the given library should be generated or not; default is <see langword="null" />.  When <see langword="null" />, all libraries are written.</param>
-        /// 
-        public void Write(DefinitionDictionary<LambdaExpression> definitions,
-            IEnumerable<Type> tupleTypes,
-            DirectedGraph dependencyGraph,
-            Func<string, Stream> libraryNameToStream,
-            bool closeStream = true,
-            Predicate<string>? writeFile = null)
-        {
-            var libraryNameToClassName = VariableNameGenerator.NormalizeIdentifier;
-            bool defaultWriteFile(string nodeId) => true;
-            writeFile ??= defaultWriteFile;
-
-<<<<<<< HEAD
-            writeTupleTypes(tupleTypes, libraryNameToStream, closeStream);
-
-            writeLibraries(definitions, dependencyGraph, libraryNameToStream, closeStream, writeFile!, libraryNameToClassName);
-        }
-
-        private void writeLibraries(DefinitionDictionary<LambdaExpression> definitions,
-            DirectedGraph dependencyGraph,
-            Func<string, Stream> libraryNameToStream,
-            bool closeStream, Predicate<string> writeFile, Func<string?, string?> libraryNameToClassName)
-        {
-            var buildOrder = DetermineBuildOrder(dependencyGraph);
-
-=======
-            if (tupleTypes.Any())
-            {
-                foreach (var tupleType in tupleTypes!)
-                {
-                    if (tupleType == null)
-                        continue;
-                    var tupleTypeStream = libraryNameToStream(Path.Combine(tupleType.Namespace!, tupleType.Name));
-                    try
-                    {
-                        var writer = new StreamWriter(tupleTypeStream);
-                        WriteUsings(writer);
-                        var indentLevel = 0;
-                        writer.WriteLine();
-                        writer.WriteLine(indentLevel, $"namespace {tupleType.Namespace}");
-                        writer.WriteLine(indentLevel, "{");
-                        indentLevel += 1;
-                        WriteTupleType(writer, indentLevel, tupleType);
-                        indentLevel -= 1;
-                        writer.WriteLine(indentLevel, "}");
-                        writer.Flush();
-                    }
-                    finally
-                    {
-                        if (closeStream && tupleTypeStream != null)
-                        {
-                            tupleTypeStream.Close();
-                            tupleTypeStream = null;
-                        }
-                    }
-                }
-            }
-            else
-            {
-                Log.LogInformation($"No tuple types detected; skipping.");
-            }
->>>>>>> d8f97e80
-            foreach (var library in buildOrder)
-            {
-                string libraryName = library.NodeId;
-
-                if (!writeFile(libraryName))
-                    continue;
-
-                if (!definitions.Libraries.Contains(libraryName))
-                {
-                    Log.LogInformation($"Skipping library {libraryName}, which has no definitions");
-                    continue;
-                }
-
-                var stream = libraryNameToStream(libraryName);
-
-                try
-                {
-                    using var writer = new StreamWriter(stream, Encoding.UTF8, 1024, leaveOpen: true);
-                    int indentLevel = 0;
-                    WriteUsings(writer);
-<<<<<<< HEAD
-
-                    // Namespace
-=======
-                    writer.WriteLine();
-
->>>>>>> d8f97e80
-                    if (!string.IsNullOrWhiteSpace(Namespace))
-                    {
-                        writer.WriteLine(indentLevel, $"namespace {Namespace}");
-                        writer.WriteLine(indentLevel, "{");
-                        indentLevel += 1;
-                    }
-
-                    writeClass(definitions, dependencyGraph, libraryNameToClassName, libraryName, writer, indentLevel);
-
-                    if (!string.IsNullOrWhiteSpace(Namespace))
-                    {
-                        writer.WriteLine(indentLevel, "}");
-                        indentLevel -= 1;
-                    }
-                }
-                finally
-                {
-                    if (closeStream && stream != null)
-                    {
-                        stream.Close();
-                    }
-                }
-            }
-        }
-
-        private void writeClass(DefinitionDictionary<LambdaExpression> definitions,
-            DirectedGraph dependencyGraph,
-            Func<string?, string?> libraryNameToClassName,
-            string libraryName, StreamWriter writer,
-            int indentLevel)
-        {
-            writer.WriteLine(indentLevel, $"[System.CodeDom.Compiler.GeneratedCode(\"{Tool}\", \"{Version}\")]");
-
-            var libraryAttribute = libraryName;
-            var versionAttribute = string.Empty;
-            var nameAndVersion = libraryName.Split('-');
-            if (nameAndVersion.Length == 2)
-            {
-                if (System.Version.TryParse(nameAndVersion[1], out var version))
-                {
-                    libraryAttribute = nameAndVersion[0];
-                    versionAttribute = nameAndVersion[1];
-                }
-            }
-
-            writer.WriteLine(indentLevel, $"[CqlLibrary(\"{libraryAttribute}\", \"{versionAttribute}\")]");
-            var className = VariableNameGenerator.NormalizeIdentifier(libraryName);
-            if (PartialClass)
-                writer.WriteLine(indentLevel, $"partial class {className}");
-            else
-                writer.WriteLine(indentLevel, $"public class {className}");
-            writer.WriteLine(indentLevel, "{");
-            writer.WriteLine();
-            indentLevel += 1;
-            // Class
-            {
-                writer.WriteLine();
-
-                writer.WriteLine(indentLevel, $"{AccessModifierString(ContextAccessModifier)} CqlContext context;");
-                writer.WriteLine();
-                writeCachedValues(definitions, libraryName, writer, indentLevel);
-
-                // Write constructor
-                writer.WriteLine(indentLevel, $"public {className}(CqlContext context)");
-                writer.WriteLine(indentLevel, "{");
-                {
-                    indentLevel += 1;
-
-                    writer.WriteLine(indentLevel, "this.context = context ?? throw new ArgumentNullException(\"context\");");
-                    writer.WriteLine();
-
-                    writeDependencies(dependencyGraph, libraryNameToClassName, libraryName, writer, indentLevel);
-                    writer.WriteLine();
-                    writeCachedValueNames(definitions, libraryName, writer, indentLevel);
-                    indentLevel -= 1;
-                }
-                writer.WriteLine(indentLevel, "}");
-
-                WriteLibraryMembers(writer, dependencyGraph, libraryName, libraryNameToClassName!, indentLevel);
-                writeMemoizedInstanceMethods(definitions, libraryName, writer, indentLevel);
-                indentLevel -= 1;
-                writer.WriteLine(indentLevel, "}");
-            }
-        }
-
-        private void writeMemoizedInstanceMethods(DefinitionDictionary<LambdaExpression> definitions, string libraryName, StreamWriter writer, int indentLevel)
-        {
-            foreach (var kvp in definitions.DefinitionsForLibrary(libraryName))
-            {
-                foreach (var overload in kvp.Value)
-                {
-                    definitions.TryGetTags(libraryName, kvp.Key, overload.Signature, out var tags);
-                    WriteMemoizedInstanceMethod(libraryName, writer, indentLevel, kvp.Key, overload.T, tags);
-                    writer.WriteLine();
-                }
-            }
-        }
-
-        private void writeCachedValueNames(DefinitionDictionary<LambdaExpression> definitions, string libraryName, StreamWriter writer, int indentLevel)
-        {
-            foreach (var kvp in definitions.DefinitionsForLibrary(libraryName))
-            {
-                foreach (var overload in kvp.Value)
-                {
-                    if (isDefinition(overload.Item2))
-                    {
-                        var methodName = VariableNameGenerator.NormalizeIdentifier(kvp.Key);
-                        var cachedValueName = DefinitionCacheKeyForMethod(methodName!);
-                        var returnType = ExpressionConverter.PrettyTypeName(overload.Item2.ReturnType);
-                        var privateMethodName = PrivateMethodNameFor(methodName!);
-                        writer.WriteLine(indentLevel, $"{cachedValueName} = new Lazy<{returnType}>(this.{privateMethodName});");
-                    }
-                }
-            }
-        }
-
-        private static void writeDependencies(DirectedGraph dependencyGraph, Func<string?, string?> libraryNameToClassName, string libraryName, StreamWriter writer, int indentLevel)
-        {
-            var node = dependencyGraph.Nodes[libraryName];
-            var requiredLibraries = node.ForwardEdges?
-                .Select(edge => edge.ToId)
-                .Except(new[] { dependencyGraph.EndNode.NodeId })
-                .Distinct();
-            foreach (var dependentLibrary in requiredLibraries!)
-            {
-                var typeName = libraryNameToClassName!(dependentLibrary);
-                var memberName = typeName;
-                writer.WriteLine(indentLevel, $"{memberName} = new {typeName}(context);");
-            }
-        }
-
-        private void writeCachedValues(DefinitionDictionary<LambdaExpression> definitions, string libraryName, StreamWriter writer, int indentLevel)
-        {
-            writer.WriteLine(indentLevel, "#region Cached values");
-            writer.WriteLine();
-            var accessModifier = AccessModifierString(DefinesAccessModifier);
-            foreach (var kvp in definitions.DefinitionsForLibrary(libraryName))
-            {
-                foreach (var overload in kvp.Value)
-                {
-                    if (isDefinition(overload.T))
-                    {
-                        var methodName = VariableNameGenerator.NormalizeIdentifier(kvp.Key);
-                        var cachedValueName = DefinitionCacheKeyForMethod(methodName!);
-                        var returnType = ExpressionConverter.PrettyTypeName(overload.T.ReturnType);
-                        writer.WriteLine(indentLevel, $"{accessModifier} Lazy<{returnType}> {cachedValueName};");
-                    }
-                }
-            }
-            writer.WriteLine();
-            writer.WriteLine(indentLevel, "#endregion");
-        }
-
-        private void writeTupleTypes(IEnumerable<Type> tupleTypes, Func<string, Stream> libraryNameToStream, bool closeStream)
-        {
-            if (tupleTypes.Any())
-            {
-                foreach (var tupleType in tupleTypes!)
-                {
-                    if (tupleType == null)
-                        continue;
-                    var tupleTypeStream = libraryNameToStream(Path.Combine(tupleType.Namespace!, tupleType.Name));
-                    try
-                    {
-                        var writer = new StreamWriter(tupleTypeStream);
-                        WriteUsings(writer);
-                        var indentLevel = 0;
-                        writer.WriteLine(indentLevel, $"namespace {tupleType.Namespace}");
-                        writer.WriteLine(indentLevel, "{");
-                        indentLevel += 1;
-                        WriteTupleType(writer, indentLevel, tupleType);
-                        indentLevel -= 1;
-                        writer.WriteLine(indentLevel, "}");
-                        writer.Flush();
-                    }
-                    finally
-                    {
-                        if (closeStream && tupleTypeStream != null)
-                        {
-                            tupleTypeStream.Close();
-                            tupleTypeStream = null;
-                        }
-                    }
-                }
-            }
-            else
-            {
-                Log.LogInformation($"No tuple types detected; skipping.");
-            }
-        }
-
-        private static bool isDefinition(LambdaExpression overload) =>
-            overload.Parameters.Count == 1
-                && overload.Parameters[0].Type == typeof(CqlContext);
-
-        private void WriteLibraryMembers(TextWriter writer,
-            DirectedGraph dependencyGraph,
-            string libraryName,
-            Func<string, string> libraryNameToClassName,
-            int indent)
-        {
-            var node = dependencyGraph.Nodes[libraryName];
-            var requiredLibraries = node.ForwardEdges?
-                .Select(edge => edge.ToId)
-                .Except(new[] { dependencyGraph.EndNode.NodeId })
-                .Distinct();
-            if (requiredLibraries != null)
-            {
-
-                writer.WriteLine(indent, "#region Dependencies");
-                writer.WriteLine();
-
-                foreach (var dependentLibrary in requiredLibraries)
-                {
-                    var typeName = libraryNameToClassName(dependentLibrary);
-                    var memberName = typeName;
-                    writer.WriteLine(indent, $"public {typeName} {memberName} {{ get; }}");
-                }
-
-                writer.WriteLine();
-                writer.WriteLine(indent, "#endregion");
-                writer.WriteLine();
-            }
-        }
-
-        private IList<DirectedGraphNode> DetermineBuildOrder(DirectedGraph minimalGraph)
-        {
-            var sorted = minimalGraph.TopologicalSort()
-                .Where(n => n.NodeId != minimalGraph.StartNode.NodeId
-                    && n.NodeId != minimalGraph.EndNode.NodeId)
-                .ToList();
-            return sorted;
-        }
-
-        private string DefinitionCacheKeyForMethod(string methodName)
-        {
-            if (methodName[0] == '@')
-                return "__" + methodName.Substring(1);
-            else return "__" + methodName;
-        }
-        private string PrivateMethodNameFor(string methodName) => methodName + "_Value";
-
-        private void WriteMemoizedInstanceMethod(string libraryName, TextWriter writer, int indentLevel,
-            string cqlName,
-            LambdaExpression overload,
-            ILookup<string, string>? tags)
-        {
-            var methodName = VariableNameGenerator.NormalizeIdentifier(cqlName);
-            var isDef = isDefinition(overload);
-
-            var vng = new VariableNameGenerator(Enumerable.Empty<string>(), postfix: "_");
-
-            var visitedBody = Transform(overload.Body,
-                new RedundantCastsTransformer(),
-                new SimplifyExpressionsVisitor(),
-                new RenameVariablesVisitor(vng)
-            //    new LocalVariableDeduper()
-            );
-
-            var expressionConverter = new ExpressionConverter(libraryName);
-
-            // Skip CqlContext
-            var parameters = overload.Parameters.Skip(1);
-
-            overload = Expression.Lambda(visitedBody, parameters);
-
-            if (isDef)
-            {
-                // Definitions, which are CQL expressions without parameter, can be memoized,
-                // so we generate a "generator" function (name ending in _Value) and a
-                // getter function, which just calls triggers the lazy to invoke this
-                // first _Value method.
-                var cachedValueName = DefinitionCacheKeyForMethod(methodName!);
-                var privateMethodName = PrivateMethodNameFor(methodName!);
-
-                var func = expressionConverter.ConvertTopLevelFunctionDefinition(indentLevel, overload, privateMethodName, "private");
-                writer.Write(func);
-                writer.WriteLine();
-                writer.WriteLine(indentLevel, $"[CqlDeclaration(\"{cqlName}\")]");
-                WriteTags(writer, indentLevel, tags);
-
-                if (overload.ReturnType == typeof(CqlValueSet))
-                {
-                    if (overload.Body is NewExpression @new)
-                    {
-                        var arg = @new.Arguments[0];
-                        if (arg is ConstantExpression constant)
-                        {
-                            if (constant.Value is string valueSetId)
-                            {
-                                writer.WriteLine(indentLevel, $"[CqlValueSet(\"{valueSetId}\")]");
-                            }
-                        }
-                    }
-                }
-
-                var lazyType = typeof(Lazy<>).MakeGenericType(visitedBody.Type);
-                var valueFunc =
-                    Expression.Lambda(
-                    Expression.MakeMemberAccess(
-                    Expression.Parameter(lazyType, cachedValueName),
-                    lazyType.GetMember("Value").Single()));
-
-                writer.Write(expressionConverter.ConvertTopLevelFunctionDefinition(indentLevel, valueFunc, methodName!, "public"));
-            }
-            else
-            {
-                writer.WriteLine(indentLevel, $"[CqlDeclaration(\"{cqlName}\")]");
-                WriteTags(writer, indentLevel, tags);
-                writer.Write(expressionConverter.ConvertTopLevelFunctionDefinition(indentLevel, overload, methodName!, "public"));
-                //      writer.WriteLine();
-            }
-        }
-
-        private static void WriteTags(TextWriter writer, int indentLevel, ILookup<string, string>? tags)
-        {
-            if (tags != null)
-            {
-                foreach (var group in tags)
-                {
-                    foreach (var tag in group)
-                    {
-                        writer.WriteLine(indentLevel, $"[CqlTag(\"{group.Key}\", \"{tag}\")]");
-                    }
-                }
-            }
-        }
-
-        private void WriteUsings(TextWriter writer)
-        {
-            foreach (var @using in Usings.Distinct())
-            {
-                writer.WriteLine($"using {@using};");
-            }
-            foreach (var @using in AliasedUsings)
-            {
-                writer.WriteLine($"using {@using.Item1} = {@using.Item2};");
-            }
-        }
-
-        private int WriteTupleType(TextWriter writer, int indentLevel, Type tupleType)
-        {
-            writer.WriteLine(indentLevel, $"[System.CodeDom.Compiler.GeneratedCode(\"{Tool}\", \"{Version}\")]");
-            writer.WriteLine(indentLevel, $"public class {tupleType.Name}: {ExpressionConverter.PrettyTypeName(tupleType.BaseType!)}");
-            writer.WriteLine(indentLevel, "{");
-
-            indentLevel++;
-            foreach (var property in tupleType.GetProperties())
-            {
-                var normalizedName = VariableNameGenerator.NormalizeIdentifier(property.Name);
-                var propertyType = ExpressionConverter.PrettyTypeName(property.PropertyType);
-                var cqlDeclarationAttribute = property.GetCustomAttribute<CqlDeclarationAttribute>();
-                if (cqlDeclarationAttribute != null)
-                {
-                    writer.WriteLine(indentLevel, $"[CqlDeclaration(\"{cqlDeclarationAttribute.Name}\")]");
-                }
-                writer.WriteLine(indentLevel, $"public {propertyType} {normalizedName} {{ get; set; }}");
-            }
-            indentLevel--;
-            writer.WriteLine(indentLevel, $"}}");
-            return indentLevel;
-        }
-
-        private static Expression Transform(Expression body, params ExpressionVisitor[] visitors)
-        {
-            foreach (var visitor in visitors)
-            {
-                body = visitor.Visit(body);
-            }
-            return body;
-        }
-
-<<<<<<< HEAD
-=======
-
-
-        private static string ToCode(int indent, Expression expression, bool leadingIndent = true)
-        {
-            var leadingIndentString = leadingIndent ? IndentString(indent) : string.Empty;
-
-            return expression switch
-            {
-                ConstantExpression constant => convertConstantExpression(constant.Type, constant.Value, leadingIndentString),
-                NewExpression @new => convertNewExpression(leadingIndentString, @new),
-                MethodCallExpression call => convertMethodCallExpression(indent, leadingIndentString, call),
-                LambdaExpression lambda => convertLambdaExpression(indent, leadingIndentString, lambda),
-                BinaryExpression binary => convertBinaryExpression(indent, leadingIndentString, binary),
-                UnaryExpression unary => convertUnaryExpression(indent, leadingIndentString, unary),
-                NewArrayExpression newArray => convertNewArrayExpression(indent, leadingIndentString, newArray),
-                MemberExpression me => convertMemberExpression(leadingIndentString, me),
-                MemberInitExpression memberInit => convertMemberInitExpression(indent, leadingIndentString, memberInit),
-                ConditionalExpression ce => convertConditionalExpression(indent, leadingIndentString, ce),
-                TypeBinaryExpression typeBinary => convertTypeBinaryExpression(indent, typeBinary),
-                ParameterExpression pe => convertParameterExpression(leadingIndentString, pe),
-                DefaultExpression de => convertDefaultExpression(leadingIndentString, de),
-                NullConditionalMemberExpression nullp => convertNullConditionalMemberExpression(leadingIndentString, nullp),
-                BlockExpression block => convertBlockExpression(indent, block),
-                InvocationExpression invocation => convertInvocationExpression(leadingIndentString, invocation),
-                CaseWhenThenExpression cwt => convertCaseWhenThenExpression(indent, cwt),
-                ElmAsExpression ea => ToCode(indent, ea.Reduce(), leadingIndent),
-                _ => throw new NotSupportedException($"Don't know how to convert an expression of type {expression.GetType()} into C#."),
-            };
-        }
-
-        private static readonly ObjectIDGenerator gen = new();
-
-        private static string convertBlockExpression(int indent, BlockExpression block)
-        {
-            var sb = new StringBuilder();
-
-            sb.AppendLine(indent, "{");
-
-            var lastExpression = block.Expressions.LastOrDefault();
-            var isFirstStatement = true;
-
-            foreach (var childStatement in block.Expressions)
-            {
-                if (ReferenceEquals(childStatement, lastExpression))
-                {
-
-                    if (childStatement is not CaseWhenThenExpression)
-                    {
-                        if (!isFirstStatement) sb.AppendLine();
-                        sb.Append(indent + 1, "return ");
-                    }
-                    sb.Append(ToCode(indent + 1, childStatement, false));
-                }
-                else
-                {
-                    sb.Append(ToCode(indent + 1, childStatement));
-                }
-
-                sb.AppendLine(";");
-                isFirstStatement = false;
-            }
-
-            sb.Append(indent, "}");
-
-            return sb.ToString();
-        }
-
-        private static string convertNullConditionalMemberExpression(string indentString, NullConditionalMemberExpression nullp)
-        {
-            return $"{indentString}{Parenthesize(ToCode(0, nullp.MemberExpression.Expression!))}?.{nullp.MemberExpression.Member.Name}";
-        }
-
-        private static string convertConstantExpression(Type constantType, object? value, string? identString = "")
-        {
-            return $"{identString}{formatValue(constantType, value)}";
-
-            string formatValue(Type constantType, object? value)
-            {
-                if (value == default)
-                {
-                    return constantType.IsValueType ? "default" : "null";
-                }
-                else
-                {
-                    if (constantType.IsEnum)
-                        return $"{constantType.Namespace}.{constantType.Name}.{value}";
-                    if (constantType == typeof(string))
-                        return SymbolDisplay.FormatLiteral((string)value, true);
-                    else if (constantType == typeof(bool))
-                        return value.ToString()!.ToLowerInvariant();
-                    else if (constantType == typeof(bool?))
-                        return value.ToString()!.ToLowerInvariant();
-                    else if (constantType == typeof(Uri))
-                        return $"new Uri(\"{value}\")";
-                    else if (constantType == typeof(decimal))
-                        return ((decimal)value).ToString(CultureInfo.InvariantCulture) + "m";
-                    else if (constantType == typeof(decimal?))
-                        return ((decimal?)value).Value.ToString(CultureInfo.InvariantCulture) + "m";
-                    else if (typeof(Type).IsAssignableFrom(constantType))
-                        return $"typeof({PrettyTypeName((Type)value)})";
-                    else
-                    {
-                        var str = value.ToString()!;
-                        return str;
-                    }
-                }
-            }
-        }
-
-
-        private static string convertParameterExpression(string leadingIndentString, ParameterExpression pe)
-        {
-            return $"{leadingIndentString}{paramName(pe)}";
-        }
-
-        private static string convertInvocationExpression(string leadingIndentString, InvocationExpression invoc)
-        {
-            if (invoc.Expression is ParameterExpression pe && !invoc.Arguments.Any())
-                return $"{leadingIndentString}{pe.Name}()";
-            else
-                throw new NotImplementedException();
-        }
-        private static string convertMethodCallExpression(int indent, string leadingIndentString, MethodCallExpression call)
-        {
-            var sb = new StringBuilder();
-            sb.Append(leadingIndentString);
-
-            var @object = call switch
-            {
-                { Object: not null } => $"{Parenthesize(ToCode(indent, call.Object, false))}.",
-                { Method.IsStatic: true } ext when ext.Method.IsExtensionMethod() =>
-                        $"{Parenthesize(ToCode(indent, call.Arguments[0], false))}.",
-                { Method.IsStatic: true } => $"{PrettyTypeName(call.Method.DeclaringType!)}.",
-                _ => throw new InvalidOperationException("Calls should be either static or have a non-null object.")
-            };
-
-            sb.Append(CultureInfo.InvariantCulture, $"{@object}{PrettyMethodName(call.Method)}(");
-
-            var paramList = call.Method.IsExtensionMethod() ? call.Arguments.Skip(1) : call.Arguments;
-
-            bool firstArg = true;
-            foreach (var argument in paramList)
-            {
-                var argAsCode = ToCode(indent + 1, argument, false);
-                if (firstArg)
-                {
-                    sb.Append(argAsCode);
-                    firstArg = false;
-                }
-                else
-                {
-                    sb.Append(", ");
-                    sb.Append(argAsCode);
-                }
-            }
-
-            sb.Append(')');
-            return sb.ToString();
-        }
-
-        private static string convertDefaultExpression(string leadingIndentString, DefaultExpression de)
-        {
-            var isNullableType = !de.Type.IsValueType || Nullable.GetUnderlyingType(de.Type) is not null;
-            var defaultExpression = isNullableType ? "null" : $"default({PrettyTypeName(de.Type)})";
-            return $"{leadingIndentString}{defaultExpression}";
-        }
-
-        private static string convertTypeBinaryExpression(int indent, TypeBinaryExpression typeBinary)
-        {
-            if (typeBinary.NodeType == ExpressionType.TypeIs)
-            {
-                var left = ToCode(indent, typeBinary.Expression, false);
-                var type = PrettyTypeName(typeBinary.TypeOperand);
-                var @is = $"{left} is {type}";
-                return @is;
-            }
-            else
-                throw new NotSupportedException($"Don't know how to convert a type binary operator {typeBinary.NodeType} into C#.");
-        }
-
-        private static string convertConditionalExpression(int indent, string leadingIndentString, ConditionalExpression ce)
-        {
-            var conditionalSb = new StringBuilder();
-            conditionalSb.Append(leadingIndentString);
-            conditionalSb.Append('(');
-            var test = ToCode(indent, ce.Test, false);
-            conditionalSb.AppendLine(CultureInfo.InvariantCulture, $"{Parenthesize(test)}");
-
-            var ifTrue = $"{Parenthesize(ToCode(indent + 2, ce.IfTrue, false))}";
-            var ifFalse = $"{Parenthesize(ToCode(indent + 2, ce.IfFalse, false))}";
-            conditionalSb.AppendLine(CultureInfo.InvariantCulture, $"{IndentString(indent + 1)}? {ifTrue}");
-            conditionalSb.Append(CultureInfo.InvariantCulture, $"{IndentString(indent + 1)}: {ifFalse})");
-
-            if (ce.IfTrue.Type != ce.Type || ce.IfFalse.Type != ce.Type)
-                return $"(({PrettyTypeName(ce.Type)}){conditionalSb})";
-            else
-                return conditionalSb.ToString();
-        }
-
-        private static string convertCaseWhenThenExpression(int indent, CaseWhenThenExpression conditional)
-        {
-            var sb = new StringBuilder();
-
-            bool firstCase = true;
-            foreach (var c in conditional.WhenThenCases)
-            {
-                if (firstCase)
-                    sb.Append(indent, "if (");
-                else
-                    sb.Append(indent, "else if (");
-
-                sb.Append(ToCode(indent + 1, c.When, false));
-                sb.AppendLine(")");
-                sb.AppendLine(convertConditionalStatementBlock(indent, c.Then));
-                firstCase = false;
-            }
-
-            sb.AppendLine(indent, "else");
-            sb.Append(convertConditionalStatementBlock(indent, conditional.ElseCase));
-
-            return sb.ToString();
-        }
-
-        private static string convertConditionalStatementBlock(int indent, Expression conditionalActionBlock)
-        {
-            if (conditionalActionBlock is BlockExpression)
-            {
-                return ToCode(indent, conditionalActionBlock);
-            }
-            else
-            {
-                var sb = new StringBuilder();
-                sb.AppendLine(indent, "{");
-                sb.Append(indent + 1, "return ");
-                sb.Append(ToCode(indent + 1, conditionalActionBlock, false));
-                sb.AppendLine(";");
-                sb.Append(indent, "}");
-
-                return sb.ToString();
-            }
-        }
-
-        private static string convertMemberInitExpression(int indent, string leadingIndentString, MemberInitExpression memberInit)
-        {
-            var memberInitSb = new StringBuilder();
-            memberInitSb.Append(leadingIndentString);
-            var arrayType = PrettyTypeName(memberInit.Type);
-#pragma warning disable CA1305 // Specify IFormatProvider
-            memberInitSb.AppendLine($"new {arrayType}");
-#pragma warning restore CA1305 // Specify IFormatProvider
-            var braceIndent = IndentString(indent);
-            memberInitSb.Append(braceIndent);
-            memberInitSb.AppendLine("{");
-            var braceIndentPlusOne = IndentString(indent + 1);
-
-            foreach (var binding in memberInit.Bindings)
-            {
-                if (binding is MemberAssignment assignment)
-                {
-                    var memberName = assignment.Member.Name;
-                    var assignmentCode = ToCode(indent + 1, assignment.Expression, false);
-                    memberInitSb.Append(braceIndentPlusOne);
-#pragma warning disable CA1305 // Specify IFormatProvider
-                    memberInitSb.Append($"{memberName} = {assignmentCode}");
-#pragma warning restore CA1305 // Specify IFormatProvider
-                    memberInitSb.AppendLine(",");
-                }
-                else
-                    throw new NotSupportedException($"Don't know how to convert a new member init of type {binding.GetType()} into C#.");
-            }
-
-            memberInitSb.Append(braceIndent);
-            memberInitSb.Append("}");
-
-            return memberInitSb.ToString();
-        }
-
-        private static string convertNewArrayExpression(int indent, string leadingIndentString, NewArrayExpression newArray)
-        {
-            switch (newArray.NodeType)
-            {
-                case ExpressionType.NewArrayInit:
-                    {
-                        var newArraySb = new StringBuilder();
-                        newArraySb.Append(leadingIndentString);
-
-                        var arrayType = PrettyTypeName(newArray.Type);
-
-#pragma warning disable CA1305 // Specify IFormatProvider
-                        newArraySb.AppendLine($"new {arrayType}");
-#pragma warning restore CA1305 // Specify IFormatProvider
-                        var braceIndent = IndentString(indent);
-                        newArraySb.Append(braceIndent);
-                        newArraySb.AppendLine("{");
-
-                        foreach (var expr in newArray.Expressions)
-                        {
-                            var exprCode = ToCode(indent + 1, expr);
-                            newArraySb.Append(exprCode);
-                            newArraySb.AppendLine(",");
-                        }
-
-                        newArraySb.Append(braceIndent);
-                        newArraySb.Append('}');
-                        return newArraySb.ToString();
-                    }
-                case ExpressionType.NewArrayBounds:
-                    {
-                        var newArraySb = new StringBuilder();
-                        newArraySb.Append(leadingIndentString);
-                        var arrayType = PrettyTypeName(newArray.Type.GetElementType()!);
-                        var size = ToCode(0, newArray.Expressions[0], false);
-#pragma warning disable CA1305 // Specify IFormatProvider
-                        newArraySb.AppendLine($"new {arrayType}[{size}]");
-#pragma warning restore CA1305 // Specify IFormatProvider
-                        return newArraySb.ToString();
-                    }
-
-                default:
-                    throw new NotSupportedException($"Don't know how to convert new array operator {newArray.NodeType} into C#.");
-            }
-        }
-
-        private static string convertNewExpression(string leadingIndentString, NewExpression @new)
-        {
-            var arguments = @new.Arguments.Select(a => ToCode(0, a));
-            var argString = string.Join(", ", arguments);
-
-            var newSb = new StringBuilder();
-            newSb.Append(CultureInfo.InvariantCulture, $"{leadingIndentString}new {PrettyTypeName(@new.Type)}");
-            newSb.Append(CultureInfo.InvariantCulture, $"({argString})");
-            return newSb.ToString();
-        }
-
-        private static string convertMemberExpression(string leadingIndentString, MemberExpression me)
-        {
-            var nullProp = me.Expression is not null && Nullable.GetUnderlyingType(me.Expression.Type) != null ? "?" : "";
-            var @object = me.Expression is not null ? ToCode(0, me.Expression) : PrettyTypeName(me.Member.DeclaringType!);
-            var memberName = escapeKeywords(me.Member.Name);
-            var nullCoalesce = $"{@object}{nullProp}.{memberName}";
-            return $"{leadingIndentString}{nullCoalesce}";
-        }
-
-
-        private static string convertLambdaExpression(int indent, string leadingIndentString, LambdaExpression lambda, bool functionMode = false)
-        {
-            var lambdaSb = new StringBuilder();
-            lambdaSb.Append(leadingIndentString);
-
-            var lambdaParameters = $"({string.Join(", ", lambda.Parameters.Select(p => $"{PrettyTypeName(p.Type)} {escapeKeywords(p.Name!)}"))})";
-            lambdaSb.Append(lambdaParameters);
-
-            if (lambda.Body is BlockExpression)
-            {
-                if (!functionMode)
-                    lambdaSb.AppendLine(" =>");
-                else
-                    lambdaSb.AppendLine();
-
-                var lambdaBody = ToCode(indent, lambda.Body);
-                lambdaSb.Append(lambdaBody);
-            }
-            else
-            {
-                lambdaSb.AppendLine(" => ");
-                var lambdaBody = ToCode(indent + 1, lambda.Body);
-                lambdaSb.Append(lambdaBody);
-            }
-
-            return lambdaSb.ToString();
-        }
-
-
-        private static string convertLocalFunctionDefinition(int indent, string leadingIndentString, LambdaExpression function, string name)
-        {
-            var funcSb = new StringBuilder();
-            funcSb.Append(leadingIndentString);
-            funcSb.Append(PrettyTypeName(function.ReturnType) + " ");
-            funcSb.Append(name);
-
-            var lambda = convertLambdaExpression(indent, "", function, functionMode: true);
-            funcSb.Append(lambda);
-
-            return funcSb.ToString();
-        }
-
-        private static string convertTopLevelFunctionDefinition(int indent, LambdaExpression function, string name, string specifiers)
-        {
-            var funcSb = new StringBuilder();
-
-            funcSb.Append(indent, specifiers + " ");
-            funcSb.Append(PrettyTypeName(function.ReturnType) + " ");
-            funcSb.Append(name);
-
-            var lambda = convertLambdaExpression(indent, "", function, functionMode: true);
-            funcSb.Append(lambda);
-
-            if (function.Body is not BlockExpression)
-                funcSb.AppendLine(";");
-            else
-                funcSb.AppendLine();
-
-            return funcSb.ToString();
-        }
-
-
-        // Linq.Expressions needs an explicit conversion from a value type
-        // type to object, but the C# compiler will insert that boxing,
-        // so we can remove those casts. 
-        internal static Expression StripBoxing(Expression node)
-        {
-            // (x as object) => x
-            // ((object)x) => x
-            if (node is UnaryExpression
-                {
-                    NodeType: ExpressionType.ConvertChecked or
-                            ExpressionType.Convert or
-                            ExpressionType.TypeAs
-                } cast &&
-                cast.Type == typeof(object) &&
-                cast.Operand.Type.IsValueType)
-            {
-                return StripBoxing(cast.Operand);
-            }
-            else
-            {
-                return node;
-            }
-        }
-
-        private static string convertUnaryExpression(int indent, string leadingIndentString, UnaryExpression unary)
-        {
-            //var stripped = unary;
-            var stripped = StripBoxing(unary);
-
-            if (stripped is not UnaryExpression strippedUnary)
-                return ToCode(indent, stripped, false);
-
-            switch (strippedUnary.NodeType)
-            {
-                case ExpressionType.ConvertChecked:
-                case ExpressionType.Convert:
-                case ExpressionType.TypeAs:
-                    {
-                        var operand = ToCode(indent, strippedUnary.Operand, false);
-
-                        var typeName = PrettyTypeName(strippedUnary.Type);
-                        var code = strippedUnary.NodeType == ExpressionType.TypeAs ?
-                            $"{leadingIndentString}{Parenthesize($"{operand} as {typeName}")}" :
-                            $"{leadingIndentString}{Parenthesize($"({typeName}){operand}")}";
-                        return code;
-                    }
-                default:
-                    throw new NotSupportedException($"Don't know how to convert unary operator {strippedUnary.NodeType} into C#.");
-            }
-        }
-
-        private static string paramName(ParameterExpression p)
-        {
-            if (p.Name is not null) return p.Name;
-            else
-                return $"var{gen.GetId(p, out var _)}";
-        }
-
-        private static string convertBinaryExpression(int indent, string leadingIndentString, BinaryExpression binary)
-        {
-            var left = StripBoxing(binary.Left);
-            var right = StripBoxing(binary.Right);
-
-            if (binary.NodeType == ExpressionType.Assign &&
-                left is ParameterExpression parameter)
-            {
-                if (right is LambdaExpression le)
-                    return convertLocalFunctionDefinition(indent, leadingIndentString, le, parameter.Name!);
-
-                var rightCode = ToCode(indent, right, false);
-                string typeDeclaration = "var";
-                if (rightCode == "null" || rightCode == "default")
-                    typeDeclaration = PrettyTypeName(left.Type);
-                var assignment = $"{leadingIndentString}{typeDeclaration} {paramName(parameter)} = {rightCode}";
-                return assignment;
-            }
-            else
-            {
-                var @operator = binary.NodeType == ExpressionType.Equal && right is ConstantExpression
-                    ? "is"
-                    : BinaryOperatorFor(binary.NodeType);
-
-                var leftCode = ToCode(indent, left, false);
-                var rightCode = ToCode(indent, right, false);
-                var binaryString = $"{leadingIndentString}({leftCode} {@operator} {rightCode})";
-                return binaryString;
-            }
-        }
-
-        private static string BinaryOperatorFor(ExpressionType nodeType) => nodeType switch
-        {
-            ExpressionType.Add => "+",
-            ExpressionType.AddAssign or ExpressionType.AddAssignChecked or ExpressionType.AddChecked => "+=",
-            ExpressionType.And => "&",
-            ExpressionType.AndAlso => "&&",
-            ExpressionType.AndAssign => "&=",
-            ExpressionType.Assign => "=",
-            ExpressionType.Coalesce => "??",
-            ExpressionType.Divide => "/",
-            ExpressionType.DivideAssign => "/=",
-            ExpressionType.Equal => "==",
-            ExpressionType.ExclusiveOr => "^^",
-            ExpressionType.ExclusiveOrAssign => "^^=",
-            ExpressionType.GreaterThan => ">",
-            ExpressionType.GreaterThanOrEqual => ">=",
-            ExpressionType.LeftShift => "<<",
-            ExpressionType.LeftShiftAssign => "<<=",
-            ExpressionType.LessThan => "<",
-            ExpressionType.LessThanOrEqual => "<=",
-            ExpressionType.Modulo => "%",
-            ExpressionType.ModuloAssign => "%=",
-            ExpressionType.Multiply or ExpressionType.MultiplyChecked => "*",
-            ExpressionType.MultiplyAssign or ExpressionType.MultiplyAssignChecked => "*=",
-            ExpressionType.NotEqual => "!=",
-            ExpressionType.Or => "|",
-            ExpressionType.OrAssign => "|=",
-            ExpressionType.OrElse => "||",
-            ExpressionType.RightShift => ">>",
-            ExpressionType.RightShiftAssign => ">>=",
-            ExpressionType.Subtract or ExpressionType.SubtractChecked => "-",
-            ExpressionType.SubtractAssign or ExpressionType.SubtractAssignChecked => "-=",
-            ExpressionType.TypeAs => "as",
-            ExpressionType.TypeIs => "is",
-            _ => throw new NotSupportedException($"Don't know how to convert operator {nodeType} into C#."),
-        };
-
-        private static string IndentString(int indent) => new string(Enumerable.Repeat('\t', indent).ToArray());
-
-        private static string PrettyMethodName(MethodInfo method)
-        {
-            if (method.IsGenericMethod)
-            {
-                var genericArgs = string.Join(", ", method.GetGenericArguments().Select(PrettyTypeName));
-                return $"{method.Name}<{genericArgs}>";
-            }
-            else
-                return method.Name;
-        }
-
-        private static string PrettyTypeName(Type type)
-        {
-            string typeName = type.Name;
-            if (type == typeof(int))
-                return "int";
-            else if (type == typeof(bool))
-                return "bool";
-            else if (type == typeof(decimal))
-                return "decimal";
-            else if (type == typeof(float))
-                return "float";
-            else if (type == typeof(double))
-                return "double";
-            else if (type == typeof(string))
-                return "string";
-            else if (type == typeof(object))
-                return "object";
-            if (type.IsGenericType)
-            {
-                if (type.IsGenericTypeDefinition == false && type.GetGenericTypeDefinition() == typeof(Nullable<>))
-                {
-                    typeName = $"{PrettyTypeName(Nullable.GetUnderlyingType(type)!)}?";
-                }
-                else
-                {
-                    if (type.IsGenericType)
-                    {
-                        var tildeIndex = type.Name.IndexOf('`');
-                        var rootName = type.Name.Substring(0, tildeIndex);
-                        var genericArgumentNames = type.GetGenericArguments()
-                            .Select(PrettyTypeName);
-                        var prettyName = $"{rootName}<{string.Join(",", genericArgumentNames)}>";
-                        typeName = prettyName;
-                    }
-                }
-            }
-            if (type.IsNested)
-            {
-                typeName = $"{PrettyTypeName(type.DeclaringType!)}.{typeName}";
-            }
-            if (typeName.StartsWith("Tuple_"))
-            {
-                return $"{type.Namespace}.{typeName}";
-            }
-            else if (type.IsArray)
-            {
-                var elementType = type.GetElementType() ??
-                    throw new InvalidOperationException($"Unable to get array element type for {type.FullName}");
-                return $"{PrettyTypeName(elementType)}[]";
-            }
-            else return typeName;
-        }
-
-        private static string Parenthesize(string term)
-        {
-            term = term.Trim();
-            if (term.StartsWith('(') && term.EndsWith(')')) return term;
-
-            return term.ToCharArray().Any(char.IsWhiteSpace) ? $"({term})" : term;
-        }
-
-
-        private static string escapeKeywords(string symbol)
-        {
-            var keyword = SyntaxFacts.GetKeywordKind(symbol);
-            return keyword == SyntaxKind.None ? symbol : $"@{symbol}";
-        }
-
->>>>>>> d8f97e80
-        private static string AccessModifierString(AccessModifier modifier) => modifier switch
-        {
-            AccessModifier.Public => "public",
-            AccessModifier.Private => "private",
-            AccessModifier.Internal => "internal",
-            AccessModifier.Protected => "protected",
-            AccessModifier.ProtectedInternal => "protected internal",
-            _ => throw new ArgumentException("Invalid access modifier", nameof(modifier)),
-        };
-
-
-    }
-}
-
+﻿/* 
+ * Copyright (c) 2023, NCQA and contributors
+ * See the file CONTRIBUTORS for details.
+ * 
+ * This file is licensed under the BSD 3-Clause license
+ * available at https://raw.githubusercontent.com/FirelyTeam/firely-cql-sdk/main/LICENSE
+ */
+
+using Hl7.Cql.Abstractions;
+using Hl7.Cql.CodeGeneration.NET.Visitors;
+using Hl7.Cql.Graph;
+using Hl7.Cql.Primitives;
+using Hl7.Cql.Runtime;
+using Microsoft.Extensions.Logging;
+using System;
+using System.Collections.Generic;
+using System.IO;
+using System.Linq;
+using System.Linq.Expressions;
+using System.Reflection;
+using System.Text;
+
+namespace Hl7.Cql.CodeGeneration.NET
+{
+    /// <summary>
+    /// Writes <see cref="LambdaExpression"/>s as members of a .NET class.
+    /// </summary>
+    internal class CSharpSourceCodeWriter
+    {
+        /// <summary>
+        /// Creates an instance.
+        /// </summary>
+        /// <param name="log">The <see cref="ILogger{TCategoryName}"/> to report output.</param>
+        public CSharpSourceCodeWriter(ILogger<CSharpSourceCodeWriter> log)
+        {
+            Log = log;
+        }
+
+        /// <summary>
+        /// Gets or sets the namespace for generated .NET types.
+        /// </summary>
+        public string? Namespace { get; set; }
+        /// <summary>
+        /// If <see langword="true"/>, classes will be declared with the <see langword="partial"/> keyword.
+        /// </summary>
+        public bool PartialClass { get; set; }
+
+        /// <summary>
+        /// The <see cref="AccessModifier"/> to use for the <see cref="CqlContext"/> class member; its default value is <see cref="AccessModifier.Internal"/>.
+        /// </summary>
+        public AccessModifier ContextAccessModifier { get; set; } = AccessModifier.Internal;
+        /// <summary>
+        /// The <see cref="AccessModifier"/> to use for all CQL defines; its default value is <see cref="AccessModifier.Internal"/>.
+        /// </summary>
+        public AccessModifier DefinesAccessModifier { get; set; } = AccessModifier.Internal;
+
+        /// <summary>
+        /// Gets the <see langword="using"/> statements to be included in the generated code.
+        /// </summary>
+        public IList<string> Usings { get; } = new List<string>
+        {
+            nameof(System),
+            typeof(Enumerable).Namespace!, // System.Linq
+            typeof(ICollection<>).Namespace!, // System.Collections.Generic
+            typeof(CqlContext).Namespace!,
+            typeof(CqlPrimitiveType).Namespace!,
+        };
+        /// <summary>
+        /// Gets the aliased <see langword="using"/> statements to be included in the generated code.
+        /// For example,
+        /// <code>
+        /// using Item1 = Item2;
+        /// </code>
+        /// </summary>
+        public IList<(string, string)> AliasedUsings { get; } = new List<(string, string)>
+        {
+        };
+
+        /// <summary>
+        /// Gets the version of this <see cref="CSharpSourceCodeWriter"/> as will appear in the <see cref="System.CodeDom.Compiler.GeneratedCodeAttribute.Version"/>.
+        /// </summary>
+        public string Version => GetType().Assembly?.GetName()?.Version?.ToString() ?? "1.0.0";
+        /// <summary>
+        /// Gets the product of this <see cref="CSharpSourceCodeWriter"/> as will appear in the <see cref="System.CodeDom.Compiler.GeneratedCodeAttribute.Tool"/>.
+        /// </summary>
+        public string Tool =>
+                GetType()
+                .Assembly?
+                .GetCustomAttributes(false)
+                .OfType<AssemblyProductAttribute>()
+                .SingleOrDefault()?
+                .Product
+            ?? "ELM-to-CSharp";
+
+        internal ILogger<CSharpSourceCodeWriter> Log { get; }
+
+        /// <summary>
+        /// Writes C# source code from inputs.
+        /// </summary>
+        /// <param name="definitions">The lambda expressions to write.</param>
+        /// <param name="tupleTypes">Tuple types generated during lambda creation.</param>
+        /// <param name="dependencyGraph">A dependency graph containing dependent libraries.</param>
+        /// <param name="libraryNameToStream">A function that provides a <see cref="Stream"/> to write the source code given the name of the library being generated.</param>
+        /// <param name="closeStream">When <see langword="true"/>, <see cref="Stream"/>s provided by <paramref name="libraryNameToStream"/> will be closed when writing is done.  Default value is <see langword="true"/></param>
+        /// <param name="writeFile">A function that determines whether the given library should be generated or not; default is <see langword="null" />.  When <see langword="null" />, all libraries are written.</param>
+        /// 
+        public void Write(DefinitionDictionary<LambdaExpression> definitions,
+            IEnumerable<Type> tupleTypes,
+            DirectedGraph dependencyGraph,
+            Func<string, Stream> libraryNameToStream,
+            bool closeStream = true,
+            Predicate<string>? writeFile = null)
+        {
+            var libraryNameToClassName = VariableNameGenerator.NormalizeIdentifier;
+            bool defaultWriteFile(string nodeId) => true;
+            writeFile ??= defaultWriteFile;
+
+            writeTupleTypes(tupleTypes, libraryNameToStream, closeStream);
+
+            writeLibraries(definitions, dependencyGraph, libraryNameToStream, closeStream, writeFile!, libraryNameToClassName);
+        }
+
+        private void writeLibraries(DefinitionDictionary<LambdaExpression> definitions,
+            DirectedGraph dependencyGraph,
+            Func<string, Stream> libraryNameToStream,
+            bool closeStream, Predicate<string> writeFile, Func<string?, string?> libraryNameToClassName)
+        {
+            var buildOrder = DetermineBuildOrder(dependencyGraph);
+
+            foreach (var library in buildOrder)
+            {
+                string libraryName = library.NodeId;
+
+                if (!writeFile(libraryName))
+                    continue;
+
+                if (!definitions.Libraries.Contains(libraryName))
+                {
+                    Log.LogInformation($"Skipping library {libraryName}, which has no definitions");
+                    continue;
+                }
+
+                var stream = libraryNameToStream(libraryName);
+
+                try
+                {
+                    using var writer = new StreamWriter(stream, Encoding.UTF8, 1024, leaveOpen: true);
+                    int indentLevel = 0;
+                    WriteUsings(writer);
+
+                    // Namespace
+                    if (!string.IsNullOrWhiteSpace(Namespace))
+                    {
+                        writer.WriteLine(indentLevel, $"namespace {Namespace}");
+                        writer.WriteLine(indentLevel, "{");
+                        writer.WriteLine();
+                        indentLevel += 1;
+                    }
+
+                    writeClass(definitions, dependencyGraph, libraryNameToClassName, libraryName, writer, indentLevel);
+
+                    if (!string.IsNullOrWhiteSpace(Namespace))
+                    {
+                        writer.WriteLine(indentLevel, "}");
+                        indentLevel -= 1;
+                    }
+                }
+                finally
+                {
+                    if (closeStream && stream != null)
+                    {
+                        stream.Close();
+                    }
+                }
+            }
+        }
+
+        private void writeClass(DefinitionDictionary<LambdaExpression> definitions,
+            DirectedGraph dependencyGraph,
+            Func<string?, string?> libraryNameToClassName,
+            string libraryName, StreamWriter writer,
+            int indentLevel)
+        {
+            writer.WriteLine(indentLevel, $"[System.CodeDom.Compiler.GeneratedCode(\"{Tool}\", \"{Version}\")]");
+
+            var libraryAttribute = libraryName;
+            var versionAttribute = string.Empty;
+            var nameAndVersion = libraryName.Split('-');
+            if (nameAndVersion.Length == 2)
+            {
+                if (System.Version.TryParse(nameAndVersion[1], out var version))
+                {
+                    libraryAttribute = nameAndVersion[0];
+                    versionAttribute = nameAndVersion[1];
+                }
+            }
+
+            writer.WriteLine(indentLevel, $"[CqlLibrary(\"{libraryAttribute}\", \"{versionAttribute}\")]");
+            var className = VariableNameGenerator.NormalizeIdentifier(libraryName);
+            if (PartialClass)
+                writer.WriteLine(indentLevel, $"partial class {className}");
+            else
+                writer.WriteLine(indentLevel, $"public class {className}");
+            writer.WriteLine(indentLevel, "{");
+            writer.WriteLine();
+            indentLevel += 1;
+            // Class
+            {
+                writer.WriteLine();
+
+                writer.WriteLine(indentLevel, $"{AccessModifierString(ContextAccessModifier)} CqlContext context;");
+                writer.WriteLine();
+                writeCachedValues(definitions, libraryName, writer, indentLevel);
+
+                // Write constructor
+                writer.WriteLine(indentLevel, $"public {className}(CqlContext context)");
+                writer.WriteLine(indentLevel, "{");
+                {
+                    indentLevel += 1;
+
+                    writer.WriteLine(indentLevel, "this.context = context ?? throw new ArgumentNullException(\"context\");");
+                    writer.WriteLine();
+
+                    writeDependencies(dependencyGraph, libraryNameToClassName, libraryName, writer, indentLevel);
+                    writer.WriteLine();
+                    writeCachedValueNames(definitions, libraryName, writer, indentLevel);
+                    indentLevel -= 1;
+                }
+                writer.WriteLine(indentLevel, "}");
+
+                WriteLibraryMembers(writer, dependencyGraph, libraryName, libraryNameToClassName!, indentLevel);
+                writeMemoizedInstanceMethods(definitions, libraryName, writer, indentLevel);
+                indentLevel -= 1;
+                writer.WriteLine(indentLevel, "}");
+            }
+        }
+
+        private void writeMemoizedInstanceMethods(DefinitionDictionary<LambdaExpression> definitions, string libraryName, StreamWriter writer, int indentLevel)
+        {
+            foreach (var kvp in definitions.DefinitionsForLibrary(libraryName))
+            {
+                foreach (var overload in kvp.Value)
+                {
+                    definitions.TryGetTags(libraryName, kvp.Key, overload.Signature, out var tags);
+                    WriteMemoizedInstanceMethod(libraryName, writer, indentLevel, kvp.Key, overload.T, tags);
+                    writer.WriteLine();
+                }
+            }
+        }
+
+        private void writeCachedValueNames(DefinitionDictionary<LambdaExpression> definitions, string libraryName, StreamWriter writer, int indentLevel)
+        {
+            foreach (var kvp in definitions.DefinitionsForLibrary(libraryName))
+            {
+                foreach (var overload in kvp.Value)
+                {
+                    if (isDefinition(overload.Item2))
+                    {
+                        var methodName = VariableNameGenerator.NormalizeIdentifier(kvp.Key);
+                        var cachedValueName = DefinitionCacheKeyForMethod(methodName!);
+                        var returnType = ExpressionConverter.PrettyTypeName(overload.Item2.ReturnType);
+                        var privateMethodName = PrivateMethodNameFor(methodName!);
+                        writer.WriteLine(indentLevel, $"{cachedValueName} = new Lazy<{returnType}>(this.{privateMethodName});");
+                    }
+                }
+            }
+        }
+
+        private static void writeDependencies(DirectedGraph dependencyGraph, Func<string?, string?> libraryNameToClassName, string libraryName, StreamWriter writer, int indentLevel)
+        {
+            var node = dependencyGraph.Nodes[libraryName];
+            var requiredLibraries = node.ForwardEdges?
+                .Select(edge => edge.ToId)
+                .Except(new[] { dependencyGraph.EndNode.NodeId })
+                .Distinct();
+            foreach (var dependentLibrary in requiredLibraries!)
+            {
+                var typeName = libraryNameToClassName!(dependentLibrary);
+                var memberName = typeName;
+                writer.WriteLine(indentLevel, $"{memberName} = new {typeName}(context);");
+            }
+        }
+
+        private void writeCachedValues(DefinitionDictionary<LambdaExpression> definitions, string libraryName, StreamWriter writer, int indentLevel)
+        {
+            writer.WriteLine(indentLevel, "#region Cached values");
+            writer.WriteLine();
+            var accessModifier = AccessModifierString(DefinesAccessModifier);
+            foreach (var kvp in definitions.DefinitionsForLibrary(libraryName))
+            {
+                foreach (var overload in kvp.Value)
+                {
+                    if (isDefinition(overload.T))
+                    {
+                        var methodName = VariableNameGenerator.NormalizeIdentifier(kvp.Key);
+                        var cachedValueName = DefinitionCacheKeyForMethod(methodName!);
+                        var returnType = ExpressionConverter.PrettyTypeName(overload.T.ReturnType);
+                        writer.WriteLine(indentLevel, $"{accessModifier} Lazy<{returnType}> {cachedValueName};");
+                    }
+                }
+            }
+            writer.WriteLine();
+            writer.WriteLine(indentLevel, "#endregion");
+        }
+
+        private void writeTupleTypes(IEnumerable<Type> tupleTypes, Func<string, Stream> libraryNameToStream, bool closeStream)
+        {
+            if (tupleTypes.Any())
+            {
+                foreach (var tupleType in tupleTypes!)
+                {
+                    if (tupleType == null)
+                        continue;
+                    var tupleTypeStream = libraryNameToStream(Path.Combine(tupleType.Namespace!, tupleType.Name));
+                    try
+                    {
+                        var writer = new StreamWriter(tupleTypeStream);
+                        WriteUsings(writer);
+                        var indentLevel = 0;
+                        writer.WriteLine();
+                        writer.WriteLine(indentLevel, $"namespace {tupleType.Namespace}");
+                        writer.WriteLine(indentLevel, "{");
+                        indentLevel += 1;
+                        WriteTupleType(writer, indentLevel, tupleType);
+                        indentLevel -= 1;
+                        writer.WriteLine(indentLevel, "}");
+                        writer.Flush();
+                    }
+                    finally
+                    {
+                        if (closeStream && tupleTypeStream != null)
+                        {
+                            tupleTypeStream.Close();
+                            tupleTypeStream = null;
+                        }
+                    }
+                }
+            }
+            else
+            {
+                Log.LogInformation($"No tuple types detected; skipping.");
+            }
+        }
+
+        private static bool isDefinition(LambdaExpression overload) =>
+            overload.Parameters.Count == 1
+                && overload.Parameters[0].Type == typeof(CqlContext);
+
+        private void WriteLibraryMembers(TextWriter writer,
+            DirectedGraph dependencyGraph,
+            string libraryName,
+            Func<string, string> libraryNameToClassName,
+            int indent)
+        {
+            var node = dependencyGraph.Nodes[libraryName];
+            var requiredLibraries = node.ForwardEdges?
+                .Select(edge => edge.ToId)
+                .Except(new[] { dependencyGraph.EndNode.NodeId })
+                .Distinct();
+            if (requiredLibraries != null)
+            {
+
+                writer.WriteLine(indent, "#region Dependencies");
+                writer.WriteLine();
+
+                foreach (var dependentLibrary in requiredLibraries)
+                {
+                    var typeName = libraryNameToClassName(dependentLibrary);
+                    var memberName = typeName;
+                    writer.WriteLine(indent, $"public {typeName} {memberName} {{ get; }}");
+                }
+
+                writer.WriteLine();
+                writer.WriteLine(indent, "#endregion");
+                writer.WriteLine();
+            }
+        }
+
+        private IList<DirectedGraphNode> DetermineBuildOrder(DirectedGraph minimalGraph)
+        {
+            var sorted = minimalGraph.TopologicalSort()
+                .Where(n => n.NodeId != minimalGraph.StartNode.NodeId
+                    && n.NodeId != minimalGraph.EndNode.NodeId)
+                .ToList();
+            return sorted;
+        }
+
+        private string DefinitionCacheKeyForMethod(string methodName)
+        {
+            if (methodName[0] == '@')
+                return "__" + methodName.Substring(1);
+            else return "__" + methodName;
+        }
+        private string PrivateMethodNameFor(string methodName) => methodName + "_Value";
+
+        private void WriteMemoizedInstanceMethod(string libraryName, TextWriter writer, int indentLevel,
+            string cqlName,
+            LambdaExpression overload,
+            ILookup<string, string>? tags)
+        {
+            var methodName = VariableNameGenerator.NormalizeIdentifier(cqlName);
+            var isDef = isDefinition(overload);
+
+            var vng = new VariableNameGenerator(Enumerable.Empty<string>(), postfix: "_");
+
+            var visitedBody = Transform(overload.Body,
+                new RedundantCastsTransformer(),
+                new SimplifyExpressionsVisitor(),
+                new RenameVariablesVisitor(vng),
+                new LocalVariableDeduper()
+            );
+
+            var expressionConverter = new ExpressionConverter(libraryName);
+
+            // Skip CqlContext
+            var parameters = overload.Parameters.Skip(1);
+
+            overload = Expression.Lambda(visitedBody, parameters);
+
+            if (isDef)
+            {
+                // Definitions, which are CQL expressions without parameter, can be memoized,
+                // so we generate a "generator" function (name ending in _Value) and a
+                // getter function, which just calls triggers the lazy to invoke this
+                // first _Value method.
+                var cachedValueName = DefinitionCacheKeyForMethod(methodName!);
+                var privateMethodName = PrivateMethodNameFor(methodName!);
+
+                var func = expressionConverter.ConvertTopLevelFunctionDefinition(indentLevel, overload, privateMethodName, "private");
+                writer.Write(func);
+                writer.WriteLine();
+                writer.WriteLine(indentLevel, $"[CqlDeclaration(\"{cqlName}\")]");
+                WriteTags(writer, indentLevel, tags);
+
+                if (overload.ReturnType == typeof(CqlValueSet))
+                {
+                    if (overload.Body is NewExpression @new)
+                    {
+                        var arg = @new.Arguments[0];
+                        if (arg is ConstantExpression constant)
+                        {
+                            if (constant.Value is string valueSetId)
+                            {
+                                writer.WriteLine(indentLevel, $"[CqlValueSet(\"{valueSetId}\")]");
+                            }
+                        }
+                    }
+                }
+
+                var lazyType = typeof(Lazy<>).MakeGenericType(visitedBody.Type);
+                var valueFunc =
+                    Expression.Lambda(
+                    Expression.MakeMemberAccess(
+                    Expression.Parameter(lazyType, cachedValueName),
+                    lazyType.GetMember("Value").Single()));
+
+                writer.Write(expressionConverter.ConvertTopLevelFunctionDefinition(indentLevel, valueFunc, methodName!, "public"));
+            }
+            else
+            {
+                writer.WriteLine(indentLevel, $"[CqlDeclaration(\"{cqlName}\")]");
+                WriteTags(writer, indentLevel, tags);
+                writer.Write(expressionConverter.ConvertTopLevelFunctionDefinition(indentLevel, overload, methodName!, "public"));
+                //      writer.WriteLine();
+            }
+        }
+
+        private static void WriteTags(TextWriter writer, int indentLevel, ILookup<string, string>? tags)
+        {
+            if (tags != null)
+            {
+                foreach (var group in tags)
+                {
+                    foreach (var tag in group)
+                    {
+                        writer.WriteLine(indentLevel, $"[CqlTag(\"{group.Key}\", \"{tag}\")]");
+                    }
+                }
+            }
+        }
+
+        private void WriteUsings(TextWriter writer)
+        {
+            foreach (var @using in Usings.Distinct())
+            {
+                writer.WriteLine($"using {@using};");
+            }
+            foreach (var @using in AliasedUsings)
+            {
+                writer.WriteLine($"using {@using.Item1} = {@using.Item2};");
+            }
+        }
+
+        private int WriteTupleType(TextWriter writer, int indentLevel, Type tupleType)
+        {
+            writer.WriteLine(indentLevel, $"[System.CodeDom.Compiler.GeneratedCode(\"{Tool}\", \"{Version}\")]");
+            writer.WriteLine(indentLevel, $"public class {tupleType.Name}: {ExpressionConverter.PrettyTypeName(tupleType.BaseType!)}");
+            writer.WriteLine(indentLevel, "{");
+
+            indentLevel++;
+            foreach (var property in tupleType.GetProperties())
+            {
+                var normalizedName = VariableNameGenerator.NormalizeIdentifier(property.Name);
+                var propertyType = ExpressionConverter.PrettyTypeName(property.PropertyType);
+                var cqlDeclarationAttribute = property.GetCustomAttribute<CqlDeclarationAttribute>();
+                if (cqlDeclarationAttribute != null)
+                {
+                    writer.WriteLine(indentLevel, $"[CqlDeclaration(\"{cqlDeclarationAttribute.Name}\")]");
+                }
+                writer.WriteLine(indentLevel, $"public {propertyType} {normalizedName} {{ get; set; }}");
+            }
+            indentLevel--;
+            writer.WriteLine(indentLevel, $"}}");
+            return indentLevel;
+        }
+
+        private static Expression Transform(Expression body, params ExpressionVisitor[] visitors)
+        {
+            foreach (var visitor in visitors)
+            {
+                body = visitor.Visit(body);
+            }
+            return body;
+        }
+
+        private static string AccessModifierString(AccessModifier modifier) => modifier switch
+        {
+            AccessModifier.Public => "public",
+            AccessModifier.Private => "private",
+            AccessModifier.Internal => "internal",
+            AccessModifier.Protected => "protected",
+            AccessModifier.ProtectedInternal => "protected internal",
+            _ => throw new ArgumentException("Invalid access modifier", nameof(modifier)),
+        };
+
+
+    }
+}
+