--- conflicted
+++ resolved
@@ -1,7 +1,4 @@
-<<<<<<< HEAD
-﻿using System;
-=======
-﻿/* 
+/* 
  * Copyright (c) 2023, NCQA and contributors
  * See the file CONTRIBUTORS for details.
  * 
@@ -10,7 +7,6 @@
  */
 
 using System;
->>>>>>> 4e01c931
 using System.Collections.Generic;
 using System.Linq;
 using System.Reflection;
