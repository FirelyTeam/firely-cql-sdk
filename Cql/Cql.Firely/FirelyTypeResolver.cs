<<<<<<< HEAD
﻿using Hl7.Fhir.Introspection;
using Hl7.Fhir.Utility;
using Ncqa.Cql.Runtime;
using System.Reflection;
=======
﻿using Hl7.Fhir.Model;
using Hl7.Cql.Model;
using System.Reflection;
using Hl7.Fhir.Introspection;
using Hl7.Fhir.Utility;
using Ratio = Hl7.Fhir.Model.Ratio;
>>>>>>> 9547239b

namespace Cql.Firely
{

    // TODO: for type mappings, we need to be sure we include this exception
    /// <summary>
    /// The list of elements that would normally be represented using a CodeOfT enum, but that we
    /// want to be generated as a normal Code instead.
    /// </summary>
    //private readonly List<string> _codedElementOverrides = new()
    //        {
    //            "CapabilityStatement.rest.resource.type"
    //        };


    public class FirelyTypeResolver : BaseTypeResolver
    {
<<<<<<< HEAD
        public FirelyTypeResolver(ModelInspector inspector)
=======
        public override IEnumerable<Assembly> ModelAssemblies => throw new NotImplementedException();

        public override IEnumerable<string> ModelNamespaces => throw new NotImplementedException();

        public FirelyTypeResolver(Hl7.Cql.Model.ModelInfo model) : base(model)
>>>>>>> 9547239b
        {
            Inspector = inspector;

            addTypesFromInspector(inspector);
            addEnumsFromInspector(inspector);

            addProfiledTypesAsQuantity();
        }


        /// <summary>
        /// Returns the concrete property for the given property name.
        /// </summary>
        /// <returns>The property, or <c>null</c> if the type or property is unknown.</returns>
        protected override PropertyInfo? GetPropertyCore(Type type, string propertyName) =>
            Inspector
                .FindClassMapping(type)
                ?.FindMappedElementByName(propertyName)
                ?.NativeProperty;

        public override PropertyInfo? GetPrimaryCodePath(string typeSpecifier)
        {
            var type = ResolveType(typeSpecifier);
            if (type is null) return null;

            var mapping = Inspector.FindClassMapping(type);

            return mapping
                ?.PrimaryCodePath
                ?.NativeProperty;
        }

        public override Type? PatientType => Inspector.PatientMapping?.NativeType;

        public override PropertyInfo? PatientBirthDateProperty =>
            Inspector.PatientMapping
                    ?.PatientBirthDateMapping
                    .NativeType;

        public ModelInspector Inspector { get; }

        private void addProfiledTypesAsQuantity()
        {
            Types["{http://hl7.org/fhir}SimpleQuantity"] = Types["{http://hl7.org/fhir}Quantity"];
            Types["{http://hl7.org/fhir}MoneyQuantity"] = Types["{http://hl7.org/fhir}Quantity"];
        }

        private void addTypesFromInspector(Type type)
        {
            var fhirType = type.GetCustomAttribute<FhirTypeAttribute>();
            var fhirEnum = type.GetCustomAttribute<FhirEnumerationAttribute>();

            if (fhirType != null)
            {
                // http://hl7.org/fhir/StructureDefinition/ is 40 chars long
                var canonical = fhirType.Canonical;
                if (!string.IsNullOrWhiteSpace(canonical))
                {
                    var id = canonical.Substring(40);
                    var typeId = $"{{{Model.url}}}{id}";
                    Types.TryAdd(typeId, type);
                }
            }
            else if (fhirEnum != null)
            {
                var enumId = $"{{{Model.url}}}{fhirEnum.BindingName}";
                Types.TryAdd(enumId, type);
            }

            foreach (var nestedType in type.GetNestedTypes())
            {
                Add(nestedType);
            }
        }
    }
}<|MERGE_RESOLUTION|>--- conflicted
+++ resolved
@@ -1,16 +1,7 @@
-<<<<<<< HEAD
-﻿using Hl7.Fhir.Introspection;
-using Hl7.Fhir.Utility;
-using Ncqa.Cql.Runtime;
-using System.Reflection;
-=======
-﻿using Hl7.Fhir.Model;
-using Hl7.Cql.Model;
-using System.Reflection;
+using Hl7.Cql.Runtime;
 using Hl7.Fhir.Introspection;
 using Hl7.Fhir.Utility;
-using Ratio = Hl7.Fhir.Model.Ratio;
->>>>>>> 9547239b
+using System.Reflection;
 
 namespace Cql.Firely
 {
@@ -28,15 +19,7 @@
 
     public class FirelyTypeResolver : BaseTypeResolver
     {
-<<<<<<< HEAD
         public FirelyTypeResolver(ModelInspector inspector)
-=======
-        public override IEnumerable<Assembly> ModelAssemblies => throw new NotImplementedException();
-
-        public override IEnumerable<string> ModelNamespaces => throw new NotImplementedException();
-
-        public FirelyTypeResolver(Hl7.Cql.Model.ModelInfo model) : base(model)
->>>>>>> 9547239b
         {
             Inspector = inspector;
 
@@ -46,6 +29,8 @@
             addProfiledTypesAsQuantity();
         }
 
+        public override IEnumerable<Assembly> ModelAssemblies => throw new NotImplementedException();
+        public override IEnumerable<string> ModelNamespaces => throw new NotImplementedException();
 
         /// <summary>
         /// Returns the concrete property for the given property name.
