using Hl7.Cql.Runtime;
using Hl7.Fhir.Introspection;
using Hl7.Fhir.Model;
using Hl7.Fhir.Utility;
using System.Reflection;

namespace Hl7.Cql.Firely
{

    // TODO: for type mappings, we need to be sure we include this exception
    /// <summary>
    /// The list of elements that would normally be represented using a CodeOfT enum, but that we
    /// want to be generated as a normal Code instead.
    /// </summary>
    //private readonly List<string> _codedElementOverrides = new()
    //        {
    //            "CapabilityStatement.rest.resource.type"
    //        };


    public class FirelyTypeResolver : BaseTypeResolver
    {
        public FirelyTypeResolver(ModelInspector inspector)
        {
            Inspector = inspector;

            addTypesFromInspector();
            addProfiledTypesAsQuantity();
        }

        public override IEnumerable<Assembly> ModelAssemblies => Inspector.ClassMappings.Select(cm => cm.NativeType.Assembly).Distinct();
        public override IEnumerable<string> ModelNamespaces => new[] { "Hl7.Fhir.Model" };

        /// <summary>
        /// Returns the concrete property for the given property name.
        /// </summary>
        /// <returns>The property, or <c>null</c> if the type or property is unknown.</returns>
        protected override PropertyInfo? GetPropertyCore(Type type, string propertyName)
        {
            if (type.IsGenericType && type.GetGenericTypeDefinition() == typeof(Code<>) && propertyName == "value")
            {
                return ReflectionHelper.FindProperty(type, "Value");
            }

            var cm = Inspector.FindClassMapping(type);
            if (cm is null) return null;

            if (propertyName == "value" && cm.PrimitiveValueProperty is { } valueProp)
            {
                return valueProp.NativeProperty;
            }
            else
            {
                return cm.FindMappedElementByName(propertyName)?.NativeProperty;
            }

        }

        public override PropertyInfo? GetPrimaryCodePath(string typeSpecifier)
        {
            var type = ResolveType(typeSpecifier);
            if (type is null) return null;

            var mapping = Inspector.FindClassMapping(type);

            return mapping
                ?.PrimaryCodePath
                ?.NativeProperty;
        }

<<<<<<< HEAD
        internal IDictionary<Type, string> TypeSpecifiers { get; } = new Dictionary<Type, string>();

        private void AddTypes(Assembly assembly)
=======
        public override Type? PatientType => Inspector.PatientMapping?.NativeType;

        public override PropertyInfo? PatientBirthDateProperty =>
            Inspector.PatientMapping
                    ?.PatientBirthDateMapping
                    ?.NativeProperty;

        public ModelInspector Inspector { get; }

        private void addProfiledTypesAsQuantity()
>>>>>>> 523e57e2
        {
            Types["{http://hl7.org/fhir}SimpleQuantity"] = Types["{http://hl7.org/fhir}Quantity"];
            Types["{http://hl7.org/fhir}MoneyQuantity"] = Types["{http://hl7.org/fhir}Quantity"];
        }

        private void addTypesFromInspector()
        {
            var classes = Inspector.ClassMappings.Where(cm => cm.CqlTypeSpecifier is not null).Select(cm => (cm.CqlTypeSpecifier!, cm.NativeType));
            //var enums = Inspector.EnumMappings.Select(em => (em.CqlTypeSpecifier, em.NativeType));
            var nested = Inspector.BackboneClassMappings.Where(cm => cm.CqlTypeSpecifier is not null).Select(cm => (cm.CqlTypeSpecifier!, cm.NativeType));
            var all = classes.Concat(nested);

<<<<<<< HEAD
            if (fhirType != null)
            {
                // http://hl7.org/fhir/StructureDefinition/ is 40 chars long
                var canonical = fhirType.Canonical;
                if (!string.IsNullOrWhiteSpace(canonical))
                {
                    var id = canonical.Substring(40);
                    var typeId = $"{{{Model.url}}}{id}";
                    Types.TryAdd(typeId, type);
                    TypeSpecifiers.TryAdd(type, typeId);
                }
            }
            else if (fhirEnum != null)
            {
                var enumId = $"{{{Model.url}}}{fhirEnum.BindingName}";
                Types.TryAdd(enumId, type);
                TypeSpecifiers.TryAdd(type, enumId);

=======
            // Ignore the valuesets, we have to resolve via bindings for now.
            foreach (var (name, type) in classes)
            {
                Types.TryAdd(name, type);
>>>>>>> 523e57e2
            }

            var bindings = from cm in Inspector.ClassMappings.Concat(Inspector.BackboneClassMappings)
                           from pm in cm.PropertyMappings
                           orderby pm.BindingName
                           where pm.BindingName is not null
                           group pm by pm.BindingName into pmg
                           select new { Name = pmg.Key, Type = pmg.First().ImplementingType };

            foreach (var binding in bindings)
            {
                var bindingName = "{http://hl7.org/fhir}" +
                    binding.Name.Replace("-", "_");

                Types.TryAdd(bindingName, binding.Type);
            }
        }


    }
}<|MERGE_RESOLUTION|>--- conflicted
+++ resolved
@@ -4,7 +4,7 @@
 using Hl7.Fhir.Utility;
 using System.Reflection;
 
-namespace Hl7.Cql.Firely
+namespace Cql.Firely
 {
 
     // TODO: for type mappings, we need to be sure we include this exception
@@ -68,11 +68,6 @@
                 ?.NativeProperty;
         }
 
-<<<<<<< HEAD
-        internal IDictionary<Type, string> TypeSpecifiers { get; } = new Dictionary<Type, string>();
-
-        private void AddTypes(Assembly assembly)
-=======
         public override Type? PatientType => Inspector.PatientMapping?.NativeType;
 
         public override PropertyInfo? PatientBirthDateProperty =>
@@ -83,7 +78,6 @@
         public ModelInspector Inspector { get; }
 
         private void addProfiledTypesAsQuantity()
->>>>>>> 523e57e2
         {
             Types["{http://hl7.org/fhir}SimpleQuantity"] = Types["{http://hl7.org/fhir}Quantity"];
             Types["{http://hl7.org/fhir}MoneyQuantity"] = Types["{http://hl7.org/fhir}Quantity"];
@@ -96,31 +90,10 @@
             var nested = Inspector.BackboneClassMappings.Where(cm => cm.CqlTypeSpecifier is not null).Select(cm => (cm.CqlTypeSpecifier!, cm.NativeType));
             var all = classes.Concat(nested);
 
-<<<<<<< HEAD
-            if (fhirType != null)
-            {
-                // http://hl7.org/fhir/StructureDefinition/ is 40 chars long
-                var canonical = fhirType.Canonical;
-                if (!string.IsNullOrWhiteSpace(canonical))
-                {
-                    var id = canonical.Substring(40);
-                    var typeId = $"{{{Model.url}}}{id}";
-                    Types.TryAdd(typeId, type);
-                    TypeSpecifiers.TryAdd(type, typeId);
-                }
-            }
-            else if (fhirEnum != null)
-            {
-                var enumId = $"{{{Model.url}}}{fhirEnum.BindingName}";
-                Types.TryAdd(enumId, type);
-                TypeSpecifiers.TryAdd(type, enumId);
-
-=======
             // Ignore the valuesets, we have to resolve via bindings for now.
             foreach (var (name, type) in classes)
             {
                 Types.TryAdd(name, type);
->>>>>>> 523e57e2
             }
 
             var bindings = from cm in Inspector.ClassMappings.Concat(Inspector.BackboneClassMappings)
@@ -138,7 +111,5 @@
                 Types.TryAdd(bindingName, binding.Type);
             }
         }
-
-
     }
 }