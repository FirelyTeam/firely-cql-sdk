<<<<<<< HEAD
﻿/*
 * Copyright (c) 2024, NCQA and contributors
=======
﻿/* 
 * Copyright (c) 2023, NCQA and contributors
>>>>>>> 8f009f0c
 * See the file CONTRIBUTORS for details.
 *
 * This file is licensed under the BSD 3-Clause license
 * available at https://raw.githubusercontent.com/FirelyTeam/firely-cql-sdk/main/LICENSE
 */

using Hl7.Cql.Conversion;
using Hl7.Cql.Primitives;
using Hl7.Fhir.Introspection;
using Hl7.Fhir.Utility;
using System.Reflection;
using System.Text;
using M = Hl7.Fhir.Model;

namespace Hl7.Cql.Fhir
{
    /// <summary>
    /// Defines conversions between Cql and FHIR data models
    /// </summary>
    public static class FhirTypeConverter
    {
        /// <summary>
        /// Singleton for the default configuration of this TypeConverter
        /// </summary>
        public static readonly TypeConverter Default = Create(M.ModelInfo.ModelInspector);

        private static LRUCache<CqlDateTime>? _dateTimes;

        /// <summary>
        /// Allows for the creation of a converter with the specified model
        /// </summary>
        /// <param name="model">the model</param>
        /// <param name="cacheSize">the size of the LRU cache</param>
        /// <returns>the type converter</returns>
        public static TypeConverter Create(ModelInspector model, int? cacheSize = null)
        {
            var lruCacheSize = cacheSize ?? 0;
            if (lruCacheSize > 0 && _dateTimes is null)
            {
                _dateTimes = new LRUCache<CqlDateTime>(lruCacheSize);
            }

            return TypeConverter
                .Create()
                .ConvertDataTypeChoices()
                .CreateQuantityConversions()
                .ConvertSystemTypes()
                .ConvertFhirToCqlPrimitives()
                .ConvertCqlPrimitivesToFhir()
                .ConvertCodeTypes(model);
        }

        internal static TypeConverter CreateQuantityConversions(this TypeConverter converter)
        {
            converter.AddConversion<M.Quantity, M.Age>(q =>
            {
                var a = new M.Age();
                q.CopyTo(a);
                return a;
            });
            return converter;
        }

        internal static TypeConverter ConvertFhirToCqlPrimitives(this TypeConverter converter)
        {
            HashSet<Type> toTypes = new();

            add((M.Integer p) => p.Value);
            add((M.FhirString p) => p.Value);
            add((M.FhirBoolean p) => p.Value);
            add((M.FhirDecimal p) => p.Value);
            add((M.Markdown p) => p.Value);
            add((M.Instant p) => p.Value);
            add((M.Instant p) =>
            {
                if(p.Value is { } dto)
                    return new CqlDateTime(dto.Year, dto.Month, dto.Day, dto.Hour, dto.Minute, dto.Second, dto.Millisecond, dto.Offset.Hours, dto.Offset.Minutes);
                return null;
            });
            add((M.FhirUrl p) => p.Value);
            add((M.Integer c) => new M.UnsignedInt(c.Value));
            add((M.Integer c) => new M.PositiveInt(c.Value));
            add((M.Code c) => c.Value);
            add((M.Date f) => f.TryToDate(out var date) ? new CqlDate(date!.Years!.Value, date.Months, date.Days) : null);
            add((M.Date f) => f.TryToDate(out var date) ? new CqlDateTime(date!.Years!.Value, date.Months, date.Days, 0, 0, 0, 0, 0, 0) : null);
            add((M.Date f) => f.ToString());
            add((M.Time f) => f.TryToTime(out var time) ? new CqlTime(time!.Hours!.Value, time.Minutes, time.Seconds, time.Millis, null, null) : null);
            add((M.Time f) => f.ToString());
            add((M.FhirDateTime f) =>
            {
                if (f.Value is null)
                    return null;

                if (_dateTimes?.TryGetValue(f.Value, out var datetime) ?? false)
                {
                    return datetime;
                }

                if (f.TryToDateTime(out var dt))
                {
                    var cqlDateTime = new CqlDateTime(
                        dt!.Years!.Value, dt.Months,
                        dt.Days, dt.Hours, dt.Minutes, dt.Seconds, dt.Millis,
                        dt.HasOffset ? dt.Offset!.Value.Hours : null, dt.HasOffset ? dt.Offset!.Value.Minutes : null);

                    _dateTimes?.Insert(f.Value, cqlDateTime);
                    return cqlDateTime;
                }

                return null;
            });
            add((M.FhirDateTime f) => f.ToString());
            add((M.FhirDateTime f) => {
                if (f.Value is null)
                    return null;

                if (_dateTimes?.TryGetValue(f.Value, out var datetime) ?? false)
                    return datetime.DateOnly;

                if (f.TryToDateTime(out var dt))
                {
                    var cqlDateTime = new CqlDateTime(
                        dt!.Years!.Value, dt.Months,
                        dt.Days, dt.Hours, dt.Minutes, dt.Seconds, dt.Millis,
                        dt.HasOffset ? dt.Offset!.Value.Hours : null, dt.HasOffset ? dt.Offset!.Value.Minutes : null);

                    _dateTimes?.Insert(f.Value, cqlDateTime);
                    return cqlDateTime.DateOnly;
                }

                return null;
            });
            add((M.Quantity f) => new CqlQuantity(f.Value, f.Unit));
            add((M.Quantity f) => f.Value);
            add((M.Quantity f) => (int?)f.Value);
            add((M.Period f) => new CqlInterval<CqlDateTime>(
                converter.Convert<CqlDateTime>(f.StartElement), converter.Convert<CqlDateTime>(f.EndElement), lowClosed: true, highClosed: true));
            add((M.Period f) => new CqlInterval<CqlDate>(
                converter.Convert<CqlDate>(f.StartElement), converter.Convert<CqlDate>(f.EndElement), lowClosed: true, highClosed: true));
            add((M.Range f) => new CqlInterval<CqlQuantity>(
                    converter.Convert<CqlQuantity>(f.Low), converter.Convert<CqlQuantity>(f.High), lowClosed: true, highClosed: true));
            add((M.Range f) => new CqlInterval<decimal?>(converter.Convert<decimal?>(f.Low), converter.Convert<decimal?>(f.High),
                lowClosed: true, highClosed: true));
            add((M.Range f) => new CqlInterval<int?>(converter.Convert<int?>(f.Low), converter.Convert<int?>(f.High),
                lowClosed: true, highClosed: true));

            add((M.Id id) => id.Value);

            add((M.PositiveInt pi) => new M.Integer(pi.Value));
            add((M.PositiveInt pi) => pi.ToString());
            add((M.UnsignedInt ui) => new M.Integer(ui.Value));
            add((M.UnsignedInt ui) => ui.ToString());
            add((M.DataType dt) => ConvertChoiceTypeToString(dt));

            add((M.Canonical c) => c.ToString());

            addParametersToCqlPrimitivesConverters(toTypes);
            return converter;

            // Add a basic Fhir primitive->Cql primitive conversion
            void add<I, O>(Func<I, O> tos)
            {
                converter.AddConversion(tos);
                toTypes.Add(typeof(O));
            }

            // Add a ParameterComponent->Cql primitive via the now registered basic conversion.
            void addParametersToCqlPrimitivesConverters(IEnumerable<Type> tos)
            {
                foreach (Type t in tos) converter.AddConversion(typeof(M.Parameters.ParameterComponent), t,
                    f => converter.Convert(((M.Parameters.ParameterComponent)f).Value, t)!);
            }

            // This is our implementation of FHIRHelpers.ToString() for the basic datatypes,
            // since the ELM->CQL generator does not always insert a ToString() where we would
            // need it (i.e. when it know that a choice type is a string, but we don't).
            string? ConvertChoiceTypeToString(M.DataType dt)
            {
                return dt switch
                {
                    M.FhirString fs => fs.Value,
                    M.PrimitiveType { ObjectValue: string os } => os,
                    M.PrimitiveType pt => pt.ObjectValue?.ToString(),
                    _ => throw new InvalidCastException($"Cannot cast a FHIR value of type {dt.TypeName} to a string")
                };
            }
        }


        private class DataTypeSubTypeConverter(TypeConverter converter) : ITypeConverterEntry
        {
            public bool Handles(Type from, Type to) => from == typeof(M.DataType);

            public object? Convert(object? instance, Type to)
            {
                var toIsDataType = to.IsAssignableTo(typeof(M.DataType));
                return (instance, toIsDataType) switch
                {
                    (M.DataType, true) => instance,
                    (M.DataType dt, false) => converter.Convert(instance, to),
                    _ => null
                };
            }
        }

        internal static TypeConverter ConvertDataTypeChoices(this TypeConverter converter)
        {
            converter.AddConverter(new DataTypeSubTypeConverter(converter));
            return converter;
        }

        internal static TypeConverter ConvertCqlPrimitivesToFhir(this TypeConverter converter)
        {
            converter.AddConversion((CqlDate f) => new M.Date(f.ToString()));
            converter.AddConversion((CqlDateTime f) => new M.FhirDateTime(f.ToString()));
            converter.AddConversion((CqlDate f) => new M.FhirDateTime(f.ToString()));
            converter.AddConversion((CqlTime f) => new M.Time(f.ToString()));
            converter.AddConversion((CqlQuantity f) => f.value is not null ? new M.Quantity(f.value.Value, f.unit ?? "1", Hl7.Fhir.ElementModel.Types.Quantity.UCUM) : null);
            converter.AddConversion((CqlInterval<CqlQuantity>? interval) =>
            {
                if (interval is null)
                    return null;
                else
                {
                    var range = new M.Range();
                    if (interval.low is not null && interval.low.value.HasValue)
                    {
                        range.Low = new M.Quantity(interval.low.value.Value, interval.low.unit ?? "1");
                    }
                    if (interval.high is not null && interval.high.value.HasValue)
                    {
                        range.High = new M.Quantity(interval.high.value.Value, interval.high.unit ?? "1");

                    }
                    return range;
                }
            });
            converter.AddConversion((CqlInterval<decimal?> interval) =>
            {
                if (interval is null)
                    return null;
                else
                {
                    var range = new M.Range();
                    if (interval.low is not null && interval.low.HasValue)
                    {
                        range.Low = new M.Quantity(interval.low.Value, "1");
                    }
                    if (interval.high is not null && interval.high.HasValue)
                    {
                        range.High = new M.Quantity(interval.high.Value, "1");
                    }
                    return range;
                }
            });
            converter.AddConversion((CqlInterval<int?> interval) =>
            {
                if (interval is null)
                    return null;
                else
                {
                    var range = new M.Range();
                    if (interval.low is not null && interval.low.HasValue)
                    {
                        range.Low = new M.Quantity(interval.low.Value, "1");
                    }
                    if (interval.high is not null && interval.high.HasValue)
                    {
                        range.High = new M.Quantity(interval.high.Value, "1");
                    }
                    return range;
                }
            });
            converter.AddConversion((CqlInterval<CqlDateTime> interval) =>
            {
                if (interval is null)
                    return null;
                else
                {
                    var period = new M.Period();
                    if (interval.low is not null && interval.low is not null)
                    {
                        period.Start = interval.low.ToString();
                    }
                    if (interval.high is not null && interval.high is not null)
                    {
                        period.End = interval.high.ToString();

                    }
                    return period;
                }
            });
            converter.AddConversion((CqlInterval<CqlDate> interval) =>
            {
                if (interval is null)
                    return null;
                else
                {
                    var period = new M.Period();
                    if (interval.low is not null && interval.low is not null)
                    {
                        period.Start = interval.low.ToString();
                    }
                    if (interval.high is not null && interval.high is not null)
                    {
                        period.End = interval.high.ToString();

                    }
                    return period;
                }
            });
            converter.AddConversion((CqlRatio f) => (f.denominator is not null && f.numerator is not null) ?
                new M.Ratio(converter.Convert<M.Quantity>(f.numerator)!, converter.Convert<M.Quantity>(f.denominator)!) : null);

            return converter;
        }


        internal static TypeConverter ConvertSystemTypes(this TypeConverter converter)
        {
            converter.AddConversion<byte[], string>(binary => Encoding.UTF8.GetString(binary));
            converter.AddConversion<DateTimeOffset?, CqlDateTime?>(dto => dto == null ? null : new CqlDateTime(dto.Value, Iso8601.DateTimePrecision.Millisecond));
            // TODO: this is a performance problem
            converter.AddConversion<string, CqlDate?>(str =>
            {
                if (CqlDate.TryParse(str, out var date))
                    return date!;
                else return null;
            });
            converter.AddConversion<string, CqlDateTime?>(str =>
            {
                if (CqlDateTime.TryParse(str, out var dateTime))
                    return dateTime;
                else return null;
            });
            converter.AddConversion<string, CqlTime?>(str =>
            {
                if (CqlTime.TryParse(str, out var time))
                    return time;
                else return null;
            });
            converter.AddConversion<DateTimeOffset, CqlDateTime>(dto => new CqlDateTime(dto, Iso8601.DateTimePrecision.Millisecond));
            converter.AddConversion<string, M.FhirUri>(str => new M.FhirUri(str));
            converter.AddConversion<M.FhirUri, string>(uri => uri.Value);

            return converter;
        }

        internal static TypeConverter ConvertCodeTypes(this TypeConverter converter, ModelInspector model)
        {
            var enumTypes = model.EnumMappings
                .Select(map => map.NativeType)
                .Concat(model.ClassMappings
                    .SelectMany(map => map.NativeType
                        .GetNestedTypes()
                        .Where(t => t.GetCustomAttribute<FhirEnumerationAttribute>() != null)))
                .Distinct()
                .ToArray();

            foreach (var enumType in enumTypes)
            {
                addEnumConversion(enumType);
            }

            void addEnumConversion(Type enumType)
            {
                var codeType = typeof(M.Code<>).MakeGenericType(enumType);
                var nullableEnumType = typeof(Nullable<>).MakeGenericType(enumType);

                // converter.AddConversion(codeType, typeof(CqlCode), (code) =>
                // {
                //     var systemAndCode = (M.ISystemAndCode)code;
                //     return new CqlCode(systemAndCode.Code, systemAndCode.System);
                // });

                //converter.AddConversion(codeType, nullableEnumType, (code) => code.GetType().GetProperty("ObjectValue")!.GetValue(code)!);

                //converter.AddConversion(enumType, codeType, enumValue => Activator.CreateInstance(codeType, enumValue)!);

                converter.AddConversion(nullableEnumType, codeType, enumValue => Activator.CreateInstance(codeType, enumValue)!);

                converter.AddConversion(codeType, typeof(string), (code) =>
                {
                    var systemAndCode = (M.ISystemAndCode)code;
                    return systemAndCode.Code;
                });

                converter.AddConversion(nullableEnumType, typeof(string), (@enum) =>
                    Enum.GetName(nullableEnumType, @enum) ?? throw new InvalidOperationException($"Did not find enum member {@enum} on type {nullableEnumType}."));
            }
            return converter;
        }
    }
}<|MERGE_RESOLUTION|>--- conflicted
+++ resolved
@@ -1,10 +1,5 @@
-<<<<<<< HEAD
-﻿/*
- * Copyright (c) 2024, NCQA and contributors
-=======
 ﻿/* 
  * Copyright (c) 2023, NCQA and contributors
->>>>>>> 8f009f0c
  * See the file CONTRIBUTORS for details.
  *
  * This file is licensed under the BSD 3-Clause license
