--- conflicted
+++ resolved
@@ -39,18 +39,12 @@
                 dataRetriever,
                 cqlComparers,
                 valueSets,
-<<<<<<< HEAD
-                unitConverter,   // was null?
-                new DateTimeIso8601(now ?? DateTimeOffset.UtcNow, DateTimePrecision.Millisecond));
-            cqlComparers.AddIntervalComparisons(operators);
-=======
                 unitConverter,
                 new DateTimeIso8601(now ?? DateTimeOffset.UtcNow, DateTimePrecision.Millisecond),
                 FirelyEnumComparer.Default);
             cqlComparers
                 .AddIntervalComparisons(operators)
                 .AddFirelyComparers();
->>>>>>> f33c7d3a
             var ctx = new CqlContext(operators, delegates, parameters);
             return ctx;
         }
