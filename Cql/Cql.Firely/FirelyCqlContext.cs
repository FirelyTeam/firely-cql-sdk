﻿/* 
 * Copyright (c) 2023, NCQA and contributors
 * See the file CONTRIBUTORS for details.
 * 
 * This file is licensed under the BSD 3-Clause license
 * available at https://raw.githubusercontent.com/FirelyTeam/cql-sdk/main/LICENSE
 */

using Cql.Operators;
using Hl7.Cql.Comparers;
using Hl7.Cql.Conversion;
using Hl7.Cql.Firely.Comparers;
using Hl7.Cql.Iso8601;
using Hl7.Cql.Operators;
using Hl7.Cql.Runtime;
using Hl7.Cql.ValueSets;
using Hl7.Fhir.Model;

namespace Hl7.Cql.Firely
{
    /// <summary>
    /// A CqlContext that uses the Firely SDK POCO model.
    /// </summary>
    public static class FirelyCqlContext
    {
        /// <summary>
        /// Factory method for creating the CqlContext.
        /// </summary>
        public static CqlContext ForBundle(Bundle bundle,
            IDictionary<string, object>? parameters = null,
            IValueSetDictionary? valueSets = null,
            DateTimeOffset? now = null,
            DefinitionDictionary<Delegate>? delegates = null)
        {
            IDataRetriever retriever = bundle is not null ?
                new BundleDataRetriever(bundle, valueSets ?? new HashValueSetDictionary()) :
                new CompositeDataRetriever();

            return Create(retriever, parameters, valueSets, now, delegates);
        }

        /// <summary>
        /// Factory method for creating the CqlContext.
        /// </summary>
        public static CqlContext Create(IDataRetriever? bundle = null,
            IDictionary<string, object>? parameters = null,
            IValueSetDictionary? valueSets = null,
            DateTimeOffset? now = null,
            DefinitionDictionary<Delegate>? delegates = null)
        {
            valueSets ??= new HashValueSetDictionary();
            var unitConverter = new UnitConverter();
<<<<<<< HEAD
            var typeResolver = new FirelyTypeResolver(ModelInfo.ModelInspector);
            IDataRetriever dataRetriever = bundle ??
                new CompositeDataRetriever(); // empty data retriever
=======
            var typeResolver = FirelyTypeResolver.Default;
            IDataRetriever dataRetriever = bundle != null
                ? new BundleDataRetriever(bundle, valueSets)
                : new CompositeDataRetriever();
>>>>>>> 828bf23b

            var cqlComparers = new CqlComparers();
            var operators = CqlOperators.Create(typeResolver,
                FirelyTypeConverter.Default,
                dataRetriever,
                cqlComparers,
                valueSets,
                unitConverter,
                new DateTimeIso8601(now ?? DateTimeOffset.UtcNow, DateTimePrecision.Millisecond),
                FirelyEnumComparer.Default);
            cqlComparers
                .AddIntervalComparisons(operators)
                .AddFirelyComparers();
            var ctx = new CqlContext(operators, delegates, parameters);
            return ctx;
        }
    }
}<|MERGE_RESOLUTION|>--- conflicted
+++ resolved
@@ -42,7 +42,7 @@
         /// <summary>
         /// Factory method for creating the CqlContext.
         /// </summary>
-        public static CqlContext Create(IDataRetriever? bundle = null,
+        public static CqlContext Create(IDataRetriever? retriever = null,
             IDictionary<string, object>? parameters = null,
             IValueSetDictionary? valueSets = null,
             DateTimeOffset? now = null,
@@ -50,16 +50,8 @@
         {
             valueSets ??= new HashValueSetDictionary();
             var unitConverter = new UnitConverter();
-<<<<<<< HEAD
-            var typeResolver = new FirelyTypeResolver(ModelInfo.ModelInspector);
-            IDataRetriever dataRetriever = bundle ??
-                new CompositeDataRetriever(); // empty data retriever
-=======
             var typeResolver = FirelyTypeResolver.Default;
-            IDataRetriever dataRetriever = bundle != null
-                ? new BundleDataRetriever(bundle, valueSets)
-                : new CompositeDataRetriever();
->>>>>>> 828bf23b
+            IDataRetriever dataRetriever = retriever ?? new CompositeDataRetriever();
 
             var cqlComparers = new CqlComparers();
             var operators = CqlOperators.Create(typeResolver,
