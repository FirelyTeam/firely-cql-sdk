﻿/* 
 * Copyright (c) 2023, NCQA and contributors
 * See the file CONTRIBUTORS for details.
 * 
 * This file is licensed under the BSD 3-Clause license
 * available at https://raw.githubusercontent.com/FirelyTeam/cql-sdk/main/LICENSE
 */

using Cql.Operators;
using Hl7.Cql.Comparers;
using Hl7.Cql.Conversion;
using Hl7.Cql.Firely.Comparers;
using Hl7.Cql.Iso8601;
using Hl7.Cql.Operators;
using Hl7.Cql.Runtime;
using Hl7.Cql.ValueSets;
using Hl7.Fhir.Model;

namespace Hl7.Cql.Firely
{
    /// <summary>
    /// A CqlContext that uses the Firely SDK POCO model.
    /// </summary>
    internal static class FirelyCqlContext
    {
        /// <summary>
        /// Factory method for creating the CqlContext.
        /// </summary>
        public static CqlContext Create(Bundle? bundle = null,
            IDictionary<string, object>? parameters = null,
            IValueSetDictionary? valueSets = null,
            DateTimeOffset? now = null,
            DefinitionDictionary<Delegate>? delegates = null)
        {
<<<<<<< HEAD
            var vss = valueSets ?? new HashValueSetDictionary();
            var unitConverter = new UnitConverter();
            var typeResolver = new FirelyTypeResolver(ModelInfo.ModelInspector);
            IDataRetriever dataRetriever = bundle != null
                ? new BundleDataRetriever(bundle, vss)
                : new CompositeDataRetriever();
=======
            IDataRetriever retriever = bundle is not null ?
                new BundleDataRetriever(bundle, valueSets ?? new HashValueSetDictionary()) :
                new CompositeDataRetriever();

            return Create(retriever, parameters, valueSets, now, delegates);
        }

        /// <summary>
        /// Factory method for creating the CqlContext.
        /// </summary>
        public static CqlContext Create(IDataRetriever? bundle = null,
            IDictionary<string, object>? parameters = null,
            IValueSetDictionary? valueSets = null,
            DateTimeOffset? now = null,
            DefinitionDictionary<Delegate>? delegates = null)
        {
            valueSets ??= new HashValueSetDictionary();
            var unitConverter = new UnitConverter();
            var typeResolver = new FirelyTypeResolver(ModelInfo.ModelInspector);
            IDataRetriever dataRetriever = bundle ??
                new CompositeDataRetriever(); // empty data retriever
>>>>>>> fc51368e

            var cqlComparers = new CqlComparers();
            var operators = CqlOperators.Create(typeResolver,
                FirelyTypeConverter.Create(Fhir.Model.ModelInfo.ModelInspector),
                dataRetriever,
                cqlComparers,
                (IValueSetDictionary)vss,
                unitConverter,
                new DateTimeIso8601(now ?? DateTimeOffset.UtcNow, DateTimePrecision.Millisecond),
                FirelyEnumComparer.Default);
            cqlComparers
                .AddIntervalComparisons(operators)
                .AddFirelyComparers();
            var ctx = new CqlContext(operators, delegates, parameters);
            return ctx;
        }
    }
}<|MERGE_RESOLUTION|>--- conflicted
+++ resolved
@@ -26,20 +26,12 @@
         /// <summary>
         /// Factory method for creating the CqlContext.
         /// </summary>
-        public static CqlContext Create(Bundle? bundle = null,
+        public static CqlContext FromBundle(Bundle bundle,
             IDictionary<string, object>? parameters = null,
             IValueSetDictionary? valueSets = null,
             DateTimeOffset? now = null,
             DefinitionDictionary<Delegate>? delegates = null)
         {
-<<<<<<< HEAD
-            var vss = valueSets ?? new HashValueSetDictionary();
-            var unitConverter = new UnitConverter();
-            var typeResolver = new FirelyTypeResolver(ModelInfo.ModelInspector);
-            IDataRetriever dataRetriever = bundle != null
-                ? new BundleDataRetriever(bundle, vss)
-                : new CompositeDataRetriever();
-=======
             IDataRetriever retriever = bundle is not null ?
                 new BundleDataRetriever(bundle, valueSets ?? new HashValueSetDictionary()) :
                 new CompositeDataRetriever();
@@ -61,14 +53,13 @@
             var typeResolver = new FirelyTypeResolver(ModelInfo.ModelInspector);
             IDataRetriever dataRetriever = bundle ??
                 new CompositeDataRetriever(); // empty data retriever
->>>>>>> fc51368e
 
             var cqlComparers = new CqlComparers();
             var operators = CqlOperators.Create(typeResolver,
                 FirelyTypeConverter.Create(Fhir.Model.ModelInfo.ModelInspector),
                 dataRetriever,
                 cqlComparers,
-                (IValueSetDictionary)vss,
+                valueSets,
                 unitConverter,
                 new DateTimeIso8601(now ?? DateTimeOffset.UtcNow, DateTimePrecision.Millisecond),
                 FirelyEnumComparer.Default);
