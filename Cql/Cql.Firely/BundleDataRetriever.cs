--- conflicted
+++ resolved
@@ -45,17 +45,7 @@
                 if (!typeof(T).IsAssignableTo(typeof(ICoded)))
                     throw new InvalidOperationException($"When retrieving with a code filter, a primary code path must exist for {typeof(T)}. None is defined.");
 
-<<<<<<< HEAD
-                if (allowedCodes is ValueSetFacade valueSet)
-=======
-                    }
-                    else
-                        throw new InvalidOperationException($"When retrieving with a code filter, a primary code path must exist for {typeof(T).Name}.  None is defined.");
-                }
-                var source = Retrieve<T>();
-                var getCode = FunctionForCodeProperty<T>(codeProperty!);
-                if (codes is IValueSetFacade valueSet)
->>>>>>> 5314fdc1
+                if (allowedCodes is IValueSetFacade valueSet)
                 {
                     return Bundle.FilterByType<T>(c => valueSet.IsCodeInValueSet(c.Code, c.System) == true);
                 }
