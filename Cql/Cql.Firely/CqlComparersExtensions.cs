--- conflicted
+++ resolved
@@ -1,52 +1,42 @@
-<<<<<<< HEAD
-﻿using Hl7.Cql.Comparers;
-using System;
-using System.Collections.Generic;
-using System.Linq;
-using System.Text;
-using System.Threading.Tasks;
-using Hl7.Fhir.Model;
-using Hl7.Cql.Firely.Comparers;
-
-=======
-﻿/* 
- * Copyright (c) 2023, NCQA and contributors
- * See the file CONTRIBUTORS for details.
- * 
- * This file is licensed under the BSD 3-Clause license
- * available at https://raw.githubusercontent.com/FirelyTeam/cql-sdk/main/LICENSE
- */
-
-using Hl7.Cql.Comparers;
-
->>>>>>> 4e01c931
-namespace Hl7.Cql.Firely
-{
-    public static class CqlComparersExtensions
-    {
-        public static CqlComparers AddFirelyComparers(this CqlComparers comparers)
-        {
-            comparers.Register(typeof(Canonical), new IValueComparer<string?>());
-            comparers.Register(typeof(Code), new IValueComparer<string?>());
-            comparers.Register(typeof(Date), new IValueComparer<string?>());
-            comparers.Register(typeof(FhirBoolean), new IValueComparer<bool?>());
-            comparers.Register(typeof(FhirDateTime), new IValueComparer<string?>());
-            comparers.Register(typeof(FhirDecimal), new IValueComparer<decimal?>());
-            comparers.Register(typeof(FhirString), new IValueComparer<string?>());
-            comparers.Register(typeof(FhirUri), new IValueComparer<string?>());
-            comparers.Register(typeof(FhirUrl), new IValueComparer<string?>());
-            comparers.Register(typeof(Id), new IValueComparer<string>());
-            comparers.Register(typeof(Integer), new IValueComparer<int?>());
-            comparers.Register(typeof(Instant), new IValueComparer<DateTimeOffset?>());
-            comparers.Register(typeof(Markdown), new IValueComparer<string?>());
-            comparers.Register(typeof(Oid), new IValueComparer<string?>());
-            comparers.Register(typeof(PositiveInt), new IValueComparer<int?>());
-            comparers.Register(typeof(Time), new IValueComparer<string?>());
-            comparers.Register(typeof(UnsignedInt), new IValueComparer<int?>());
-            comparers.Register(typeof(Uuid), new IValueComparer<string?>());
-
-            comparers.Register(typeof(Identifier), new IdentifierComparer(comparers, comparers));
-            return comparers;
-        }
-    }
-}+/* 
+ * Copyright (c) 2023, NCQA and contributors
+ * See the file CONTRIBUTORS for details.
+ * 
+ * This file is licensed under the BSD 3-Clause license
+ * available at https://raw.githubusercontent.com/FirelyTeam/cql-sdk/main/LICENSE
+ */
+
+using Hl7.Cql.Comparers;
+using Hl7.Cql.Firely.Comparers;
+using Hl7.Fhir.Model;
+
+namespace Hl7.Cql.Firely
+{
+    public static class CqlComparersExtensions
+    {
+        public static CqlComparers AddFirelyComparers(this CqlComparers comparers)
+        {
+            comparers.Register(typeof(Canonical), new IValueComparer<string?>());
+            comparers.Register(typeof(Code), new IValueComparer<string?>());
+            comparers.Register(typeof(Date), new IValueComparer<string?>());
+            comparers.Register(typeof(FhirBoolean), new IValueComparer<bool?>());
+            comparers.Register(typeof(FhirDateTime), new IValueComparer<string?>());
+            comparers.Register(typeof(FhirDecimal), new IValueComparer<decimal?>());
+            comparers.Register(typeof(FhirString), new IValueComparer<string?>());
+            comparers.Register(typeof(FhirUri), new IValueComparer<string?>());
+            comparers.Register(typeof(FhirUrl), new IValueComparer<string?>());
+            comparers.Register(typeof(Id), new IValueComparer<string>());
+            comparers.Register(typeof(Integer), new IValueComparer<int?>());
+            comparers.Register(typeof(Instant), new IValueComparer<DateTimeOffset?>());
+            comparers.Register(typeof(Markdown), new IValueComparer<string?>());
+            comparers.Register(typeof(Oid), new IValueComparer<string?>());
+            comparers.Register(typeof(PositiveInt), new IValueComparer<int?>());
+            comparers.Register(typeof(Time), new IValueComparer<string?>());
+            comparers.Register(typeof(UnsignedInt), new IValueComparer<int?>());
+            comparers.Register(typeof(Uuid), new IValueComparer<string?>());
+
+            comparers.Register(typeof(Identifier), new IdentifierComparer(comparers, comparers));
+            return comparers;
+        }
+    }
+}