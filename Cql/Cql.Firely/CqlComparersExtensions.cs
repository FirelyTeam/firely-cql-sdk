--- conflicted
+++ resolved
@@ -1,15 +1,15 @@
-/* 
- * Copyright (c) 2023, NCQA and contributors
- * See the file CONTRIBUTORS for details.
- * 
- * This file is licensed under the BSD 3-Clause license
- * available at https://raw.githubusercontent.com/FirelyTeam/cql-sdk/main/LICENSE
- */
-
+/* 
+ * Copyright (c) 2023, NCQA and contributors
+ * See the file CONTRIBUTORS for details.
+ * 
+ * This file is licensed under the BSD 3-Clause license
+ * available at https://raw.githubusercontent.com/FirelyTeam/cql-sdk/main/LICENSE
+ */
+
 using Hl7.Cql.Comparers;
-using Hl7.Cql.Firely.Comparers;
+using Hl7.Cql.Firely.Comparers;
 using Hl7.Fhir.Model;
-
+
 namespace Hl7.Cql.Firely
 {
     public static class CqlComparersExtensions
@@ -20,65 +20,55 @@
             comparers.Register(typeof(Code), new IValueComparer<string?>());
             comparers.Register(typeof(Date), new IValueComparer<string?>());
             comparers.Register(typeof(FhirBoolean), new IValueComparer<bool?>());
-            comparers.Register(typeof(FhirDateTime), new IValueComparer<string?>());
-            comparers.Register(typeof(FhirDecimal), new IValueComparer<decimal?>());
+            comparers.Register(typeof(FhirDateTime), new IValueComparer<string?>());
+            comparers.Register(typeof(FhirDecimal), new IValueComparer<decimal?>());
             comparers.Register(typeof(FhirString), new IValueComparer<string?>());
             comparers.Register(typeof(FhirUri), new IValueComparer<string?>());
-            comparers.Register(typeof(FhirUrl), new IValueComparer<string?>());
-            comparers.Register(typeof(Id), new IValueComparer<string>());
+            comparers.Register(typeof(FhirUrl), new IValueComparer<string?>());
+            comparers.Register(typeof(Id), new IValueComparer<string>());
             comparers.Register(typeof(Integer), new IValueComparer<int?>());
             comparers.Register(typeof(Instant), new IValueComparer<DateTimeOffset?>());
             comparers.Register(typeof(Markdown), new IValueComparer<string?>());
             comparers.Register(typeof(Oid), new IValueComparer<string?>());
             comparers.Register(typeof(PositiveInt), new IValueComparer<int?>());
             comparers.Register(typeof(Time), new IValueComparer<string?>());
-            comparers.Register(typeof(UnsignedInt), new IValueComparer<int?>());
-<<<<<<< HEAD
-            comparers.Register(typeof(Uuid), new IValueComparer<string?>());
-
-            comparers.Register(typeof(Identifier), new IdentifierComparer(comparers, comparers));
-            return comparers;
-        }
-    }
-}
-=======
+            comparers.Register(typeof(UnsignedInt), new IValueComparer<int?>());
             comparers.Register(typeof(Uuid), new IValueComparer<string?>());
             comparers.Register(typeof(Identifier), new IdentifierComparer(comparers, comparers));
 
-            comparers.Register(typeof(Code<>), (type,_comparers) =>
-            {
-                var codeType = type.GetGenericArguments()[0];
-                var comparerType = typeof(CodeComparer<>).MakeGenericType(codeType);
-                var comparer = (ICqlComparer)Activator.CreateInstance(comparerType, _comparers)!;
-                return comparer;
+            comparers.Register(typeof(Code<>), (type,_comparers) =>
+            {
+                var codeType = type.GetGenericArguments()[0];
+                var comparerType = typeof(CodeComparer<>).MakeGenericType(codeType);
+                var comparer = (ICqlComparer)Activator.CreateInstance(comparerType, _comparers)!;
+                return comparer;
             });
 
             return comparers;
         }
 
-        /// <summary>
-        /// Adds comparers for all types derived from <see cref="Resource"/> which compare them by their <see cref="Resource.Id"/> property only.
-        /// </summary>
-        /// <remarks>
-        /// CQL models all complex types such as FHIR resources as Tuple types.  Equality semantics for Tuples states that each property must be compared
-        /// and equal for two Tuple instances to be considered equal.  For FHIR resources with their large numbers of properties, these comparisons
-        /// are expensive and usually superfluous.  Comparing by resource ID alone is sufficient in nearly every use case.
-        /// </remarks>
-        /// <see href="https://cql.hl7.org/09-b-cqlreference.html#equal">
-        /// <param name="comparers"></param>
-        /// <param name="idComparer"></param>
+        /// <summary>
+        /// Adds comparers for all types derived from <see cref="Resource"/> which compare them by their <see cref="Resource.Id"/> property only.
+        /// </summary>
+        /// <remarks>
+        /// CQL models all complex types such as FHIR resources as Tuple types.  Equality semantics for Tuples states that each property must be compared
+        /// and equal for two Tuple instances to be considered equal.  For FHIR resources with their large numbers of properties, these comparisons
+        /// are expensive and usually superfluous.  Comparing by resource ID alone is sufficient in nearly every use case.
+        /// </remarks>
+        /// <see href="https://cql.hl7.org/09-b-cqlreference.html#equal">
+        /// <param name="comparers"></param>
+        /// <param name="idComparer"></param>
         /// <returns></returns>
-        public static CqlComparers CompareResourcesById(this CqlComparers comparers, StringComparer idComparer)
-        {
-            var derviedFromResource = typeof(Patient).Assembly.GetTypes()
-                .Where(t => typeof(Resource).IsAssignableFrom(t));
-            var resourceIdComparer = new ResourceIdCqlComparer(new StringCqlComparer(idComparer));
-            foreach(var type in derviedFromResource)
-            {
-                comparers.Register(type, resourceIdComparer);
-            }
+        public static CqlComparers CompareResourcesById(this CqlComparers comparers, StringComparer idComparer)
+        {
+            var derviedFromResource = typeof(Patient).Assembly.GetTypes()
+                .Where(t => typeof(Resource).IsAssignableFrom(t));
+            var resourceIdComparer = new ResourceIdCqlComparer(new StringCqlComparer(idComparer));
+            foreach(var type in derviedFromResource)
+            {
+                comparers.Register(type, resourceIdComparer);
+            }
             return comparers;
         }
     }
-}
->>>>>>> 6eb1b843
+}