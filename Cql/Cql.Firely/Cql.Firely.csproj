--- conflicted
+++ resolved
@@ -25,14 +25,6 @@
 		<InternalsVisibleTo Include="Hl7.Cql.Packager" Key="$(LibraryPKHash)" />
 		<InternalsVisibleTo Include="Hl7.Cql.Compiler" Key="$(LibraryPKHash)" />
 		<InternalsVisibleTo Include="Hl7.Cql.CqlToElm.Test" Key="$(LibraryPKHash)" />
-		<InternalsVisibleTo Include="CLI-cms" Key="$(LibraryPKHash)" />
-<<<<<<< HEAD
-	</ItemGroup>
-
-	<ItemGroup>
-	  <Folder Include="Properties\" />
-=======
->>>>>>> 38535e47
 	</ItemGroup>
 
 </Project>