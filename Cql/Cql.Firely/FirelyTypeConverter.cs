--- conflicted
+++ resolved
@@ -1,4 +1,4 @@
-﻿#pragma warning disable CS1591 // Missing XML comment for publicly visible type or member
+﻿#pragma warning disable CS1591 // Missing XML comment for publicly visible type or member
 /* 
  * Copyright (c) 2023, NCQA and contributors
  * See the file CONTRIBUTORS for details.
@@ -7,14 +7,13 @@
  * available at https://raw.githubusercontent.com/FirelyTeam/cql-sdk/main/LICENSE
  */
 
-using Hl7.Cql.Conversion;
-using Hl7.Cql.Primitives;
-using Hl7.Fhir.Introspection;
-using Hl7.Fhir.Model;
-using Hl7.Fhir.Utility;
-using System.Reflection;
-using System.Text;
-<<<<<<< HEAD
+using Hl7.Cql.Conversion;
+using Hl7.Cql.Primitives;
+using Hl7.Fhir.Introspection;
+using Hl7.Fhir.Model;
+using Hl7.Fhir.Utility;
+using System.Reflection;
+using System.Text;
 using M = Hl7.Fhir.Model;
 
 namespace Hl7.Cql.Firely
@@ -28,6 +27,8 @@
                 .ConvertFhirToCqlPrimitives()
                 .ConvertCqlPrimitivesToFhir()
                 .ConvertCodeTypes(model);
+
+        public static readonly TypeConverter Default = Create(ModelInfo.ModelInspector);
 
 
         public static TypeConverter ConvertFhirToCqlPrimitives(this TypeConverter converter)
@@ -79,168 +80,99 @@
             converter.AddConversion((CqlDateTime f) => new M.FhirDateTime(f.ToString()));
             converter.AddConversion((CqlDate f) => new M.FhirDateTime(f.ToString()));
             converter.AddConversion((CqlTime f) => new M.Time(f.ToString()));
-            converter.AddConversion((CqlQuantity f) => f.value is not null ? new M.Quantity(f.value.Value, f.unit ?? "1", Fhir.ElementModel.Types.Quantity.UCUM) : null);
-=======
-using M = Hl7.Fhir.Model;
-
-namespace Hl7.Cql.Firely
-{
-    public static class FirelyTypeConverter
-    {
-        public static TypeConverter Create(ModelInspector model) =>
-            TypeConverter
-                .Create()
-                .ConvertSystemTypes()
-                .ConvertFhirToCqlPrimitives()
-                .ConvertCqlPrimitivesToFhir()
-                .ConvertCodeTypes(model);
-
-        public static readonly TypeConverter Default = Create(ModelInfo.ModelInspector);
-
-
-        public static TypeConverter ConvertFhirToCqlPrimitives(this TypeConverter converter)
-        {
-            HashSet<Type> toTypes = new();
-
-            add((M.Integer p) => p.Value);
-            add((M.FhirString p) => p.Value);
-            add((M.FhirBoolean p) => p.Value);
-            add((M.FhirDecimal p) => p.Value);
-            add((M.Date f) => f.TryToDate(out var date) ? new CqlDate(date!.Years!.Value, date.Months, date.Days) : null);
-            add((M.Time f) => f.TryToTime(out var time) ? new CqlTime(time!.Hours!.Value, time.Minutes, time.Seconds, time.Millis, null, null) : null);
-            add((M.FhirDateTime f) => f.TryToDateTime(out var dt) ?
-                new CqlDateTime(
-                    dt!.Years!.Value, dt.Months,
-                    dt.Days, dt.Hours, dt.Minutes, dt.Seconds, dt.Millis,
-                    dt.HasOffset ? dt.Offset!.Value.Hours : null, dt.HasOffset ? dt.Offset!.Value.Minutes : null) : null);
-            add((M.Quantity f) => new CqlQuantity(f.Value, f.Unit));
-            add((M.Period f) => new CqlInterval<CqlDateTime>(
-                converter.Convert<CqlDateTime>(f.StartElement), converter.Convert<CqlDateTime>(f.EndElement), lowClosed: true, highClosed: true));
-            add((M.Range f) => new CqlInterval<CqlQuantity>(
-                    converter.Convert<CqlQuantity>(f.Low), converter.Convert<CqlQuantity>(f.High), lowClosed: true, highClosed: true));
-            add((M.Id id) => id.Value);
-            add((M.PositiveInt pi) => new M.Integer(pi.Value));
-            add((M.UnsignedInt ui) => new M.Integer(ui.Value));
-
-            addParametersToCqlPrimitivesConverters(toTypes);
-            return converter;
-
-            // Add a basic Fhir primitive->Cql primitive conversion
-            void add<I, O>(Func<I, O> tos)
-            {
-                converter.AddConversion<I, O>(tos);
-                if (!toTypes.Contains(typeof(O)))
-                    toTypes.Add(typeof(O));
-            }
-
-            // Add a ParameterComponent->Cql primitive via the now registered basic conversion.
-            void addParametersToCqlPrimitivesConverters(IEnumerable<Type> tos)
-            {
-                foreach (Type t in tos) converter.AddConversion(typeof(M.Parameters.ParameterComponent), t,
-                    f => converter.ConvertHelper(((M.Parameters.ParameterComponent)f).Value, t)!);
-            }
-        }
-
-        public static TypeConverter ConvertCqlPrimitivesToFhir(this TypeConverter converter)
-        {
-            converter.AddConversion((CqlDate f) => new M.Date(f.ToString()));
-            converter.AddConversion((CqlDateTime f) => new M.FhirDateTime(f.ToString()));
-            converter.AddConversion((CqlDate f) => new M.FhirDateTime(f.ToString()));
-            converter.AddConversion((CqlTime f) => new M.Time(f.ToString()));
-            converter.AddConversion((CqlQuantity f) => f.value is not null ? new M.Quantity(f.value.Value, f.unit, Fhir.ElementModel.Types.Quantity.UCUM) : null);
->>>>>>> f1284116
-            converter.AddConversion((CqlInterval<CqlQuantity>? interval) =>
-            {
+            converter.AddConversion((CqlQuantity f) => f.value is not null ? new M.Quantity(f.value.Value, f.unit ?? "1", Fhir.ElementModel.Types.Quantity.UCUM) : null);
+            converter.AddConversion((CqlInterval<CqlQuantity>? interval) =>
+            {
+                if (interval is null)
+                    return null;
+                else
+                {
+                    var range = new M.Range();
+                    if (interval.low is not null && interval.low.value.HasValue)
+                    {
+                        range.Low = new M.Quantity(interval.low.value.Value, interval.low.unit ?? "1");
+                    }
+                    if (interval.high is not null && interval.high.value.HasValue)
+                    {
+                        range.High = new M.Quantity(interval.high.value.Value, interval.high.unit ?? "1");
+
+                    }
+                    return range;
+                }
+            });
+            converter.AddConversion((CqlInterval<decimal?> interval) =>
+            {
+                if (interval is null)
+                    return null;
+                else
+                {
+                    var range = new M.Range();
+                    if (interval.low is not null && interval.low.HasValue)
+                    {
+                        range.Low = new M.Quantity(interval.low.Value, "1");
+                    }
+                    if (interval.high is not null && interval.high.HasValue)
+                    {
+                        range.High = new M.Quantity(interval.high.Value, "1");
+                    }
+                    return range;
+                }
+            });
+            converter.AddConversion((CqlInterval<int?> interval) =>
+            {
+                if (interval is null)
+                    return null;
+                else
+                {
+                    var range = new M.Range();
+                    if (interval.low is not null && interval.low.HasValue)
+                    {
+                        range.Low = new M.Quantity(interval.low.Value, "1");
+                    }
+                    if (interval.high is not null && interval.high.HasValue)
+                    {
+                        range.High = new M.Quantity(interval.high.Value, "1");
+                    }
+                    return range;
+                }
+            });
+            converter.AddConversion((CqlInterval<CqlDateTime> interval) =>
+            {
                 if (interval is null)
                     return null;
-                else
-                {
-                    var range = new M.Range();
-                    if (interval.low is not null && interval.low.value.HasValue)
-                    {
-                        range.Low = new M.Quantity(interval.low.value.Value, interval.low.unit ?? "1");
-                    }
-                    if (interval.high is not null && interval.high.value.HasValue)
-                    {
-                        range.High = new M.Quantity(interval.high.value.Value, interval.high.unit ?? "1");
-
-                    }
-                    return range;
+                else
+                {
+                    var period = new M.Period();
+                    if (interval.low is not null && interval.low is not null)
+                    {
+                        period.Start = interval.low.ToString();
+                    }
+                    if (interval.high is not null && interval.high is not null)
+                    {
+                        period.End = interval.high.ToString();
+
+                    }
+                    return period;
                 }
             });
-            converter.AddConversion((CqlInterval<decimal?> interval) =>
-            {
+            converter.AddConversion((CqlInterval<CqlDate> interval) =>
+            {
                 if (interval is null)
                     return null;
-                else
-                {
-                    var range = new M.Range();
-                    if (interval.low is not null && interval.low.HasValue)
-                    {
-                        range.Low = new M.Quantity(interval.low.Value, "1");
-                    }
-                    if (interval.high is not null && interval.high.HasValue)
-                    {
-                        range.High = new M.Quantity(interval.high.Value, "1");
-                    }
-                    return range;
-                }
-            });
-            converter.AddConversion((CqlInterval<int?> interval) =>
-            {
-                if (interval is null)
-                    return null;
-                else
-                {
-                    var range = new M.Range();
-                    if (interval.low is not null && interval.low.HasValue)
-                    {
-                        range.Low = new M.Quantity(interval.low.Value, "1");
-                    }
-                    if (interval.high is not null && interval.high.HasValue)
-                    {
-                        range.High = new M.Quantity(interval.high.Value, "1");
-                    }
-                    return range;
-                }
-            });
-            converter.AddConversion((CqlInterval<CqlDateTime> interval) =>
-            {
-                if (interval is null)
-                    return null;
-                else
-                {
-                    var period = new M.Period();
-                    if (interval.low is not null && interval.low is not null)
-                    {
-                        period.Start = interval.low.ToString();
-                    }
-                    if (interval.high is not null && interval.high is not null)
-                    {
-                        period.End = interval.high.ToString();
-
-                    }
-                    return period;
-                }
-            });
-            converter.AddConversion((CqlInterval<CqlDate> interval) =>
-            {
-                if (interval is null)
-                    return null;
-                else
-                {
-                    var period = new M.Period();
-                    if (interval.low is not null && interval.low is not null)
-                    {
-                        period.Start = interval.low.ToString();
-                    }
-                    if (interval.high is not null && interval.high is not null)
-                    {
-                        period.End = interval.high.ToString();
-
-                    }
-                    return period;
-                }
+                else
+                {
+                    var period = new M.Period();
+                    if (interval.low is not null && interval.low is not null)
+                    {
+                        period.Start = interval.low.ToString();
+                    }
+                    if (interval.high is not null && interval.high is not null)
+                    {
+                        period.End = interval.high.ToString();
+
+                    }
+                    return period;
+                }
             });
             converter.AddConversion((CqlRatio f) => (f.denominator is not null && f.numerator is not null) ?
                 new M.Ratio(converter.Convert<M.Quantity>(f.numerator), converter.Convert<M.Quantity>(f.denominator)) : null);
@@ -251,7 +183,7 @@
 
         public static TypeConverter ConvertSystemTypes(this TypeConverter converter)
         {
-            converter.AddConversion<byte[], string>(binary => Encoding.UTF8.GetString(binary));
+            converter.AddConversion<byte[], string>(binary => Encoding.UTF8.GetString(binary));
             converter.AddConversion<DateTimeOffset?, CqlDateTime?>(dto => dto == null ? null : new CqlDateTime(dto.Value, Iso8601.DateTimePrecision.Millisecond));
             // TODO: this is a performance problem
             converter.AddConversion<string, CqlDate?>(str =>
@@ -275,14 +207,14 @@
             converter.AddConversion<DateTimeOffset, CqlDateTime>(dto => new CqlDateTime(dto, Iso8601.DateTimePrecision.Millisecond));
             converter.AddConversion<string, FhirUri>(str => new FhirUri(str));
             converter.AddConversion<FhirUri, string>(uri => uri.Value);
-            //converter.AddConversion<M.Quantity.QuantityComparator, string>(qc => qc switch
-            //{
-            //    M.Quantity.QuantityComparator.Ad => "=",
-            //    M.Quantity.QuantityComparator.LessThan => "<",
-            //    M.Quantity.QuantityComparator.LessOrEqual => "<=",
-            //    M.Quantity.QuantityComparator.GreaterThan => ">",
-            //    M.Quantity.QuantityComparator.GreaterOrEqual => ">=",
-            //    _ => throw new ArgumentException(nameof(qc))
+            //converter.AddConversion<M.Quantity.QuantityComparator, string>(qc => qc switch
+            //{
+            //    M.Quantity.QuantityComparator.Ad => "=",
+            //    M.Quantity.QuantityComparator.LessThan => "<",
+            //    M.Quantity.QuantityComparator.LessOrEqual => "<=",
+            //    M.Quantity.QuantityComparator.GreaterThan => ">",
+            //    M.Quantity.QuantityComparator.GreaterOrEqual => ">=",
+            //    _ => throw new ArgumentException(nameof(qc))
             //});
 
 
@@ -320,9 +252,9 @@
 
                 var nullableEnumType = typeof(Nullable<>).MakeGenericType(enumType);
                 converter.AddConversion(nullableEnumType, typeof(string), (@enum) =>
-                    Enum.GetName(nullableEnumType, @enum) ?? throw new InvalidOperationException($"Did not find enum member {@enum} on type {nullableEnumType}."));
+                    Enum.GetName(nullableEnumType, @enum) ?? throw new InvalidOperationException($"Did not find enum member {@enum} on type {nullableEnumType}."));
             }
             return converter;
         }
     }
-}
+}