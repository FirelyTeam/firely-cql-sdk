﻿/*
 * Copyright (c) 2023, NCQA and contributors
 * See the file CONTRIBUTORS for details.
 *
 * This file is licensed under the BSD 3-Clause license
 * available at https://raw.githubusercontent.com/FirelyTeam/firely-cql-sdk/main/LICENSE
 */

#pragma warning disable CS1591 // Missing XML comment for publicly visible type or member

using Microsoft.CodeAnalysis.CSharp.Syntax;
using System;
using System.Collections.Generic;
using System.Linq;
using System.Text.Json.Serialization;
using System.Xml;

namespace Hl7.Cql.Elm
{
    /// <summary>
    /// Represents an ELM element that is used a a reference to a definition in a library.
    /// </summary>
    internal interface IReferenceElement : IGetName
    {
    }

    /// <summary>
    /// Represents an ELM Element that is used as a definition in a library or other resolution scope.
    /// </summary>
    public interface IDefinitionElement
    {
        /// <summary>
        /// The visibility of the definition within a resolution scope.
        /// </summary>
        AccessModifier Access { get; }

        /// <summary>
        /// The name of the definition by which it can be referenced.
        /// </summary>
        string Name { get; }

        /// <summary>
        /// Converts a definition symbol to its reference counterpart.
        /// </summary>
        /// <param name="libraryName">The qualifier part of the identifier found at the point of reference.</param>
        /// <returns></returns>
        Expression ToRef(string? libraryName);

        /// <summary>
        /// Adds an error to this element.
        /// </summary>
        /// <param name="error">The error.</param>
        /// <returns><see langword="this" /></returns>
        IDefinitionElement AddError(CqlToElmError error);
    }

    /// <summary>
    /// Represents a function-typed element.
    /// </summary>
    public interface IFunctionElement : IDefinitionElement
    {
    }
    public interface IHasSignature : IFunctionElement
    {
        IEnumerable<OperandDef> Operands { get; }
        TypeSpecifier ResultTypeSpecifier { get; }
        bool Fluent { get; }
    }

    public partial class ValueSetDef : IDefinitionElement
    {
        [JsonIgnore]
        AccessModifier IDefinitionElement.Access => accessLevel;

        [JsonIgnore]
        string IDefinitionElement.Name => name;

        Expression IDefinitionElement.ToRef(string? libraryName) => new ValueSetRef
        {
            libraryName = libraryName,
            name = name,
        }.WithId().WithResultType(SystemTypes.ValueSetType);

        IDefinitionElement IDefinitionElement.AddError(CqlToElmError error) => this.AddError(error);
    }

    public partial class CodeSystemDef : IDefinitionElement
    {
        [JsonIgnore]
        AccessModifier IDefinitionElement.Access => accessLevel;

        [JsonIgnore]
        string IDefinitionElement.Name => name;

        Expression IDefinitionElement.ToRef(string? libraryName) => new CodeSystemRef
        {
            libraryName = libraryName,
            name = name,
        }.WithId().WithResultType(SystemTypes.CodeSystemType);

        IDefinitionElement IDefinitionElement.AddError(CqlToElmError error) => this.AddError(error);
    }

    public partial class ConceptDef : IDefinitionElement
    {
        [JsonIgnore]
        AccessModifier IDefinitionElement.Access => accessLevel;

        [JsonIgnore]
        string IDefinitionElement.Name => name;

        Expression IDefinitionElement.ToRef(string? libraryName) => new ConceptRef
        {
            libraryName = libraryName,
            name = name,
        }.WithId().WithResultType(SystemTypes.ConceptType);

        IDefinitionElement IDefinitionElement.AddError(CqlToElmError error) => this.AddError(error);

    }

    public partial class CodeDef : IDefinitionElement
    {
        [JsonIgnore]
        AccessModifier IDefinitionElement.Access => accessLevel;

        [JsonIgnore]
        string IDefinitionElement.Name => name;

        Expression IDefinitionElement.ToRef(string? libraryName) => new CodeRef
        {
            libraryName = libraryName,
            name = name,
        }.WithId().WithResultType(SystemTypes.CodeType);

        IDefinitionElement IDefinitionElement.AddError(CqlToElmError error) => this.AddError(error);

    }

    public partial class ParameterDef : IDefinitionElement
    {
        AccessModifier IDefinitionElement.Access => accessLevel;

        [JsonIgnore]
        string IDefinitionElement.Name => name;

        Expression IDefinitionElement.ToRef(string? libraryName) => new ParameterRef
        {
            libraryName = libraryName,
            name = name,
        }.WithId().WithResultType(parameterTypeSpecifier);

        IDefinitionElement IDefinitionElement.AddError(CqlToElmError error) => this.AddError(error);

    }

    public partial class ExpressionDef : IDefinitionElement
    {
        [JsonIgnore]
        AccessModifier IDefinitionElement.Access => accessLevel;

        [JsonIgnore]
        string IDefinitionElement.Name => name;

        Expression IDefinitionElement.ToRef(string? libraryName) => new ExpressionRef
        {
            libraryName = libraryName,
            name = name,
        }.WithId().WithResultType(resultTypeSpecifier);

        IDefinitionElement IDefinitionElement.AddError(CqlToElmError error) => this.AddError(error);

    }

    public partial class FunctionDef : IFunctionElement, IHasSignature
    {
        [JsonIgnore]
        AccessModifier IDefinitionElement.Access => accessLevel;

        [JsonIgnore]
        string IDefinitionElement.Name => name;

        [JsonIgnore]
        public IEnumerable<OperandDef> Operands => operand ?? Enumerable.Empty<OperandDef>();

        [JsonIgnore]
        public TypeSpecifier ResultTypeSpecifier => resultTypeSpecifier!;

        [JsonIgnore]
        public bool Fluent => fluentSpecified && fluent;

        Expression IDefinitionElement.ToRef(string? libraryName) => ToRef(libraryName);

        internal FunctionRef ToRef(string? libraryName) => new FunctionRef
        {
            libraryName = libraryName,
            name = name,
        }.WithId().WithResultType(resultTypeSpecifier ?? throw new InvalidOperationException("Missing result type specifier for function ref"));

        IDefinitionElement IDefinitionElement.AddError(CqlToElmError error) => this.AddError(error);

    }

    public partial class ContextDef : IDefinitionElement
    {
        // ContextDefs are represented by expressions with the same name in the symbol table,
        // so for ContextDefs themselves, we will return an "unresolvable" name.
        [JsonIgnore]
        string IDefinitionElement.Name => $"$context:{this.name}";

        [JsonIgnore]
        public bool IsUnfiltered => name == "Unfiltered";

        [JsonIgnore]
        AccessModifier IDefinitionElement.Access => AccessModifier.Private;

        // Since there is no way to reference a context definition, we will throw an exception
        // if we ever try to do that.
        Expression IDefinitionElement.ToRef(string? libraryName) =>
            throw new InvalidOperationException("There is no reference type for a context definition.");

        IDefinitionElement IDefinitionElement.AddError(CqlToElmError error) => this.AddError(error);

    }

    public partial class OperandDef : IDefinitionElement
    {
        [JsonIgnore]
        AccessModifier IDefinitionElement.Access => AccessModifier.Private;

        [JsonIgnore]
        string IDefinitionElement.Name => name;

        Expression IDefinitionElement.ToRef(string? libraryName) => new OperandRef
        {
            name = name,
        }.WithId().WithResultType(operandTypeSpecifier);

        IDefinitionElement IDefinitionElement.AddError(CqlToElmError error) => this.AddError(error);

    }

    public partial class AliasedQuerySource : IDefinitionElement
    {
        [JsonIgnore]
        AccessModifier IDefinitionElement.Access => AccessModifier.Private;

        [JsonIgnore]
        string IDefinitionElement.Name => alias;

        Expression IDefinitionElement.ToRef(string? libraryName)
        {
            TypeSpecifier aliasType;
            if (resultTypeSpecifier is ListTypeSpecifier list)
                aliasType = list.elementType;
            else
                aliasType = resultTypeSpecifier;
            if (aliasType is null)
                throw new InvalidOperationException($"Alias type is null");
            var aliasRef = new AliasRef { name = alias }.WithResultType(aliasType);
            return aliasRef;
        }

        IDefinitionElement IDefinitionElement.AddError(CqlToElmError error) => this.AddError(error);

    }

    public partial class LetClause : IDefinitionElement
    {
        [JsonIgnore]
        AccessModifier IDefinitionElement.Access => AccessModifier.Private;

        [JsonIgnore]
        string IDefinitionElement.Name => identifier;

        Expression IDefinitionElement.ToRef(string? _) => new QueryLetRef
        {
            name = identifier,
        }.WithId().WithResultType(resultTypeSpecifier);

        IDefinitionElement IDefinitionElement.AddError(CqlToElmError error) => this.AddError(error);

    }

    public partial class UsingDef : IDefinitionElement
    {
        [JsonIgnore]
        AccessModifier IDefinitionElement.Access => AccessModifier.Private;

        [JsonIgnore]
        string IDefinitionElement.Name => localIdentifier;

        Expression IDefinitionElement.ToRef(string? _) =>
            throw new InvalidOperationException("There is no reference type for a using statement.");

        IDefinitionElement IDefinitionElement.AddError(CqlToElmError error) => this.AddError(error);

    }

    /// <summary>
    /// An identifier that resolves to an <see cref="IdentifierRef"/>.  Used for special $this variables e.g. in queries.
    /// </summary>
    partial class IdentifierRef : IDefinitionElement
    {
        [JsonIgnore]
        public AccessModifier Access => AccessModifier.Private;

        [JsonIgnore]
        public string Name => name;

        IDefinitionElement IDefinitionElement.AddError(CqlToElmError error) => this.AddError(error);

        public Expression ToRef(string? libraryName) => this;
    }

    public partial class IncludeDef : IDefinitionElement
    {
        [JsonIgnore]
        AccessModifier IDefinitionElement.Access => AccessModifier.Private;

        [JsonIgnore]
        string IDefinitionElement.Name => localIdentifier;

        Expression IDefinitionElement.ToRef(string? _) =>
            throw new InvalidOperationException("There is no reference type for an include statement.");

        IDefinitionElement IDefinitionElement.AddError(CqlToElmError error) => this.AddError(error);

    }

    /// <summary>
    /// Defines a function with multiple overloads.
    /// </summary>
    public sealed class OverloadedFunctionDef : IFunctionElement
    {
        /// <summary>
        /// Returns true if these elements can be combined into a single overload; false otherwise.
        /// </summary>
        public static bool CanCombine(params IFunctionElement[] elements)
        {
<<<<<<< HEAD
            if (functions.Length < 2)
                throw new ArgumentException($"Overloads must have at least two functions provided.", nameof(functions));
            var names = functions.Select(fd => fd.name).Distinct().ToArray();
            if (names.Length > 1)
                throw new ArgumentException($"All functions in an overload must have the same name. Found {string.Join(", ", names)}", nameof(functions));
            if (functions.Any(f => f.resultTypeSpecifier is null))
                throw new ArgumentException("At least one function is missing a result type specifier.");
            var accessLevel = functions.Select(fd => fd.accessLevel).Min(); // public < private; any public overload makes this public
            return new OverloadedFunctionDef(functions, names[0], accessLevel);
=======
            for (int i = 0; i < elements.Length; i++)
                if (elements[i] is not IHasSignature && elements[i] is not OverloadedFunctionDef)
                    return false;
            if (elements.Select(e => e.Name).Distinct().Count() != 1)
                return false;
            var allFunctions = elements
                  .OfType<OverloadedFunctionDef>()
                  .SelectMany(ofd => ofd.Functions)
                  .Concat(elements.OfType<IHasSignature>())
                  .ToArray();
            var distinctSignatures = new List<TypeSpecifier[]>();
            // TODO: make this better than O(n2)
            foreach (var function in allFunctions)
            {
                var opTypes = function.Operands
                    .Select(op => op.operandTypeSpecifier)
                    .ToArray();
                if (distinctSignatures.Any(sig => opTypes.SequenceEqual(sig)))
                    return false;
                else
                    distinctSignatures.Add(opTypes);
            }
            return true;
>>>>>>> 18e9e3e2
        }

        /// <summary>
        /// Creates an overloaded function from <paramref name="elements"/>.
        /// </summary>
        /// <exception cref="ArgumentException">If <see cref="CanCombine"/> returns false.</exception>
        public static OverloadedFunctionDef Create(params IFunctionElement[] elements)
        {
            var allFunctions = elements
                .OfType<OverloadedFunctionDef>()
                .SelectMany(ofd => ofd.Functions)
                .Concat(elements.OfType<IHasSignature>())
                .ToArray();
            if (!CanCombine(allFunctions))
                throw new ArgumentException("Cannot combine these functions.", nameof(elements));
            var accessLevel = allFunctions.Select(f => f.Access).Min(); // public < private; any public overload makes this public
            return new OverloadedFunctionDef(allFunctions, allFunctions[0].Name, accessLevel);
        }


        private readonly List<IHasSignature> _functions;
        [JsonIgnore]
        public IReadOnlyList<IHasSignature> Functions => _functions!.AsReadOnly();

        [JsonIgnore]
        public string Name { get; }

        [JsonIgnore]
        public AccessModifier Access { get; }

<<<<<<< HEAD
        private OverloadedFunctionDef(FunctionDef[] functions,
=======
        private OverloadedFunctionDef(IEnumerable<IHasSignature> functions,
>>>>>>> 18e9e3e2
            string name,
            AccessModifier access)
        {
            _functions = functions.ToList();
            Name = name;
            Access = access;
        }

        public OverloadedFunctionDef Add(FunctionDef function)
        {
            if (function.name != Name)
                throw new InvalidOperationException($"All functions should have the same name.");
            _functions.Add(function);
            return this;
        }

        Expression IDefinitionElement.ToRef(string? libraryName) => ToRef(libraryName);

        internal FunctionRef ToRef(string? libraryName) => throw new NotSupportedException($"Refs cannot be created until the overload is resolved.");

        IDefinitionElement IDefinitionElement.AddError(CqlToElmError error) => throw new NotSupportedException("An overloaded def cannot have an error.");
    }

    /// <summary>
    /// Defines a deferred symbol that will be resolved later.
    /// </summary>
    public abstract class DeferredDefinition<T>
        (string name, AccessModifier access, Func<T> resolve) : IDefinitionElement
        where T : IDefinitionElement
    {
        [JsonIgnore]
        public string Name { get; } = name;

        [JsonIgnore]
        public AccessModifier Access { get; } = access;

        [JsonIgnore]
        protected Lazy<T> Definition { get; } = new(resolve);

        public T Resolve() => Definition.Value;


        public IDefinitionElement AddError(CqlToElmError error) => Definition.Value.AddError(error);

        public Expression ToRef(string? libraryName) => Resolve().ToRef(libraryName);
    }
    /// <summary>
    /// Defines a deferred expression (define).
    /// </summary>
    public sealed class DeferredExpressionDef(string name, AccessModifier access, Func<ExpressionDef> resolve)
        : DeferredDefinition<ExpressionDef>(name, access, resolve);
    /// <summary>
    /// Defines a deferred expression (define).
    /// </summary>
    public sealed class DeferredFunctionDef
    (
        AccessModifier access,
        bool fluent,
        string name,
        OperandDef[] operand,
        Func<FunctionDef> resolve)
        : DeferredDefinition<FunctionDef>(name, access, resolve), IHasSignature
    {
        // the signature has to be known initially without resolution.
        [JsonIgnore]
        public IEnumerable<OperandDef> Operands { get; } = operand;

        [JsonIgnore]
        public bool Fluent { get; } = fluent;

        [JsonIgnore]
        public TypeSpecifier ResultTypeSpecifier => Resolve().ResultTypeSpecifier;
    }
}<|MERGE_RESOLUTION|>--- conflicted
+++ resolved
@@ -338,17 +338,6 @@
         /// </summary>
         public static bool CanCombine(params IFunctionElement[] elements)
         {
-<<<<<<< HEAD
-            if (functions.Length < 2)
-                throw new ArgumentException($"Overloads must have at least two functions provided.", nameof(functions));
-            var names = functions.Select(fd => fd.name).Distinct().ToArray();
-            if (names.Length > 1)
-                throw new ArgumentException($"All functions in an overload must have the same name. Found {string.Join(", ", names)}", nameof(functions));
-            if (functions.Any(f => f.resultTypeSpecifier is null))
-                throw new ArgumentException("At least one function is missing a result type specifier.");
-            var accessLevel = functions.Select(fd => fd.accessLevel).Min(); // public < private; any public overload makes this public
-            return new OverloadedFunctionDef(functions, names[0], accessLevel);
-=======
             for (int i = 0; i < elements.Length; i++)
                 if (elements[i] is not IHasSignature && elements[i] is not OverloadedFunctionDef)
                     return false;
@@ -372,7 +361,6 @@
                     distinctSignatures.Add(opTypes);
             }
             return true;
->>>>>>> 18e9e3e2
         }
 
         /// <summary>
@@ -403,11 +391,7 @@
         [JsonIgnore]
         public AccessModifier Access { get; }
 
-<<<<<<< HEAD
-        private OverloadedFunctionDef(FunctionDef[] functions,
-=======
         private OverloadedFunctionDef(IEnumerable<IHasSignature> functions,
->>>>>>> 18e9e3e2
             string name,
             AccessModifier access)
         {
