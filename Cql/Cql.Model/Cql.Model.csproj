--- conflicted
+++ resolved
@@ -1,38 +1,29 @@
-﻿<Project Sdk="Microsoft.NET.Sdk">
-
-	<Import Project="..\..\cql-sdk.props" />
-
-	<PropertyGroup>
-		<AssemblyName>Hl7.Cql.Model</AssemblyName>
-		<RootNamespace>Hl7.Cql.Model</RootNamespace>
-		<Product>CQL engine runtime model binding</Product>
-		<Description>Support package for Hl7.Cql. Incorporates CQL model information into the runtime.</Description>
-	</PropertyGroup>
-
-	<ItemGroup>
-	  <None Remove="Models\elm-modelinfo-r1.xml" />
-	  <None Remove="Models\fhir-modelinfo-4.0.1.xml" />
-	</ItemGroup>
-
-	<ItemGroup>
-		<EmbeddedResource Include="Models\elm-modelinfo-r1.xml">
-			<LogicalName>ElmR1</LogicalName>
-
-		</EmbeddedResource>
-	  <EmbeddedResource Include="Models\fhir-modelinfo-4.0.1.xml">
-	    <LogicalName>Fhir401</LogicalName>
-	  </EmbeddedResource>
-	</ItemGroup>
-
-	<ItemGroup>
-		<ProjectReference Include="..\Cql.Runtime\Cql.Runtime.csproj" />
-		<PackageReference Include="Microsoft.CodeAnalysis.PublicApiAnalyzers" Version="3.11.0-beta1.23364.2" PrivateAssets="All" />
-		<InternalsVisibleTo Include="CoreTests" Key="$(LibraryPKHash)" />
-<<<<<<< HEAD
-		<InternalsVisibleTo Include="Hl7.Cql.CqlToElm.Test" />
-=======
-		<InternalsVisibleTo Include="Hl7.Cql.Compiler" Key="$(LibraryPKHash)" />
->>>>>>> c297e3ce
-	</ItemGroup>
-
-</Project>
+﻿<Project Sdk="Microsoft.NET.Sdk">
+
+	<Import Project="..\..\cql-sdk.props" />
+
+	<PropertyGroup>
+		<AssemblyName>Hl7.Cql.Model</AssemblyName>
+		<RootNamespace>Hl7.Cql.Model</RootNamespace>
+		<Product>CQL engine runtime model binding</Product>
+		<Description>Support package for Hl7.Cql. Incorporates CQL model information into the runtime.</Description>
+	</PropertyGroup>
+
+	<ItemGroup>
+	  <None Remove="Models\fhir-modelinfo-4.0.1.xml" />
+	</ItemGroup>
+
+	<ItemGroup>
+	  <EmbeddedResource Include="Models\fhir-modelinfo-4.0.1.xml">
+	    <LogicalName>Fhir401</LogicalName>
+	  </EmbeddedResource>
+	</ItemGroup>
+
+	<ItemGroup>
+		<ProjectReference Include="..\Cql.Runtime\Cql.Runtime.csproj" />
+		<PackageReference Include="Microsoft.CodeAnalysis.PublicApiAnalyzers" Version="3.11.0-beta1.23364.2" PrivateAssets="All" />
+		<InternalsVisibleTo Include="CoreTests" Key="$(LibraryPKHash)" />
+		<InternalsVisibleTo Include="Hl7.Cql.Compiler" Key="$(LibraryPKHash)" />
+	</ItemGroup>
+
+</Project>