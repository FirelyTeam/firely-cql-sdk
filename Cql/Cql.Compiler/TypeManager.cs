--- conflicted
+++ resolved
@@ -1,399 +1,389 @@
-/* 
- * Copyright (c) 2023, NCQA and contributors
- * See the file CONTRIBUTORS for details.
- * 
- * This file is licensed under the BSD 3-Clause license
- * available at https://raw.githubusercontent.com/FirelyTeam/firely-cql-sdk/main/LICENSE
- */
-
-using Hl7.Cql.Abstractions;
-using Hl7.Cql.Elm;
-using Hl7.Cql.Primitives;
-using System;
-using System.Collections.Generic;
-using System.Linq;
-using System.Reflection;
-using System.Reflection.Emit;
-using Hl7.Cql.Compiler.Infrastructure;
-using elm = Hl7.Cql.Elm;
-
-
-namespace Hl7.Cql.Compiler
-{
-    /// <summary>
-    /// The TypeManager class maps ELM types to .NET types usually through its <see cref="Resolver"/>, and
-    /// also creates new types (e.g. for Tuples) as needed.
-    /// </summary>
-    internal class TypeManager
-    {
-        /// <summary>
-        /// Gets the assembly name for any generated types created by this type manager.
-        /// </summary>
-        public string AssemblyName { get; }
-        /// <summary>
-        /// Gets the <see cref="TypeResolver"/> this TypeManager uses.
-        /// </summary>
-        public TypeResolver Resolver { get; }
-        /// <summary>
-        /// Gets the namespace for generated tuple types as supplied in the constructor.
-        /// </summary>
-        public string TupleTypeNamespace { get; }
-        /// <summary>
-        /// Gets the tuple types created by this <see cref="TypeManager"/>.
-        /// </summary>
-        public IEnumerable<Type> TupleTypes => TupleTypeList;
-
-        private readonly List<Type> TupleTypeList = new List<Type>();
-        private ModuleBuilder ModuleBuilder { get; }
-        internal Hasher Hasher { get; } = new Hasher();
-
-        /// <summary>
-        /// Creates an instance with the specified resolver, assembly name, and tuple type namespace.
-        /// </summary>
-        /// <param name="resolver">The <see cref="TypeResolver"/> that this instance uses.</param>
-        /// <param name="assemblyName">The name of the assembly in which generated tuple types will be created. If not specified, the value will be "Tuples".</param>
-        /// <param name="tupleTypeNamespace">The namespace of all generated tuple types.  If not specified, the value will be "Tuples".</param>
-        /// <exception cref="ArgumentNullException">If <paramref name="resolver"/> is <c>null</c>.</exception>
-        public TypeManager(TypeResolver resolver, string assemblyName = "Tuples", string? tupleTypeNamespace = "Tuples")
-        {
-            if (string.IsNullOrWhiteSpace(assemblyName))
-                assemblyName = "Tuples";
-            if (string.IsNullOrWhiteSpace(tupleTypeNamespace))
-                tupleTypeNamespace = "Tuples";
-            AssemblyName = assemblyName;
-            var assemblyBuilder = AssemblyBuilder.DefineDynamicAssembly(new AssemblyName(AssemblyName), AssemblyBuilderAccess.Run);
-            ModuleBuilder = assemblyBuilder.DefineDynamicModule(AssemblyName);
-            Resolver = resolver ?? throw new ArgumentNullException(nameof(resolver));
-            TupleTypeNamespace = tupleTypeNamespace;
-        }
-
-        internal Type? TypeFor(
-            Element element,
-            ExpressionBuilderContext ctx,
-            bool throwIfNotFound = true)
-        {
-            if (element?.resultTypeSpecifier != null)
-                return TypeFor(element.resultTypeSpecifier, ctx);
-
-            if (!string.IsNullOrWhiteSpace(element?.resultTypeName?.Name))
-<<<<<<< HEAD
-            {
-                var typeToResolve = element!.resultTypeName!.Name;
-                
-                // A hack to handle the fact that the QICore model uses "Status" as a type name,
-                // but the actual type is "ObservationStatus"
-                if (typeToResolve == "{http://hl7.org/fhir}Status")
-                    typeToResolve = "{http://hl7.org/fhir}ObservationStatus";
-                return Resolver.ResolveType(typeToResolve)
-                       ?? throw new ArgumentException("Cannot resolve type for expression");
-            }
-
-=======
-                return Resolver.ResolveType(element!.resultTypeName!.Name)
-                       ?? throw ctx.NewExpressionBuildingException("Cannot resolve type for expression");
->>>>>>> 246bea57
-
-            switch (element)
-            {
-                case ExpressionRef expressionRef:
-                {
-                    var libraryName = expressionRef.libraryName ?? ctx.Builder.LibraryKey;
-                    if (!ctx.Definitions.TryGetValue(libraryName, expressionRef.name, out var definition))
-                        throw new InvalidOperationException($"Unabled to get an expression by name : '{libraryName}.{expressionRef.name}'");
-
-                    var returnType = definition!.ReturnType;
-
-                    return returnType;
-                }
-
-                case ExpressionDef { expression: not null } def:
-                {
-                    ctx = ctx.Deeper(def.expression);
-                    var type = TypeFor(def.expression, ctx, false);
-                    if (type == null)
-                    {
-                        if (def.expression is SingletonFrom singleton)
-                        {
-                            type = TypeFor(singleton, ctx, false);
-                            if (type == null)
-                            {
-                                if (singleton.operand is Retrieve retrieve && retrieve.dataType != null)
-                                {
-                                    type = Resolver.ResolveType(retrieve.dataType.Name);
-                                    if (type != null)
-                                        return type;
-                                }
-                            }
-                            else return type;
-                        }
-                    }
-
-                    break;
-                }
-
-                case Property propertyExpression when !string.IsNullOrWhiteSpace(propertyExpression.path):
-                {
-                    Type? sourceType = null;
-                    if (propertyExpression.source != null)
-<<<<<<< HEAD
-                        sourceType = TypeFor(propertyExpression.source!, context, throwIfNotFound);
-=======
-                        sourceType = TypeFor(propertyExpression.source!, ctx.Deeper(propertyExpression.source));
->>>>>>> 246bea57
-                    else if (propertyExpression.scope != null)
-                    {
-                        var scope = ctx.GetScope(propertyExpression.scope);
-                        sourceType = scope.Item1.Type;
-                    }
-                    if (sourceType != null)
-                    {
-                        var property = Resolver.GetProperty(sourceType, propertyExpression.path);
-                        if (property != null)
-                            return property.PropertyType;
-                        return typeof(object); // this is likely a choice
-                    }
-
-                    break;
-                }
-
-                case AliasRef aliasRef when !string.IsNullOrWhiteSpace(aliasRef.name):
-                {
-                    var scope = ctx.GetScope(aliasRef.name);
-                    return scope.Item1.Type;
-                }
-
-                case OperandRef operandRef when !string.IsNullOrWhiteSpace(operandRef.name):
-                {
-                    ctx.Operands.TryGetValue(operandRef.name, out var operand);
-                    if (operand != null)
-                        return operand.Type;
-                    break;
-                }
-            }
-            if (throwIfNotFound)
-                throw ctx.NewExpressionBuildingException("Cannot resolve type for expression");
-            
-            return null;
-        }
-
-        internal Type TypeFor(TypeSpecifier resultTypeSpecifier,
-            ExpressionBuilderContext ctx)
-        {
-            if (resultTypeSpecifier == null) 
-                return typeof(object);
-
-            if (resultTypeSpecifier is IntervalTypeSpecifier interval)
-            {
-                var pointType = TypeFor(interval.pointType!, ctx);
-                var intervalType = typeof(CqlInterval<>).MakeGenericType(pointType);
-                return intervalType;
-            }
-
-            if (resultTypeSpecifier is NamedTypeSpecifier named)
-            {
-                var type = Resolver.ResolveType(named.name.Name!);
-                if (type == null)
-                    throw new ArgumentException("Cannot resolve type for expression");
-                return type!;
-            }
-
-            if (resultTypeSpecifier is ChoiceTypeSpecifier)
-            {
-                return typeof(object);
-            }
-
-            if (resultTypeSpecifier is ListTypeSpecifier list)
-            {
-                if (list.elementType == null)
-                    throw new ArgumentException("ListTypeSpecifier must have a non-null elementType");
-                var elementType = TypeFor(list.elementType, ctx);
-                if (elementType == null)
-                    throw new ArgumentException("Cannot resolve type for expression");
-
-                var enumerableOfElementType = typeof(IEnumerable<>).MakeGenericType(elementType);
-                return enumerableOfElementType;
-            }
-
-            if (resultTypeSpecifier is TupleTypeSpecifier tuple)
-            {
-                // witnessed in ELM:
-                //"type" : "TupleTypeSpecifier",
-                //"resultTypeSpecifier" : {
-                //      "type" : "TupleTypeSpecifier",
-                //      "element": { ... x ... }
-                // },
-                // "element": { ... y ... }
-                //
-                // In the example above, x and y have different structures.
-                // Code handles x but not y
-                if (resultTypeSpecifier.resultTypeSpecifier != null)
-                    return TypeFor(tuple.resultTypeSpecifier, ctx);
-
-                return TupleTypeFor(tuple, ctx);
-            }
-
-            throw new NotImplementedException().WithContext(ctx);
-        }
-
-        internal static string PrettyTypeName(Type type)
-        {
-            string typeName = type.Name;
-            if (type.IsGenericType)
-            {
-                if (type.IsGenericTypeDefinition == false && type.GetGenericTypeDefinition() == typeof(Nullable<>))
-                {
-                    typeName = Nullable.GetUnderlyingType(type)!.Name;
-                }
-                else
-                {
-                    if (type.IsGenericType)
-                    {
-                        var tildeIndex = type.Name.IndexOf('`');
-                        var rootName = type.Name.Substring(0, tildeIndex);
-                        var genericArgumentNames = type.GetGenericArguments()
-                            .Select(arg => PrettyTypeName(arg));
-                        var prettyName = $"{rootName}{string.Join("", genericArgumentNames)}";
-                        typeName = prettyName;
-                    }
-                }
-            }
-            return typeName;
-        }
-
-        internal Type TupleTypeFor(TupleTypeSpecifier tuple, ExpressionBuilderContext context, Func<Type, Type>? changeType = null)
-        {
-            var elements = tuple.element;
-
-            if (elements?.Length == 0)
-                return typeof(object);
-
-            var elementTuples = elements!
-                .Select(e => (e.name, e.elementType))
-                .ToArray();
-            return TupleTypeFor(elementTuples, context, changeType);
-        }
-
-        internal Type TupleTypeFor(elm.Tuple tuple, ExpressionBuilderContext context, Func<Type, Type>? changeType = null)
-        {
-            var elements = tuple.element;
-
-            if (elements?.Length == 0)
-                return typeof(object);
-
-            var elementTuples = elements!
-                .Select(e => (e.name, e.value.resultTypeSpecifier ?? throw new InvalidOperationException($"Tuple element value does not have a resultTypeSpecifier")))
-                .ToArray();
-            return TupleTypeFor(elementTuples, context, changeType);
-        }
-
-        internal Type TupleTypeFor((string name, TypeSpecifier elementType)[] elements, ExpressionBuilderContext context, Func<Type, Type>? changeType)
-        {
-            var elementInfo = elements!
-                                .ToDictionary(el => el.name, el =>
-                                {
-                                    Type? type;
-                                    if (el.elementType != null)
-                                        type = TypeFor(el.elementType!, context);
-                                    else
-                                    {
-                                        var msg = $"Tuple element {el.name} has a null {nameof(el.elementType)} property.  This property is required.";
-                                        context.LogError(msg);
-                                        throw new InvalidOperationException(msg);
-                                    }
-                                    if (changeType != null)
-                                        type = changeType(type);
-                                    return type;
-                                });
-            var allTypes = TupleTypes;
-            foreach (var type in allTypes)
-            {
-                var typeIsMatch = true;
-                foreach (var kvp in elementInfo)
-                {
-                    var normalizedKey = ExpressionBuilderContext.NormalizeIdentifier(kvp.Key);
-                    var typeProperty = type.GetProperty(normalizedKey!);
-                    if (typeProperty == null || typeProperty.PropertyType != kvp.Value)
-                    {
-                        typeIsMatch = false;
-                        break;
-                    }
-                }
-                if (typeIsMatch)
-                    return type;
-            }
-
-            var typeName = $"{TupleTypeNamespace}.{TupleTypeNameFor(elementInfo)}";
-
-            var myTypeBuilder = ModuleBuilder.DefineType(typeName, TypeAttributes.Public | TypeAttributes.Class, typeof(TupleBaseType));
-
-            foreach (var kvp in elementInfo)
-            {
-                if (kvp.Key != null)
-                {
-                    var name = ExpressionBuilderContext.NormalizeIdentifier(kvp.Key);
-                    var type = kvp.Value;
-                    DefineProperty(myTypeBuilder, name!, kvp.Key, type);
-                }
-            }
-            var typeInfo = myTypeBuilder.CreateTypeInfo();
-            AddTupleType(typeInfo!);
-            return typeInfo!;
-        }
-
-        /// <summary>
-        /// Gets a unique tuple name given the elements (members) of the type.
-        /// This method must return the same value for equal values of <paramref name="elementInfo"/>.
-        /// Equality is determined by comparing <see cref="KeyValuePair{TKey,TValue}.Key"/> using default string equality
-        /// and <see cref="KeyValuePair{TKey,TValue}.Value"/> using default equality.
-        /// </summary>
-        /// <param name="elementInfo">Key value pairs where key is the name of the element and the value is its type.</param>
-        /// <returns>The unique tuple type name.</returns>
-        protected virtual string TupleTypeNameFor(IEnumerable<KeyValuePair<string, Type>> elementInfo)
-        {
-            var hashInput = string.Join("+", elementInfo
-                .OrderBy(k => k.Key)
-                .Select(kvp => $"{kvp.Key}:{PrettyTypeName(kvp.Value)}"));
-            var tupleId = Hasher.Hash(hashInput);
-            var ns = TupleTypeNamespace;
-            return $"Tuple_{tupleId}";
-        }
-
-
-        private void AddTupleType(Type type)
-        {
-            if (TupleTypeList.Contains(type))
-                throw new ArgumentException($"Type {type.Name} already exists", nameof(type));
-            TupleTypeList.Add(type);
-        }
-
-        private static void DefineProperty(TypeBuilder myTypeBuilder, string normalizedName, string cqlName, Type type)
-        {
-            var fieldBuilder = myTypeBuilder.DefineField($"_{normalizedName}", type, FieldAttributes.Private);
-            var propertyBuilder = myTypeBuilder.DefineProperty(normalizedName, PropertyAttributes.None, type, null);
-            var customAttributeBuilder = new CustomAttributeBuilder(typeof(CqlDeclarationAttribute).GetConstructor(new[] { typeof(string) })!, new object?[] { cqlName });
-            propertyBuilder.SetCustomAttribute(customAttributeBuilder);
-            MethodAttributes attributes = MethodAttributes.Public
-                    | MethodAttributes.SpecialName
-                    | MethodAttributes.HideBySig;
-            {
-                var get = myTypeBuilder.DefineMethod($"get_{normalizedName}", attributes, type, Type.EmptyTypes);
-                ILGenerator getIL = get.GetILGenerator();
-                getIL.Emit(OpCodes.Ldarg_0);
-                getIL.Emit(OpCodes.Ldfld, fieldBuilder);
-                getIL.Emit(OpCodes.Ret);
-                propertyBuilder.SetGetMethod(get);
-            }
-
-            {
-                var set = myTypeBuilder.DefineMethod($"set_{normalizedName}", attributes, null, new Type[] { type });
-                ILGenerator setIL = set.GetILGenerator();
-                setIL.Emit(OpCodes.Ldarg_0);
-                setIL.Emit(OpCodes.Ldarg_1);
-                setIL.Emit(OpCodes.Stfld, fieldBuilder);
-                setIL.Emit(OpCodes.Ret);
-                propertyBuilder.SetSetMethod(set);
-            }
-        }
-
-    }
-}
+/* 
+ * Copyright (c) 2023, NCQA and contributors
+ * See the file CONTRIBUTORS for details.
+ * 
+ * This file is licensed under the BSD 3-Clause license
+ * available at https://raw.githubusercontent.com/FirelyTeam/firely-cql-sdk/main/LICENSE
+ */
+
+using Hl7.Cql.Abstractions;
+using Hl7.Cql.Elm;
+using Hl7.Cql.Primitives;
+using System;
+using System.Collections.Generic;
+using System.Linq;
+using System.Reflection;
+using System.Reflection.Emit;
+using Hl7.Cql.Compiler.Infrastructure;
+using elm = Hl7.Cql.Elm;
+
+
+namespace Hl7.Cql.Compiler
+{
+    /// <summary>
+    /// The TypeManager class maps ELM types to .NET types usually through its <see cref="Resolver"/>, and
+    /// also creates new types (e.g. for Tuples) as needed.
+    /// </summary>
+    internal class TypeManager
+    {
+        /// <summary>
+        /// Gets the assembly name for any generated types created by this type manager.
+        /// </summary>
+        public string AssemblyName { get; }
+        /// <summary>
+        /// Gets the <see cref="TypeResolver"/> this TypeManager uses.
+        /// </summary>
+        public TypeResolver Resolver { get; }
+        /// <summary>
+        /// Gets the namespace for generated tuple types as supplied in the constructor.
+        /// </summary>
+        public string TupleTypeNamespace { get; }
+        /// <summary>
+        /// Gets the tuple types created by this <see cref="TypeManager"/>.
+        /// </summary>
+        public IEnumerable<Type> TupleTypes => TupleTypeList;
+
+        private readonly List<Type> TupleTypeList = new List<Type>();
+        private ModuleBuilder ModuleBuilder { get; }
+        internal Hasher Hasher { get; } = new Hasher();
+
+        /// <summary>
+        /// Creates an instance with the specified resolver, assembly name, and tuple type namespace.
+        /// </summary>
+        /// <param name="resolver">The <see cref="TypeResolver"/> that this instance uses.</param>
+        /// <param name="assemblyName">The name of the assembly in which generated tuple types will be created. If not specified, the value will be "Tuples".</param>
+        /// <param name="tupleTypeNamespace">The namespace of all generated tuple types.  If not specified, the value will be "Tuples".</param>
+        /// <exception cref="ArgumentNullException">If <paramref name="resolver"/> is <c>null</c>.</exception>
+        public TypeManager(TypeResolver resolver, string assemblyName = "Tuples", string? tupleTypeNamespace = "Tuples")
+        {
+            if (string.IsNullOrWhiteSpace(assemblyName))
+                assemblyName = "Tuples";
+            if (string.IsNullOrWhiteSpace(tupleTypeNamespace))
+                tupleTypeNamespace = "Tuples";
+            AssemblyName = assemblyName;
+            var assemblyBuilder = AssemblyBuilder.DefineDynamicAssembly(new AssemblyName(AssemblyName), AssemblyBuilderAccess.Run);
+            ModuleBuilder = assemblyBuilder.DefineDynamicModule(AssemblyName);
+            Resolver = resolver ?? throw new ArgumentNullException(nameof(resolver));
+            TupleTypeNamespace = tupleTypeNamespace;
+        }
+
+        internal Type? TypeFor(
+            Element element,
+            ExpressionBuilderContext ctx,
+            bool throwIfNotFound = true)
+        {
+            if (element?.resultTypeSpecifier != null)
+                return TypeFor(element.resultTypeSpecifier, ctx);
+
+            if (!string.IsNullOrWhiteSpace(element?.resultTypeName?.Name))
+            {
+                var typeToResolve = element!.resultTypeName!.Name;
+                
+                // A hack to handle the fact that the QICore model uses "Status" as a type name,
+                // but the actual type is "ObservationStatus"
+                if (typeToResolve == "{http://hl7.org/fhir}Status")
+                    typeToResolve = "{http://hl7.org/fhir}ObservationStatus";
+                return Resolver.ResolveType(typeToResolve)
+                       ?? throw ctx.NewExpressionBuildingException("Cannot resolve type for expression");
+            }
+
+            switch (element)
+            {
+                case ExpressionRef expressionRef:
+                {
+                    var libraryName = expressionRef.libraryName ?? ctx.Builder.LibraryKey;
+                    if (!ctx.Definitions.TryGetValue(libraryName, expressionRef.name, out var definition))
+                        throw new InvalidOperationException($"Unabled to get an expression by name : '{libraryName}.{expressionRef.name}'");
+
+                    var returnType = definition!.ReturnType;
+
+                    return returnType;
+                }
+
+                case ExpressionDef { expression: not null } def:
+                {
+                    ctx = ctx.Deeper(def.expression);
+                    var type = TypeFor(def.expression, ctx, false);
+                    if (type == null)
+                    {
+                        if (def.expression is SingletonFrom singleton)
+                        {
+                            type = TypeFor(singleton, ctx, false);
+                            if (type == null)
+                            {
+                                if (singleton.operand is Retrieve retrieve && retrieve.dataType != null)
+                                {
+                                    type = Resolver.ResolveType(retrieve.dataType.Name);
+                                    if (type != null)
+                                        return type;
+                                }
+                            }
+                            else return type;
+                        }
+                    }
+
+                    break;
+                }
+
+                case Property propertyExpression when !string.IsNullOrWhiteSpace(propertyExpression.path):
+                {
+                    Type? sourceType = null;
+                    if (propertyExpression.source != null)
+                        sourceType = TypeFor(propertyExpression.source!, ctx.Deeper(propertyExpression.source), throwIfNotFound);
+                    else if (propertyExpression.scope != null)
+                    {
+                        var scope = ctx.GetScope(propertyExpression.scope);
+                        sourceType = scope.Item1.Type;
+                    }
+                    if (sourceType != null)
+                    {
+                        var property = Resolver.GetProperty(sourceType, propertyExpression.path);
+                        if (property != null)
+                            return property.PropertyType;
+                        return typeof(object); // this is likely a choice
+                    }
+
+                    break;
+                }
+
+                case AliasRef aliasRef when !string.IsNullOrWhiteSpace(aliasRef.name):
+                {
+                    var scope = ctx.GetScope(aliasRef.name);
+                    return scope.Item1.Type;
+                }
+
+                case OperandRef operandRef when !string.IsNullOrWhiteSpace(operandRef.name):
+                {
+                    ctx.Operands.TryGetValue(operandRef.name, out var operand);
+                    if (operand != null)
+                        return operand.Type;
+                    break;
+                }
+            }
+            if (throwIfNotFound)
+                throw ctx.NewExpressionBuildingException("Cannot resolve type for expression");
+            
+            return null;
+        }
+
+        internal Type TypeFor(TypeSpecifier resultTypeSpecifier,
+            ExpressionBuilderContext ctx)
+        {
+            if (resultTypeSpecifier == null) 
+                return typeof(object);
+
+            if (resultTypeSpecifier is IntervalTypeSpecifier interval)
+            {
+                var pointType = TypeFor(interval.pointType!, ctx);
+                var intervalType = typeof(CqlInterval<>).MakeGenericType(pointType);
+                return intervalType;
+            }
+
+            if (resultTypeSpecifier is NamedTypeSpecifier named)
+            {
+                var type = Resolver.ResolveType(named.name.Name!);
+                if (type == null)
+                    throw new ArgumentException("Cannot resolve type for expression");
+                return type!;
+            }
+
+            if (resultTypeSpecifier is ChoiceTypeSpecifier)
+            {
+                return typeof(object);
+            }
+
+            if (resultTypeSpecifier is ListTypeSpecifier list)
+            {
+                if (list.elementType == null)
+                    throw new ArgumentException("ListTypeSpecifier must have a non-null elementType");
+                var elementType = TypeFor(list.elementType, ctx);
+                if (elementType == null)
+                    throw new ArgumentException("Cannot resolve type for expression");
+
+                var enumerableOfElementType = typeof(IEnumerable<>).MakeGenericType(elementType);
+                return enumerableOfElementType;
+            }
+
+            if (resultTypeSpecifier is TupleTypeSpecifier tuple)
+            {
+                // witnessed in ELM:
+                //"type" : "TupleTypeSpecifier",
+                //"resultTypeSpecifier" : {
+                //      "type" : "TupleTypeSpecifier",
+                //      "element": { ... x ... }
+                // },
+                // "element": { ... y ... }
+                //
+                // In the example above, x and y have different structures.
+                // Code handles x but not y
+                if (resultTypeSpecifier.resultTypeSpecifier != null)
+                    return TypeFor(tuple.resultTypeSpecifier, ctx);
+
+                return TupleTypeFor(tuple, ctx);
+            }
+
+            throw new NotImplementedException().WithContext(ctx);
+        }
+
+        internal static string PrettyTypeName(Type type)
+        {
+            string typeName = type.Name;
+            if (type.IsGenericType)
+            {
+                if (type.IsGenericTypeDefinition == false && type.GetGenericTypeDefinition() == typeof(Nullable<>))
+                {
+                    typeName = Nullable.GetUnderlyingType(type)!.Name;
+                }
+                else
+                {
+                    if (type.IsGenericType)
+                    {
+                        var tildeIndex = type.Name.IndexOf('`');
+                        var rootName = type.Name.Substring(0, tildeIndex);
+                        var genericArgumentNames = type.GetGenericArguments()
+                            .Select(arg => PrettyTypeName(arg));
+                        var prettyName = $"{rootName}{string.Join("", genericArgumentNames)}";
+                        typeName = prettyName;
+                    }
+                }
+            }
+            return typeName;
+        }
+
+        internal Type TupleTypeFor(TupleTypeSpecifier tuple, ExpressionBuilderContext context, Func<Type, Type>? changeType = null)
+        {
+            var elements = tuple.element;
+
+            if (elements?.Length == 0)
+                return typeof(object);
+
+            var elementTuples = elements!
+                .Select(e => (e.name, e.elementType))
+                .ToArray();
+            return TupleTypeFor(elementTuples, context, changeType);
+        }
+
+        internal Type TupleTypeFor(elm.Tuple tuple, ExpressionBuilderContext context, Func<Type, Type>? changeType = null)
+        {
+            var elements = tuple.element;
+
+            if (elements?.Length == 0)
+                return typeof(object);
+
+            var elementTuples = elements!
+                .Select(e => (e.name, e.value.resultTypeSpecifier ?? throw new InvalidOperationException($"Tuple element value does not have a resultTypeSpecifier")))
+                .ToArray();
+            return TupleTypeFor(elementTuples, context, changeType);
+        }
+
+        internal Type TupleTypeFor((string name, TypeSpecifier elementType)[] elements, ExpressionBuilderContext context, Func<Type, Type>? changeType)
+        {
+            var elementInfo = elements!
+                                .ToDictionary(el => el.name, el =>
+                                {
+                                    Type? type;
+                                    if (el.elementType != null)
+                                        type = TypeFor(el.elementType!, context);
+                                    else
+                                    {
+                                        var msg = $"Tuple element {el.name} has a null {nameof(el.elementType)} property.  This property is required.";
+                                        context.LogError(msg);
+                                        throw new InvalidOperationException(msg);
+                                    }
+                                    if (changeType != null)
+                                        type = changeType(type);
+                                    return type;
+                                });
+            var allTypes = TupleTypes;
+            foreach (var type in allTypes)
+            {
+                var typeIsMatch = true;
+                foreach (var kvp in elementInfo)
+                {
+                    var normalizedKey = ExpressionBuilderContext.NormalizeIdentifier(kvp.Key);
+                    var typeProperty = type.GetProperty(normalizedKey!);
+                    if (typeProperty == null || typeProperty.PropertyType != kvp.Value)
+                    {
+                        typeIsMatch = false;
+                        break;
+                    }
+                }
+                if (typeIsMatch)
+                    return type;
+            }
+
+            var typeName = $"{TupleTypeNamespace}.{TupleTypeNameFor(elementInfo)}";
+
+            var myTypeBuilder = ModuleBuilder.DefineType(typeName, TypeAttributes.Public | TypeAttributes.Class, typeof(TupleBaseType));
+
+            foreach (var kvp in elementInfo)
+            {
+                if (kvp.Key != null)
+                {
+                    var name = ExpressionBuilderContext.NormalizeIdentifier(kvp.Key);
+                    var type = kvp.Value;
+                    DefineProperty(myTypeBuilder, name!, kvp.Key, type);
+                }
+            }
+            var typeInfo = myTypeBuilder.CreateTypeInfo();
+            AddTupleType(typeInfo!);
+            return typeInfo!;
+        }
+
+        /// <summary>
+        /// Gets a unique tuple name given the elements (members) of the type.
+        /// This method must return the same value for equal values of <paramref name="elementInfo"/>.
+        /// Equality is determined by comparing <see cref="KeyValuePair{TKey,TValue}.Key"/> using default string equality
+        /// and <see cref="KeyValuePair{TKey,TValue}.Value"/> using default equality.
+        /// </summary>
+        /// <param name="elementInfo">Key value pairs where key is the name of the element and the value is its type.</param>
+        /// <returns>The unique tuple type name.</returns>
+        protected virtual string TupleTypeNameFor(IEnumerable<KeyValuePair<string, Type>> elementInfo)
+        {
+            var hashInput = string.Join("+", elementInfo
+                .OrderBy(k => k.Key)
+                .Select(kvp => $"{kvp.Key}:{PrettyTypeName(kvp.Value)}"));
+            var tupleId = Hasher.Hash(hashInput);
+            var ns = TupleTypeNamespace;
+            return $"Tuple_{tupleId}";
+        }
+
+
+        private void AddTupleType(Type type)
+        {
+            if (TupleTypeList.Contains(type))
+                throw new ArgumentException($"Type {type.Name} already exists", nameof(type));
+            TupleTypeList.Add(type);
+        }
+
+        private static void DefineProperty(TypeBuilder myTypeBuilder, string normalizedName, string cqlName, Type type)
+        {
+            var fieldBuilder = myTypeBuilder.DefineField($"_{normalizedName}", type, FieldAttributes.Private);
+            var propertyBuilder = myTypeBuilder.DefineProperty(normalizedName, PropertyAttributes.None, type, null);
+            var customAttributeBuilder = new CustomAttributeBuilder(typeof(CqlDeclarationAttribute).GetConstructor(new[] { typeof(string) })!, new object?[] { cqlName });
+            propertyBuilder.SetCustomAttribute(customAttributeBuilder);
+            MethodAttributes attributes = MethodAttributes.Public
+                    | MethodAttributes.SpecialName
+                    | MethodAttributes.HideBySig;
+            {
+                var get = myTypeBuilder.DefineMethod($"get_{normalizedName}", attributes, type, Type.EmptyTypes);
+                ILGenerator getIL = get.GetILGenerator();
+                getIL.Emit(OpCodes.Ldarg_0);
+                getIL.Emit(OpCodes.Ldfld, fieldBuilder);
+                getIL.Emit(OpCodes.Ret);
+                propertyBuilder.SetGetMethod(get);
+            }
+
+            {
+                var set = myTypeBuilder.DefineMethod($"set_{normalizedName}", attributes, null, new Type[] { type });
+                ILGenerator setIL = set.GetILGenerator();
+                setIL.Emit(OpCodes.Ldarg_0);
+                setIL.Emit(OpCodes.Ldarg_1);
+                setIL.Emit(OpCodes.Stfld, fieldBuilder);
+                setIL.Emit(OpCodes.Ret);
+                propertyBuilder.SetSetMethod(set);
+            }
+        }
+
+    }
+}