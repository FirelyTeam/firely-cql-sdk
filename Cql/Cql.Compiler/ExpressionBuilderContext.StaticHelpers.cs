--- conflicted
+++ resolved
@@ -54,32 +54,6 @@
         return lambda;
     }
 
-<<<<<<< HEAD
-
-    protected static Type GetFuncType(Type[] funcTypeParameters) =>
-        funcTypeParameters.Length switch
-        {
-            0 => throw new NotSupportedException(),
-            1 => typeof(Func<>).MakeGenericType(funcTypeParameters),
-            2 => typeof(Func<,>).MakeGenericType(funcTypeParameters),
-            3 => typeof(Func<,,>).MakeGenericType(funcTypeParameters),
-            4 => typeof(Func<,,,>).MakeGenericType(funcTypeParameters),
-            5 => typeof(Func<,,,,>).MakeGenericType(funcTypeParameters),
-            6 => typeof(Func<,,,,,>).MakeGenericType(funcTypeParameters),
-            7 => typeof(Func<,,,,,,>).MakeGenericType(funcTypeParameters),
-            8 => typeof(Func<,,,,,,,>).MakeGenericType(funcTypeParameters),
-            9 => typeof(Func<,,,,,,,,>).MakeGenericType(funcTypeParameters),
-            10 => typeof(Func<,,,,,,,,,>).MakeGenericType(funcTypeParameters),
-            11 => typeof(Func<,,,,,,,,,,>).MakeGenericType(funcTypeParameters),
-            12 => typeof(Func<,,,,,,,,,,,>).MakeGenericType(funcTypeParameters),
-            13 => typeof(Func<,,,,,,,,,,,,>).MakeGenericType(funcTypeParameters),
-            14 => typeof(Func<,,,,,,,,,,,,,>).MakeGenericType(funcTypeParameters),
-            15 => typeof(Func<,,,,,,,,,,,,,,>).MakeGenericType(funcTypeParameters),
-            _ => throw new NotSupportedException("Functions with more than 15 parameters are not supported.")
-        };
-
-=======
->>>>>>> 36f21391
     internal static string NormalizeIdentifier(string identifier)
     {
         identifier = identifier.Replace(" ", "_");
