﻿using System;
using System.Collections.Generic;
using System.Linq;
using System.Linq.Expressions;
using Hl7.Cql.Elm;
using Hl7.Cql.Primitives;
using Hl7.Cql.Runtime;
using Microsoft.Extensions.Logging;
using Expression = System.Linq.Expressions.Expression;
using Library = Hl7.Cql.Elm.Library;

namespace Hl7.Cql.Compiler;

/// <summary>
/// The builder for processing the library into definitions.
/// </summary>
internal class LibraryExpressionBuilder
{
    public static readonly ParameterExpression ContextParameter = Expression.Parameter(typeof(CqlContext), "context");

    private readonly ILogger<LibraryExpressionBuilder> _logger;
    private readonly ExpressionBuilder _expressionBuilder;
    private readonly OperatorBinding _operatorBinding;
    private readonly TypeManager _typeManager;

    public LibraryExpressionBuilder(
        ILogger<LibraryExpressionBuilder> logger,
        ExpressionBuilder expressionBuilder, 
        OperatorBinding operatorBinding,
        TypeManager typeManager)
    {
        _logger = logger;
        _expressionBuilder = expressionBuilder;
        _operatorBinding = operatorBinding;
        _typeManager = typeManager;
    }

    private LibraryExpressionBuilderContext CreateContext(
        Library library,
        LibrarySetExpressionBuilderContext? libsCtx,
        DefinitionDictionary<LambdaExpression> definitions) =>
        new(library, _expressionBuilder.Settings, _operatorBinding, definitions, libsCtx);

    public DefinitionDictionary<LambdaExpression> ProcessLibrary(
        Library library,
        LibrarySetExpressionBuilderContext? libsCtx = null,
        DefinitionDictionary<LambdaExpression>? definitions = null)

    {
        definitions ??= new();
        var libCtx = CreateContext(library, libsCtx, definitions);
        ProcessLibrary(libCtx);
        return definitions;
    }

    private void ProcessLibrary(LibraryExpressionBuilderContext libCtx)
    {
        var library = libCtx.Library;
        _logger.LogInformation("Building expressions for '{library}'", libCtx.LibraryKey);

        if (library.includes is { Length: > 0 } includeDefs)
        {
            foreach (var includeDef in includeDefs)
            {
                ProcessIncludes(includeDef, libCtx.NewExpressionBuilderContext(includeDef));
            }
        }

        if (library.valueSets is { Length: > 0 } valueSetDefs)
        {
            foreach (var valueSetDef in valueSetDefs)
            {
                ProcessValueSetDef(valueSetDef, libCtx.NewExpressionBuilderContext(valueSetDef));
            }
        }

        if (library.codes is { Length: > 0 } codeDefs)
        {
            HashSet<(string codeName, string codeSystemUrl)> foundCodeNameCodeSystemUrls = new();

            foreach (var codeDef in codeDefs)
            {
                ProcessCodeDef(codeDef, libCtx.NewExpressionBuilderContext(codeDef), foundCodeNameCodeSystemUrls);
            }
        }

        if (library.codeSystems is { Length: > 0 } codeSystemDefs)
        {
            foreach (var codeSystemDef in codeSystemDefs)
            {
                ProcessCodeSystemDef(codeSystemDef, libCtx.NewExpressionBuilderContext(codeSystemDef));
            }
        }

        if (library.concepts is { Length: > 0 } conceptDefs)
        {
            foreach (var conceptDef in conceptDefs)
            {
                ProcessConceptDef(conceptDef, libCtx.NewExpressionBuilderContext(conceptDef));
            }
        }

        if (library.parameters is { Length: > 0 } parameterDefs)
        {
            foreach (var parameterDef in parameterDefs)
            {
                ProcessParameterDef(parameterDef, libCtx.NewExpressionBuilderContext(parameterDef));
            }
        }

        if (library.statements is { Length: > 0 } expressionDefs)
        {
            foreach (var expressionDef in expressionDefs)
            {
                ProcessExpressionDef(expressionDef, libCtx.NewExpressionBuilderContext(expressionDef));
            }
        }
    }

    private void ProcessCodeSystemDef(
        CodeSystemDef codeSystem,
        ExpressionBuilderContext ctx)
    {
        if (ctx.LibraryContext.TryGetCodesByCodeSystemName(codeSystem.name, out var codes))
        {
            var initMembers = codes
                .Select(coding =>
                    Expression.New(
                        ConstructorInfos.CqlCode,
                        Expression.Constant(coding.code),
                        Expression.Constant(coding.system),
                        Expression.Constant(null, typeof(string)),
                        Expression.Constant(null, typeof(string))
                    ))
                .ToArray();
            var arrayOfCodesInitializer = Expression.NewArrayInit(typeof(CqlCode), initMembers);
            var contextParameter = ContextParameter;
            var lambda = Expression.Lambda(arrayOfCodesInitializer, contextParameter);
            ctx.LibraryContext.Definitions.Add(ctx.LibraryContext.LibraryKey, codeSystem.name, lambda);
        }
        else
        {
            var newArray =
                Expression.NewArrayBounds(typeof(CqlCode), Expression.Constant(0, typeof(int)));
            var contextParameter = ContextParameter;
            var lambda = Expression.Lambda(newArray, contextParameter);
            ctx.LibraryContext.Definitions.Add(ctx.LibraryContext.LibraryKey, codeSystem.name, lambda);
        }
    }

    private void ProcessConceptDef(
        ConceptDef conceptDef,
        ExpressionBuilderContext ctx)
    {
        if (conceptDef.code.Length <= 0)
        {
            var newArray =
                Expression.NewArrayBounds(typeof(CqlCode), Expression.Constant(0, typeof(int)));
            var contextParameter = ContextParameter;
            var lambda = Expression.Lambda(newArray, contextParameter);
            ctx.LibraryContext.Definitions.Add(ctx.LibraryContext.LibraryKey, conceptDef.name, lambda);
        }
        else
        {
            var initMembers = new Expression[conceptDef.code.Length];
            for (int i = 0; i < conceptDef.code.Length; i++)
            {
                var codeRef = conceptDef.code[i];
                if (!ctx.LibraryContext.TryGetCode(codeRef, out var systemCode))
                    throw ctx.NewExpressionBuildingException(
                        $"Code {codeRef.name} in concept {conceptDef.name} is not defined.", null);

                initMembers[i] = Expression.New(
                    ConstructorInfos.CqlCode,
                    Expression.Constant(systemCode.code),
                    Expression.Constant(systemCode.system),
                    Expression.Constant(null, typeof(string)),
                    Expression.Constant(null, typeof(string))
                );
            }

            var arrayOfCodesInitializer = Expression.NewArrayInit(typeof(CqlCode), initMembers);
            var asEnumerable = Expression.TypeAs(arrayOfCodesInitializer, typeof(IEnumerable<CqlCode>));
            var display = Expression.Constant(conceptDef.display, typeof(string));
            var newConcept = Expression.New(ConstructorInfos.CqlConcept!, asEnumerable, display);
            var contextParameter = ContextParameter;
            var lambda = Expression.Lambda(newConcept, contextParameter);
            ctx.LibraryContext.Definitions.Add(ctx.LibraryContext.LibraryKey, conceptDef.name, lambda);
        }
    }

    private void ProcessCodeDef(
        CodeDef codeDef,
        ExpressionBuilderContext ctx,
        ISet<(string codeName, string codeSystemUrl)> codeNameCodeSystemUrlsSet)
    {
        if (codeDef.codeSystem == null)
            throw ctx.NewExpressionBuildingException("Code definition has a null codeSystem node.", null);

        if (!ctx.LibraryContext.TryGetCodeSystemName(codeDef.codeSystem, out string? csUrl))
            throw ctx.NewExpressionBuildingException($"Undefined code system {codeDef.codeSystem.name!}", null);

        if (!codeNameCodeSystemUrlsSet.Add((codeDef.name!, csUrl!)))
            throw ctx.NewExpressionBuildingException(
                $"Duplicate code name detected: {codeDef.name} from {codeDef.codeSystem.name} ({csUrl})", null);

        var systemCode = new CqlCode(codeDef.id, csUrl);
        ctx.LibraryContext.AddCode(codeDef, systemCode);

        var newCodingExpression = Expression.New(
            ConstructorInfos.CqlCode,
            Expression.Constant(codeDef.id),
            Expression.Constant(csUrl),
            Expression.Constant(null, typeof(string)),
            Expression.Constant(null, typeof(string))!
        );
        var contextParameter = ContextParameter;
        var lambda = Expression.Lambda(newCodingExpression, contextParameter);
        ctx.LibraryContext.Definitions.Add(ctx.LibraryContext.LibraryKey, codeDef.name!, lambda);
    }

    private void ProcessExpressionDef(
        ExpressionDef expressionDef,
        ExpressionBuilderContext ctx)
    {
        if (string.IsNullOrWhiteSpace(expressionDef.name))
        {
            throw ctx.NewExpressionBuildingException($"Definition with local ID {expressionDef.localId} does not have a name.  This is not allowed.", null);
        }

        var expressionKey = $"{ctx.LibraryContext.LibraryKey}.{expressionDef.name}";
        Type[] functionParameterTypes = Type.EmptyTypes;
        var parameters = new[] { ContextParameter };
        var function = expressionDef as FunctionDef;
        if (function is { operand: not null })
        {
            functionParameterTypes = new Type[function.operand!.Length];
            int i = 0;
            foreach (var operand in function.operand!)
            {
                if (operand.operandTypeSpecifier != null)
                {
<<<<<<< HEAD
                    var operandType = ctx.Builder.TypeFor(operand.operandTypeSpecifier, ctx)!;
                    var opName = ExpressionBuilderContext.NormalizeIdentifier(operand.name!);
=======
                    var operandType = _typeManager.TypeFor(operand.operandTypeSpecifier, ctx)!;
                    var opName = ExpressionBuilderContext.NormalizeIdentifier(operand.name);
>>>>>>> b5485eb3
                    var parameter = Expression.Parameter(operandType, opName);
                    ctx.Operands.Add(operand.name, parameter);
                    functionParameterTypes[i] = parameter.Type;
                    i += 1;
                }
                else
                    throw ctx.NewExpressionBuildingException(
                        $"Operand for function {expressionDef.name} is missing its {nameof(operand.operandTypeSpecifier)} property",
                        null);
            }

            parameters = parameters
                .Concat(ctx.Operands.Values)
                .ToArray();
            if (ctx.TryGetCustomImplementationByExpressionKey(expressionKey, out var factory))
            {
                var customLambda = factory(parameters);
                ctx.LibraryContext.Definitions.Add(ctx.LibraryContext.LibraryKey, expressionDef.name, functionParameterTypes, customLambda);
                return;
            }

            if (function?.external ?? false)
            {
                if (ctx.LibraryContext.AllowUnresolvedExternals)
                {
                    var returnType = _typeManager.TypeFor(expressionDef, ctx)!;
                    var paramTypes = new[] { typeof(CqlContext) }
                        .Concat(functionParameterTypes)
                        .ToArray();
                    var notImplemented = NotImplemented(ctx, expressionKey, paramTypes, returnType);
                    ctx.LibraryContext.Definitions.Add(ctx.LibraryContext.LibraryKey, expressionDef.name, paramTypes, notImplemented);
                    return;
                }

                throw ctx.NewExpressionBuildingException($"{expressionKey} is declared external, but it was not defined in the expression scope.");
            }
        }

        //ctx = ctx.Deeper(expressionDef);
        var bodyExpression = _expressionBuilder.TranslateExpression(expressionDef.expression, ctx);
        var lambda = Expression.Lambda(bodyExpression, parameters);
        if (function?.operand != null &&
            ctx.LibraryContext.Definitions.ContainsKey(ctx.LibraryContext.LibraryKey, expressionDef.name, functionParameterTypes))
        {
            var ops = function.operand
                .Where(op => op.operandTypeSpecifier != null && op.operandTypeSpecifier.resultTypeName != null)
                .Select(op => $"{op.name} {op.operandTypeSpecifier!.resultTypeName!}");
            _logger.LogWarning(ctx.FormatMessage($"Function {expressionDef.name}({string.Join(", ", ops)}) skipped; another function matching this signature already exists."));
        }
        else
        {
            if (expressionDef.annotation is { Length: > 0 } annotations)
            {
                var tags = annotations.OfType<Elm.Annotation>()
                    .SelectMany(a => a.t ?? Enumerable.Empty<Tag>())
                    .Where(tag => !string.IsNullOrWhiteSpace(tag?.name));

                foreach (var tag in tags)
                {
                    string[] values = new[] { tag.value ?? "" };
                    ctx.LibraryContext.Definitions.AddTag(ctx.LibraryContext.LibraryKey, expressionDef.name, functionParameterTypes, tag.name, values);
                }
            }

            Type[] signature = functionParameterTypes ?? Array.Empty<Type>();
            ctx.LibraryContext.Definitions.Add(ctx.LibraryContext.LibraryKey, expressionDef.name, signature, lambda);
        }
    }

    private void ProcessIncludes(
        IncludeDef includeDef,
        ExpressionBuilderContext ctx)
    {
        var alias = !string.IsNullOrWhiteSpace(includeDef.localIdentifier)
            ? includeDef.localIdentifier!
            : includeDef.path!;

        var libNav = includeDef.NameAndVersion(false) ??
                     throw ctx.NewExpressionBuildingException(
                         $"Include {includeDef.localId} does not have a well-formed name and version", null);
        ctx.LibraryContext.AddIncludeAlias(alias, libNav);
    }

    private void ProcessParameterDef(
        ParameterDef parameter,
        ExpressionBuilderContext ctx)
    {
        if (ctx.LibraryContext.Definitions.ContainsKey(ctx.LibraryContext.LibraryKey, parameter.name!))
            throw ctx.NewExpressionBuildingException($"There is already a definition named {parameter.name}", null);

        Expression? defaultValue = null;
        if (parameter.@default != null)
            defaultValue = Expression.TypeAs(_expressionBuilder.TranslateExpression(parameter.@default, ctx), typeof(object));
        else defaultValue = Expression.Constant(null, typeof(object));

        var resolveParam = Expression.Call(
            ContextParameter,
            typeof(CqlContext).GetMethod(nameof(CqlContext.ResolveParameter))!,
            Expression.Constant(ctx.LibraryContext.LibraryKey),
            Expression.Constant(parameter.name),
            defaultValue
        );

        var parameterType = _typeManager.TypeFor(parameter.parameterTypeSpecifier, ctx);
        var cast = Expression.Convert(resolveParam, parameterType);
        // e.g. (bundle, context) => context.Parameters["Measurement Period"]
        var lambda = Expression.Lambda(cast, ContextParameter);
        ctx.LibraryContext.Definitions.Add(ctx.LibraryContext.LibraryKey, parameter.name!, lambda);
    }

    private void ProcessValueSetDef(
        ValueSetDef valueSetDef,
        ExpressionBuilderContext ctx)
    {
        var @new = Expression.New(ConstructorInfos.CqlValueSet, Expression.Constant(valueSetDef.id, typeof(string)),
            Expression.Constant(valueSetDef.version, typeof(string)));
        var contextParameter = ContextParameter;
        var lambda = Expression.Lambda(@new, contextParameter);
        ctx.LibraryContext.Definitions.Add(ctx.LibraryContext.LibraryKey, valueSetDef.name!, lambda);
    }

    private static LambdaExpression NotImplemented(
        ExpressionBuilderContext ctx,
        string nav,
        Type[] signature,
        Type returnType)
    {
        var parameters = signature
            .Select((type, index) =>
                Expression.Parameter(type, ExpressionBuilder.TypeNameToIdentifier(type, ctx) + index))
            .ToArray();
        var ctor = ConstructorInfos.NotImplementedException;
        var @new = Expression.New(ctor, Expression.Constant($"External function {nav} is not implemented."));
        var @throw = Expression.Throw(@new, returnType);
        var lambda = Expression.Lambda(@throw, parameters);
        //var funcTypes = new Type[functionParameterTypes.Length + 1];
        //Array.Copy(functionParameterTypes, funcTypes, functionParameterTypes.Length);
        //funcTypes[funcTypes.Length - 1] = returnType;
        //var funcType = GetFuncType(funcTypes);
        //var makeLambda = MakeGenericLambda.Value.MakeGenericMethod(funcType);
        //var lambda = (LambdaExpression)makeLambda.Invoke(null, new object[] { @throw, parameters });
        return lambda;
    }
}<|MERGE_RESOLUTION|>--- conflicted
+++ resolved
@@ -240,13 +240,8 @@
             {
                 if (operand.operandTypeSpecifier != null)
                 {
-<<<<<<< HEAD
-                    var operandType = ctx.Builder.TypeFor(operand.operandTypeSpecifier, ctx)!;
-                    var opName = ExpressionBuilderContext.NormalizeIdentifier(operand.name!);
-=======
                     var operandType = _typeManager.TypeFor(operand.operandTypeSpecifier, ctx)!;
                     var opName = ExpressionBuilderContext.NormalizeIdentifier(operand.name);
->>>>>>> b5485eb3
                     var parameter = Expression.Parameter(operandType, opName);
                     ctx.Operands.Add(operand.name, parameter);
                     functionParameterTypes[i] = parameter.Type;
