#pragma warning disable CS1591 // Missing XML comment for publicly visible type or member
/* 
 * Copyright (c) 2023, NCQA and contributors
 * See the file CONTRIBUTORS for details.
 * 
 * This file is licensed under the BSD 3-Clause license
 * available at https://raw.githubusercontent.com/FirelyTeam/cql-sdk/main/LICENSE
 */

using Hl7.Cql.Conversion;
using Hl7.Cql.Operators;
using Hl7.Cql.Primitives;
using Hl7.Cql.Runtime;
using Hl7.Cql.ValueSets;
using System;
using System.Collections.Generic;
using System.Linq;
using System.Linq.Expressions;
using System.Reflection;
using ListSortDirection = System.ComponentModel.ListSortDirection;

namespace Hl7.Cql.Compiler
{
    /// <summary>
    /// Implements <see cref="OperatorBinding"/> by calling methods in <see cref="CqlOperators"/>.
    /// </summary>
    internal class CqlOperatorsBinding : OperatorBinding
    {
        internal TypeConverter? TypeConverter { get; private set; }
        internal TypeResolver TypeResolver { get; private set; }

        /// <summary>
        /// Creates an instance.
        /// </summary>
        /// <param name="typeResolver">
        /// The type resolver used in this binding.  
        /// Note that if you provide a different instance of this class to <see cref="CqlOperators"/>, you will get errors at runtime.
        /// </param>
        /// <param name="typeConverter">
        /// If provided, this binding will use the supplied instance to determine whether
        /// a conversion is possible.  Note that if you provide a different instance of this class to <see cref="CqlOperators"/>, 
        /// you may get errors at runtime, because this binding will think a conversion is possible when at runtime it is not.
        /// If not provided, only conversions defined in <see cref="CqlOperators"/> will be used.
        /// </param>
        public CqlOperatorsBinding(TypeResolver typeResolver, TypeConverter? typeConverter = null)
        {
            TypeConverter = typeConverter;
            TypeResolver = typeResolver;
        }

        protected virtual PropertyInfo OperatorsProperty => typeof(CqlContext).GetProperty(nameof(CqlContext.Operators))!;

        protected virtual Type OperatorsType => OperatorsProperty.PropertyType;

        /// <summary>
        /// Binds <paramref name="operator"/> to an <see cref="Expression"/>.
        /// </summary>
        /// <param name="operator">The operator to bind.</param>
        /// <param name="runtimeContext">The <see cref="Expression"/> that provides access to the <see cref="CqlContext"/>.</param>
        /// <param name="parameters">Zero or more parameter <see cref="Expression"/>s.  The number and order of expressions is dependent on <paramref name="operator"/>.</param>
        /// <returns>An expression that implements <paramref name="operator"/>.  In most cases, this will be a <see cref="MethodCallExpression"/>.</returns>
        public override Expression Bind(CqlOperator @operator, Expression runtimeContext, params Expression[] parameters)
        {
            if (!typeof(CqlContext).IsAssignableFrom(runtimeContext.Type))
                throw new ArgumentException($"The second parameter to {nameof(Bind)} must be a {nameof(CqlContext)} expression", nameof(runtimeContext));
            var operators = Expression.Property(runtimeContext, OperatorsProperty);
            switch (@operator)
            {
                case CqlOperator.And:
                    return BindBinaryOperator(nameof(ICqlOperators.And), operators, parameters[0], parameters[1]);
                case CqlOperator.Or:
                    return BindBinaryOperator(nameof(ICqlOperators.Or), operators, parameters[0], parameters[1]);
                case CqlOperator.Xor:
                    return BindBinaryOperator(nameof(ICqlOperators.Xor), operators, parameters[0], parameters[1]);
                case CqlOperator.Select:
                    return Select(operators, parameters[0], parameters[1]);
                case CqlOperator.Convert:
                    return BindConvert(operators, parameters[0], parameters[1]);
                case CqlOperator.Coalesce:
                    return Coalesce(operators, parameters[0]);
                case CqlOperator.IsFalse:
                    return BindUnaryOperator(nameof(ICqlOperators.IsFalse), operators, parameters[0]);
                case CqlOperator.IsTrue:
                    return BindUnaryOperator(nameof(ICqlOperators.IsTrue), operators, parameters[0]);
                case CqlOperator.ListEqual:
                    return BindBinaryGenericOperator(nameof(ICqlOperators.ListEqual), operators, parameters[0], parameters[1]);
                case CqlOperator.ListEquivalent:
                    return BindBinaryGenericOperator(nameof(ICqlOperators.ListEquivalent), operators, parameters[0], parameters[1]);
                case CqlOperator.EnumEqualsString:
                    return BindBinaryOperator(nameof(ICqlOperators.EnumEqualsString), operators, parameters[0], parameters[1]);
                case CqlOperator.Equivalent:
                    return BindBinaryOperator(nameof(ICqlOperators.Equivalent), operators, parameters[0], parameters[1]);
                case CqlOperator.Greater:
                    return BindBinaryOperator(nameof(ICqlOperators.Greater), operators, parameters[0], parameters[1]);
                case CqlOperator.GreaterOrEqual:
                    return BindBinaryOperator(nameof(ICqlOperators.GreaterOrEqual), operators, parameters[0], parameters[1]);
                case CqlOperator.Less:
                    return BindBinaryOperator(nameof(ICqlOperators.Less), operators, parameters[0], parameters[1]);
                case CqlOperator.LessOrEqual:
                    return BindBinaryOperator(nameof(ICqlOperators.LessOrEqual), operators, parameters[0], parameters[1]);
                case CqlOperator.Negate:
                    return BindUnaryOperator(nameof(ICqlOperators.Negate), operators, parameters[0]);
                case CqlOperator.Abs:
                    return BindUnaryOperator(nameof(ICqlOperators.Abs), operators, parameters[0]);
                case CqlOperator.Add:
                    return BindBinaryOperator(nameof(ICqlOperators.Add), operators, parameters[0], parameters[1]);
                case CqlOperator.Ceiling:
                    return BindUnaryOperator(nameof(ICqlOperators.Ceiling), operators, parameters[0]);
                case CqlOperator.Divide:
                    return BindBinaryOperator(nameof(ICqlOperators.Divide), operators, parameters[0], parameters[1]);
                case CqlOperator.Floor:
                    return BindUnaryOperator(nameof(ICqlOperators.Floor), operators, parameters[0]);
                case CqlOperator.Exp:
                    return BindUnaryOperator(nameof(ICqlOperators.Exp), operators, parameters[0]);
                case CqlOperator.HighBoundary:
                    return BindBinaryOperator(nameof(ICqlOperators.HighBoundary), operators, parameters[0], parameters[1]);
                case CqlOperator.Log:
                    return BindBinaryOperator(nameof(ICqlOperators.Log), operators, parameters[0], parameters[1]);
                case CqlOperator.LowBoundary:
                    return BindBinaryOperator(nameof(ICqlOperators.LowBoundary), operators, parameters[0], parameters[1]);
                case CqlOperator.Ln:
                    return BindUnaryOperator(nameof(ICqlOperators.Ln), operators, parameters[0]);
                case CqlOperator.Modulo:
                    return BindBinaryOperator(nameof(ICqlOperators.Modulo), operators, parameters[0], parameters[1]);
                case CqlOperator.Multiply:
                    return BindBinaryOperator(nameof(ICqlOperators.Multiply), operators, parameters[0], parameters[1]);
                case CqlOperator.Not:
                    return BindUnaryOperator(nameof(ICqlOperators.Not), operators, parameters[0]);
                case CqlOperator.Precision:
                    return BindUnaryOperator(nameof(ICqlOperators.Precision), operators, parameters[0]);
                case CqlOperator.Predecessor:
                    return BindUnaryOperator(nameof(ICqlOperators.Predecessor), operators, parameters[0]);
                case CqlOperator.Pow:
                    return BindBinaryOperator(nameof(ICqlOperators.Power), operators, parameters[0], parameters[1]);
                case CqlOperator.Round:
                    return BindBinaryOperator(nameof(ICqlOperators.Round), operators, parameters[0], parameters[1]);
                case CqlOperator.Subtract:
                    return BindBinaryOperator(nameof(ICqlOperators.Subtract), operators, parameters[0], parameters[1]);
                case CqlOperator.Successor:
                    return BindUnaryOperator(nameof(ICqlOperators.Successor), operators, parameters[0]);
                case CqlOperator.Truncate:
                    return BindUnaryOperator(nameof(ICqlOperators.Truncate), operators, parameters[0]);
                case CqlOperator.TruncatedDivide:
                    return BindBinaryOperator(nameof(ICqlOperators.TruncateDivide), operators, parameters[0], parameters[1]);
                case CqlOperator.Concatenate:
                    return BindBinaryOperator(nameof(ICqlOperators.Concatenate), operators, parameters[0], parameters[1]);
                case CqlOperator.Combine:
                    return BindBinaryOperator(nameof(ICqlOperators.Combine), operators, parameters[0], parameters[1]);
                case CqlOperator.EndsWith:
                    return BindBinaryOperator(nameof(ICqlOperators.EndsWith), operators, parameters[0], parameters[1]);
                case CqlOperator.CharAt:
                    return BindBinaryOperator(nameof(ICqlOperators.StringIndexer), operators, parameters[0], parameters[1]);
                case CqlOperator.ElementAt:
                    return BindBinaryGenericOperator(nameof(ICqlOperators.ListElementAt), operators, parameters[0], parameters[1]);
                case CqlOperator.LastPositionOf:
                    return BindBinaryOperator(nameof(ICqlOperators.LastPositionOf), operators, parameters[0], parameters[1]);
                case CqlOperator.ListLength:
                    return BindUnaryGenericOperator(nameof(ICqlOperators.ListLength), operators, parameters[0]);
                case CqlOperator.StringLength:
                    return BindUnaryOperator(nameof(ICqlOperators.StringLength), operators, parameters[0]);
                case CqlOperator.Lower:
                    return BindUnaryOperator(nameof(ICqlOperators.Lower), operators, parameters[0]);
                case CqlOperator.Matches:
                    return BindBinaryOperator(nameof(ICqlOperators.Matches), operators, parameters[0], parameters[1]);
                case CqlOperator.PositionOf:
                    return BindBinaryOperator(nameof(ICqlOperators.PositionOf), operators, parameters[0], parameters[1]);
                case CqlOperator.ReplaceMatches:
                    return BindTernaryOperator(nameof(ICqlOperators.ReplaceMatches), operators, parameters[0], parameters[1], parameters[2]);
                case CqlOperator.Split:
                    return BindBinaryOperator(nameof(ICqlOperators.Split), operators, parameters[0], parameters[1]);
                case CqlOperator.StartsWith:
                    return BindBinaryOperator(nameof(ICqlOperators.StartsWith), operators, parameters[0], parameters[1]);
                case CqlOperator.Substring:
                    return BindTernaryOperator(nameof(ICqlOperators.Substring), operators, parameters[0], parameters[1], parameters[2]);
                case CqlOperator.Upper:
                    return BindUnaryOperator(nameof(ICqlOperators.Upper), operators, parameters[0]);
                case CqlOperator.IntervalAfterInterval:
                    return BindTernaryOperator(nameof(ICqlOperators.IntervalAfterInterval), operators, parameters[0], parameters[1], parameters[2]);
                case CqlOperator.IntervalAfterElement:
                    return BindBinaryOperatorWithPrecision(nameof(ICqlOperators.IntervalAfterElement), operators, parameters[0], parameters[1], parameters[2]);
                case CqlOperator.ElementAfterInterval:
                    return BindBinaryOperatorWithPrecision(nameof(ICqlOperators.ElementAfterInterval), operators, parameters[0], parameters[1], parameters[2]);
                case CqlOperator.After:
                    return BindTernaryOperator(nameof(ICqlOperators.After), operators, parameters[0], parameters[1], parameters[2]);
                case CqlOperator.IntervalBeforeInterval:
                    return BindTernaryOperator(nameof(ICqlOperators.IntervalBeforeInterval), operators, parameters[0], parameters[1], parameters[2]);
                case CqlOperator.IntervalBeforeElement:
                    return BindBinaryOperatorWithPrecision(nameof(ICqlOperators.IntervalBeforeElement), operators, parameters[0], parameters[1], parameters[2]);
                case CqlOperator.ElementBeforeInterval:
                    return BindBinaryOperatorWithPrecision(nameof(ICqlOperators.ElementBeforeInterval), operators, parameters[0], parameters[1], parameters[2]);
                case CqlOperator.Before:
                    return BindTernaryOperator(nameof(ICqlOperators.Before), operators, parameters[0], parameters[1], parameters[2]);
                case CqlOperator.Date:
                    return Expression.Call(operators,
                        OperatorsType.GetMethod(nameof(ICqlOperators.Date))!,
                        parameters[0],
                        parameters[1],
                        parameters[2]);
                case CqlOperator.DateTime:
                    return Expression.Call(operators,
                        OperatorsType.GetMethod(nameof(ICqlOperators.DateTime))!,
                        parameters[0],
                        parameters[1],
                        parameters[2],
                        parameters[3],
                        parameters[4],
                        parameters[5],
                        parameters[6],
                        parameters[7]);
                case CqlOperator.DateComponent:
                    return BindUnaryOperator(nameof(ICqlOperators.DateFrom), operators, parameters[0]);
                case CqlOperator.TimeComponent:
                    return BindUnaryOperator(nameof(ICqlOperators.TimeFrom), operators, parameters[0]);
                case CqlOperator.TimeZoneComponent:
                    return BindUnaryOperator(nameof(ICqlOperators.TimezoneOffsetFrom), operators, parameters[0]);
                case CqlOperator.DateTimeComponent:
                    return BindBinaryOperator(nameof(ICqlOperators.ComponentFrom), operators, parameters[0], parameters[1]);
                case CqlOperator.DifferenceBetween:
                    return BindTernaryOperator(nameof(ICqlOperators.DifferenceBetween), operators, parameters[0], parameters[1], parameters[2]);
                case CqlOperator.DurationBetween:
                    return BindTernaryOperator(nameof(ICqlOperators.DurationBetween), operators, parameters[0], parameters[1], parameters[2]);
                case CqlOperator.Now:
                    return Expression.Call(operators,
                        OperatorsType.GetMethod(nameof(ICqlOperators.Now))!);
                case CqlOperator.IntervalSameAs:
                    return BindTernaryGenericOperator(nameof(ICqlOperators.IntervalSameAs), operators, parameters[0], parameters[1], parameters[2]);
                case CqlOperator.SameAs:
                    return BindTernaryOperator(nameof(ICqlOperators.SameAs), operators, parameters[0], parameters[1], parameters[2]);
                case CqlOperator.IntervalSameOrAfter:
                    return BindBinaryOperatorWithPrecision(nameof(ICqlOperators.IntervalSameOrAfter), operators, parameters[0], parameters[1], parameters[2]);
                case CqlOperator.SameOrAfter:
                    return BindTernaryOperator(nameof(ICqlOperators.SameOrAfter), operators, parameters[0], parameters[1], parameters[2]);
                case CqlOperator.IntervalSameOrBefore:
                    return BindBinaryOperatorWithPrecision(nameof(ICqlOperators.IntervalSameOrBefore), operators, parameters[0], parameters[1], parameters[2]);
                case CqlOperator.SameOrBefore:
                    return BindTernaryOperator(nameof(ICqlOperators.SameOrBefore), operators, parameters[0], parameters[1], parameters[2]);
                case CqlOperator.Time:
                    return Expression.Call(operators,
                        OperatorsType.GetMethod(nameof(ICqlOperators.Time))!,
                        parameters[0],
                        parameters[1],
                        parameters[2],
                        parameters[3]);
                case CqlOperator.TimeOfDay:
                    return Expression.Call(operators,
                        OperatorsType.GetMethod(nameof(ICqlOperators.TimeOfDay))!);
                case CqlOperator.Today:
                    return Expression.Call(operators,
                        OperatorsType.GetMethod(nameof(ICqlOperators.Today))!);
                case CqlOperator.Collapse:
                    return BindBinaryOperator(nameof(ICqlOperators.Collapse), operators, parameters[0], parameters[1]);
                case CqlOperator.ListContains:
                    return BindBinaryGenericOperator(nameof(ICqlOperators.ListContains), operators, parameters[0], parameters[1]);
                case CqlOperator.IntervalContains:
                    return BindBinaryOperatorWithPrecision(nameof(ICqlOperators.IntervalContains), operators, parameters[0], parameters[1], parameters[2]);
                //return BindTernaryGenericOperator(nameof(ICqlOperators.IntervalContains), operators, parameters[0], parameters[1], parameters[2]);
                case CqlOperator.IntervalEnd:
                    return BindUnaryOperator(nameof(ICqlOperators.End), operators, parameters[0]);
                case CqlOperator.IntervalStart:
                    return BindUnaryOperator(nameof(ICqlOperators.Start), operators, parameters[0]);
                case CqlOperator.Ends:
                    return BindTernaryGenericOperator(nameof(ICqlOperators.Ends), operators, parameters[0], parameters[1], parameters[2]);
                case CqlOperator.ListExcept:
                    return BindBinaryGenericOperator(nameof(ICqlOperators.ListExcept), operators, parameters[0], parameters[1]);
                case CqlOperator.IntervalExcept:
                    return BindBinaryOperator(nameof(ICqlOperators.IntervalExcept), operators, parameters[0], parameters[1]);
                case CqlOperator.Expand:
                    return Expand(operators, parameters[0], parameters[1]);
                case CqlOperator.InList:
                    return InList(operators, parameters[0], parameters[1]);
                case CqlOperator.InInterval:
                    return BindTernaryGenericOperator(nameof(ICqlOperators.ElementInInterval), operators, parameters[0], parameters[1], parameters[2], true);
                case CqlOperator.ListIncludesList:
                    return BindBinaryGenericOperator(nameof(ICqlOperators.ListIncludesList), operators, parameters[0], parameters[1]);
                case CqlOperator.ListIncludesElement:
                    return BindBinaryGenericOperator(nameof(ICqlOperators.ListIncludesElement), operators, parameters[0], parameters[1]);
                case CqlOperator.IntervalIncludesInterval:
                    return BindTernaryGenericOperator(nameof(ICqlOperators.IntervalIncludesInterval), operators, parameters[0], parameters[1], parameters[2]);
                case CqlOperator.IntervalIncludesElement:
                    return BindTernaryGenericOperator(nameof(ICqlOperators.IntervalIncludesElement), operators, parameters[0], parameters[1], parameters[2]);
                case CqlOperator.ListIntersect:
                    return BindBinaryGenericOperator(nameof(ICqlOperators.ListIntersect), operators, parameters[0], parameters[1]);
                case CqlOperator.IntervalIntersect:
                    return BindBinaryGenericOperator(nameof(ICqlOperators.IntervalIntersectsInterval), operators, parameters[0], parameters[1]);
                case CqlOperator.Meets:
                    return BindTernaryOperator(nameof(ICqlOperators.Meets), operators, parameters[0], parameters[1], parameters[2]);
                case CqlOperator.MeetsAfter:
                    return BindTernaryOperator(nameof(ICqlOperators.MeetsAfter), operators, parameters[0], parameters[1], parameters[2]);
                case CqlOperator.MeetsBefore:
                    return BindTernaryOperator(nameof(ICqlOperators.MeetsBefore), operators, parameters[0], parameters[1], parameters[2]);
                case CqlOperator.Overlaps:
                    return BindBinaryOperatorWithPrecision(nameof(ICqlOperators.Overlaps), operators, parameters[0], parameters[1], parameters[2]);
                case CqlOperator.OverlapsBefore:
                    return BindBinaryOperatorWithPrecision(nameof(ICqlOperators.OverlapsBefore), operators, parameters[0], parameters[1], parameters[2]);
                case CqlOperator.OverlapsAfter:
                    return BindBinaryOperatorWithPrecision(nameof(ICqlOperators.OverlapsAfter), operators, parameters[0], parameters[1], parameters[2]);
                case CqlOperator.PointFrom:
                    return BindUnaryGenericOperator(nameof(ICqlOperators.PointFrom), operators, parameters[0]);
                case CqlOperator.IntervalProperlyIncludesInterval:
                    return BindTernaryGenericOperator(nameof(ICqlOperators.IntervalProperlyIncludesInterval), operators, parameters[0], parameters[1], parameters[2]);
                case CqlOperator.ListProperlyIncludesList:
                    return BindBinaryGenericOperator(nameof(ICqlOperators.ListProperlyIncludesList), operators, parameters[0], parameters[1]);
                case CqlOperator.ListProperlyIncludesElement:
                    return BindBinaryGenericOperator(nameof(ICqlOperators.ListProperlyIncludesElement), operators, parameters[0], parameters[1]);
                case CqlOperator.IntervalProperlyIncludesElement:
                    if (parameters.Length == 2)
                        return BindBinaryGenericOperator(nameof(ICqlOperators.IntervalProperlyIncludesElement), operators, parameters[0], parameters[1]);
                    else
                        return BindTernaryOperator(nameof(ICqlOperators.IntervalProperlyIncludesElement), operators, parameters[0], parameters[1], parameters[2]);
                case CqlOperator.Starts:
                    return BindTernaryGenericOperator(nameof(ICqlOperators.Starts), operators, parameters[0], parameters[1], parameters[2]);
                case CqlOperator.ListUnion:
                    return ListUnion(operators, parameters[0], parameters[1]);
                case CqlOperator.IntervalUnion:
                    return BindBinaryGenericOperator(nameof(ICqlOperators.IntervalUnion), operators, parameters[0], parameters[1]);
                case CqlOperator.Width:
                    return Width(operators, parameters[0]);
                case CqlOperator.Distinct:
                    return BindUnaryGenericOperator(nameof(ICqlOperators.ListDistinct), operators, parameters[0]);
                case CqlOperator.Exists:
                    return BindUnaryGenericOperator(nameof(ICqlOperators.ExistsInList), operators, parameters[0]);
                case CqlOperator.Flatten:
                    return Flatten(operators, parameters[0]);
                case CqlOperator.IndexOf:
                    return BindBinaryGenericOperator(nameof(ICqlOperators.ListIndex), operators, parameters[0], parameters[1]);
                case CqlOperator.First:
                    return BindUnaryGenericOperator(nameof(ICqlOperators.FirstOfList), operators, parameters[0]);
                case CqlOperator.Last:
                    return BindUnaryGenericOperator(nameof(ICqlOperators.LastOfList), operators, parameters[0]);
                case CqlOperator.Tail:
                    return BindUnaryGenericOperator(nameof(ICqlOperators.ListTail), operators, parameters[0]);
                case CqlOperator.AllTrue:
                    return BindUnaryOperator(nameof(ICqlOperators.AllTrue), operators, parameters[0]);
                case CqlOperator.AnyTrue:
                    return BindUnaryOperator(nameof(ICqlOperators.AnyTrue), operators, parameters[0]);
                case CqlOperator.Avg:
                    return BindUnaryOperator(nameof(ICqlOperators.Avg), operators, parameters[0]);
                case CqlOperator.Count:
                    return BindUnaryGenericOperator(nameof(ICqlOperators.CountOrNull), operators, parameters[0]);
                case CqlOperator.MaxElementInList:
                    return BindUnaryGenericOperator(nameof(ICqlOperators.MaxOrNull), operators, parameters[0]);
                case CqlOperator.MinElementInList:
                    return BindUnaryGenericOperator(nameof(ICqlOperators.MinOrNull), operators, parameters[0]);
                case CqlOperator.Median:
                    return BindUnaryOperator(nameof(ICqlOperators.Median), operators, parameters[0]);
                case CqlOperator.GeometricMean:
                    return BindUnaryOperator(nameof(ICqlOperators.GeometricMean), operators, parameters[0]);
                case CqlOperator.Mode:
                    return BindUnaryGenericOperator(nameof(ICqlOperators.Mode), operators, parameters[0]);
                case CqlOperator.PopulationStdDev:
                    return BindUnaryOperator(nameof(ICqlOperators.PopulationStdDev), operators, parameters[0]);
                case CqlOperator.PopulationVariance:
                    return BindUnaryOperator(nameof(ICqlOperators.PopulationVariance), operators, parameters[0]);
                case CqlOperator.StdDev:
                    return BindUnaryOperator(nameof(ICqlOperators.StdDev), operators, parameters[0]);
                case CqlOperator.Sum:
                    return BindUnaryOperator(nameof(ICqlOperators.Sum), operators, parameters[0]);
                case CqlOperator.Product:
                    return BindUnaryOperator(nameof(ICqlOperators.Product), operators, parameters[0]);
                case CqlOperator.Variance:
                    return BindUnaryOperator(nameof(ICqlOperators.Variance), operators, parameters[0]);
                case CqlOperator.Slice:
                    return BindTernaryGenericOperator(nameof(ICqlOperators.Slice), operators, parameters[0], parameters[1], parameters[2]);
                case CqlOperator.Message:
                    return Message(operators, parameters);
                case CqlOperator.SelectMany:
                    return SelectMany(operators, parameters[0], parameters[1]);
                case CqlOperator.SelectManyResults:
                    return SelectManyResults(operators, parameters[0], parameters[1], parameters[2]);
                case CqlOperator.Where:
                    return Where(operators, parameters[0], parameters[1]);
                case CqlOperator.Sort:
                    return BindBinaryGenericOperator(nameof(ICqlOperators.ListSort), operators, parameters[0], parameters[1]);
                case CqlOperator.Single:
                    return BindUnaryGenericOperator(nameof(ICqlOperators.SingleOrNull), operators, parameters[0]);
                case CqlOperator.Quantity:
                    return Expression.Call(operators,
                        OperatorsType.GetMethod(nameof(ICqlOperators.Quantity))!,
                        parameters[0],
                        parameters[1]);
                case CqlOperator.Interval:
                    return Interval(operators, parameters[0], parameters[1], parameters[2], parameters[3]);
                case CqlOperator.Retrieve:
                    return Retrieve(operators, parameters[0], parameters[1], parameters[2]);
                case CqlOperator.LateBoundProperty:
                    return LateBoundProperty(operators, parameters[0], parameters[1], parameters[2]);
                case CqlOperator.PropertyOrDefault:
                    return PropertyOrDefault(operators, parameters[0], parameters[1], parameters[2], parameters[3]);
                case CqlOperator.Equal:
                    return BindBinaryOperator(nameof(ICqlOperators.Equal), operators, parameters[0], parameters[1]);
                case CqlOperator.CodeInValueSet:
                    return BindBinaryOperator(nameof(ICqlOperators.CodeInValueSet), operators, parameters[0], parameters[1]);
                case CqlOperator.CalculateAge:
                    return BindUnaryOperatorWithPrecision(nameof(ICqlOperators.CalculateAge), operators, parameters[0], parameters[1]);
                case CqlOperator.CalculateAgeAt:
                    return BindBinaryOperatorWithPrecision(nameof(ICqlOperators.CalculateAgeAt), operators, parameters[0], parameters[1], parameters[2]);
                case CqlOperator.MinimumValue:
                    return Minimum(operators, parameters[0]);
                case CqlOperator.MaximumValue:
                    return Maximum(operators, parameters[0]);
                case CqlOperator.ResolveValueSet:
                    return ResolveValueSet(operators, parameters[0]);
                case CqlOperator.Ratio:
                    break;
                case CqlOperator.ToList:
                    {
                        var method = OperatorsType
                                .GetMethod(nameof(ICqlOperators.ToList))!
                                .MakeGenericMethod(parameters[0].Type);
                        var call = Expression.Call(operators, method, parameters[0]);
                        return call;
                    }
                case CqlOperator.CodesInValueSet:
                    return BindBinaryOperator(nameof(ICqlOperators.CodesInValueSet), operators, parameters[0], parameters[1]);
                case CqlOperator.ConceptsInValueSet:
                    return BindBinaryOperator(nameof(ICqlOperators.ConceptsInValueSet), operators, parameters[0], parameters[1]);
                case CqlOperator.StringsInValueSet:
                    return BindBinaryOperator(nameof(ICqlOperators.StringsInValueSet), operators, parameters[0], parameters[1]);
                case CqlOperator.ConceptInValueSet:
                    return BindBinaryOperator(nameof(ICqlOperators.ConceptInValueSet), operators, parameters[0], parameters[1]);
                case CqlOperator.StringInValueSet:
                    return BindBinaryOperator(nameof(ICqlOperators.StringInValueSet), operators, parameters[0], parameters[1]);
                case CqlOperator.ConvertsToInteger:
                    return BindUnaryOperator(nameof(ICqlOperators.ConvertsToInteger), operators, parameters[0]);
                case CqlOperator.ConvertsToLong:
                    return BindUnaryOperator(nameof(ICqlOperators.ConvertsToLong), operators, parameters[0]);
                case CqlOperator.ConvertsToDecimal:
                    return BindUnaryOperator(nameof(ICqlOperators.ConvertsToDecimal), operators, parameters[0]);
                case CqlOperator.ConvertsToDateTime:
                    return BindUnaryOperator(nameof(ICqlOperators.ConvertsToDateTime), operators, parameters[0]);
                case CqlOperator.ConvertsToDate:
                    return BindUnaryOperator(nameof(ICqlOperators.ConvertsToDate), operators, parameters[0]);
                case CqlOperator.ConvertsToTime:
                    return BindUnaryOperator(nameof(ICqlOperators.ConvertsToTime), operators, parameters[0]);
                case CqlOperator.ConvertsToString:
                    return BindUnaryOperator(nameof(ICqlOperators.ConvertsToString), operators, parameters[0]);
                case CqlOperator.ConvertsToQuantity:
                    return BindUnaryOperator(nameof(ICqlOperators.ConvertsToQuantity), operators, parameters[0]);
                case CqlOperator.ConvertQuantity:
                    return BindBinaryOperator(nameof(ICqlOperators.ConvertQuantity), operators, parameters[0], parameters[1]);
                case CqlOperator.Descendents:
                    return BindUnaryOperator(nameof(ICqlOperators.Descendents), operators, parameters[0]);
                case CqlOperator.SortBy:
                    return SortBy(operators, parameters[0], parameters[1], parameters[2]);
                case CqlOperator.Aggregate:
                    return Aggregate(operators, parameters[0], parameters[1], parameters[2]);
                default:
                    break;
            }
            throw new NotSupportedException($"Operator {Enum.GetName(typeof(CqlOperator), @operator)} is not supported by this binding.");

        }

        private Expression Expand(MemberExpression operators, Expression argument, Expression perQuantity)
        {
            if (perQuantity is ConstantExpression ce && ce.Value == null)
                perQuantity = Expression.Constant(null, typeof(CqlQuantity));
            if (IsOrImplementsIEnumerableOfT(argument.Type))
            {

                var elementType = TypeResolver.GetListElementType(argument.Type)!;
                if (elementType == null)
                    throw new ArgumentException($"Unable to determine element type for Expand argument.", nameof(argument));
                if (IsInterval(elementType))
                {
                    var methods = OperatorsType
                        .GetMethods(BindingFlags.Public | BindingFlags.Instance)
                        .Where(m => m.Name == nameof(ICqlOperators.ExpandList)).ToList();
                    foreach (var method in methods)
                    {
                        var methodParameters = method.GetParameters();
                        if (methodParameters.Length == 2)
                        {
                            var operandConversion = CanConvert(argument.Type, methodParameters[0].ParameterType);
                            if (operandConversion == ConversionType.Incompatible)
                                continue;
                            var call = Expression.Call(operators, method, argument, perQuantity);
                            return call;
                        }
                    }
                    throw new ArgumentException($"No suitable unary method {nameof(ICqlOperators.ExpandList)}({argument.Type}) could be found.", nameof(ICqlOperators.ExpandList));
                }
                else throw new ArgumentException($"Expand expects a list element type to be an interval.", nameof(argument));
            }
            else if (IsInterval(argument.Type))
            {
                var methods = OperatorsType
                        .GetMethods(BindingFlags.Public | BindingFlags.Instance)
                        .Where(m => m.Name == nameof(ICqlOperators.ExpandInterval)).ToList();
                foreach (var method in methods)
                {
                    var methodParameters = method.GetParameters();
                    if (methodParameters.Length == 2)
                    {
                        var operandConversion = CanConvert(argument.Type, methodParameters[0].ParameterType);
                        if (operandConversion == ConversionType.Incompatible)
                            continue;
                        var call = Expression.Call(operators, method, argument, perQuantity);
                        return call;
                    }
                }
                throw new ArgumentException($"No suitable unary method {nameof(ICqlOperators.ExpandInterval)}({argument.Type}) could be found.", nameof(ICqlOperators.ExpandInterval));
            }
            else throw new ArgumentException($"Expand allows only a List<Interval<T>> or an Interval<T> as a parameter.", nameof(argument));
        }

        private Expression SortBy(MemberExpression operators, Expression source, Expression by, Expression order)
        {
            if (by is LambdaExpression lambda && order is ConstantExpression orderConstant && orderConstant.Type == typeof(ListSortDirection))
            {
                var elementType = TypeResolver.GetListElementType(source.Type) ?? throw new InvalidOperationException($"{source.Type} was expected to be a list type.");
                var method = OperatorsType
                    .GetMethod(nameof(ICqlOperators.ListSortBy))!
                    .MakeGenericMethod(elementType);
                var call = Expression.Call(operators, method, source, lambda, orderConstant);
                return call;

            }
            else throw new ArgumentException("SortBy expects 3 parameters: source, lambda, and SortOrder constant", nameof(by));
        }

        private Expression InList(MemberExpression operators, Expression left, Expression right)
        {
            if (left.Type == typeof(CqlCode))
            {
                var rightElementType = TypeResolver.GetListElementType(right.Type);
                if (rightElementType == typeof(CqlCode))
                {
                    return BindBinaryOperator(nameof(ICqlOperators.CodeInList), operators, left, right);
                }
            }
            return BindBinaryGenericOperatorOrNull(nameof(ICqlOperators.InList), operators, left, right, true);
        }

        private Expression ListUnion(MemberExpression operators, Expression left, Expression right)
        {
            if (left.Type == typeof(ValueSetFacade) && right.Type == typeof(ValueSetFacade))
            {
                return BindBinaryOperator(nameof(ICqlOperators.ValueSetUnion), operators,
                    Expression.TypeAs(left, typeof(IEnumerable<CqlCode>)),
                    Expression.TypeAs(right, typeof(IEnumerable<CqlCode>)));
            }
            var leftElementType = TypeResolver.GetListElementType(left.Type);
            if (leftElementType == typeof(CqlCode))
            {
                var rightElementType = TypeResolver.GetListElementType(right.Type);
                if (rightElementType == typeof(CqlCode))
                {
                    return BindBinaryOperator(nameof(ICqlOperators.ValueSetUnion), operators, left, right);
                }
            }

            return BindBinaryGenericOperator(nameof(ICqlOperators.ListUnion), operators, left, right);
        }

        private Expression ResolveValueSet(MemberExpression operators, Expression expression)
        {
            if (expression is NewExpression @new && @new.Type == typeof(CqlValueSet))
            {
                var method = OperatorsType.GetMethod(nameof(ICqlOperators.ResolveValueSet))!;
                var call = Expression.Call(operators, method, @new);
                return call;
            }
            else throw new ArgumentException("Expression should be a constant CqlValueSet");
        }

        private Expression Minimum(MemberExpression operators, Expression typeConstant)
        {
            if (typeConstant is ConstantExpression constant && constant.Value is Type t)
            {
                var method = OperatorsType.GetMethod(nameof(ICqlOperators.Minimum))!
                    .MakeGenericMethod(t);
                var call = Expression.Call(operators, method);
                return call;
            }
            else throw new ArgumentException("Expression should be a constant expression whose type is Type", nameof(typeConstant));
        }

        private Expression Maximum(MemberExpression operators, Expression typeConstant)
        {
            if (typeConstant is ConstantExpression constant && constant.Value is Type t)
            {
                var method = OperatorsType.GetMethod(nameof(ICqlOperators.Maximum))!
                    .MakeGenericMethod(t);
                var call = Expression.Call(operators, method);
                return call;
            }
            else throw new ArgumentException("Expression should be a constant expression whose type is Type", nameof(typeConstant));
        }

        private Expression PropertyOrDefault(MemberExpression operators, Expression sourceExpression, Expression lambdaExpression,
            Expression sourceTypeExpression, Expression memberTypeExpression)
        {
            if (sourceTypeExpression is ConstantExpression sourceTypeConstant
                && sourceTypeConstant.Type == typeof(Type)
                && memberTypeExpression is ConstantExpression memberTypeConstant
                && memberTypeConstant.Type == typeof(Type))
            {
                var method = typeof(ObjectExtensions).GetMethod(nameof(ObjectExtensions.PropertyOrDefault))!
                    .MakeGenericMethod(new[] { (Type)sourceTypeConstant.Value!, (Type)memberTypeConstant.Value! });
                var call = Expression.Call(method, sourceExpression, lambdaExpression);
                return call;
            }
            else throw new ArgumentException("Improper usage of PropertyOrDefault");
        }

        private Expression Coalesce(MemberExpression operators, Expression operand)
        {
            if (operand.Type.IsGenericType)
            {
                var genericArgumentType = operand.Type.GetGenericArguments()[0];
                if (genericArgumentType.IsValueType)
                {

                    if (genericArgumentType.IsGenericType && genericArgumentType.GetGenericTypeDefinition() == typeof(Nullable<>))
                    {
                        var underlying = Nullable.GetUnderlyingType(genericArgumentType)!;
                        var method = OperatorsType.GetMethod(nameof(ICqlOperators.CoalesceValueTypes))!
                            .MakeGenericMethod(underlying);
                        var call = Expression.Call(operators, method, operand);
                        return call;
                    }
                    else
                    {
                        var method = OperatorsType.GetMethod(nameof(ICqlOperators.CoalesceValueTypes))!
                            .MakeGenericMethod(genericArgumentType);
                        var call = Expression.Call(operators, method, operand);
                        return call;
                    }
                }
                else
                {
                    var method = OperatorsType.GetMethod(nameof(ICqlOperators.Coalesce))!
                        .MakeGenericMethod(genericArgumentType);
                    var call = Expression.Call(operators, method, operand);
                    return call;
                }
            }
            throw new ArgumentException("Operands to this method must be generic with a single generic type parameter, e.g. IEnumerable<T>", nameof(operand));

        }

        private Expression Flatten(MemberExpression operators, Expression operand)
        {
            var elementType = TypeResolver.GetListElementType(operand.Type, @throw: true)!;
            if (IsOrImplementsIEnumerableOfT(elementType))
            {
                var nestedElementType = TypeResolver.GetListElementType(elementType) ?? throw new InvalidOperationException($"{elementType} was expected to be a list type.");
                var method = OperatorsType
                        .GetMethod(nameof(ICqlOperators.FlattenList))!
                        .MakeGenericMethod(nestedElementType);
                var call = Expression.Call(operators, method, operand);
                return call;
            }
            else if (elementType == typeof(object))
            {
                // This scenario can happen in late-bound property chains
                var method = OperatorsType
                    .GetMethod(nameof(ICqlOperators.FlattenLateBoundList))!;
                var call = Expression.Call(operators, method, operand);
                return call;
            }
            else return operand; // flatten is being called on a list that is already flat.
            throw new ArgumentException("Operands to this method must be an enumeration of enumerations, e.g. IEnumerable<IEnumerable<object>>", nameof(operand));
        }

        private Expression Width(MemberExpression operators, Expression operand)
        {
            // This should be disallowed but isn't, so handle it:
            if (operand.Type == typeof(Primitives.CqlInterval<object>))
                return Expression.Constant(null, typeof(int?));
            else return BindUnaryOperator(nameof(ICqlOperators.Width), operators, operand);
        }

        private MethodCallExpression LateBoundProperty(MemberExpression operators, Expression source, Expression propertyName, Expression typeExpression)
        {
            if (typeExpression is ConstantExpression constExpression)
            {
                var type = constExpression.Value as Type;
                var method = OperatorsType.GetMethod(nameof(ICqlOperators.LateBoundProperty))!
                    .MakeGenericMethod(type!);
                if (source.Type != typeof(object))
                    source = Expression.TypeAs(source, typeof(object));
                var call = Expression.Call(operators, method, source, propertyName);
                return call;
            }
            else throw new ArgumentException("Expected constant type expression", nameof(typeExpression));
        }

        private Expression Interval(MemberExpression operators, Expression low, Expression high, Expression lowClosed, Expression highClosed)
        {
            if ((low is ConstantExpression lce && lce.Value == null)
                && (high is ConstantExpression hce && hce.Value == null))
            {
                if (low.Type == high.Type)
                {
                    return Expression.Constant(null, typeof(Primitives.CqlInterval<>).MakeGenericType(low.Type));
                }
                else return Expression.Constant(null, typeof(Primitives.CqlInterval<object>));

            }

            var exactMethod = OperatorsType.GetMethod(nameof(ICqlOperators.Interval),
                new[] { low.Type, high.Type, typeof(bool?), typeof(bool?) });
            if (exactMethod != null)
            {
                var call = Expression.Call(operators, exactMethod, low, high, lowClosed, highClosed);
                return call;
            }
            else
            {
                var methods = OperatorsType
                    .GetMethods(BindingFlags.Public | BindingFlags.Instance)
                    .Where(m => m.Name == nameof(ICqlOperators.Interval));
                foreach (var method in methods)
                {
                    var methodParameters = method.GetParameters();
                    if (methodParameters.Length == 4)
                    {
                        var lowConversion = CanConvert(low.Type, methodParameters[0].ParameterType);
                        var highConversion = CanConvert(high.Type, methodParameters[1].ParameterType);

                        if (lowConversion == ConversionType.Incompatible
                            || highConversion == ConversionType.Incompatible)
                            continue;
                        low = Convert(low, methodParameters[0].ParameterType, operators, lowConversion);
                        high = Convert(high, methodParameters[1].ParameterType, operators, highConversion);
                        var call = Expression.Call(operators, method, low, high, lowClosed, highClosed);
                        return call;
                    }
                }
            }
            throw new ArgumentException($"No suitable Interval method could be found for {low.Type}", nameof(low));
        }

        private MethodCallExpression Message(MemberExpression operators, Expression[] parameters)
        {
            var messageMethod = OperatorsType.GetMethod(nameof(ICqlOperators.Message))!
                .MakeGenericMethod(parameters[0].Type);
            return Expression.Call(operators, messageMethod, parameters[0], parameters[1], parameters[2], parameters[3]);
        }

        /// <summary>
        /// Handles explicit conversions, i.e., the Convert operator
        /// </summary>
        private Expression BindConvert(MemberExpression operators, Expression source, Expression typeExpression)
        {
            if (typeExpression is ConstantExpression constExpression && constExpression.Value is Type to)
            {
                var methodName = CqlOperators.ConversionFunctionName(source.Type, to);
                if (methodName != null)
                {
                    var method = OperatorsType.GetMethod(methodName);
                    if (method == null)
                        throw new ArgumentException($"No conversion method implemented; expecting {methodName}", nameof(typeExpression));
                    var call = Expression.Call(operators, method, source);
                    return call;
                }
                else
                {
                    var conversion = CanConvert(source.Type, to);
                    if (conversion != ConversionType.Incompatible)
                    {
                        var convert = Convert(source, to, operators, conversion);
                        return convert;
                    }
                    else throw new ArgumentException($"Cannot convert {source.Type} to {to}", nameof(source));
                }
            }
            else throw new ArgumentException("Expected constant type expression", nameof(typeExpression));
        }

        protected MethodCallExpression BindBinaryOperator(string methodName, Expression operators, Expression left, Expression right)
        {
            var methods = OperatorsType
                .GetMethods(BindingFlags.Public | BindingFlags.Instance)
                .Where(m => m.Name == methodName && !m.IsGenericMethod);
            foreach (var method in methods)
            {
                var methodParameters = method.GetParameters();
                if (methodParameters.Length == 2)
                {
                    var leftConversion = CanConvert(left.Type, methodParameters[0].ParameterType);
                    var rightConversion = CanConvert(right.Type, methodParameters[1].ParameterType);
                    if (leftConversion == ConversionType.Incompatible || rightConversion == ConversionType.Incompatible)
                        continue;
                    left = Convert(left, methodParameters[0].ParameterType, operators, leftConversion);
                    right = Convert(right, methodParameters[1].ParameterType, operators, rightConversion);

                    var call = Expression.Call(operators, method, left, right);
                    return call;
                }
            }
            throw new ArgumentException($"No suitable binary method {methodName}({left.Type}, {right.Type}) could be found.", nameof(methodName));
        }
        protected MethodCallExpression BindTernaryOperator(string methodName, Expression operators, Expression first, Expression second, Expression third)
        {
            var methods = OperatorsType
                .GetMethods(BindingFlags.Public | BindingFlags.Instance)
                .Where(m => m.Name == methodName);
            foreach (var method in methods)
            {
                var methodParameters = method.GetParameters();
                if (methodParameters.Length == 3)
                {
                    var firstConversion = CanConvert(first.Type, methodParameters[0].ParameterType);
                    var secondConversion = CanConvert(second.Type, methodParameters[1].ParameterType);
                    var thirdConversion = CanConvert(third.Type, methodParameters[2].ParameterType);

                    if (firstConversion == ConversionType.Incompatible
                        || secondConversion == ConversionType.Incompatible
                        || thirdConversion == ConversionType.Incompatible)
                        continue;
                    first = Convert(first, methodParameters[0].ParameterType, operators, firstConversion);
                    second = Convert(second, methodParameters[1].ParameterType, operators, secondConversion);
                    third = Convert(third, methodParameters[2].ParameterType, operators, thirdConversion);
                    var call = Expression.Call(operators, method, first, second, third);
                    return call;
                }
            }

            throw new ArgumentException($"No suitable binary method {methodName}({first.Type}, {second.Type}) could be found.", nameof(methodName));
        }

        protected MethodCallExpression BindBinaryOperatorWithPrecision(string methodName, Expression operators, Expression left, Expression right, Expression precision)
        {
            var methods = OperatorsType
                .GetMethods(BindingFlags.Public | BindingFlags.Instance)
                .Where(m => m.Name == methodName);
            foreach (var method in methods)
            {
                var methodParameters = method.GetParameters();
                if (methodParameters.Length > 1)
                {
                    var leftConversion = CanConvert(left.Type, methodParameters[0].ParameterType);
                    var rightConversion = CanConvert(right.Type, methodParameters[1].ParameterType);
                    if (leftConversion == ConversionType.Incompatible
                        || rightConversion == ConversionType.Incompatible)
                    {
                        continue;
                    }
                    else
                    {
                        left = Convert(left, methodParameters[0].ParameterType, operators, leftConversion);
                        right = Convert(right, methodParameters[1].ParameterType, operators, rightConversion);
                        if (methodParameters.Length > 2)
                        {
                            var precisionConversion = CanConvert(precision.Type, methodParameters[2].ParameterType);
                            if (precisionConversion == ConversionType.Incompatible)
                                continue;
                            precision = Convert(precision, methodParameters[2].ParameterType, operators, precisionConversion);
                            return Expression.Call(operators, method, left, right, precision);

                        }
                        else
                            return Expression.Call(operators, method, left, right);
                    }
                }
            }
            throw new ArgumentException($"No suitable binary method {methodName}({left.Type}, {right.Type}) could be found.", nameof(methodName));
        }

        protected MethodCallExpression BindUnaryOperator(string methodName, Expression operators, Expression operand)
        {
            var methods = OperatorsType
                .GetMethods(BindingFlags.Public | BindingFlags.Instance)
                .Where(m => m.Name == methodName);
            foreach (var method in methods)
            {
                var methodParameters = method.GetParameters();
                if (methodParameters.Length == 1)
                {
                    var operandConversion = CanConvert(operand.Type, methodParameters[0].ParameterType);
                    if (operandConversion == ConversionType.Incompatible)
                        continue;
                    var operandParameter = operand;
                    if (operandConversion == ConversionType.Convertible)
                        operandParameter = Convert(operandParameter, methodParameters[0].ParameterType, operators, operandConversion);
                    else if (operandConversion == ConversionType.Assignable)
                        operandParameter = Expression.TypeAs(operandParameter, methodParameters[0].ParameterType);
                    var call = Expression.Call(operators, method, operandParameter);
                    return call;
                }
            }
            throw new ArgumentException($"No suitable unary method {methodName}({operand.Type}) could be found.", nameof(methodName));
        }

        protected MethodCallExpression BindUnaryOperatorWithPrecision(string methodName, Expression operators, Expression operand, Expression precision)
        {
            var methods = OperatorsType
                .GetMethods(BindingFlags.Public | BindingFlags.Instance)
                .Where(m => m.Name == methodName);
            foreach (var method in methods)
            {
                var methodParameters = method.GetParameters();
                if (methodParameters.Length == 2)
                {
                    var operandConversion = CanConvert(operand.Type, methodParameters[0].ParameterType);
                    if (operandConversion == ConversionType.Incompatible)
                        continue;
                    var operandParameter = operand;
                    if (operandConversion == ConversionType.Convertible)
                        operandParameter = Convert(operandParameter, methodParameters[0].ParameterType, operators, operandConversion);
                    else if (operandConversion == ConversionType.Assignable)
                        operandParameter = Expression.TypeAs(operandParameter, methodParameters[0].ParameterType);
                    var call = Expression.Call(operators, method, operandParameter, precision);
                    return call;
                }
            }
            throw new ArgumentException($"No suitable unary method {methodName}({operand.Type}) could be found.", nameof(methodName));
        }


        /// <summary>
        /// Calls methods with a signature of Method%lt;T&gt;(Argument%lt;T&gt;)
        /// </summary>
        protected MethodCallExpression BindUnaryGenericOperator(string methodName, Expression operators, Expression operand)
        {
            Type? elementType = null;
            if (operand.Type.IsGenericType)
            {
                var operandGenericArguments = operand.Type.GetGenericArguments();
                elementType = operandGenericArguments[0];
            }
            else if (IsOrImplementsIEnumerableOfT(operand.Type))
                elementType = TypeResolver.GetListElementType(operand.Type);

            if (elementType != null)
            {
                var methods = OperatorsType
                    .GetMethods(BindingFlags.Public | BindingFlags.Instance)
                    .Where(m => m.Name == methodName && m.IsGenericMethod && m.GetGenericArguments().Length == 1);
                foreach (var method in methods)
                {
                    var genericMethod = method.MakeGenericMethod(elementType);
                    var methodParameters = genericMethod.GetParameters();
                    if (methodParameters.Length == 1)
                    {
                        var operandConversion = CanConvert(operand.Type, methodParameters[0].ParameterType);
                        if (operandConversion == ConversionType.Incompatible)
                            continue;
                        var operandParameter = operand;
                        if (operandConversion == ConversionType.Convertible)
                            operandParameter = Convert(operandParameter, methodParameters[0].ParameterType, operators, operandConversion);

                        var call = Expression.Call(operators, genericMethod, operandParameter);
                        return call;
                    }
                }
                throw new ArgumentException($"No suitable unary method {methodName}({operand.Type}) could be found.", nameof(methodName));
            }
            throw new ArgumentException("Operands to this method must be generic with a single generic type parameter, e.g. IEnumerable<T>", nameof(operand));
        }

        protected MethodCallExpression BindBinaryGenericOperator(string methodName, Expression operators, Expression left, Expression right,
            bool genericArgumentFromRight = false)
        {
            var methods = OperatorsType
                .GetMethods(BindingFlags.Public | BindingFlags.Instance)
                .Where(m => m.Name == methodName && m.IsGenericMethod);
            foreach (var method in methods)
            {
                var methodParameters = method.GetParameters();
                if (methodParameters.Length == 2)
                {
                    Type? genericType;
                    if (genericArgumentFromRight)
                        genericType = right.Type.GetGenericArguments()[0];
                    else
                        genericType = left.Type.GetGenericArguments()[0];
                    var genericMethod = method.MakeGenericMethod(genericType);
                    methodParameters = genericMethod.GetParameters();
                    var leftConversion = CanConvert(left.Type, methodParameters[0].ParameterType);
                    var rightConversion = CanConvert(right.Type, methodParameters[1].ParameterType);
                    if (leftConversion == ConversionType.Incompatible || rightConversion == ConversionType.Incompatible)
                        continue;
                    left = Convert(left, methodParameters[0].ParameterType, operators, leftConversion);
                    right = Convert(right, methodParameters[1].ParameterType, operators, rightConversion);
                    var call = Expression.Call(operators, genericMethod, left, right);
                    return call;
                }
            }
            throw new ArgumentException($"No suitable binary method {methodName}({left.Type}, {right.Type}) could be found.", nameof(methodName));
        }

        protected Expression BindBinaryGenericOperatorOrNull(string methodName, Expression operators, Expression left, Expression right,
            bool genericArgumentFromRight = false)
        {
            var methods = OperatorsType
                .GetMethods(BindingFlags.Public | BindingFlags.Instance)
                .Where(m => m.Name == methodName && m.IsGenericMethod);
            foreach (var method in methods)
            {
                var methodParameters = method.GetParameters();
                if (methodParameters.Length == 2)
                {
                    Type? genericType;
                    if (genericArgumentFromRight)
                        genericType = right.Type.GetGenericArguments()[0];
                    else
                        genericType = left.Type.GetGenericArguments()[0];
                    var genericMethod = method.MakeGenericMethod(genericType);
                    methodParameters = genericMethod.GetParameters();
                    var leftConversion = CanConvert(left.Type, methodParameters[0].ParameterType);
                    var rightConversion = CanConvert(right.Type, methodParameters[1].ParameterType);
                    if (leftConversion == ConversionType.Incompatible || rightConversion == ConversionType.Incompatible)
                        continue;
                    left = Convert(left, methodParameters[0].ParameterType, operators, leftConversion);
                    right = Convert(right, methodParameters[1].ParameterType, operators, rightConversion);
                    var call = Expression.Call(operators, genericMethod, left, right);
                    return call;
                }
            }
            return Expression.Constant(null, typeof(object));
        }

        protected MethodCallExpression BindTernaryGenericOperator(string methodName, Expression operators,
            Expression left, Expression right, Expression precision, bool genericParameterFromRight = false)
        {
            var methods = OperatorsType
                .GetMethods(BindingFlags.Public | BindingFlags.Instance)
                .Where(m => m.Name == methodName && m.IsGenericMethod);
            foreach (var method in methods)
            {
                var methodParameters = method.GetParameters();
                if (methodParameters.Length == 3)
                {
                    Type? genericType = null;
                    if (genericParameterFromRight)
                    {
                        genericType = right.Type.GetGenericArguments()[0];
                    }
                    else
                    {
                        genericType = left.Type.GetGenericArguments()[0];
                    }
                    var genericMethod = method.MakeGenericMethod(genericType);
                    methodParameters = genericMethod.GetParameters();
                    var leftConversion = CanConvert(left.Type, methodParameters[0].ParameterType);
                    var rightConversion = CanConvert(right.Type, methodParameters[1].ParameterType);
                    var precisionConversion = CanConvert(precision.Type, methodParameters[2].ParameterType);
                    if (leftConversion == ConversionType.Incompatible
                        || rightConversion == ConversionType.Incompatible
                        || precisionConversion == ConversionType.Incompatible)
                        continue;
                    left = Convert(left, methodParameters[0].ParameterType, operators, leftConversion);
                    right = Convert(right, methodParameters[1].ParameterType, operators, rightConversion);
                    precision = Convert(precision, methodParameters[2].ParameterType, operators, precisionConversion);
                    var call = Expression.Call(operators, genericMethod, left, right, precision);
                    return call;
                }
            }
            throw new ArgumentException($"No suitable binary method {methodName}({left.Type}, {right.Type}) could be found.", nameof(methodName));
        }
        private MethodCallExpression Retrieve(MemberExpression operators,
            Expression typeExpression,
            Expression valueSetOrCodes,
            Expression codePropertyExpression)
        {
            if (typeExpression is ConstantExpression ce && ce.Type == typeof(Type))
            {
                if (ce.Value is Type type
                    && codePropertyExpression is ConstantExpression cpe
                    && cpe.Type == typeof(PropertyInfo))
                {
<<<<<<< HEAD
                    if (cpe.Value is PropertyInfo pi)
                    {
                        var declaringType = pi!.DeclaringType;
                        var propName = pi.Name;
                        var method = typeof(Type).GetMethod(nameof(Type.GetProperty), new[] { typeof(string) })!;
                        var typeOf = Expression.Constant(declaringType);
                        codePropertyExpression = Expression.Call(typeOf, method, Expression.Constant(propName));
                    }

                    return Retrieve(operators, dataRetriever, type, valueSetOrCodes, codePropertyExpression);
=======
                    return Retrieve(operators, type, valueSetOrCodes, codePropertyExpression);
>>>>>>> b04061fc
                }
                else throw new ArgumentException("Second parameter to Retrieve is expected to be a constant PropertyInfo", nameof(codePropertyExpression));
            }
            else throw new ArgumentException("First parameter to Retrieve is expected to be a constant Type", nameof(typeExpression));
        }

        protected MethodCallExpression Retrieve(MemberExpression operators,
            Type resourceType, Expression codes, Expression codeProperty)
        {
            MethodInfo? forType = null;
            if (codes.Type == typeof(CqlValueSet))
            {
                var method = typeof(ICqlOperators).GetMethod(nameof(ICqlOperators.RetrieveByValueSet))!;
                forType = method.MakeGenericMethod(resourceType);
            }
            else if (IsOrImplementsIEnumerableOfT(codes.Type))
            {
                var elementType = TypeResolver.GetListElementType(codes.Type, true)!;
                if (elementType == typeof(CqlCode))
                {
                    var method = typeof(ICqlOperators).GetMethod(nameof(ICqlOperators.RetrieveByCodes))!;
                    forType = method.MakeGenericMethod(resourceType);
                }
                // cql-to-elm blindly calls ToList when an expression ref is used
                // for expressions like:
                // [Source : "Definition returning List<Code>"]
                // this ends up turning the codes expression into a List<List<Code>>
                else if (IsOrImplementsIEnumerableOfT(elementType) && TypeResolver.GetListElementType(elementType) == typeof(CqlCode))
                {
                    // call Flatten.
                    codes = Flatten(operators, codes);
                    var method = typeof(ICqlOperators).GetMethod(nameof(ICqlOperators.RetrieveByCodes))!;
                    forType = method.MakeGenericMethod(resourceType);
                }
                else throw new ArgumentException($"Retrieve statements with an ExpressionRef in the terminology position must be list of {nameof(CqlCode)} or a list of lists of {nameof(CqlCode)}.  Instead, the list's element type is {elementType.Name}.", nameof(codes));
            }
            else
                throw new ArgumentException($"Retrieve statements can only accept terminology expressions whose type is {nameof(CqlValueSet)} or {nameof(IEnumerable<CqlCode>)}.  The expression provided has a type of {codes.Type.FullName}", nameof(codes));

            var call = Expression.Call(operators, forType, codes, codeProperty);
            return call;
        }

        private MethodCallExpression Select(Expression operators,
            Expression source, Expression lambda)
        {
            if (lambda is LambdaExpression lamdaExpr)
            {
                var sourceType = TypeResolver.GetListElementType(source.Type) ?? throw new InvalidOperationException($"{source.Type} was expected to be a list type.");
                var resultType = lamdaExpr.ReturnType;
                var method = OperatorsType.GetMethod(nameof(ICqlOperators.SelectOrNull))!;
                var genericMethod = method.MakeGenericMethod(sourceType, resultType);
                var call = Expression.Call(operators, genericMethod, source, lambda);
                return call;
            }
            else throw new ArgumentException("Source is not generic", nameof(source));
        }
        private MethodCallExpression Where(Expression operators,
            Expression source, Expression lambda)
        {
            if (lambda is LambdaExpression lamdaExpr)
            {
                var sourceType = TypeResolver.GetListElementType(source.Type) ?? throw new InvalidOperationException($"{source.Type} was expected to be a list type.");
                var method = OperatorsType.GetMethod(nameof(ICqlOperators.WhereOrNull))!;
                var genericMethod = method.MakeGenericMethod(sourceType);
                var call = Expression.Call(operators, genericMethod, source, lambda);
                return call;
            }
            else throw new ArgumentException("Source is not generic", nameof(source));
        }

        private MethodCallExpression SelectMany(Expression operators,
            Expression source, Expression collectionSelectorLambda)
        {
            if (collectionSelectorLambda is LambdaExpression collectionSelector)
            {
                var firstGenericArgument = TypeResolver.GetListElementType(source.Type) ?? throw new InvalidOperationException($"{source.Type} was expected to be a list type.");
                if (IsOrImplementsIEnumerableOfT(collectionSelector.ReturnType))
                {
                    var secondGenericArgument = TypeResolver.GetListElementType(collectionSelector.ReturnType) ?? throw new InvalidOperationException($"{collectionSelector.Type} was expected to be a list type.");
                    var method = OperatorsType.GetMethod(nameof(ICqlOperators.SelectManyOrNull))!;
                    var genericMethod = method.MakeGenericMethod(
                        firstGenericArgument,
                        secondGenericArgument);
                    var call = Expression.Call(operators, genericMethod, source, collectionSelector);
                    return call;
                }
                else throw new ArgumentException("Collection selector does not return an IEnumerable", nameof(collectionSelectorLambda));
            }
            else throw new ArgumentException("Source is not generic", nameof(source));
        }

        private MethodCallExpression SelectManyResults(Expression operators,
            Expression source, Expression collectionSelectorLambda, Expression resultSelectorLambda)
        {
            if (collectionSelectorLambda is LambdaExpression collectionSelector)
            {
                var firstGenericArgument = TypeResolver.GetListElementType(source.Type) ?? throw new InvalidOperationException($"{source.Type} was expected to be a list type.");
                if (IsOrImplementsIEnumerableOfT(collectionSelector.ReturnType))
                {
                    var secondGenericArgument = TypeResolver.GetListElementType(collectionSelector.ReturnType) ?? throw new InvalidOperationException($"{collectionSelector.Type} was expected to be a list type.");
                    if (resultSelectorLambda is LambdaExpression resultSelector)
                    {
                        var method = OperatorsType.GetMethod(nameof(ICqlOperators.SelectManyResultsOrNull))!;
                        var genericMethod = method.MakeGenericMethod(
                            firstGenericArgument,
                            secondGenericArgument,
                            resultSelector.ReturnType);
                        var call = Expression.Call(operators, genericMethod, source, collectionSelector, resultSelector);
                        return call;
                    }
                    else throw new ArgumentException("Result expression is not a lambda", nameof(resultSelectorLambda));

                }
                else throw new ArgumentException("Collection lambda does not return an IEnumerable", nameof(collectionSelectorLambda));
            }
            else throw new ArgumentException("Source is not generic", nameof(source));
        }

        private ConversionType CanConvert(Type from, Type to)
        {
            if (from == to)
                return ConversionType.SameType;
            else if (to.IsAssignableFrom(from))
                return ConversionType.Assignable;
            else if (TypeConverter != null)
            {
                if (TypeConverter.CanConvert(from, to))
                    return ConversionType.Convertible;
            }
            return ConversionType.Incompatible;
        }

        private Expression Convert(Expression source, Type destinationType,
            Expression operators, ConversionType conversion)
        {
            return conversion switch
            {
                ConversionType.SameType => source,
                ConversionType.Assignable => Expression.TypeAs(source, destinationType),
                ConversionType.Convertible => buildConvertCall(),
                _ => throw new ArgumentException($"Cannot convert source to {destinationType}", nameof(source)),
            };

            Expression buildConvertCall()
            {
                var method = typeof(ICqlOperators).GetMethod(nameof(ICqlOperators.Convert))!
                    .MakeGenericMethod(destinationType);
                source = Expression.TypeAs(source, typeof(object));
                var call = Expression.Call(operators, method, source);
                return call;
            }
        }

        private MethodCallExpression Aggregate(Expression operators, Expression source,
            Expression lambda, Expression seed)
        {
            var sourceType = TypeResolver.GetListElementType(source.Type, false) ??
                throw new ArgumentException($"Cannot resolve element type for {source.Type.Name}", nameof(source));
            var accumulateType = seed.Type;
            var method = OperatorsType.GetMethod(nameof(ICqlOperators.AggregateOrNull))!;
            var genericMethod = method.MakeGenericMethod(sourceType, accumulateType);
            var call = Expression.Call(operators, genericMethod, source, seed, lambda);
            return call;
        }

        protected bool IsInterval(Type type)
        {
            if (type.IsGenericType)
            {
                var gtd = type.GetGenericTypeDefinition();
                if (gtd == typeof(CqlInterval<>))
                    return true;
            }
            return false;
        }

        protected bool IsOrImplementsIEnumerableOfT(Type type) => TypeResolver.ImplementsGenericInterface(type, typeof(IEnumerable<>));

        private enum ConversionType
        {
            SameType,
            Assignable,
            Convertible,
            Incompatible
        }
    }
}
#pragma warning restore CS1591 // Missing XML comment for publicly visible type or member<|MERGE_RESOLUTION|>--- conflicted
+++ resolved
@@ -1063,7 +1063,6 @@
                     && codePropertyExpression is ConstantExpression cpe
                     && cpe.Type == typeof(PropertyInfo))
                 {
-<<<<<<< HEAD
                     if (cpe.Value is PropertyInfo pi)
                     {
                         var declaringType = pi!.DeclaringType;
@@ -1073,10 +1072,7 @@
                         codePropertyExpression = Expression.Call(typeOf, method, Expression.Constant(propName));
                     }
 
-                    return Retrieve(operators, dataRetriever, type, valueSetOrCodes, codePropertyExpression);
-=======
                     return Retrieve(operators, type, valueSetOrCodes, codePropertyExpression);
->>>>>>> b04061fc
                 }
                 else throw new ArgumentException("Second parameter to Retrieve is expected to be a constant PropertyInfo", nameof(codePropertyExpression));
             }
