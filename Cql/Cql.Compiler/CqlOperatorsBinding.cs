﻿/* 
 * Copyright (c) 2023, NCQA and contributors
 * See the file CONTRIBUTORS for details.
 * 
 * This file is licensed under the BSD 3-Clause license
 * available at https://raw.githubusercontent.com/FirelyTeam/cql-sdk/main/LICENSE
 */

using Hl7.Cql.Conversion;
using Hl7.Cql.Operators;
using Hl7.Cql.Primitives;
using Hl7.Cql.Runtime;
using Hl7.Cql.ValueSets;
using System;
using System.Collections.Generic;
using System.Linq;
using System.Linq.Expressions;
using System.Reflection;
using ListSortDirection = System.ComponentModel.ListSortDirection;
using Hl7.Cql.MeasureCompiler;

namespace Hl7.Cql.Compiler
{
    /// <summary>
    /// Implements <see cref="OperatorBinding"/> by calling methods in <see cref="CqlOperators"/>.
    /// </summary>
    public class CqlOperatorsBinding : OperatorBinding
    {
        internal TypeConverter? TypeConverter { get; private set; }
        internal TypeResolver TypeResolver { get; private set; }

        /// <summary>
        /// Creates an instance.
        /// </summary>
        /// <param name="typeResolver">
        /// The type resolver used in this binding.  
        /// Note that if you provide a different instance of this class to <see cref="CqlOperators"/>, you will get errors at runtime.
        /// </param>
        /// <param name="typeConverter">
        /// If provided, this binding will use the supplied instance to determine whether
        /// a conversion is possible.  Note that if you provide a different instance of this class to <see cref="CqlOperators"/>, 
        /// you may get errors at runtime, because this binding will think a conversion is possible when at runtime it is not.
        /// If not provided, only conversions defined in <see cref="CqlOperators"/> will be used.
        /// </param>
        public CqlOperatorsBinding(TypeResolver typeResolver, TypeConverter? typeConverter = null)
        {
            TypeConverter = typeConverter;
                //.AddElmConversions();
            TypeResolver = typeResolver;
        }

        protected virtual PropertyInfo OperatorsProperty => typeof(CqlContext).GetProperty(nameof(CqlContext.Operators))!;

        protected virtual PropertyInfo DataRetrieverProperty => typeof(CqlContext).GetProperty(nameof(CqlContext.DataRetriever))!;


        protected virtual PropertyInfo TypeConverterProperty => typeof(ICqlOperators).GetProperty(nameof(ICqlOperators.TypeConverter))!;
        protected virtual Type OperatorsType => OperatorsProperty.PropertyType;
        protected virtual Type DataRetrieverType => DataRetrieverProperty.PropertyType;

        /// <summary>
        /// Binds <paramref name="operator"/> to an <see cref="Expression"/>.
        /// </summary>
        /// <param name="operator">The operator to bind.</param>
        /// <param name="runtimeContext">The <see cref="Expression"/> that provides access to the <see cref="CqlContext"/>.</param>
        /// <param name="parameters">Zero or more parameter <see cref="Expression"/>s.  The number and order of expressions is dependent on <paramref name="operator"/>.</param>
        /// <returns>An expression that implements <paramref name="operator"/>.  In most cases, this will be a <see cref="MethodCallExpression"/>.</returns>
        public override Expression Bind(CqlOperator @operator, Expression runtimeContext, params Expression[] parameters)
        {
            if (!typeof(CqlContext).IsAssignableFrom(runtimeContext.Type))
                throw new ArgumentException($"The second parameter to {nameof(Bind)} must be a {nameof(CqlContext)} expression", nameof(runtimeContext));
            var operators = Expression.Property(runtimeContext, OperatorsProperty);
            switch (@operator)
            {
                case CqlOperator.And:
                    return BindBinaryOperator(nameof(ICqlOperators.And), operators, parameters[0], parameters[1]);
                case CqlOperator.Or:
                    return BindBinaryOperator(nameof(ICqlOperators.Or), operators, parameters[0], parameters[1]);
                case CqlOperator.Xor:
                    return BindBinaryOperator(nameof(ICqlOperators.Xor), operators, parameters[0], parameters[1]);
                case CqlOperator.Select:
                    return Select(operators, parameters[0], parameters[1]);
                case CqlOperator.Convert:
                    return BindConvert(operators, parameters[0], parameters[1]);
                case CqlOperator.Coalesce:
                    return Coalesce(operators, parameters[0]);
                case CqlOperator.IsFalse:
                    return BindUnaryOperator(nameof(ICqlOperators.IsFalse), operators, parameters[0]);
                case CqlOperator.IsTrue:
                    return BindUnaryOperator(nameof(ICqlOperators.IsTrue), operators, parameters[0]);
                case CqlOperator.ListEqual:
                    return BindBinaryGenericOperator(nameof(ICqlOperators.ListEqual), operators, parameters[0], parameters[1]);
                case CqlOperator.ListEquivalent:
                    return BindBinaryGenericOperator(nameof(ICqlOperators.ListEquivalent), operators, parameters[0], parameters[1]);
                case CqlOperator.EnumEqualsString:
                    return BindBinaryOperator(nameof(ICqlOperators.EnumEqualsString), operators, parameters[0], parameters[1]);
                case CqlOperator.Equivalent:
                    return BindBinaryOperator(nameof(ICqlOperators.Equivalent), operators, parameters[0], parameters[1]);
                case CqlOperator.Greater:
                    return BindBinaryOperator(nameof(ICqlOperators.Greater), operators, parameters[0], parameters[1]);
                case CqlOperator.GreaterOrEqual:
                    return BindBinaryOperator(nameof(ICqlOperators.GreaterOrEqual), operators, parameters[0], parameters[1]);
                case CqlOperator.Less:
                    return BindBinaryOperator(nameof(ICqlOperators.Less), operators, parameters[0], parameters[1]);
                case CqlOperator.LessOrEqual:
                    return BindBinaryOperator(nameof(ICqlOperators.LessOrEqual), operators, parameters[0], parameters[1]);
                case CqlOperator.Negate:
                    return BindUnaryOperator(nameof(ICqlOperators.Negate), operators, parameters[0]);
                case CqlOperator.Abs:
                    return BindUnaryOperator(nameof(ICqlOperators.Abs), operators, parameters[0]);
                case CqlOperator.Add:
                    return BindBinaryOperator(nameof(ICqlOperators.Add), operators, parameters[0], parameters[1]);
                case CqlOperator.Ceiling:
                    return BindUnaryOperator(nameof(ICqlOperators.Ceiling), operators, parameters[0]);
                case CqlOperator.Divide:
                    return BindBinaryOperator(nameof(ICqlOperators.Divide), operators, parameters[0], parameters[1]);
                case CqlOperator.Floor:
                    return BindUnaryOperator(nameof(ICqlOperators.Floor), operators, parameters[0]);
                case CqlOperator.Exp:
                    return BindUnaryOperator(nameof(ICqlOperators.Exp), operators, parameters[0]);
                case CqlOperator.HighBoundary:
                    return BindBinaryOperator(nameof(ICqlOperators.HighBoundary), operators, parameters[0], parameters[1]);
                case CqlOperator.Log:
                    return BindBinaryOperator(nameof(ICqlOperators.Log), operators, parameters[0], parameters[1]);
                case CqlOperator.LowBoundary:
                    return BindBinaryOperator(nameof(ICqlOperators.LowBoundary), operators, parameters[0], parameters[1]);
                case CqlOperator.Ln:
                    return BindUnaryOperator(nameof(ICqlOperators.Ln), operators, parameters[0]);
                case CqlOperator.Modulo:
                    return BindBinaryOperator(nameof(ICqlOperators.Modulo), operators, parameters[0], parameters[1]);
                case CqlOperator.Multiply:
                    return BindBinaryOperator(nameof(ICqlOperators.Multiply), operators, parameters[0], parameters[1]);
                case CqlOperator.Not:
                    return BindUnaryOperator(nameof(ICqlOperators.Not), operators, parameters[0]);
                case CqlOperator.Precision:
                    return BindUnaryOperator(nameof(ICqlOperators.Precision), operators, parameters[0]);
                case CqlOperator.Predecessor:
                    return BindUnaryOperator(nameof(ICqlOperators.Predecessor), operators, parameters[0]);
                case CqlOperator.Pow:
                    return BindBinaryOperator(nameof(ICqlOperators.Power), operators, parameters[0], parameters[1]);
                case CqlOperator.Round:
                    return BindBinaryOperator(nameof(ICqlOperators.Round), operators, parameters[0], parameters[1]);
                case CqlOperator.Subtract:
                    return BindBinaryOperator(nameof(ICqlOperators.Subtract), operators, parameters[0], parameters[1]);
                case CqlOperator.Successor:
                    return BindUnaryOperator(nameof(ICqlOperators.Successor), operators, parameters[0]);
                case CqlOperator.Truncate:
                    return BindUnaryOperator(nameof(ICqlOperators.Truncate), operators, parameters[0]);
                case CqlOperator.TruncatedDivide:
                    return BindBinaryOperator(nameof(ICqlOperators.TruncateDivide), operators, parameters[0], parameters[1]);
                case CqlOperator.Concatenate:
                    return BindBinaryOperator(nameof(ICqlOperators.Concatenate), operators, parameters[0], parameters[1]);
                case CqlOperator.Combine:
                    return BindBinaryOperator(nameof(ICqlOperators.Combine), operators, parameters[0], parameters[1]);
                case CqlOperator.EndsWith:
                    return BindBinaryOperator(nameof(ICqlOperators.EndsWith), operators, parameters[0], parameters[1]);
                case CqlOperator.CharAt:
                    return BindBinaryOperator(nameof(ICqlOperators.StringIndexer), operators, parameters[0], parameters[1]);
                case CqlOperator.ElementAt:
                    return BindBinaryGenericOperator(nameof(ICqlOperators.ListElementAt), operators, parameters[0], parameters[1]);
                case CqlOperator.LastPositionOf:
                    return BindBinaryOperator(nameof(ICqlOperators.LastPositionOf), operators, parameters[0], parameters[1]);
                case CqlOperator.ListLength:
                    return BindUnaryGenericOperator(nameof(ICqlOperators.ListLength), operators, parameters[0]);
                case CqlOperator.StringLength:
                    return BindUnaryOperator(nameof(ICqlOperators.StringLength), operators, parameters[0]);
                case CqlOperator.Lower:
                    return BindUnaryOperator(nameof(ICqlOperators.Lower), operators, parameters[0]);
                case CqlOperator.Matches:
                    return BindBinaryOperator(nameof(ICqlOperators.Matches), operators, parameters[0], parameters[1]);
                case CqlOperator.PositionOf:
                    return BindBinaryOperator(nameof(ICqlOperators.PositionOf), operators, parameters[0], parameters[1]);
                case CqlOperator.ReplaceMatches:
                    return BindTernaryOperator(nameof(ICqlOperators.ReplaceMatches), operators, parameters[0], parameters[1], parameters[2]);
                case CqlOperator.Split:
                    return BindBinaryOperator(nameof(ICqlOperators.Split), operators, parameters[0], parameters[1]);
                case CqlOperator.StartsWith:
                    return BindBinaryOperator(nameof(ICqlOperators.StartsWith), operators, parameters[0], parameters[1]);
                case CqlOperator.Substring:
                    return BindTernaryOperator(nameof(ICqlOperators.Substring), operators, parameters[0], parameters[1], parameters[2]);
                case CqlOperator.Upper:
                    return BindUnaryOperator(nameof(ICqlOperators.Upper), operators, parameters[0]);
                case CqlOperator.IntervalAfterInterval:
                    return BindTernaryOperator(nameof(ICqlOperators.IntervalAfterInterval), operators, parameters[0], parameters[1], parameters[2]);
                case CqlOperator.IntervalAfterElement:
                    return BindBinaryOperatorWithPrecision(nameof(ICqlOperators.IntervalAfterElement), operators, parameters[0], parameters[1], parameters[2]);
                case CqlOperator.ElementAfterInterval:
                    return BindBinaryOperatorWithPrecision(nameof(ICqlOperators.ElementAfterInterval), operators, parameters[0], parameters[1], parameters[2]);
                case CqlOperator.After:
                    return BindTernaryOperator(nameof(ICqlOperators.After), operators, parameters[0], parameters[1], parameters[2]);
                case CqlOperator.IntervalBeforeInterval:
                    return BindTernaryOperator(nameof(ICqlOperators.IntervalBeforeInterval), operators, parameters[0], parameters[1], parameters[2]);
                case CqlOperator.IntervalBeforeElement:
                    return BindBinaryOperatorWithPrecision(nameof(ICqlOperators.IntervalBeforeElement), operators, parameters[0], parameters[1], parameters[2]);
                case CqlOperator.ElementBeforeInterval:
                    return BindBinaryOperatorWithPrecision(nameof(ICqlOperators.ElementBeforeInterval), operators, parameters[0], parameters[1], parameters[2]);
                case CqlOperator.Before:
                    return BindTernaryOperator(nameof(ICqlOperators.Before), operators, parameters[0], parameters[1], parameters[2]);
                case CqlOperator.Date:
                    return Expression.Call(operators,
                        OperatorsType.GetMethod(nameof(ICqlOperators.Date)),
                        parameters[0],
                        parameters[1],
                        parameters[2]);
                case CqlOperator.DateTime:
                    return Expression.Call(operators,
                        OperatorsType.GetMethod(nameof(ICqlOperators.DateTime)),
                        parameters[0],
                        parameters[1],
                        parameters[2],
                        parameters[3],
                        parameters[4],
                        parameters[5],
                        parameters[6],
                        parameters[7]);
                case CqlOperator.DateComponent:
                    return BindUnaryOperator(nameof(ICqlOperators.DateFrom), operators, parameters[0]);
                case CqlOperator.TimeComponent:
                    return BindUnaryOperator(nameof(ICqlOperators.TimeFrom), operators, parameters[0]);
                case CqlOperator.TimeZoneComponent:
                    return BindUnaryOperator(nameof(ICqlOperators.TimezoneOffsetFrom), operators, parameters[0]);
                case CqlOperator.DateTimeComponent:
                    return BindBinaryOperator(nameof(ICqlOperators.ComponentFrom), operators, parameters[0], parameters[1]);
                case CqlOperator.DifferenceBetween:
                    return BindTernaryOperator(nameof(ICqlOperators.DifferenceBetween), operators, parameters[0], parameters[1], parameters[2]);
                case CqlOperator.DurationBetween:
                    return BindTernaryOperator(nameof(ICqlOperators.DurationBetween), operators, parameters[0], parameters[1], parameters[2]);
                case CqlOperator.Now:
                    return Expression.Call(operators,
                        OperatorsType.GetMethod(nameof(ICqlOperators.Now)));
                case CqlOperator.IntervalSameAs:
                    return BindTernaryGenericOperator(nameof(ICqlOperators.IntervalSameAs), operators, parameters[0], parameters[1], parameters[2]);
                case CqlOperator.SameAs:
                    return BindTernaryOperator(nameof(ICqlOperators.SameAs), operators, parameters[0], parameters[1], parameters[2]);
                case CqlOperator.IntervalSameOrAfter:
                    return BindBinaryOperatorWithPrecision(nameof(ICqlOperators.IntervalSameOrAfter), operators, parameters[0], parameters[1], parameters[2]);
                case CqlOperator.SameOrAfter:
                    return BindTernaryOperator(nameof(ICqlOperators.SameOrAfter), operators, parameters[0], parameters[1], parameters[2]);
                case CqlOperator.IntervalSameOrBefore:
                    return BindBinaryOperatorWithPrecision(nameof(ICqlOperators.IntervalSameOrBefore), operators, parameters[0], parameters[1], parameters[2]);
                case CqlOperator.SameOrBefore:
                    return BindTernaryOperator(nameof(ICqlOperators.SameOrBefore), operators, parameters[0], parameters[1], parameters[2]);
                case CqlOperator.Time:
                    return Expression.Call(operators,
                        OperatorsType.GetMethod(nameof(ICqlOperators.Time)),
                        parameters[0],
                        parameters[1],
                        parameters[2],
                        parameters[3]);
                case CqlOperator.TimeOfDay:
                    return Expression.Call(operators,
                        OperatorsType.GetMethod(nameof(ICqlOperators.TimeOfDay)));
                case CqlOperator.Today:
                    return Expression.Call(operators,
                        OperatorsType.GetMethod(nameof(ICqlOperators.Today)));
                case CqlOperator.Collapse:
                    return BindBinaryOperator(nameof(ICqlOperators.Collapse), operators, parameters[0], parameters[1]);
                case CqlOperator.ListContains:
                    return BindBinaryGenericOperator(nameof(ICqlOperators.ListContains), operators, parameters[0], parameters[1]);
                case CqlOperator.IntervalContains:
                    return BindBinaryOperatorWithPrecision(nameof(ICqlOperators.IntervalContains), operators, parameters[0], parameters[1], parameters[2]);
                //return BindTernaryGenericOperator(nameof(ICqlOperators.IntervalContains), operators, parameters[0], parameters[1], parameters[2]);
                case CqlOperator.IntervalEnd:
                    return BindUnaryOperator(nameof(ICqlOperators.End), operators, parameters[0]);
                case CqlOperator.IntervalStart:
                    return BindUnaryOperator(nameof(ICqlOperators.Start), operators, parameters[0]);
                case CqlOperator.Ends:
                    return BindTernaryGenericOperator(nameof(ICqlOperators.Ends), operators, parameters[0], parameters[1], parameters[2]);
                case CqlOperator.ListExcept:
                    return BindBinaryGenericOperator(nameof(ICqlOperators.ListExcept), operators, parameters[0], parameters[1]);
                case CqlOperator.IntervalExcept:
                    return BindBinaryOperator(nameof(ICqlOperators.IntervalExcept), operators, parameters[0], parameters[1]);
                case CqlOperator.Expand:
                    return Expand(operators, parameters[0], parameters[1]);
                case CqlOperator.InList:
                    return InList(operators, parameters[0], parameters[1]);
                case CqlOperator.InInterval:
                    return BindTernaryGenericOperator(nameof(ICqlOperators.ElementInInterval), operators, parameters[0], parameters[1], parameters[2], true);
                case CqlOperator.ListIncludesList:
                    return BindBinaryGenericOperator(nameof(ICqlOperators.ListIncludesList), operators, parameters[0], parameters[1]);
                case CqlOperator.ListIncludesElement:
                    return BindBinaryGenericOperator(nameof(ICqlOperators.ListIncludesElement), operators, parameters[0], parameters[1]);
                case CqlOperator.IntervalIncludesInterval:
                    return BindTernaryGenericOperator(nameof(ICqlOperators.IntervalIncludesInterval), operators, parameters[0], parameters[1], parameters[2]);
                case CqlOperator.IntervalIncludesElement:
                    return BindTernaryGenericOperator(nameof(ICqlOperators.IntervalIncludesElement), operators, parameters[0], parameters[1], parameters[2]);
                case CqlOperator.ListIntersect:
                    return BindBinaryGenericOperator(nameof(ICqlOperators.ListIntersect), operators, parameters[0], parameters[1]);
                case CqlOperator.IntervalIntersect:
                    return BindBinaryGenericOperator(nameof(ICqlOperators.IntervalIntersectsInterval), operators, parameters[0], parameters[1]);
                case CqlOperator.Meets:
                    return BindTernaryOperator(nameof(ICqlOperators.Meets), operators, parameters[0], parameters[1], parameters[2]);
                case CqlOperator.MeetsAfter:
                    return BindTernaryOperator(nameof(ICqlOperators.MeetsAfter), operators, parameters[0], parameters[1], parameters[2]);
                case CqlOperator.MeetsBefore:
                    return BindTernaryOperator(nameof(ICqlOperators.MeetsBefore), operators, parameters[0], parameters[1], parameters[2]);
                case CqlOperator.Overlaps:
                    return BindBinaryOperatorWithPrecision(nameof(ICqlOperators.Overlaps), operators, parameters[0], parameters[1], parameters[2]);
                case CqlOperator.OverlapsBefore:
                    return BindBinaryOperatorWithPrecision(nameof(ICqlOperators.OverlapsBefore), operators, parameters[0], parameters[1], parameters[2]);
                case CqlOperator.OverlapsAfter:
                    return BindBinaryOperatorWithPrecision(nameof(ICqlOperators.OverlapsAfter), operators, parameters[0], parameters[1], parameters[2]);
                case CqlOperator.PointFrom:
                    return BindUnaryGenericOperator(nameof(ICqlOperators.PointFrom), operators, parameters[0]);
                case CqlOperator.IntervalProperlyIncludesInterval:
                    return BindTernaryGenericOperator(nameof(ICqlOperators.IntervalProperlyIncludesInterval), operators, parameters[0], parameters[1], parameters[2]);
                case CqlOperator.ListProperlyIncludesList:
                    return BindBinaryGenericOperator(nameof(ICqlOperators.ListProperlyIncludesList), operators, parameters[0], parameters[1]);
                case CqlOperator.ListProperlyIncludesElement:
                    return BindBinaryGenericOperator(nameof(ICqlOperators.ListProperlyIncludesElement), operators, parameters[0], parameters[1]);
                case CqlOperator.IntervalProperlyIncludesElement:
                    if (parameters.Length == 2)
                        return BindBinaryGenericOperator(nameof(ICqlOperators.IntervalProperlyIncludesElement), operators, parameters[0], parameters[1]);
                    else
                        return BindTernaryOperator(nameof(ICqlOperators.IntervalProperlyIncludesElement), operators, parameters[0], parameters[1], parameters[2]);
                case CqlOperator.Starts:
                    return BindTernaryGenericOperator(nameof(ICqlOperators.Starts), operators, parameters[0], parameters[1], parameters[2]);
                case CqlOperator.ListUnion:
                    return ListUnion(operators, parameters[0], parameters[1]);
                case CqlOperator.IntervalUnion:
                    return BindBinaryGenericOperator(nameof(ICqlOperators.IntervalUnion), operators, parameters[0], parameters[1]);
                case CqlOperator.Width:
                    return Width(operators, parameters[0]);
                case CqlOperator.Distinct:
                    return BindUnaryGenericOperator(nameof(ICqlOperators.ListDistinct), operators, parameters[0]);
                case CqlOperator.Exists:
                    return BindUnaryGenericOperator(nameof(ICqlOperators.ExistsInList), operators, parameters[0]);
                case CqlOperator.Flatten:
                    return Flatten(operators, parameters[0]);
                case CqlOperator.IndexOf:
                    return BindBinaryGenericOperator(nameof(ICqlOperators.ListIndex), operators, parameters[0], parameters[1]);
                case CqlOperator.First:
                    return BindUnaryGenericOperator(nameof(ICqlOperators.FirstOfList), operators, parameters[0]);
                case CqlOperator.Last:
                    return BindUnaryGenericOperator(nameof(ICqlOperators.LastOfList), operators, parameters[0]);
                case CqlOperator.Tail:
                    return BindUnaryGenericOperator(nameof(ICqlOperators.ListTail), operators, parameters[0]);
                case CqlOperator.AllTrue:
                    return BindUnaryOperator(nameof(ICqlOperators.AllTrue), operators, parameters[0]);
                case CqlOperator.AnyTrue:
                    return BindUnaryOperator(nameof(ICqlOperators.AnyTrue), operators, parameters[0]);
                case CqlOperator.Avg:
                    return BindUnaryOperator(nameof(ICqlOperators.Avg), operators, parameters[0]);
                case CqlOperator.Count:
                    return BindUnaryGenericOperator(nameof(ICqlOperators.CountOrNull), operators, parameters[0]);
                case CqlOperator.MaxElementInList:
                    return BindUnaryGenericOperator(nameof(ICqlOperators.MaxOrNull), operators, parameters[0]);
                case CqlOperator.MinElementInList:
                    return BindUnaryGenericOperator(nameof(ICqlOperators.MinOrNull), operators, parameters[0]);
                case CqlOperator.Median:
                    return BindUnaryOperator(nameof(ICqlOperators.Median), operators, parameters[0]);
                case CqlOperator.GeometricMean:
                    return BindUnaryOperator(nameof(ICqlOperators.GeometricMean), operators, parameters[0]);
                case CqlOperator.Mode:
                    return BindUnaryGenericOperator(nameof(ICqlOperators.Mode), operators, parameters[0]);
                case CqlOperator.PopulationStdDev:
                    return BindUnaryOperator(nameof(ICqlOperators.PopulationStdDev), operators, parameters[0]);
                case CqlOperator.PopulationVariance:
                    return BindUnaryOperator(nameof(ICqlOperators.PopulationVariance), operators, parameters[0]);
                case CqlOperator.StdDev:
                    return BindUnaryOperator(nameof(ICqlOperators.StdDev), operators, parameters[0]);
                case CqlOperator.Sum:
                    return BindUnaryOperator(nameof(ICqlOperators.Sum), operators, parameters[0]);
                case CqlOperator.Product:
                    return BindUnaryOperator(nameof(ICqlOperators.Product), operators, parameters[0]);
                case CqlOperator.Variance:
                    return BindUnaryOperator(nameof(ICqlOperators.Variance), operators, parameters[0]);
                case CqlOperator.Slice:
                    return BindTernaryGenericOperator(nameof(ICqlOperators.Slice), operators, parameters[0], parameters[1], parameters[2]);
                case CqlOperator.Message:
                    return Message(operators, parameters);
                case CqlOperator.SelectMany:
                    return SelectMany(operators, parameters[0], parameters[1]);
                case CqlOperator.SelectManyResults:
                    return SelectManyResults(operators, parameters[0], parameters[1], parameters[2]);
                case CqlOperator.Where:
                    return Where(operators, parameters[0], parameters[1]);
                case CqlOperator.Sort:
                    return BindBinaryGenericOperator(nameof(ICqlOperators.ListSort), operators, parameters[0], parameters[1]);
                case CqlOperator.Single:
                    return BindUnaryGenericOperator(nameof(ICqlOperators.SingleOrNull), operators, parameters[0]);
                case CqlOperator.Quantity:
                    return Expression.Call(operators,
                        OperatorsType.GetMethod(nameof(ICqlOperators.Quantity)),
                        parameters[0],
                        parameters[1]);
                case CqlOperator.Interval:
                    return Interval(operators, parameters[0], parameters[1], parameters[2], parameters[3]);
                case CqlOperator.Retrieve:
                    return Retrieve(operators, Expression.Property(runtimeContext, DataRetrieverProperty), parameters[0], parameters[1], parameters[2]);
                case CqlOperator.LateBoundProperty:
                    return LateBoundProperty(operators, parameters[0], parameters[1], parameters[2]);
                case CqlOperator.PropertyOrDefault:
                    return PropertyOrDefault(operators, parameters[0], parameters[1], parameters[2], parameters[3]);
                case CqlOperator.Equal:
                    return BindBinaryOperator(nameof(ICqlOperators.Equal), operators, parameters[0], parameters[1]);
                case CqlOperator.CodeInValueSet:
                    return BindBinaryOperator(nameof(ICqlOperators.CodeInValueSet), operators, parameters[0], parameters[1]);
                case CqlOperator.CalculateAge:
                    return BindUnaryOperatorWithPrecision(nameof(ICqlOperators.CalculateAge), operators, parameters[0], parameters[1]);
                case CqlOperator.CalculateAgeAt:
                    return BindBinaryOperatorWithPrecision(nameof(ICqlOperators.CalculateAgeAt), operators, parameters[0], parameters[1], parameters[2]);
                case CqlOperator.MinimumValue:
                    return Minimum(operators, parameters[0]);
                case CqlOperator.MaximumValue:
                    return Maximum(operators, parameters[0]);
                case CqlOperator.ResolveValueSet:
                    return ResolveValueSet(operators, parameters[0]);
                case CqlOperator.Ratio:
                    break;
                case CqlOperator.ToList:
                    {
                        var method = OperatorsType
                                .GetMethod(nameof(ICqlOperators.ToList))
                                .MakeGenericMethod(parameters[0].Type);
                        var call = Expression.Call(operators, method, parameters[0]);
                        return call;
                    }
                case CqlOperator.CodesInValueSet:
                    return BindBinaryOperator(nameof(ICqlOperators.CodesInValueSet), operators, parameters[0], parameters[1]);
                case CqlOperator.ConceptsInValueSet:
                    return BindBinaryOperator(nameof(ICqlOperators.ConceptsInValueSet), operators, parameters[0], parameters[1]);
                case CqlOperator.StringsInValueSet:
                    return BindBinaryOperator(nameof(ICqlOperators.StringsInValueSet), operators, parameters[0], parameters[1]);
                case CqlOperator.ConceptInValueSet:
                    return BindBinaryOperator(nameof(ICqlOperators.ConceptInValueSet), operators, parameters[0], parameters[1]);
                case CqlOperator.StringInValueSet:
                    return BindBinaryOperator(nameof(ICqlOperators.StringInValueSet), operators, parameters[0], parameters[1]);
                case CqlOperator.ConvertsToInteger:
                    return BindUnaryOperator(nameof(ICqlOperators.ConvertsToInteger), operators, parameters[0]);
                case CqlOperator.ConvertsToLong:
                    return BindUnaryOperator(nameof(ICqlOperators.ConvertsToLong), operators, parameters[0]);
                case CqlOperator.ConvertsToDecimal:
                    return BindUnaryOperator(nameof(ICqlOperators.ConvertsToDecimal), operators, parameters[0]);
                case CqlOperator.ConvertsToDateTime:
                    return BindUnaryOperator(nameof(ICqlOperators.ConvertsToDateTime), operators, parameters[0]);
                case CqlOperator.ConvertsToDate:
                    return BindUnaryOperator(nameof(ICqlOperators.ConvertsToDate), operators, parameters[0]);
                case CqlOperator.ConvertsToTime:
                    return BindUnaryOperator(nameof(ICqlOperators.ConvertsToTime), operators, parameters[0]);
                case CqlOperator.ConvertsToString:
                    return BindUnaryOperator(nameof(ICqlOperators.ConvertsToString), operators, parameters[0]);
                case CqlOperator.ConvertsToQuantity:
                    return BindUnaryOperator(nameof(ICqlOperators.ConvertsToQuantity), operators, parameters[0]);
                case CqlOperator.ConvertQuantity:
                    return BindBinaryOperator(nameof(ICqlOperators.ConvertQuantity), operators, parameters[0], parameters[1]);
                case CqlOperator.Descendents:
                    return BindUnaryOperator(nameof(ICqlOperators.Descendents), operators, parameters[0]);
                case CqlOperator.SortBy:
                    return SortBy(operators, parameters[0], parameters[1], parameters[2]);
                case CqlOperator.Aggregate:
                    return Aggregate(operators, parameters[0], parameters[1], parameters[2]);
                default:
                    break;
            }
            throw new NotSupportedException($"Operator {Enum.GetName(typeof(CqlOperator), @operator)} is not supported by this binding.");

        }

        private Expression Expand(MemberExpression operators, Expression argument, Expression perQuantity)
        {
            if (perQuantity is ConstantExpression ce && ce.Value == null)
                perQuantity = Expression.Constant(null, typeof(CqlQuantity));
            if (IsOrImplementsIEnumerableOfT(argument.Type))
            {

                var elementType = TypeResolver.GetListElementType(argument.Type)!;
                if (elementType == null)
                    throw new ArgumentException($"Unable to determine element type for Expand argument.", nameof(argument));
                if (IsInterval(elementType))
                {
                    var methods = OperatorsType
                        .GetMethods(BindingFlags.Public | BindingFlags.Instance)
                        .Where(m => m.Name == nameof(ICqlOperators.ExpandList)).ToList();
                    foreach (var method in methods)
                    {
                        var methodParameters = method.GetParameters();
                        if (methodParameters.Length == 2)
                        {
                            var operandConversion = CanConvert(argument.Type, methodParameters[0].ParameterType);
                            if (operandConversion == ConversionType.Incompatible)
                                continue;
                            var call = Expression.Call(operators, method, argument, perQuantity);
                            return call;
                        }
                    }
                    throw new ArgumentException($"No suitable unary method {nameof(ICqlOperators.ExpandList)}({argument.Type}) could be found.", nameof(ICqlOperators.ExpandList));
                }
                else throw new ArgumentException($"Expand expects a list element type to be an interval.", nameof(argument));
            }
            else if (IsInterval(argument.Type))
            {
                var methods = OperatorsType
                        .GetMethods(BindingFlags.Public | BindingFlags.Instance)
                        .Where(m => m.Name == nameof(ICqlOperators.ExpandInterval)).ToList();
                foreach (var method in methods)
                {
                    var methodParameters = method.GetParameters();
                    if (methodParameters.Length == 2)
                    {
                        var operandConversion = CanConvert(argument.Type, methodParameters[0].ParameterType);
                        if (operandConversion == ConversionType.Incompatible)
                            continue;
                        var call = Expression.Call(operators, method, argument, perQuantity);
                        return call;
                    }
                }
                throw new ArgumentException($"No suitable unary method {nameof(ICqlOperators.ExpandInterval)}({argument.Type}) could be found.", nameof(ICqlOperators.ExpandInterval));
            }
            else throw new ArgumentException($"Expand allows only a List<Interval<T>> or an Interval<T> as a parameter.", nameof(argument));
        }

        private Expression SortBy(MemberExpression operators, Expression source, Expression by, Expression order)
        {
            if (by is LambdaExpression lambda && order is ConstantExpression orderConstant && orderConstant.Type == typeof(ListSortDirection))
            {
                var elementType = TypeResolver.GetListElementType(source.Type);
                var method = OperatorsType
                    .GetMethod(nameof(ICqlOperators.ListSortBy))
                    .MakeGenericMethod(elementType);
                var call = Expression.Call(operators, method, source, lambda, orderConstant);
                return call;

            }
            else throw new ArgumentException("SortBy expects 3 parameters: source, lambda, and SortOrder constant", nameof(by));
        }

        private Expression InList(MemberExpression operators, Expression left, Expression right)
        {
            if (left.Type == typeof(CqlCode))
            {
                var rightElementType = TypeResolver.GetListElementType(right.Type);
                if (rightElementType == typeof(CqlCode))
                {
                    return BindBinaryOperator(nameof(ICqlOperators.CodeInList), operators, left, right);
                }
            }
            return BindBinaryGenericOperatorOrNull(nameof(ICqlOperators.InList), operators, left, right, true);
        }

        private Expression ListUnion(MemberExpression operators, Expression left, Expression right)
        {
            if (left.Type == typeof(ValueSetFacade) && right.Type == typeof(ValueSetFacade))
            {
                return BindBinaryOperator(nameof(ICqlOperators.ValueSetUnion), operators,
                    Expression.TypeAs(left, typeof(IEnumerable<CqlCode>)),
                    Expression.TypeAs(right, typeof(IEnumerable<CqlCode>)));
            }
            var leftElementType = TypeResolver.GetListElementType(left.Type);
            if (leftElementType == typeof(CqlCode))
            {
                var rightElementType = TypeResolver.GetListElementType(right.Type);
                if (rightElementType == typeof(CqlCode))
                {
                    return BindBinaryOperator(nameof(ICqlOperators.ValueSetUnion), operators, left, right);
                }
            }

            return BindBinaryGenericOperator(nameof(ICqlOperators.ListUnion), operators, left, right);
        }

        private Expression ResolveValueSet(MemberExpression operators, Expression expression)
        {
            if (expression is NewExpression @new && @new.Type == typeof(CqlValueSet))
            {
                var method = OperatorsType.GetMethod(nameof(ICqlOperators.ResolveValueSet));
                var call = Expression.Call(operators, method, @new);
                return call;
            }
            else throw new ArgumentException("Expression should be a constant CqlValueSet");
        }

        private Expression Minimum(MemberExpression operators, Expression typeConstant)
        {
            if (typeConstant is ConstantExpression constant && constant.Value is Type t)
            {
                var method = OperatorsType.GetMethod(nameof(ICqlOperators.Minimum))
                    .MakeGenericMethod(t);
                var call = Expression.Call(operators, method);
                return call;
            }
            else throw new ArgumentException("Expression should be a constant expression whose type is Type", nameof(typeConstant));
        }

        private Expression Maximum(MemberExpression operators, Expression typeConstant)
        {
            if (typeConstant is ConstantExpression constant && constant.Value is Type t)
            {
                var method = OperatorsType.GetMethod(nameof(ICqlOperators.Maximum))
                    .MakeGenericMethod(t);
                var call = Expression.Call(operators, method);
                return call;
            }
            else throw new ArgumentException("Expression should be a constant expression whose type is Type", nameof(typeConstant));
        }

        private Expression PropertyOrDefault(MemberExpression operators, Expression sourceExpression, Expression lambdaExpression,
            Expression sourceTypeExpression, Expression memberTypeExpression)
        {
            if (sourceTypeExpression is ConstantExpression sourceTypeConstant
                && sourceTypeConstant.Type == typeof(Type)
                && memberTypeExpression is ConstantExpression memberTypeConstant
                && memberTypeConstant.Type == typeof(Type))
            {
                var method = typeof(ObjectExtensions).GetMethod(nameof(ObjectExtensions.PropertyOrDefault))
                    .MakeGenericMethod(new[] { sourceTypeConstant.Value as Type, memberTypeConstant.Value as Type });
                var call = Expression.Call(method, sourceExpression, lambdaExpression);
                return call;
            }
            else throw new ArgumentException("Improper usage of PropertyOrDefault");
        }

        private Expression Coalesce(MemberExpression operators, Expression operand)
        {
            if (operand.Type.IsGenericType)
            {
                var genericArgumentType = operand.Type.GetGenericArguments()[0];
                if (genericArgumentType.IsValueType)
                {

                    if (genericArgumentType.IsGenericType && genericArgumentType.GetGenericTypeDefinition() == typeof(Nullable<>))
                    {
                        var underlying = Nullable.GetUnderlyingType(genericArgumentType);
                        var method = OperatorsType.GetMethod(nameof(ICqlOperators.CoalesceValueTypes))
                            .MakeGenericMethod(underlying);
                        var call = Expression.Call(operators, method, operand);
                        return call;
                    }
                    else
                    {
                        var method = OperatorsType.GetMethod(nameof(ICqlOperators.CoalesceValueTypes))
                            .MakeGenericMethod(genericArgumentType);
                        var call = Expression.Call(operators, method, operand);
                        return call;
                    }
                }
                else
                {
                    var method = OperatorsType.GetMethod(nameof(ICqlOperators.Coalesce))
                        .MakeGenericMethod(genericArgumentType);
                    var call = Expression.Call(operators, method, operand);
                    return call;
                }
            }
            throw new ArgumentException("Operands to this method must be generic with a single generic type parameter, e.g. IEnumerable<T>", nameof(operand));

        }

        private Expression Flatten(MemberExpression operators, Expression operand)
        {
            var elementType = TypeResolver.GetListElementType(operand.Type, @throw: true)!;
            if (IsOrImplementsIEnumerableOfT(elementType))
            {
                var nestedElementType = TypeResolver.GetListElementType(elementType);
                var method = OperatorsType
                        .GetMethod(nameof(ICqlOperators.FlattenList))
                        .MakeGenericMethod(nestedElementType);
                var call = Expression.Call(operators, method, operand);
                return call;
            }
            else if (elementType == typeof(object))
            {
                // This scenario can happen in late-bound property chains
                var method = OperatorsType
                    .GetMethod(nameof(ICqlOperators.FlattenLateBoundList));
                var call = Expression.Call(operators, method, operand);
                return call;
            }
            else return operand; // flatten is being called on a list that is already flat.
            throw new ArgumentException("Operands to this method must be an enumeration of enumerations, e.g. IEnumerable<IEnumerable<object>>", nameof(operand));
        }

        private Expression Width(MemberExpression operators, Expression operand)
        {
            // This should be disallowed but isn't, so handle it:
            if (operand.Type == typeof(Primitives.CqlInterval<object>))
                return Expression.Constant(null, typeof(int?));
            else return BindUnaryOperator(nameof(ICqlOperators.Width), operators, operand);
        }

        private MethodCallExpression LateBoundProperty(MemberExpression operators, Expression source, Expression propertyName, Expression typeExpression)
        {
            if (typeExpression is ConstantExpression constExpression)
            {
                var type = constExpression.Value as Type;
                var method = OperatorsType.GetMethod(nameof(ICqlOperators.LateBoundProperty))
                    .MakeGenericMethod(type);
                if (source.Type != typeof(object))
                    source = Expression.TypeAs(source, typeof(object));
                var call = Expression.Call(operators, method, source, propertyName);
                return call;
            }
            else throw new ArgumentException("Expected constant type expression", nameof(typeExpression));
        }

        private Expression Interval(MemberExpression operators, Expression low, Expression high, Expression lowClosed, Expression highClosed)
        {
            if ((low is ConstantExpression lce && lce.Value == null)
                && (high is ConstantExpression hce && hce.Value == null))
            {
                if (low.Type == high.Type)
                {
                    return Expression.Constant(null, typeof(Primitives.CqlInterval<>).MakeGenericType(low.Type));
                }
                else return Expression.Constant(null, typeof(Primitives.CqlInterval<object>));

            }

            var exactMethod = OperatorsType.GetMethod(nameof(ICqlOperators.Interval),
                new[] { low.Type, high.Type, typeof(bool?), typeof(bool?) });
            if (exactMethod != null)
            {
                var call = Expression.Call(operators, exactMethod, low, high, lowClosed, highClosed);
                return call;
            }
            else
            {
                var methods = OperatorsType
                    .GetMethods(BindingFlags.Public | BindingFlags.Instance)
                    .Where(m => m.Name == nameof(ICqlOperators.Interval));
                foreach (var method in methods)
                {
                    var methodParameters = method.GetParameters();
                    if (methodParameters.Length == 4)
                    {
                        var lowConversion = CanConvert(low.Type, methodParameters[0].ParameterType);
                        var highConversion = CanConvert(high.Type, methodParameters[1].ParameterType);

                        if (lowConversion == ConversionType.Incompatible
                            || highConversion == ConversionType.Incompatible)
                            continue;
                        low = Convert(low, methodParameters[0].ParameterType, operators, lowConversion);
                        high = Convert(high, methodParameters[1].ParameterType, operators, highConversion);
                        var call = Expression.Call(operators, method, low, high, lowClosed, highClosed);
                        return call;
                    }
                }
            }
            throw new ArgumentException($"No suitable Interval method could be found for {low.Type}", nameof(low));
        }

        private MethodCallExpression Message(MemberExpression operators, Expression[] parameters)
        {
            var messageMethod = OperatorsType.GetMethod(nameof(ICqlOperators.Message))
                .MakeGenericMethod(parameters[0].Type);
            return Expression.Call(operators, messageMethod, parameters[0], parameters[1], parameters[2], parameters[3]);
        }

        /// <summary>
        /// Handles explicit conversions, i.e., the Convert operator
        /// </summary>
        private Expression BindConvert(MemberExpression operators, Expression source, Expression typeExpression)
        {
            if (typeExpression is ConstantExpression constExpression && constExpression.Value is Type to)
            {
                var methodName = CqlOperators.ConversionFunctionName(source.Type, to);
                if (methodName != null)
                {
                    var method = OperatorsType.GetMethod(methodName);
                    if (method == null)
                        throw new ArgumentException($"No conversion method implemented; expecting {methodName}", nameof(typeExpression));
                    var call = Expression.Call(operators, method, source);
                    return call;
                }
                else
                {
                    var conversion = CanConvert(source.Type, to);
                    if (conversion != ConversionType.Incompatible)
                    {
                        var convert = Convert(source, to, operators, conversion);
                        return convert;
                    }
                    else throw new ArgumentException($"Cannot convert {source.Type} to {to}", nameof(source));
                }
            }
            else throw new ArgumentException("Expected constant type expression", nameof(typeExpression));
        }

        protected MethodCallExpression BindBinaryOperator(string methodName, Expression operators, Expression left, Expression right)
        {
            var methods = OperatorsType
                .GetMethods(BindingFlags.Public | BindingFlags.Instance)
                .Where(m => m.Name == methodName && !m.IsGenericMethod);
            foreach (var method in methods)
            {
                var methodParameters = method.GetParameters();
                if (methodParameters.Length == 2)
                {
                    var leftConversion = CanConvert(left.Type, methodParameters[0].ParameterType);
                    var rightConversion = CanConvert(right.Type, methodParameters[1].ParameterType);
                    if (leftConversion == ConversionType.Incompatible || rightConversion == ConversionType.Incompatible)
                        continue;
                    left = Convert(left, methodParameters[0].ParameterType, operators, leftConversion);
                    right = Convert(right, methodParameters[1].ParameterType, operators, rightConversion);

                    var call = Expression.Call(operators, method, left, right);
                    return call;
                }
            }
            throw new ArgumentException($"No suitable binary method {methodName}({left.Type}, {right.Type}) could be found.", nameof(methodName));
        }
        protected MethodCallExpression BindTernaryOperator(string methodName, Expression operators, Expression first, Expression second, Expression third)
        {
            var methods = OperatorsType
                .GetMethods(BindingFlags.Public | BindingFlags.Instance)
                .Where(m => m.Name == methodName);
            foreach (var method in methods)
            {
                var methodParameters = method.GetParameters();
                if (methodParameters.Length == 3)
                {
                    var firstConversion = CanConvert(first.Type, methodParameters[0].ParameterType);
                    var secondConversion = CanConvert(second.Type, methodParameters[1].ParameterType);
                    var thirdConversion = CanConvert(third.Type, methodParameters[2].ParameterType);

                    if (firstConversion == ConversionType.Incompatible
                        || secondConversion == ConversionType.Incompatible
                        || thirdConversion == ConversionType.Incompatible)
                        continue;
                    first = Convert(first, methodParameters[0].ParameterType, operators, firstConversion);
                    second = Convert(second, methodParameters[1].ParameterType, operators, secondConversion);
                    third = Convert(third, methodParameters[2].ParameterType, operators, thirdConversion);
                    var call = Expression.Call(operators, method, first, second, third);
                    return call;
                }
            }
            
            throw new ArgumentException($"No suitable binary method {methodName}({first.Type}, {second.Type}) could be found.", nameof(methodName));
        }

        protected MethodCallExpression BindBinaryOperatorWithPrecision(string methodName, Expression operators, Expression left, Expression right, Expression precision)
        {
            var methods = OperatorsType
                .GetMethods(BindingFlags.Public | BindingFlags.Instance)
                .Where(m => m.Name == methodName);
            foreach (var method in methods)
            {
                var methodParameters = method.GetParameters();
                if (methodParameters.Length > 1)
                {
                    var leftConversion = CanConvert(left.Type, methodParameters[0].ParameterType);
                    var rightConversion = CanConvert(right.Type, methodParameters[1].ParameterType);
                    if (leftConversion == ConversionType.Incompatible
                        || rightConversion == ConversionType.Incompatible)
                    {
                        continue;
                    }
                    else
                    {
                        left = Convert(left, methodParameters[0].ParameterType, operators, leftConversion);
                        right = Convert(right, methodParameters[1].ParameterType, operators, rightConversion);
                        if (methodParameters.Length > 2)
                        {
                            var precisionConversion = CanConvert(precision.Type, methodParameters[2].ParameterType);
                            if (precisionConversion == ConversionType.Incompatible)
                                continue;
                            precision = Convert(precision, methodParameters[2].ParameterType, operators, precisionConversion);
                            return Expression.Call(operators, method, left, right, precision);

                        }
                        else
                            return Expression.Call(operators, method, left, right);
                    }
                }
            }
            throw new ArgumentException($"No suitable binary method {methodName}({left.Type}, {right.Type}) could be found.", nameof(methodName));
        }

        protected MethodCallExpression BindUnaryOperator(string methodName, Expression operators, Expression operand)
        {
            var methods = OperatorsType
                .GetMethods(BindingFlags.Public | BindingFlags.Instance)
                .Where(m => m.Name == methodName);
            foreach (var method in methods)
            {
                var methodParameters = method.GetParameters();
                if (methodParameters.Length == 1)
                {
                    var operandConversion = CanConvert(operand.Type, methodParameters[0].ParameterType);
                    if (operandConversion == ConversionType.Incompatible)
                        continue;
                    var operandParameter = operand;
                    if (operandConversion == ConversionType.Convertible)
                        operandParameter = Convert(operandParameter, methodParameters[0].ParameterType, operators, operandConversion);
                    else if (operandConversion == ConversionType.Assignable)
                        operandParameter = Expression.TypeAs(operandParameter, methodParameters[0].ParameterType);
                    var call = Expression.Call(operators, method, operandParameter);
                    return call;
                }
            }
            throw new ArgumentException($"No suitable unary method {methodName}({operand.Type}) could be found.", nameof(methodName));
        }

        protected MethodCallExpression BindUnaryOperatorWithPrecision(string methodName, Expression operators, Expression operand, Expression precision)
        {
            var methods = OperatorsType
                .GetMethods(BindingFlags.Public | BindingFlags.Instance)
                .Where(m => m.Name == methodName);
            foreach (var method in methods)
            {
                var methodParameters = method.GetParameters();
                if (methodParameters.Length == 2)
                {
                    var operandConversion = CanConvert(operand.Type, methodParameters[0].ParameterType);
                    if (operandConversion == ConversionType.Incompatible)
                        continue;
                    var operandParameter = operand;
                    if (operandConversion == ConversionType.Convertible)
                        operandParameter = Convert(operandParameter, methodParameters[0].ParameterType, operators, operandConversion);
                    else if (operandConversion == ConversionType.Assignable)
                        operandParameter = Expression.TypeAs(operandParameter, methodParameters[0].ParameterType);
                    var call = Expression.Call(operators, method, operandParameter, precision);
                    return call;
                }
            }
            throw new ArgumentException($"No suitable unary method {methodName}({operand.Type}) could be found.", nameof(methodName));
        }


        /// <summary>
        /// Calls methods with a signature of Method%lt;T&gt;(Argument%lt;T&gt;)
        /// </summary>
        protected MethodCallExpression BindUnaryGenericOperator(string methodName, Expression operators, Expression operand)
        {
            Type? elementType = null;
            if (operand.Type.IsGenericType)
            {
                var operandGenericArguments = operand.Type.GetGenericArguments();
                elementType = operandGenericArguments[0];
            }
            else if (IsOrImplementsIEnumerableOfT(operand.Type))
                elementType = TypeResolver.GetListElementType(operand.Type);

            if (elementType != null)
            {
                var methods = OperatorsType
                    .GetMethods(BindingFlags.Public | BindingFlags.Instance)
                    .Where(m => m.Name == methodName && m.IsGenericMethod && m.GetGenericArguments().Length == 1);
                foreach (var method in methods)
                {
                    var genericMethod = method.MakeGenericMethod(elementType);
                    var methodParameters = genericMethod.GetParameters();
                    if (methodParameters.Length == 1)
                    {
                        var operandConversion = CanConvert(operand.Type, methodParameters[0].ParameterType);
                        if (operandConversion == ConversionType.Incompatible)
                            continue;
                        var operandParameter = operand;
                        if (operandConversion == ConversionType.Convertible)
                            operandParameter = Convert(operandParameter, methodParameters[0].ParameterType, operators, operandConversion);

                        var call = Expression.Call(operators, genericMethod, operandParameter);
                        return call;
                    }
                }
                throw new ArgumentException($"No suitable unary method {methodName}({operand.Type}) could be found.", nameof(methodName));
            }
            throw new ArgumentException("Operands to this method must be generic with a single generic type parameter, e.g. IEnumerable<T>", nameof(operand));
        }

        protected MethodCallExpression BindBinaryGenericOperator(string methodName, Expression operators, Expression left, Expression right,
            bool genericArgumentFromRight = false)
        {
            var methods = OperatorsType
                .GetMethods(BindingFlags.Public | BindingFlags.Instance)
                .Where(m => m.Name == methodName && m.IsGenericMethod);
            foreach (var method in methods)
            {
                var methodParameters = method.GetParameters();
                if (methodParameters.Length == 2)
                {
                    Type? genericType;
                    if (genericArgumentFromRight)
                        genericType = right.Type.GetGenericArguments()[0];
                    else
                        genericType = left.Type.GetGenericArguments()[0];
                    var genericMethod = method.MakeGenericMethod(genericType);
                    methodParameters = genericMethod.GetParameters();
                    var leftConversion = CanConvert(left.Type, methodParameters[0].ParameterType);
                    var rightConversion = CanConvert(right.Type, methodParameters[1].ParameterType);
                    if (leftConversion == ConversionType.Incompatible || rightConversion == ConversionType.Incompatible)
                        continue;
                    left = Convert(left, methodParameters[0].ParameterType, operators, leftConversion);
                    right = Convert(right, methodParameters[1].ParameterType, operators, rightConversion);
                    var call = Expression.Call(operators, genericMethod, left, right);
                    return call;
                }
            }
            throw new ArgumentException($"No suitable binary method {methodName}({left.Type}, {right.Type}) could be found.", nameof(methodName));
        }

        protected Expression BindBinaryGenericOperatorOrNull(string methodName, Expression operators, Expression left, Expression right,
            bool genericArgumentFromRight = false)
        {
            var methods = OperatorsType
                .GetMethods(BindingFlags.Public | BindingFlags.Instance)
                .Where(m => m.Name == methodName && m.IsGenericMethod);
            foreach (var method in methods)
            {
                var methodParameters = method.GetParameters();
                if (methodParameters.Length == 2)
                {
                    Type? genericType;
                    if (genericArgumentFromRight)
                        genericType = right.Type.GetGenericArguments()[0];
                    else
                        genericType = left.Type.GetGenericArguments()[0];
                    var genericMethod = method.MakeGenericMethod(genericType);
                    methodParameters = genericMethod.GetParameters();
                    var leftConversion = CanConvert(left.Type, methodParameters[0].ParameterType);
                    var rightConversion = CanConvert(right.Type, methodParameters[1].ParameterType);
                    if (leftConversion == ConversionType.Incompatible || rightConversion == ConversionType.Incompatible)
                        continue;
                    left = Convert(left, methodParameters[0].ParameterType, operators, leftConversion);
                    right = Convert(right, methodParameters[1].ParameterType, operators, rightConversion);
                    var call = Expression.Call(operators, genericMethod, left, right);
                    return call;
                }
            }
            return Expression.Constant(null, typeof(object));
        }

        protected MethodCallExpression BindTernaryGenericOperator(string methodName, Expression operators,
            Expression left, Expression right, Expression precision, bool genericParameterFromRight = false)
        {
            var methods = OperatorsType
                .GetMethods(BindingFlags.Public | BindingFlags.Instance)
                .Where(m => m.Name == methodName && m.IsGenericMethod);
            foreach (var method in methods)
            {
                var methodParameters = method.GetParameters();
                if (methodParameters.Length == 3)
                {
                    Type? genericType = null;
                    if (genericParameterFromRight)
                    {
                        genericType = right.Type.GetGenericArguments()[0];
                    }
                    else
                    {
                        genericType = left.Type.GetGenericArguments()[0];
                    }
                    var genericMethod = method.MakeGenericMethod(genericType);
                    methodParameters = genericMethod.GetParameters();
                    var leftConversion = CanConvert(left.Type, methodParameters[0].ParameterType);
                    var rightConversion = CanConvert(right.Type, methodParameters[1].ParameterType);
                    var precisionConversion = CanConvert(precision.Type, methodParameters[2].ParameterType);
                    if (leftConversion == ConversionType.Incompatible
                        || rightConversion == ConversionType.Incompatible
                        || precisionConversion == ConversionType.Incompatible)
                        continue;
                    left = Convert(left, methodParameters[0].ParameterType, operators, leftConversion);
                    right = Convert(right, methodParameters[1].ParameterType, operators, rightConversion);
                    precision = Convert(precision, methodParameters[2].ParameterType, operators, precisionConversion);
                    var call = Expression.Call(operators, genericMethod, left, right, precision);
                    return call;
                }
            }
            throw new ArgumentException($"No suitable binary method {methodName}({left.Type}, {right.Type}) could be found.", nameof(methodName));
        }
        private MethodCallExpression Retrieve(MemberExpression operators,
            MemberExpression dataRetriever,
            Expression typeExpression,
            Expression valueSetOrCodes,
            Expression codePropertyExpression)
        {
            if (typeExpression is ConstantExpression ce && ce.Type == typeof(Type))
            {
<<<<<<< HEAD
                if (ce.Value is Type type
                    && codePropertyExpression is ConstantExpression cpe
=======
                if (ce.Value is Type type
                    && codePropertyExpression is ConstantExpression cpe
>>>>>>> 4e01c931
                    && cpe.Type == typeof(PropertyInfo))
                {
                    return Retrieve(operators, dataRetriever, type, valueSetOrCodes, codePropertyExpression);
                }
                else throw new ArgumentException("Second parameter to Retrieve is expected to be a constant PropertyInfo", nameof(codePropertyExpression));
            }
            else throw new ArgumentException("First parameter to Retrieve is expected to be a constant Type", nameof(typeExpression));
        }

        protected MethodCallExpression Retrieve(MemberExpression operators, MemberExpression dataRetrieve,
            Type resourceType, Expression codes, Expression? codeProperty)
        {
            MethodInfo? forType = null;
            if (codes.Type == typeof(CqlValueSet))
            {
                var method = DataRetrieverType.GetMethod(nameof(IDataRetriever.RetrieveByValueSet));
                forType = method.MakeGenericMethod(resourceType);
            }
            else if (IsOrImplementsIEnumerableOfT(codes.Type))
            {
                var elementType = TypeResolver.GetListElementType(codes.Type, true)!;
                if (elementType == typeof(CqlCode))
                {
                    var method = DataRetrieverType.GetMethod(nameof(IDataRetriever.RetrieveByCodes));
                    forType = method.MakeGenericMethod(resourceType);
                }
                // cql-to-elm blindly calls ToList when an expression ref is used
                // for expressions like:
                // [Source : "Definition returning List<Code>"]
                // this ends up turning the codes expression into a List<List<Code>>
                else if (IsOrImplementsIEnumerableOfT(elementType) && TypeResolver.GetListElementType(elementType) == typeof(CqlCode))
                {
                    // call Flatten.
                    codes = Flatten(operators, codes);
                    var method = DataRetrieverType.GetMethod(nameof(IDataRetriever.RetrieveByCodes));
                    forType = method.MakeGenericMethod(resourceType);
                }
                else throw new ArgumentException($"Retrieve statements with an ExpressionRef in the terminology position must be list of {nameof(CqlCode)} or a list of lists of {nameof(CqlCode)}.  Instead, the list's element type is {elementType.Name}.", nameof(codes));
            }
            else throw new ArgumentException($"Retrieve statements can only accept terminology expressions whose type is {nameof(CqlValueSet)} or {nameof(IEnumerable<CqlCode>)}.  The expression provided has a type of {codes.Type.FullName}", nameof(codes));
            var call = Expression.Call(dataRetrieve, forType, codes, codeProperty);
            return call;
        }

        private MethodCallExpression Select(Expression operators,
            Expression source, Expression lambda)
        {
            if (lambda is LambdaExpression lamdaExpr)
            {
                var sourceType = TypeResolver.GetListElementType(source.Type);
                var resultType = lamdaExpr.ReturnType;
                var method = OperatorsType.GetMethod(nameof(ICqlOperators.SelectOrNull));
                var genericMethod = method.MakeGenericMethod(sourceType, resultType);
                var call = Expression.Call(operators, genericMethod, source, lambda);
                return call;
            }
            else throw new ArgumentException("Source is not generic", nameof(source));
        }
        private MethodCallExpression Where(Expression operators,
            Expression source, Expression lambda)
        {
            if (lambda is LambdaExpression lamdaExpr)
            {
                var sourceType = TypeResolver.GetListElementType(source.Type);
                var method = OperatorsType.GetMethod(nameof(ICqlOperators.WhereOrNull));
                var genericMethod = method.MakeGenericMethod(sourceType);
                var call = Expression.Call(operators, genericMethod, source, lambda);
                return call;
            }
            else throw new ArgumentException("Source is not generic", nameof(source));
        }

        private MethodCallExpression SelectMany(Expression operators,
            Expression source, Expression collectionSelectorLambda)
        {
            if (collectionSelectorLambda is LambdaExpression collectionSelector)
            {
                var firstGenericArgument = TypeResolver.GetListElementType(source.Type);
                if (IsOrImplementsIEnumerableOfT(collectionSelector.ReturnType))
                {
                    var secondGenericArgument = TypeResolver.GetListElementType(collectionSelector.ReturnType);
                    var method = OperatorsType.GetMethod(nameof(ICqlOperators.SelectManyOrNull));
                    var genericMethod = method.MakeGenericMethod(
                        firstGenericArgument,
                        secondGenericArgument);
                    var call = Expression.Call(operators, genericMethod, source, collectionSelector);
                    return call;
                }
                else throw new ArgumentException("Collection selector does not return an IEnumerable", nameof(collectionSelectorLambda));
            }
            else throw new ArgumentException("Source is not generic", nameof(source));
        }

        private MethodCallExpression SelectManyResults(Expression operators,
            Expression source, Expression collectionSelectorLambda, Expression resultSelectorLambda)
        {
            if (collectionSelectorLambda is LambdaExpression collectionSelector)
            {
                var firstGenericArgument = TypeResolver.GetListElementType(source.Type);
                if (IsOrImplementsIEnumerableOfT(collectionSelector.ReturnType))
                {
                    var secondGenericArgument = TypeResolver.GetListElementType(collectionSelector.ReturnType);
                    if (resultSelectorLambda is LambdaExpression resultSelector)
                    {
                        var method = OperatorsType.GetMethod(nameof(ICqlOperators.SelectManyResultsOrNull));
                        var genericMethod = method.MakeGenericMethod(
                            firstGenericArgument,
                            secondGenericArgument,
                            resultSelector.ReturnType);
                        var call = Expression.Call(operators, genericMethod, source, collectionSelector, resultSelector);
                        return call;
                    }
                    else throw new ArgumentException("Result expression is not a lambda", nameof(resultSelectorLambda));

                }
                else throw new ArgumentException("Collection lambda does not return an IEnumerable", nameof(collectionSelectorLambda));
            }
            else throw new ArgumentException("Source is not generic", nameof(source));
        }

        private ConversionType CanConvert(Type from, Type to)
        {
            if (from == to)
                return ConversionType.SameType;
            else if (to.IsAssignableFrom(from))
                return ConversionType.Assignable;
            else if (TypeConverter != null)
            {
                if (TypeConverter.CanConvert(from, to))
                    return ConversionType.Convertible;
            }
            return ConversionType.Incompatible;
        }

        private Expression Convert(Expression source, Type destinationType,
            Expression operators, ConversionType conversion)
        {
            switch (conversion)
            {
                case ConversionType.SameType:
                    return source;
                case ConversionType.Assignable:
                    return Expression.TypeAs(source, destinationType);
                case ConversionType.Convertible:
                    {
                        var typeConverter = Expression.Property(operators, TypeConverterProperty);
                        var method = typeof(TypeConverter).GetMethod(nameof(TypeConverter.Convert))
                                 .MakeGenericMethod(destinationType);
                        source = Expression.TypeAs(source, typeof(object));
                        var call = Expression.Call(typeConverter, method, source);
                        return call;
                    }
                default:
                    throw new ArgumentException($"Cannot convert source to {destinationType}", nameof(source));
            }
        }

        private MethodCallExpression Aggregate(Expression operators, Expression source,
            Expression lambda, Expression seed)
        {
            var sourceType = TypeResolver.GetListElementType(source.Type, false) ??
                throw new ArgumentException($"Cannot resolve element type for {source.Type.Name}", nameof(source));
            var accumulateType = seed.Type;
            var method = OperatorsType.GetMethod(nameof(ICqlOperators.AggregateOrNull));
            var genericMethod = method.MakeGenericMethod(sourceType, accumulateType);
            var call = Expression.Call(operators, genericMethod, source, seed, lambda);
            return call;
        }

        protected bool IsInterval(Type type)
        {
            if (type.IsGenericType)
            {
                var gtd = type.GetGenericTypeDefinition();
                if (gtd == typeof(CqlInterval<>))
                    return true;
            }
            return false;
        }

        protected bool IsOrImplementsIEnumerableOfT(Type type) => TypeResolver.ImplementsGenericInterface(type, typeof(IEnumerable<>));

        private enum ConversionType
        {
            SameType,
            Assignable,
            Convertible,
            Incompatible
        }
    }
}<|MERGE_RESOLUTION|>--- conflicted
+++ resolved
@@ -1,1266 +1,1261 @@
-﻿/* 
- * Copyright (c) 2023, NCQA and contributors
- * See the file CONTRIBUTORS for details.
- * 
- * This file is licensed under the BSD 3-Clause license
- * available at https://raw.githubusercontent.com/FirelyTeam/cql-sdk/main/LICENSE
- */
-
-using Hl7.Cql.Conversion;
-using Hl7.Cql.Operators;
-using Hl7.Cql.Primitives;
-using Hl7.Cql.Runtime;
-using Hl7.Cql.ValueSets;
-using System;
-using System.Collections.Generic;
-using System.Linq;
-using System.Linq.Expressions;
-using System.Reflection;
-using ListSortDirection = System.ComponentModel.ListSortDirection;
-using Hl7.Cql.MeasureCompiler;
-
-namespace Hl7.Cql.Compiler
-{
-    /// <summary>
-    /// Implements <see cref="OperatorBinding"/> by calling methods in <see cref="CqlOperators"/>.
-    /// </summary>
-    public class CqlOperatorsBinding : OperatorBinding
-    {
-        internal TypeConverter? TypeConverter { get; private set; }
-        internal TypeResolver TypeResolver { get; private set; }
-
-        /// <summary>
-        /// Creates an instance.
-        /// </summary>
-        /// <param name="typeResolver">
-        /// The type resolver used in this binding.  
-        /// Note that if you provide a different instance of this class to <see cref="CqlOperators"/>, you will get errors at runtime.
-        /// </param>
-        /// <param name="typeConverter">
-        /// If provided, this binding will use the supplied instance to determine whether
-        /// a conversion is possible.  Note that if you provide a different instance of this class to <see cref="CqlOperators"/>, 
-        /// you may get errors at runtime, because this binding will think a conversion is possible when at runtime it is not.
-        /// If not provided, only conversions defined in <see cref="CqlOperators"/> will be used.
-        /// </param>
-        public CqlOperatorsBinding(TypeResolver typeResolver, TypeConverter? typeConverter = null)
-        {
-            TypeConverter = typeConverter;
-                //.AddElmConversions();
-            TypeResolver = typeResolver;
-        }
-
-        protected virtual PropertyInfo OperatorsProperty => typeof(CqlContext).GetProperty(nameof(CqlContext.Operators))!;
-
-        protected virtual PropertyInfo DataRetrieverProperty => typeof(CqlContext).GetProperty(nameof(CqlContext.DataRetriever))!;
-
-
-        protected virtual PropertyInfo TypeConverterProperty => typeof(ICqlOperators).GetProperty(nameof(ICqlOperators.TypeConverter))!;
-        protected virtual Type OperatorsType => OperatorsProperty.PropertyType;
-        protected virtual Type DataRetrieverType => DataRetrieverProperty.PropertyType;
-
-        /// <summary>
-        /// Binds <paramref name="operator"/> to an <see cref="Expression"/>.
-        /// </summary>
-        /// <param name="operator">The operator to bind.</param>
-        /// <param name="runtimeContext">The <see cref="Expression"/> that provides access to the <see cref="CqlContext"/>.</param>
-        /// <param name="parameters">Zero or more parameter <see cref="Expression"/>s.  The number and order of expressions is dependent on <paramref name="operator"/>.</param>
-        /// <returns>An expression that implements <paramref name="operator"/>.  In most cases, this will be a <see cref="MethodCallExpression"/>.</returns>
-        public override Expression Bind(CqlOperator @operator, Expression runtimeContext, params Expression[] parameters)
-        {
-            if (!typeof(CqlContext).IsAssignableFrom(runtimeContext.Type))
-                throw new ArgumentException($"The second parameter to {nameof(Bind)} must be a {nameof(CqlContext)} expression", nameof(runtimeContext));
-            var operators = Expression.Property(runtimeContext, OperatorsProperty);
-            switch (@operator)
-            {
-                case CqlOperator.And:
-                    return BindBinaryOperator(nameof(ICqlOperators.And), operators, parameters[0], parameters[1]);
-                case CqlOperator.Or:
-                    return BindBinaryOperator(nameof(ICqlOperators.Or), operators, parameters[0], parameters[1]);
-                case CqlOperator.Xor:
-                    return BindBinaryOperator(nameof(ICqlOperators.Xor), operators, parameters[0], parameters[1]);
-                case CqlOperator.Select:
-                    return Select(operators, parameters[0], parameters[1]);
-                case CqlOperator.Convert:
-                    return BindConvert(operators, parameters[0], parameters[1]);
-                case CqlOperator.Coalesce:
-                    return Coalesce(operators, parameters[0]);
-                case CqlOperator.IsFalse:
-                    return BindUnaryOperator(nameof(ICqlOperators.IsFalse), operators, parameters[0]);
-                case CqlOperator.IsTrue:
-                    return BindUnaryOperator(nameof(ICqlOperators.IsTrue), operators, parameters[0]);
-                case CqlOperator.ListEqual:
-                    return BindBinaryGenericOperator(nameof(ICqlOperators.ListEqual), operators, parameters[0], parameters[1]);
-                case CqlOperator.ListEquivalent:
-                    return BindBinaryGenericOperator(nameof(ICqlOperators.ListEquivalent), operators, parameters[0], parameters[1]);
-                case CqlOperator.EnumEqualsString:
-                    return BindBinaryOperator(nameof(ICqlOperators.EnumEqualsString), operators, parameters[0], parameters[1]);
-                case CqlOperator.Equivalent:
-                    return BindBinaryOperator(nameof(ICqlOperators.Equivalent), operators, parameters[0], parameters[1]);
-                case CqlOperator.Greater:
-                    return BindBinaryOperator(nameof(ICqlOperators.Greater), operators, parameters[0], parameters[1]);
-                case CqlOperator.GreaterOrEqual:
-                    return BindBinaryOperator(nameof(ICqlOperators.GreaterOrEqual), operators, parameters[0], parameters[1]);
-                case CqlOperator.Less:
-                    return BindBinaryOperator(nameof(ICqlOperators.Less), operators, parameters[0], parameters[1]);
-                case CqlOperator.LessOrEqual:
-                    return BindBinaryOperator(nameof(ICqlOperators.LessOrEqual), operators, parameters[0], parameters[1]);
-                case CqlOperator.Negate:
-                    return BindUnaryOperator(nameof(ICqlOperators.Negate), operators, parameters[0]);
-                case CqlOperator.Abs:
-                    return BindUnaryOperator(nameof(ICqlOperators.Abs), operators, parameters[0]);
-                case CqlOperator.Add:
-                    return BindBinaryOperator(nameof(ICqlOperators.Add), operators, parameters[0], parameters[1]);
-                case CqlOperator.Ceiling:
-                    return BindUnaryOperator(nameof(ICqlOperators.Ceiling), operators, parameters[0]);
-                case CqlOperator.Divide:
-                    return BindBinaryOperator(nameof(ICqlOperators.Divide), operators, parameters[0], parameters[1]);
-                case CqlOperator.Floor:
-                    return BindUnaryOperator(nameof(ICqlOperators.Floor), operators, parameters[0]);
-                case CqlOperator.Exp:
-                    return BindUnaryOperator(nameof(ICqlOperators.Exp), operators, parameters[0]);
-                case CqlOperator.HighBoundary:
-                    return BindBinaryOperator(nameof(ICqlOperators.HighBoundary), operators, parameters[0], parameters[1]);
-                case CqlOperator.Log:
-                    return BindBinaryOperator(nameof(ICqlOperators.Log), operators, parameters[0], parameters[1]);
-                case CqlOperator.LowBoundary:
-                    return BindBinaryOperator(nameof(ICqlOperators.LowBoundary), operators, parameters[0], parameters[1]);
-                case CqlOperator.Ln:
-                    return BindUnaryOperator(nameof(ICqlOperators.Ln), operators, parameters[0]);
-                case CqlOperator.Modulo:
-                    return BindBinaryOperator(nameof(ICqlOperators.Modulo), operators, parameters[0], parameters[1]);
-                case CqlOperator.Multiply:
-                    return BindBinaryOperator(nameof(ICqlOperators.Multiply), operators, parameters[0], parameters[1]);
-                case CqlOperator.Not:
-                    return BindUnaryOperator(nameof(ICqlOperators.Not), operators, parameters[0]);
-                case CqlOperator.Precision:
-                    return BindUnaryOperator(nameof(ICqlOperators.Precision), operators, parameters[0]);
-                case CqlOperator.Predecessor:
-                    return BindUnaryOperator(nameof(ICqlOperators.Predecessor), operators, parameters[0]);
-                case CqlOperator.Pow:
-                    return BindBinaryOperator(nameof(ICqlOperators.Power), operators, parameters[0], parameters[1]);
-                case CqlOperator.Round:
-                    return BindBinaryOperator(nameof(ICqlOperators.Round), operators, parameters[0], parameters[1]);
-                case CqlOperator.Subtract:
-                    return BindBinaryOperator(nameof(ICqlOperators.Subtract), operators, parameters[0], parameters[1]);
-                case CqlOperator.Successor:
-                    return BindUnaryOperator(nameof(ICqlOperators.Successor), operators, parameters[0]);
-                case CqlOperator.Truncate:
-                    return BindUnaryOperator(nameof(ICqlOperators.Truncate), operators, parameters[0]);
-                case CqlOperator.TruncatedDivide:
-                    return BindBinaryOperator(nameof(ICqlOperators.TruncateDivide), operators, parameters[0], parameters[1]);
-                case CqlOperator.Concatenate:
-                    return BindBinaryOperator(nameof(ICqlOperators.Concatenate), operators, parameters[0], parameters[1]);
-                case CqlOperator.Combine:
-                    return BindBinaryOperator(nameof(ICqlOperators.Combine), operators, parameters[0], parameters[1]);
-                case CqlOperator.EndsWith:
-                    return BindBinaryOperator(nameof(ICqlOperators.EndsWith), operators, parameters[0], parameters[1]);
-                case CqlOperator.CharAt:
-                    return BindBinaryOperator(nameof(ICqlOperators.StringIndexer), operators, parameters[0], parameters[1]);
-                case CqlOperator.ElementAt:
-                    return BindBinaryGenericOperator(nameof(ICqlOperators.ListElementAt), operators, parameters[0], parameters[1]);
-                case CqlOperator.LastPositionOf:
-                    return BindBinaryOperator(nameof(ICqlOperators.LastPositionOf), operators, parameters[0], parameters[1]);
-                case CqlOperator.ListLength:
-                    return BindUnaryGenericOperator(nameof(ICqlOperators.ListLength), operators, parameters[0]);
-                case CqlOperator.StringLength:
-                    return BindUnaryOperator(nameof(ICqlOperators.StringLength), operators, parameters[0]);
-                case CqlOperator.Lower:
-                    return BindUnaryOperator(nameof(ICqlOperators.Lower), operators, parameters[0]);
-                case CqlOperator.Matches:
-                    return BindBinaryOperator(nameof(ICqlOperators.Matches), operators, parameters[0], parameters[1]);
-                case CqlOperator.PositionOf:
-                    return BindBinaryOperator(nameof(ICqlOperators.PositionOf), operators, parameters[0], parameters[1]);
-                case CqlOperator.ReplaceMatches:
-                    return BindTernaryOperator(nameof(ICqlOperators.ReplaceMatches), operators, parameters[0], parameters[1], parameters[2]);
-                case CqlOperator.Split:
-                    return BindBinaryOperator(nameof(ICqlOperators.Split), operators, parameters[0], parameters[1]);
-                case CqlOperator.StartsWith:
-                    return BindBinaryOperator(nameof(ICqlOperators.StartsWith), operators, parameters[0], parameters[1]);
-                case CqlOperator.Substring:
-                    return BindTernaryOperator(nameof(ICqlOperators.Substring), operators, parameters[0], parameters[1], parameters[2]);
-                case CqlOperator.Upper:
-                    return BindUnaryOperator(nameof(ICqlOperators.Upper), operators, parameters[0]);
-                case CqlOperator.IntervalAfterInterval:
-                    return BindTernaryOperator(nameof(ICqlOperators.IntervalAfterInterval), operators, parameters[0], parameters[1], parameters[2]);
-                case CqlOperator.IntervalAfterElement:
-                    return BindBinaryOperatorWithPrecision(nameof(ICqlOperators.IntervalAfterElement), operators, parameters[0], parameters[1], parameters[2]);
-                case CqlOperator.ElementAfterInterval:
-                    return BindBinaryOperatorWithPrecision(nameof(ICqlOperators.ElementAfterInterval), operators, parameters[0], parameters[1], parameters[2]);
-                case CqlOperator.After:
-                    return BindTernaryOperator(nameof(ICqlOperators.After), operators, parameters[0], parameters[1], parameters[2]);
-                case CqlOperator.IntervalBeforeInterval:
-                    return BindTernaryOperator(nameof(ICqlOperators.IntervalBeforeInterval), operators, parameters[0], parameters[1], parameters[2]);
-                case CqlOperator.IntervalBeforeElement:
-                    return BindBinaryOperatorWithPrecision(nameof(ICqlOperators.IntervalBeforeElement), operators, parameters[0], parameters[1], parameters[2]);
-                case CqlOperator.ElementBeforeInterval:
-                    return BindBinaryOperatorWithPrecision(nameof(ICqlOperators.ElementBeforeInterval), operators, parameters[0], parameters[1], parameters[2]);
-                case CqlOperator.Before:
-                    return BindTernaryOperator(nameof(ICqlOperators.Before), operators, parameters[0], parameters[1], parameters[2]);
-                case CqlOperator.Date:
-                    return Expression.Call(operators,
-                        OperatorsType.GetMethod(nameof(ICqlOperators.Date)),
-                        parameters[0],
-                        parameters[1],
-                        parameters[2]);
-                case CqlOperator.DateTime:
-                    return Expression.Call(operators,
-                        OperatorsType.GetMethod(nameof(ICqlOperators.DateTime)),
-                        parameters[0],
-                        parameters[1],
-                        parameters[2],
-                        parameters[3],
-                        parameters[4],
-                        parameters[5],
-                        parameters[6],
-                        parameters[7]);
-                case CqlOperator.DateComponent:
-                    return BindUnaryOperator(nameof(ICqlOperators.DateFrom), operators, parameters[0]);
-                case CqlOperator.TimeComponent:
-                    return BindUnaryOperator(nameof(ICqlOperators.TimeFrom), operators, parameters[0]);
-                case CqlOperator.TimeZoneComponent:
-                    return BindUnaryOperator(nameof(ICqlOperators.TimezoneOffsetFrom), operators, parameters[0]);
-                case CqlOperator.DateTimeComponent:
-                    return BindBinaryOperator(nameof(ICqlOperators.ComponentFrom), operators, parameters[0], parameters[1]);
-                case CqlOperator.DifferenceBetween:
-                    return BindTernaryOperator(nameof(ICqlOperators.DifferenceBetween), operators, parameters[0], parameters[1], parameters[2]);
-                case CqlOperator.DurationBetween:
-                    return BindTernaryOperator(nameof(ICqlOperators.DurationBetween), operators, parameters[0], parameters[1], parameters[2]);
-                case CqlOperator.Now:
-                    return Expression.Call(operators,
-                        OperatorsType.GetMethod(nameof(ICqlOperators.Now)));
-                case CqlOperator.IntervalSameAs:
-                    return BindTernaryGenericOperator(nameof(ICqlOperators.IntervalSameAs), operators, parameters[0], parameters[1], parameters[2]);
-                case CqlOperator.SameAs:
-                    return BindTernaryOperator(nameof(ICqlOperators.SameAs), operators, parameters[0], parameters[1], parameters[2]);
-                case CqlOperator.IntervalSameOrAfter:
-                    return BindBinaryOperatorWithPrecision(nameof(ICqlOperators.IntervalSameOrAfter), operators, parameters[0], parameters[1], parameters[2]);
-                case CqlOperator.SameOrAfter:
-                    return BindTernaryOperator(nameof(ICqlOperators.SameOrAfter), operators, parameters[0], parameters[1], parameters[2]);
-                case CqlOperator.IntervalSameOrBefore:
-                    return BindBinaryOperatorWithPrecision(nameof(ICqlOperators.IntervalSameOrBefore), operators, parameters[0], parameters[1], parameters[2]);
-                case CqlOperator.SameOrBefore:
-                    return BindTernaryOperator(nameof(ICqlOperators.SameOrBefore), operators, parameters[0], parameters[1], parameters[2]);
-                case CqlOperator.Time:
-                    return Expression.Call(operators,
-                        OperatorsType.GetMethod(nameof(ICqlOperators.Time)),
-                        parameters[0],
-                        parameters[1],
-                        parameters[2],
-                        parameters[3]);
-                case CqlOperator.TimeOfDay:
-                    return Expression.Call(operators,
-                        OperatorsType.GetMethod(nameof(ICqlOperators.TimeOfDay)));
-                case CqlOperator.Today:
-                    return Expression.Call(operators,
-                        OperatorsType.GetMethod(nameof(ICqlOperators.Today)));
-                case CqlOperator.Collapse:
-                    return BindBinaryOperator(nameof(ICqlOperators.Collapse), operators, parameters[0], parameters[1]);
-                case CqlOperator.ListContains:
-                    return BindBinaryGenericOperator(nameof(ICqlOperators.ListContains), operators, parameters[0], parameters[1]);
-                case CqlOperator.IntervalContains:
-                    return BindBinaryOperatorWithPrecision(nameof(ICqlOperators.IntervalContains), operators, parameters[0], parameters[1], parameters[2]);
-                //return BindTernaryGenericOperator(nameof(ICqlOperators.IntervalContains), operators, parameters[0], parameters[1], parameters[2]);
-                case CqlOperator.IntervalEnd:
-                    return BindUnaryOperator(nameof(ICqlOperators.End), operators, parameters[0]);
-                case CqlOperator.IntervalStart:
-                    return BindUnaryOperator(nameof(ICqlOperators.Start), operators, parameters[0]);
-                case CqlOperator.Ends:
-                    return BindTernaryGenericOperator(nameof(ICqlOperators.Ends), operators, parameters[0], parameters[1], parameters[2]);
-                case CqlOperator.ListExcept:
-                    return BindBinaryGenericOperator(nameof(ICqlOperators.ListExcept), operators, parameters[0], parameters[1]);
-                case CqlOperator.IntervalExcept:
-                    return BindBinaryOperator(nameof(ICqlOperators.IntervalExcept), operators, parameters[0], parameters[1]);
-                case CqlOperator.Expand:
-                    return Expand(operators, parameters[0], parameters[1]);
-                case CqlOperator.InList:
-                    return InList(operators, parameters[0], parameters[1]);
-                case CqlOperator.InInterval:
-                    return BindTernaryGenericOperator(nameof(ICqlOperators.ElementInInterval), operators, parameters[0], parameters[1], parameters[2], true);
-                case CqlOperator.ListIncludesList:
-                    return BindBinaryGenericOperator(nameof(ICqlOperators.ListIncludesList), operators, parameters[0], parameters[1]);
-                case CqlOperator.ListIncludesElement:
-                    return BindBinaryGenericOperator(nameof(ICqlOperators.ListIncludesElement), operators, parameters[0], parameters[1]);
-                case CqlOperator.IntervalIncludesInterval:
-                    return BindTernaryGenericOperator(nameof(ICqlOperators.IntervalIncludesInterval), operators, parameters[0], parameters[1], parameters[2]);
-                case CqlOperator.IntervalIncludesElement:
-                    return BindTernaryGenericOperator(nameof(ICqlOperators.IntervalIncludesElement), operators, parameters[0], parameters[1], parameters[2]);
-                case CqlOperator.ListIntersect:
-                    return BindBinaryGenericOperator(nameof(ICqlOperators.ListIntersect), operators, parameters[0], parameters[1]);
-                case CqlOperator.IntervalIntersect:
-                    return BindBinaryGenericOperator(nameof(ICqlOperators.IntervalIntersectsInterval), operators, parameters[0], parameters[1]);
-                case CqlOperator.Meets:
-                    return BindTernaryOperator(nameof(ICqlOperators.Meets), operators, parameters[0], parameters[1], parameters[2]);
-                case CqlOperator.MeetsAfter:
-                    return BindTernaryOperator(nameof(ICqlOperators.MeetsAfter), operators, parameters[0], parameters[1], parameters[2]);
-                case CqlOperator.MeetsBefore:
-                    return BindTernaryOperator(nameof(ICqlOperators.MeetsBefore), operators, parameters[0], parameters[1], parameters[2]);
-                case CqlOperator.Overlaps:
-                    return BindBinaryOperatorWithPrecision(nameof(ICqlOperators.Overlaps), operators, parameters[0], parameters[1], parameters[2]);
-                case CqlOperator.OverlapsBefore:
-                    return BindBinaryOperatorWithPrecision(nameof(ICqlOperators.OverlapsBefore), operators, parameters[0], parameters[1], parameters[2]);
-                case CqlOperator.OverlapsAfter:
-                    return BindBinaryOperatorWithPrecision(nameof(ICqlOperators.OverlapsAfter), operators, parameters[0], parameters[1], parameters[2]);
-                case CqlOperator.PointFrom:
-                    return BindUnaryGenericOperator(nameof(ICqlOperators.PointFrom), operators, parameters[0]);
-                case CqlOperator.IntervalProperlyIncludesInterval:
-                    return BindTernaryGenericOperator(nameof(ICqlOperators.IntervalProperlyIncludesInterval), operators, parameters[0], parameters[1], parameters[2]);
-                case CqlOperator.ListProperlyIncludesList:
-                    return BindBinaryGenericOperator(nameof(ICqlOperators.ListProperlyIncludesList), operators, parameters[0], parameters[1]);
-                case CqlOperator.ListProperlyIncludesElement:
-                    return BindBinaryGenericOperator(nameof(ICqlOperators.ListProperlyIncludesElement), operators, parameters[0], parameters[1]);
-                case CqlOperator.IntervalProperlyIncludesElement:
-                    if (parameters.Length == 2)
-                        return BindBinaryGenericOperator(nameof(ICqlOperators.IntervalProperlyIncludesElement), operators, parameters[0], parameters[1]);
-                    else
-                        return BindTernaryOperator(nameof(ICqlOperators.IntervalProperlyIncludesElement), operators, parameters[0], parameters[1], parameters[2]);
-                case CqlOperator.Starts:
-                    return BindTernaryGenericOperator(nameof(ICqlOperators.Starts), operators, parameters[0], parameters[1], parameters[2]);
-                case CqlOperator.ListUnion:
-                    return ListUnion(operators, parameters[0], parameters[1]);
-                case CqlOperator.IntervalUnion:
-                    return BindBinaryGenericOperator(nameof(ICqlOperators.IntervalUnion), operators, parameters[0], parameters[1]);
-                case CqlOperator.Width:
-                    return Width(operators, parameters[0]);
-                case CqlOperator.Distinct:
-                    return BindUnaryGenericOperator(nameof(ICqlOperators.ListDistinct), operators, parameters[0]);
-                case CqlOperator.Exists:
-                    return BindUnaryGenericOperator(nameof(ICqlOperators.ExistsInList), operators, parameters[0]);
-                case CqlOperator.Flatten:
-                    return Flatten(operators, parameters[0]);
-                case CqlOperator.IndexOf:
-                    return BindBinaryGenericOperator(nameof(ICqlOperators.ListIndex), operators, parameters[0], parameters[1]);
-                case CqlOperator.First:
-                    return BindUnaryGenericOperator(nameof(ICqlOperators.FirstOfList), operators, parameters[0]);
-                case CqlOperator.Last:
-                    return BindUnaryGenericOperator(nameof(ICqlOperators.LastOfList), operators, parameters[0]);
-                case CqlOperator.Tail:
-                    return BindUnaryGenericOperator(nameof(ICqlOperators.ListTail), operators, parameters[0]);
-                case CqlOperator.AllTrue:
-                    return BindUnaryOperator(nameof(ICqlOperators.AllTrue), operators, parameters[0]);
-                case CqlOperator.AnyTrue:
-                    return BindUnaryOperator(nameof(ICqlOperators.AnyTrue), operators, parameters[0]);
-                case CqlOperator.Avg:
-                    return BindUnaryOperator(nameof(ICqlOperators.Avg), operators, parameters[0]);
-                case CqlOperator.Count:
-                    return BindUnaryGenericOperator(nameof(ICqlOperators.CountOrNull), operators, parameters[0]);
-                case CqlOperator.MaxElementInList:
-                    return BindUnaryGenericOperator(nameof(ICqlOperators.MaxOrNull), operators, parameters[0]);
-                case CqlOperator.MinElementInList:
-                    return BindUnaryGenericOperator(nameof(ICqlOperators.MinOrNull), operators, parameters[0]);
-                case CqlOperator.Median:
-                    return BindUnaryOperator(nameof(ICqlOperators.Median), operators, parameters[0]);
-                case CqlOperator.GeometricMean:
-                    return BindUnaryOperator(nameof(ICqlOperators.GeometricMean), operators, parameters[0]);
-                case CqlOperator.Mode:
-                    return BindUnaryGenericOperator(nameof(ICqlOperators.Mode), operators, parameters[0]);
-                case CqlOperator.PopulationStdDev:
-                    return BindUnaryOperator(nameof(ICqlOperators.PopulationStdDev), operators, parameters[0]);
-                case CqlOperator.PopulationVariance:
-                    return BindUnaryOperator(nameof(ICqlOperators.PopulationVariance), operators, parameters[0]);
-                case CqlOperator.StdDev:
-                    return BindUnaryOperator(nameof(ICqlOperators.StdDev), operators, parameters[0]);
-                case CqlOperator.Sum:
-                    return BindUnaryOperator(nameof(ICqlOperators.Sum), operators, parameters[0]);
-                case CqlOperator.Product:
-                    return BindUnaryOperator(nameof(ICqlOperators.Product), operators, parameters[0]);
-                case CqlOperator.Variance:
-                    return BindUnaryOperator(nameof(ICqlOperators.Variance), operators, parameters[0]);
-                case CqlOperator.Slice:
-                    return BindTernaryGenericOperator(nameof(ICqlOperators.Slice), operators, parameters[0], parameters[1], parameters[2]);
-                case CqlOperator.Message:
-                    return Message(operators, parameters);
-                case CqlOperator.SelectMany:
-                    return SelectMany(operators, parameters[0], parameters[1]);
-                case CqlOperator.SelectManyResults:
-                    return SelectManyResults(operators, parameters[0], parameters[1], parameters[2]);
-                case CqlOperator.Where:
-                    return Where(operators, parameters[0], parameters[1]);
-                case CqlOperator.Sort:
-                    return BindBinaryGenericOperator(nameof(ICqlOperators.ListSort), operators, parameters[0], parameters[1]);
-                case CqlOperator.Single:
-                    return BindUnaryGenericOperator(nameof(ICqlOperators.SingleOrNull), operators, parameters[0]);
-                case CqlOperator.Quantity:
-                    return Expression.Call(operators,
-                        OperatorsType.GetMethod(nameof(ICqlOperators.Quantity)),
-                        parameters[0],
-                        parameters[1]);
-                case CqlOperator.Interval:
-                    return Interval(operators, parameters[0], parameters[1], parameters[2], parameters[3]);
-                case CqlOperator.Retrieve:
-                    return Retrieve(operators, Expression.Property(runtimeContext, DataRetrieverProperty), parameters[0], parameters[1], parameters[2]);
-                case CqlOperator.LateBoundProperty:
-                    return LateBoundProperty(operators, parameters[0], parameters[1], parameters[2]);
-                case CqlOperator.PropertyOrDefault:
-                    return PropertyOrDefault(operators, parameters[0], parameters[1], parameters[2], parameters[3]);
-                case CqlOperator.Equal:
-                    return BindBinaryOperator(nameof(ICqlOperators.Equal), operators, parameters[0], parameters[1]);
-                case CqlOperator.CodeInValueSet:
-                    return BindBinaryOperator(nameof(ICqlOperators.CodeInValueSet), operators, parameters[0], parameters[1]);
-                case CqlOperator.CalculateAge:
-                    return BindUnaryOperatorWithPrecision(nameof(ICqlOperators.CalculateAge), operators, parameters[0], parameters[1]);
-                case CqlOperator.CalculateAgeAt:
-                    return BindBinaryOperatorWithPrecision(nameof(ICqlOperators.CalculateAgeAt), operators, parameters[0], parameters[1], parameters[2]);
-                case CqlOperator.MinimumValue:
-                    return Minimum(operators, parameters[0]);
-                case CqlOperator.MaximumValue:
-                    return Maximum(operators, parameters[0]);
-                case CqlOperator.ResolveValueSet:
-                    return ResolveValueSet(operators, parameters[0]);
-                case CqlOperator.Ratio:
-                    break;
-                case CqlOperator.ToList:
-                    {
-                        var method = OperatorsType
-                                .GetMethod(nameof(ICqlOperators.ToList))
-                                .MakeGenericMethod(parameters[0].Type);
-                        var call = Expression.Call(operators, method, parameters[0]);
-                        return call;
-                    }
-                case CqlOperator.CodesInValueSet:
-                    return BindBinaryOperator(nameof(ICqlOperators.CodesInValueSet), operators, parameters[0], parameters[1]);
-                case CqlOperator.ConceptsInValueSet:
-                    return BindBinaryOperator(nameof(ICqlOperators.ConceptsInValueSet), operators, parameters[0], parameters[1]);
-                case CqlOperator.StringsInValueSet:
-                    return BindBinaryOperator(nameof(ICqlOperators.StringsInValueSet), operators, parameters[0], parameters[1]);
-                case CqlOperator.ConceptInValueSet:
-                    return BindBinaryOperator(nameof(ICqlOperators.ConceptInValueSet), operators, parameters[0], parameters[1]);
-                case CqlOperator.StringInValueSet:
-                    return BindBinaryOperator(nameof(ICqlOperators.StringInValueSet), operators, parameters[0], parameters[1]);
-                case CqlOperator.ConvertsToInteger:
-                    return BindUnaryOperator(nameof(ICqlOperators.ConvertsToInteger), operators, parameters[0]);
-                case CqlOperator.ConvertsToLong:
-                    return BindUnaryOperator(nameof(ICqlOperators.ConvertsToLong), operators, parameters[0]);
-                case CqlOperator.ConvertsToDecimal:
-                    return BindUnaryOperator(nameof(ICqlOperators.ConvertsToDecimal), operators, parameters[0]);
-                case CqlOperator.ConvertsToDateTime:
-                    return BindUnaryOperator(nameof(ICqlOperators.ConvertsToDateTime), operators, parameters[0]);
-                case CqlOperator.ConvertsToDate:
-                    return BindUnaryOperator(nameof(ICqlOperators.ConvertsToDate), operators, parameters[0]);
-                case CqlOperator.ConvertsToTime:
-                    return BindUnaryOperator(nameof(ICqlOperators.ConvertsToTime), operators, parameters[0]);
-                case CqlOperator.ConvertsToString:
-                    return BindUnaryOperator(nameof(ICqlOperators.ConvertsToString), operators, parameters[0]);
-                case CqlOperator.ConvertsToQuantity:
-                    return BindUnaryOperator(nameof(ICqlOperators.ConvertsToQuantity), operators, parameters[0]);
-                case CqlOperator.ConvertQuantity:
-                    return BindBinaryOperator(nameof(ICqlOperators.ConvertQuantity), operators, parameters[0], parameters[1]);
-                case CqlOperator.Descendents:
-                    return BindUnaryOperator(nameof(ICqlOperators.Descendents), operators, parameters[0]);
-                case CqlOperator.SortBy:
-                    return SortBy(operators, parameters[0], parameters[1], parameters[2]);
-                case CqlOperator.Aggregate:
-                    return Aggregate(operators, parameters[0], parameters[1], parameters[2]);
-                default:
-                    break;
-            }
-            throw new NotSupportedException($"Operator {Enum.GetName(typeof(CqlOperator), @operator)} is not supported by this binding.");
-
-        }
-
-        private Expression Expand(MemberExpression operators, Expression argument, Expression perQuantity)
-        {
-            if (perQuantity is ConstantExpression ce && ce.Value == null)
-                perQuantity = Expression.Constant(null, typeof(CqlQuantity));
-            if (IsOrImplementsIEnumerableOfT(argument.Type))
-            {
-
-                var elementType = TypeResolver.GetListElementType(argument.Type)!;
-                if (elementType == null)
-                    throw new ArgumentException($"Unable to determine element type for Expand argument.", nameof(argument));
-                if (IsInterval(elementType))
-                {
-                    var methods = OperatorsType
-                        .GetMethods(BindingFlags.Public | BindingFlags.Instance)
-                        .Where(m => m.Name == nameof(ICqlOperators.ExpandList)).ToList();
-                    foreach (var method in methods)
-                    {
-                        var methodParameters = method.GetParameters();
-                        if (methodParameters.Length == 2)
-                        {
-                            var operandConversion = CanConvert(argument.Type, methodParameters[0].ParameterType);
-                            if (operandConversion == ConversionType.Incompatible)
-                                continue;
-                            var call = Expression.Call(operators, method, argument, perQuantity);
-                            return call;
-                        }
-                    }
-                    throw new ArgumentException($"No suitable unary method {nameof(ICqlOperators.ExpandList)}({argument.Type}) could be found.", nameof(ICqlOperators.ExpandList));
-                }
-                else throw new ArgumentException($"Expand expects a list element type to be an interval.", nameof(argument));
-            }
-            else if (IsInterval(argument.Type))
-            {
-                var methods = OperatorsType
-                        .GetMethods(BindingFlags.Public | BindingFlags.Instance)
-                        .Where(m => m.Name == nameof(ICqlOperators.ExpandInterval)).ToList();
-                foreach (var method in methods)
-                {
-                    var methodParameters = method.GetParameters();
-                    if (methodParameters.Length == 2)
-                    {
-                        var operandConversion = CanConvert(argument.Type, methodParameters[0].ParameterType);
-                        if (operandConversion == ConversionType.Incompatible)
-                            continue;
-                        var call = Expression.Call(operators, method, argument, perQuantity);
-                        return call;
-                    }
-                }
-                throw new ArgumentException($"No suitable unary method {nameof(ICqlOperators.ExpandInterval)}({argument.Type}) could be found.", nameof(ICqlOperators.ExpandInterval));
-            }
-            else throw new ArgumentException($"Expand allows only a List<Interval<T>> or an Interval<T> as a parameter.", nameof(argument));
-        }
-
-        private Expression SortBy(MemberExpression operators, Expression source, Expression by, Expression order)
-        {
-            if (by is LambdaExpression lambda && order is ConstantExpression orderConstant && orderConstant.Type == typeof(ListSortDirection))
-            {
-                var elementType = TypeResolver.GetListElementType(source.Type);
-                var method = OperatorsType
-                    .GetMethod(nameof(ICqlOperators.ListSortBy))
-                    .MakeGenericMethod(elementType);
-                var call = Expression.Call(operators, method, source, lambda, orderConstant);
-                return call;
-
-            }
-            else throw new ArgumentException("SortBy expects 3 parameters: source, lambda, and SortOrder constant", nameof(by));
-        }
-
-        private Expression InList(MemberExpression operators, Expression left, Expression right)
-        {
-            if (left.Type == typeof(CqlCode))
-            {
-                var rightElementType = TypeResolver.GetListElementType(right.Type);
-                if (rightElementType == typeof(CqlCode))
-                {
-                    return BindBinaryOperator(nameof(ICqlOperators.CodeInList), operators, left, right);
-                }
-            }
-            return BindBinaryGenericOperatorOrNull(nameof(ICqlOperators.InList), operators, left, right, true);
-        }
-
-        private Expression ListUnion(MemberExpression operators, Expression left, Expression right)
-        {
-            if (left.Type == typeof(ValueSetFacade) && right.Type == typeof(ValueSetFacade))
-            {
-                return BindBinaryOperator(nameof(ICqlOperators.ValueSetUnion), operators,
-                    Expression.TypeAs(left, typeof(IEnumerable<CqlCode>)),
-                    Expression.TypeAs(right, typeof(IEnumerable<CqlCode>)));
-            }
-            var leftElementType = TypeResolver.GetListElementType(left.Type);
-            if (leftElementType == typeof(CqlCode))
-            {
-                var rightElementType = TypeResolver.GetListElementType(right.Type);
-                if (rightElementType == typeof(CqlCode))
-                {
-                    return BindBinaryOperator(nameof(ICqlOperators.ValueSetUnion), operators, left, right);
-                }
-            }
-
-            return BindBinaryGenericOperator(nameof(ICqlOperators.ListUnion), operators, left, right);
-        }
-
-        private Expression ResolveValueSet(MemberExpression operators, Expression expression)
-        {
-            if (expression is NewExpression @new && @new.Type == typeof(CqlValueSet))
-            {
-                var method = OperatorsType.GetMethod(nameof(ICqlOperators.ResolveValueSet));
-                var call = Expression.Call(operators, method, @new);
-                return call;
-            }
-            else throw new ArgumentException("Expression should be a constant CqlValueSet");
-        }
-
-        private Expression Minimum(MemberExpression operators, Expression typeConstant)
-        {
-            if (typeConstant is ConstantExpression constant && constant.Value is Type t)
-            {
-                var method = OperatorsType.GetMethod(nameof(ICqlOperators.Minimum))
-                    .MakeGenericMethod(t);
-                var call = Expression.Call(operators, method);
-                return call;
-            }
-            else throw new ArgumentException("Expression should be a constant expression whose type is Type", nameof(typeConstant));
-        }
-
-        private Expression Maximum(MemberExpression operators, Expression typeConstant)
-        {
-            if (typeConstant is ConstantExpression constant && constant.Value is Type t)
-            {
-                var method = OperatorsType.GetMethod(nameof(ICqlOperators.Maximum))
-                    .MakeGenericMethod(t);
-                var call = Expression.Call(operators, method);
-                return call;
-            }
-            else throw new ArgumentException("Expression should be a constant expression whose type is Type", nameof(typeConstant));
-        }
-
-        private Expression PropertyOrDefault(MemberExpression operators, Expression sourceExpression, Expression lambdaExpression,
-            Expression sourceTypeExpression, Expression memberTypeExpression)
-        {
-            if (sourceTypeExpression is ConstantExpression sourceTypeConstant
-                && sourceTypeConstant.Type == typeof(Type)
-                && memberTypeExpression is ConstantExpression memberTypeConstant
-                && memberTypeConstant.Type == typeof(Type))
-            {
-                var method = typeof(ObjectExtensions).GetMethod(nameof(ObjectExtensions.PropertyOrDefault))
-                    .MakeGenericMethod(new[] { sourceTypeConstant.Value as Type, memberTypeConstant.Value as Type });
-                var call = Expression.Call(method, sourceExpression, lambdaExpression);
-                return call;
-            }
-            else throw new ArgumentException("Improper usage of PropertyOrDefault");
-        }
-
-        private Expression Coalesce(MemberExpression operators, Expression operand)
-        {
-            if (operand.Type.IsGenericType)
-            {
-                var genericArgumentType = operand.Type.GetGenericArguments()[0];
-                if (genericArgumentType.IsValueType)
-                {
-
-                    if (genericArgumentType.IsGenericType && genericArgumentType.GetGenericTypeDefinition() == typeof(Nullable<>))
-                    {
-                        var underlying = Nullable.GetUnderlyingType(genericArgumentType);
-                        var method = OperatorsType.GetMethod(nameof(ICqlOperators.CoalesceValueTypes))
-                            .MakeGenericMethod(underlying);
-                        var call = Expression.Call(operators, method, operand);
-                        return call;
-                    }
-                    else
-                    {
-                        var method = OperatorsType.GetMethod(nameof(ICqlOperators.CoalesceValueTypes))
-                            .MakeGenericMethod(genericArgumentType);
-                        var call = Expression.Call(operators, method, operand);
-                        return call;
-                    }
-                }
-                else
-                {
-                    var method = OperatorsType.GetMethod(nameof(ICqlOperators.Coalesce))
-                        .MakeGenericMethod(genericArgumentType);
-                    var call = Expression.Call(operators, method, operand);
-                    return call;
-                }
-            }
-            throw new ArgumentException("Operands to this method must be generic with a single generic type parameter, e.g. IEnumerable<T>", nameof(operand));
-
-        }
-
-        private Expression Flatten(MemberExpression operators, Expression operand)
-        {
-            var elementType = TypeResolver.GetListElementType(operand.Type, @throw: true)!;
-            if (IsOrImplementsIEnumerableOfT(elementType))
-            {
-                var nestedElementType = TypeResolver.GetListElementType(elementType);
-                var method = OperatorsType
-                        .GetMethod(nameof(ICqlOperators.FlattenList))
-                        .MakeGenericMethod(nestedElementType);
-                var call = Expression.Call(operators, method, operand);
-                return call;
-            }
-            else if (elementType == typeof(object))
-            {
-                // This scenario can happen in late-bound property chains
-                var method = OperatorsType
-                    .GetMethod(nameof(ICqlOperators.FlattenLateBoundList));
-                var call = Expression.Call(operators, method, operand);
-                return call;
-            }
-            else return operand; // flatten is being called on a list that is already flat.
-            throw new ArgumentException("Operands to this method must be an enumeration of enumerations, e.g. IEnumerable<IEnumerable<object>>", nameof(operand));
-        }
-
-        private Expression Width(MemberExpression operators, Expression operand)
-        {
-            // This should be disallowed but isn't, so handle it:
-            if (operand.Type == typeof(Primitives.CqlInterval<object>))
-                return Expression.Constant(null, typeof(int?));
-            else return BindUnaryOperator(nameof(ICqlOperators.Width), operators, operand);
-        }
-
-        private MethodCallExpression LateBoundProperty(MemberExpression operators, Expression source, Expression propertyName, Expression typeExpression)
-        {
-            if (typeExpression is ConstantExpression constExpression)
-            {
-                var type = constExpression.Value as Type;
-                var method = OperatorsType.GetMethod(nameof(ICqlOperators.LateBoundProperty))
-                    .MakeGenericMethod(type);
-                if (source.Type != typeof(object))
-                    source = Expression.TypeAs(source, typeof(object));
-                var call = Expression.Call(operators, method, source, propertyName);
-                return call;
-            }
-            else throw new ArgumentException("Expected constant type expression", nameof(typeExpression));
-        }
-
-        private Expression Interval(MemberExpression operators, Expression low, Expression high, Expression lowClosed, Expression highClosed)
-        {
-            if ((low is ConstantExpression lce && lce.Value == null)
-                && (high is ConstantExpression hce && hce.Value == null))
-            {
-                if (low.Type == high.Type)
-                {
-                    return Expression.Constant(null, typeof(Primitives.CqlInterval<>).MakeGenericType(low.Type));
-                }
-                else return Expression.Constant(null, typeof(Primitives.CqlInterval<object>));
-
-            }
-
-            var exactMethod = OperatorsType.GetMethod(nameof(ICqlOperators.Interval),
-                new[] { low.Type, high.Type, typeof(bool?), typeof(bool?) });
-            if (exactMethod != null)
-            {
-                var call = Expression.Call(operators, exactMethod, low, high, lowClosed, highClosed);
-                return call;
-            }
-            else
-            {
-                var methods = OperatorsType
-                    .GetMethods(BindingFlags.Public | BindingFlags.Instance)
-                    .Where(m => m.Name == nameof(ICqlOperators.Interval));
-                foreach (var method in methods)
-                {
-                    var methodParameters = method.GetParameters();
-                    if (methodParameters.Length == 4)
-                    {
-                        var lowConversion = CanConvert(low.Type, methodParameters[0].ParameterType);
-                        var highConversion = CanConvert(high.Type, methodParameters[1].ParameterType);
-
-                        if (lowConversion == ConversionType.Incompatible
-                            || highConversion == ConversionType.Incompatible)
-                            continue;
-                        low = Convert(low, methodParameters[0].ParameterType, operators, lowConversion);
-                        high = Convert(high, methodParameters[1].ParameterType, operators, highConversion);
-                        var call = Expression.Call(operators, method, low, high, lowClosed, highClosed);
-                        return call;
-                    }
-                }
-            }
-            throw new ArgumentException($"No suitable Interval method could be found for {low.Type}", nameof(low));
-        }
-
-        private MethodCallExpression Message(MemberExpression operators, Expression[] parameters)
-        {
-            var messageMethod = OperatorsType.GetMethod(nameof(ICqlOperators.Message))
-                .MakeGenericMethod(parameters[0].Type);
-            return Expression.Call(operators, messageMethod, parameters[0], parameters[1], parameters[2], parameters[3]);
-        }
-
-        /// <summary>
-        /// Handles explicit conversions, i.e., the Convert operator
-        /// </summary>
-        private Expression BindConvert(MemberExpression operators, Expression source, Expression typeExpression)
-        {
-            if (typeExpression is ConstantExpression constExpression && constExpression.Value is Type to)
-            {
-                var methodName = CqlOperators.ConversionFunctionName(source.Type, to);
-                if (methodName != null)
-                {
-                    var method = OperatorsType.GetMethod(methodName);
-                    if (method == null)
-                        throw new ArgumentException($"No conversion method implemented; expecting {methodName}", nameof(typeExpression));
-                    var call = Expression.Call(operators, method, source);
-                    return call;
-                }
-                else
-                {
-                    var conversion = CanConvert(source.Type, to);
-                    if (conversion != ConversionType.Incompatible)
-                    {
-                        var convert = Convert(source, to, operators, conversion);
-                        return convert;
-                    }
-                    else throw new ArgumentException($"Cannot convert {source.Type} to {to}", nameof(source));
-                }
-            }
-            else throw new ArgumentException("Expected constant type expression", nameof(typeExpression));
-        }
-
-        protected MethodCallExpression BindBinaryOperator(string methodName, Expression operators, Expression left, Expression right)
-        {
-            var methods = OperatorsType
-                .GetMethods(BindingFlags.Public | BindingFlags.Instance)
-                .Where(m => m.Name == methodName && !m.IsGenericMethod);
-            foreach (var method in methods)
-            {
-                var methodParameters = method.GetParameters();
-                if (methodParameters.Length == 2)
-                {
-                    var leftConversion = CanConvert(left.Type, methodParameters[0].ParameterType);
-                    var rightConversion = CanConvert(right.Type, methodParameters[1].ParameterType);
-                    if (leftConversion == ConversionType.Incompatible || rightConversion == ConversionType.Incompatible)
-                        continue;
-                    left = Convert(left, methodParameters[0].ParameterType, operators, leftConversion);
-                    right = Convert(right, methodParameters[1].ParameterType, operators, rightConversion);
-
-                    var call = Expression.Call(operators, method, left, right);
-                    return call;
-                }
-            }
-            throw new ArgumentException($"No suitable binary method {methodName}({left.Type}, {right.Type}) could be found.", nameof(methodName));
-        }
-        protected MethodCallExpression BindTernaryOperator(string methodName, Expression operators, Expression first, Expression second, Expression third)
-        {
-            var methods = OperatorsType
-                .GetMethods(BindingFlags.Public | BindingFlags.Instance)
-                .Where(m => m.Name == methodName);
-            foreach (var method in methods)
-            {
-                var methodParameters = method.GetParameters();
-                if (methodParameters.Length == 3)
-                {
-                    var firstConversion = CanConvert(first.Type, methodParameters[0].ParameterType);
-                    var secondConversion = CanConvert(second.Type, methodParameters[1].ParameterType);
-                    var thirdConversion = CanConvert(third.Type, methodParameters[2].ParameterType);
-
-                    if (firstConversion == ConversionType.Incompatible
-                        || secondConversion == ConversionType.Incompatible
-                        || thirdConversion == ConversionType.Incompatible)
-                        continue;
-                    first = Convert(first, methodParameters[0].ParameterType, operators, firstConversion);
-                    second = Convert(second, methodParameters[1].ParameterType, operators, secondConversion);
-                    third = Convert(third, methodParameters[2].ParameterType, operators, thirdConversion);
-                    var call = Expression.Call(operators, method, first, second, third);
-                    return call;
-                }
-            }
-            
-            throw new ArgumentException($"No suitable binary method {methodName}({first.Type}, {second.Type}) could be found.", nameof(methodName));
-        }
-
-        protected MethodCallExpression BindBinaryOperatorWithPrecision(string methodName, Expression operators, Expression left, Expression right, Expression precision)
-        {
-            var methods = OperatorsType
-                .GetMethods(BindingFlags.Public | BindingFlags.Instance)
-                .Where(m => m.Name == methodName);
-            foreach (var method in methods)
-            {
-                var methodParameters = method.GetParameters();
-                if (methodParameters.Length > 1)
-                {
-                    var leftConversion = CanConvert(left.Type, methodParameters[0].ParameterType);
-                    var rightConversion = CanConvert(right.Type, methodParameters[1].ParameterType);
-                    if (leftConversion == ConversionType.Incompatible
-                        || rightConversion == ConversionType.Incompatible)
-                    {
-                        continue;
-                    }
-                    else
-                    {
-                        left = Convert(left, methodParameters[0].ParameterType, operators, leftConversion);
-                        right = Convert(right, methodParameters[1].ParameterType, operators, rightConversion);
-                        if (methodParameters.Length > 2)
-                        {
-                            var precisionConversion = CanConvert(precision.Type, methodParameters[2].ParameterType);
-                            if (precisionConversion == ConversionType.Incompatible)
-                                continue;
-                            precision = Convert(precision, methodParameters[2].ParameterType, operators, precisionConversion);
-                            return Expression.Call(operators, method, left, right, precision);
-
-                        }
-                        else
-                            return Expression.Call(operators, method, left, right);
-                    }
-                }
-            }
-            throw new ArgumentException($"No suitable binary method {methodName}({left.Type}, {right.Type}) could be found.", nameof(methodName));
-        }
-
-        protected MethodCallExpression BindUnaryOperator(string methodName, Expression operators, Expression operand)
-        {
-            var methods = OperatorsType
-                .GetMethods(BindingFlags.Public | BindingFlags.Instance)
-                .Where(m => m.Name == methodName);
-            foreach (var method in methods)
-            {
-                var methodParameters = method.GetParameters();
-                if (methodParameters.Length == 1)
-                {
-                    var operandConversion = CanConvert(operand.Type, methodParameters[0].ParameterType);
-                    if (operandConversion == ConversionType.Incompatible)
-                        continue;
-                    var operandParameter = operand;
-                    if (operandConversion == ConversionType.Convertible)
-                        operandParameter = Convert(operandParameter, methodParameters[0].ParameterType, operators, operandConversion);
-                    else if (operandConversion == ConversionType.Assignable)
-                        operandParameter = Expression.TypeAs(operandParameter, methodParameters[0].ParameterType);
-                    var call = Expression.Call(operators, method, operandParameter);
-                    return call;
-                }
-            }
-            throw new ArgumentException($"No suitable unary method {methodName}({operand.Type}) could be found.", nameof(methodName));
-        }
-
-        protected MethodCallExpression BindUnaryOperatorWithPrecision(string methodName, Expression operators, Expression operand, Expression precision)
-        {
-            var methods = OperatorsType
-                .GetMethods(BindingFlags.Public | BindingFlags.Instance)
-                .Where(m => m.Name == methodName);
-            foreach (var method in methods)
-            {
-                var methodParameters = method.GetParameters();
-                if (methodParameters.Length == 2)
-                {
-                    var operandConversion = CanConvert(operand.Type, methodParameters[0].ParameterType);
-                    if (operandConversion == ConversionType.Incompatible)
-                        continue;
-                    var operandParameter = operand;
-                    if (operandConversion == ConversionType.Convertible)
-                        operandParameter = Convert(operandParameter, methodParameters[0].ParameterType, operators, operandConversion);
-                    else if (operandConversion == ConversionType.Assignable)
-                        operandParameter = Expression.TypeAs(operandParameter, methodParameters[0].ParameterType);
-                    var call = Expression.Call(operators, method, operandParameter, precision);
-                    return call;
-                }
-            }
-            throw new ArgumentException($"No suitable unary method {methodName}({operand.Type}) could be found.", nameof(methodName));
-        }
-
-
-        /// <summary>
-        /// Calls methods with a signature of Method%lt;T&gt;(Argument%lt;T&gt;)
-        /// </summary>
-        protected MethodCallExpression BindUnaryGenericOperator(string methodName, Expression operators, Expression operand)
-        {
-            Type? elementType = null;
-            if (operand.Type.IsGenericType)
-            {
-                var operandGenericArguments = operand.Type.GetGenericArguments();
-                elementType = operandGenericArguments[0];
-            }
-            else if (IsOrImplementsIEnumerableOfT(operand.Type))
-                elementType = TypeResolver.GetListElementType(operand.Type);
-
-            if (elementType != null)
-            {
-                var methods = OperatorsType
-                    .GetMethods(BindingFlags.Public | BindingFlags.Instance)
-                    .Where(m => m.Name == methodName && m.IsGenericMethod && m.GetGenericArguments().Length == 1);
-                foreach (var method in methods)
-                {
-                    var genericMethod = method.MakeGenericMethod(elementType);
-                    var methodParameters = genericMethod.GetParameters();
-                    if (methodParameters.Length == 1)
-                    {
-                        var operandConversion = CanConvert(operand.Type, methodParameters[0].ParameterType);
-                        if (operandConversion == ConversionType.Incompatible)
-                            continue;
-                        var operandParameter = operand;
-                        if (operandConversion == ConversionType.Convertible)
-                            operandParameter = Convert(operandParameter, methodParameters[0].ParameterType, operators, operandConversion);
-
-                        var call = Expression.Call(operators, genericMethod, operandParameter);
-                        return call;
-                    }
-                }
-                throw new ArgumentException($"No suitable unary method {methodName}({operand.Type}) could be found.", nameof(methodName));
-            }
-            throw new ArgumentException("Operands to this method must be generic with a single generic type parameter, e.g. IEnumerable<T>", nameof(operand));
-        }
-
-        protected MethodCallExpression BindBinaryGenericOperator(string methodName, Expression operators, Expression left, Expression right,
-            bool genericArgumentFromRight = false)
-        {
-            var methods = OperatorsType
-                .GetMethods(BindingFlags.Public | BindingFlags.Instance)
-                .Where(m => m.Name == methodName && m.IsGenericMethod);
-            foreach (var method in methods)
-            {
-                var methodParameters = method.GetParameters();
-                if (methodParameters.Length == 2)
-                {
-                    Type? genericType;
-                    if (genericArgumentFromRight)
-                        genericType = right.Type.GetGenericArguments()[0];
-                    else
-                        genericType = left.Type.GetGenericArguments()[0];
-                    var genericMethod = method.MakeGenericMethod(genericType);
-                    methodParameters = genericMethod.GetParameters();
-                    var leftConversion = CanConvert(left.Type, methodParameters[0].ParameterType);
-                    var rightConversion = CanConvert(right.Type, methodParameters[1].ParameterType);
-                    if (leftConversion == ConversionType.Incompatible || rightConversion == ConversionType.Incompatible)
-                        continue;
-                    left = Convert(left, methodParameters[0].ParameterType, operators, leftConversion);
-                    right = Convert(right, methodParameters[1].ParameterType, operators, rightConversion);
-                    var call = Expression.Call(operators, genericMethod, left, right);
-                    return call;
-                }
-            }
-            throw new ArgumentException($"No suitable binary method {methodName}({left.Type}, {right.Type}) could be found.", nameof(methodName));
-        }
-
-        protected Expression BindBinaryGenericOperatorOrNull(string methodName, Expression operators, Expression left, Expression right,
-            bool genericArgumentFromRight = false)
-        {
-            var methods = OperatorsType
-                .GetMethods(BindingFlags.Public | BindingFlags.Instance)
-                .Where(m => m.Name == methodName && m.IsGenericMethod);
-            foreach (var method in methods)
-            {
-                var methodParameters = method.GetParameters();
-                if (methodParameters.Length == 2)
-                {
-                    Type? genericType;
-                    if (genericArgumentFromRight)
-                        genericType = right.Type.GetGenericArguments()[0];
-                    else
-                        genericType = left.Type.GetGenericArguments()[0];
-                    var genericMethod = method.MakeGenericMethod(genericType);
-                    methodParameters = genericMethod.GetParameters();
-                    var leftConversion = CanConvert(left.Type, methodParameters[0].ParameterType);
-                    var rightConversion = CanConvert(right.Type, methodParameters[1].ParameterType);
-                    if (leftConversion == ConversionType.Incompatible || rightConversion == ConversionType.Incompatible)
-                        continue;
-                    left = Convert(left, methodParameters[0].ParameterType, operators, leftConversion);
-                    right = Convert(right, methodParameters[1].ParameterType, operators, rightConversion);
-                    var call = Expression.Call(operators, genericMethod, left, right);
-                    return call;
-                }
-            }
-            return Expression.Constant(null, typeof(object));
-        }
-
-        protected MethodCallExpression BindTernaryGenericOperator(string methodName, Expression operators,
-            Expression left, Expression right, Expression precision, bool genericParameterFromRight = false)
-        {
-            var methods = OperatorsType
-                .GetMethods(BindingFlags.Public | BindingFlags.Instance)
-                .Where(m => m.Name == methodName && m.IsGenericMethod);
-            foreach (var method in methods)
-            {
-                var methodParameters = method.GetParameters();
-                if (methodParameters.Length == 3)
-                {
-                    Type? genericType = null;
-                    if (genericParameterFromRight)
-                    {
-                        genericType = right.Type.GetGenericArguments()[0];
-                    }
-                    else
-                    {
-                        genericType = left.Type.GetGenericArguments()[0];
-                    }
-                    var genericMethod = method.MakeGenericMethod(genericType);
-                    methodParameters = genericMethod.GetParameters();
-                    var leftConversion = CanConvert(left.Type, methodParameters[0].ParameterType);
-                    var rightConversion = CanConvert(right.Type, methodParameters[1].ParameterType);
-                    var precisionConversion = CanConvert(precision.Type, methodParameters[2].ParameterType);
-                    if (leftConversion == ConversionType.Incompatible
-                        || rightConversion == ConversionType.Incompatible
-                        || precisionConversion == ConversionType.Incompatible)
-                        continue;
-                    left = Convert(left, methodParameters[0].ParameterType, operators, leftConversion);
-                    right = Convert(right, methodParameters[1].ParameterType, operators, rightConversion);
-                    precision = Convert(precision, methodParameters[2].ParameterType, operators, precisionConversion);
-                    var call = Expression.Call(operators, genericMethod, left, right, precision);
-                    return call;
-                }
-            }
-            throw new ArgumentException($"No suitable binary method {methodName}({left.Type}, {right.Type}) could be found.", nameof(methodName));
-        }
-        private MethodCallExpression Retrieve(MemberExpression operators,
-            MemberExpression dataRetriever,
-            Expression typeExpression,
-            Expression valueSetOrCodes,
-            Expression codePropertyExpression)
-        {
-            if (typeExpression is ConstantExpression ce && ce.Type == typeof(Type))
-            {
-<<<<<<< HEAD
-                if (ce.Value is Type type
-                    && codePropertyExpression is ConstantExpression cpe
-=======
-                if (ce.Value is Type type
-                    && codePropertyExpression is ConstantExpression cpe
->>>>>>> 4e01c931
-                    && cpe.Type == typeof(PropertyInfo))
-                {
-                    return Retrieve(operators, dataRetriever, type, valueSetOrCodes, codePropertyExpression);
-                }
-                else throw new ArgumentException("Second parameter to Retrieve is expected to be a constant PropertyInfo", nameof(codePropertyExpression));
-            }
-            else throw new ArgumentException("First parameter to Retrieve is expected to be a constant Type", nameof(typeExpression));
-        }
-
-        protected MethodCallExpression Retrieve(MemberExpression operators, MemberExpression dataRetrieve,
-            Type resourceType, Expression codes, Expression? codeProperty)
-        {
-            MethodInfo? forType = null;
-            if (codes.Type == typeof(CqlValueSet))
-            {
-                var method = DataRetrieverType.GetMethod(nameof(IDataRetriever.RetrieveByValueSet));
-                forType = method.MakeGenericMethod(resourceType);
-            }
-            else if (IsOrImplementsIEnumerableOfT(codes.Type))
-            {
-                var elementType = TypeResolver.GetListElementType(codes.Type, true)!;
-                if (elementType == typeof(CqlCode))
-                {
-                    var method = DataRetrieverType.GetMethod(nameof(IDataRetriever.RetrieveByCodes));
-                    forType = method.MakeGenericMethod(resourceType);
-                }
-                // cql-to-elm blindly calls ToList when an expression ref is used
-                // for expressions like:
-                // [Source : "Definition returning List<Code>"]
-                // this ends up turning the codes expression into a List<List<Code>>
-                else if (IsOrImplementsIEnumerableOfT(elementType) && TypeResolver.GetListElementType(elementType) == typeof(CqlCode))
-                {
-                    // call Flatten.
-                    codes = Flatten(operators, codes);
-                    var method = DataRetrieverType.GetMethod(nameof(IDataRetriever.RetrieveByCodes));
-                    forType = method.MakeGenericMethod(resourceType);
-                }
-                else throw new ArgumentException($"Retrieve statements with an ExpressionRef in the terminology position must be list of {nameof(CqlCode)} or a list of lists of {nameof(CqlCode)}.  Instead, the list's element type is {elementType.Name}.", nameof(codes));
-            }
-            else throw new ArgumentException($"Retrieve statements can only accept terminology expressions whose type is {nameof(CqlValueSet)} or {nameof(IEnumerable<CqlCode>)}.  The expression provided has a type of {codes.Type.FullName}", nameof(codes));
-            var call = Expression.Call(dataRetrieve, forType, codes, codeProperty);
-            return call;
-        }
-
-        private MethodCallExpression Select(Expression operators,
-            Expression source, Expression lambda)
-        {
-            if (lambda is LambdaExpression lamdaExpr)
-            {
-                var sourceType = TypeResolver.GetListElementType(source.Type);
-                var resultType = lamdaExpr.ReturnType;
-                var method = OperatorsType.GetMethod(nameof(ICqlOperators.SelectOrNull));
-                var genericMethod = method.MakeGenericMethod(sourceType, resultType);
-                var call = Expression.Call(operators, genericMethod, source, lambda);
-                return call;
-            }
-            else throw new ArgumentException("Source is not generic", nameof(source));
-        }
-        private MethodCallExpression Where(Expression operators,
-            Expression source, Expression lambda)
-        {
-            if (lambda is LambdaExpression lamdaExpr)
-            {
-                var sourceType = TypeResolver.GetListElementType(source.Type);
-                var method = OperatorsType.GetMethod(nameof(ICqlOperators.WhereOrNull));
-                var genericMethod = method.MakeGenericMethod(sourceType);
-                var call = Expression.Call(operators, genericMethod, source, lambda);
-                return call;
-            }
-            else throw new ArgumentException("Source is not generic", nameof(source));
-        }
-
-        private MethodCallExpression SelectMany(Expression operators,
-            Expression source, Expression collectionSelectorLambda)
-        {
-            if (collectionSelectorLambda is LambdaExpression collectionSelector)
-            {
-                var firstGenericArgument = TypeResolver.GetListElementType(source.Type);
-                if (IsOrImplementsIEnumerableOfT(collectionSelector.ReturnType))
-                {
-                    var secondGenericArgument = TypeResolver.GetListElementType(collectionSelector.ReturnType);
-                    var method = OperatorsType.GetMethod(nameof(ICqlOperators.SelectManyOrNull));
-                    var genericMethod = method.MakeGenericMethod(
-                        firstGenericArgument,
-                        secondGenericArgument);
-                    var call = Expression.Call(operators, genericMethod, source, collectionSelector);
-                    return call;
-                }
-                else throw new ArgumentException("Collection selector does not return an IEnumerable", nameof(collectionSelectorLambda));
-            }
-            else throw new ArgumentException("Source is not generic", nameof(source));
-        }
-
-        private MethodCallExpression SelectManyResults(Expression operators,
-            Expression source, Expression collectionSelectorLambda, Expression resultSelectorLambda)
-        {
-            if (collectionSelectorLambda is LambdaExpression collectionSelector)
-            {
-                var firstGenericArgument = TypeResolver.GetListElementType(source.Type);
-                if (IsOrImplementsIEnumerableOfT(collectionSelector.ReturnType))
-                {
-                    var secondGenericArgument = TypeResolver.GetListElementType(collectionSelector.ReturnType);
-                    if (resultSelectorLambda is LambdaExpression resultSelector)
-                    {
-                        var method = OperatorsType.GetMethod(nameof(ICqlOperators.SelectManyResultsOrNull));
-                        var genericMethod = method.MakeGenericMethod(
-                            firstGenericArgument,
-                            secondGenericArgument,
-                            resultSelector.ReturnType);
-                        var call = Expression.Call(operators, genericMethod, source, collectionSelector, resultSelector);
-                        return call;
-                    }
-                    else throw new ArgumentException("Result expression is not a lambda", nameof(resultSelectorLambda));
-
-                }
-                else throw new ArgumentException("Collection lambda does not return an IEnumerable", nameof(collectionSelectorLambda));
-            }
-            else throw new ArgumentException("Source is not generic", nameof(source));
-        }
-
-        private ConversionType CanConvert(Type from, Type to)
-        {
-            if (from == to)
-                return ConversionType.SameType;
-            else if (to.IsAssignableFrom(from))
-                return ConversionType.Assignable;
-            else if (TypeConverter != null)
-            {
-                if (TypeConverter.CanConvert(from, to))
-                    return ConversionType.Convertible;
-            }
-            return ConversionType.Incompatible;
-        }
-
-        private Expression Convert(Expression source, Type destinationType,
-            Expression operators, ConversionType conversion)
-        {
-            switch (conversion)
-            {
-                case ConversionType.SameType:
-                    return source;
-                case ConversionType.Assignable:
-                    return Expression.TypeAs(source, destinationType);
-                case ConversionType.Convertible:
-                    {
-                        var typeConverter = Expression.Property(operators, TypeConverterProperty);
-                        var method = typeof(TypeConverter).GetMethod(nameof(TypeConverter.Convert))
-                                 .MakeGenericMethod(destinationType);
-                        source = Expression.TypeAs(source, typeof(object));
-                        var call = Expression.Call(typeConverter, method, source);
-                        return call;
-                    }
-                default:
-                    throw new ArgumentException($"Cannot convert source to {destinationType}", nameof(source));
-            }
-        }
-
-        private MethodCallExpression Aggregate(Expression operators, Expression source,
-            Expression lambda, Expression seed)
-        {
-            var sourceType = TypeResolver.GetListElementType(source.Type, false) ??
-                throw new ArgumentException($"Cannot resolve element type for {source.Type.Name}", nameof(source));
-            var accumulateType = seed.Type;
-            var method = OperatorsType.GetMethod(nameof(ICqlOperators.AggregateOrNull));
-            var genericMethod = method.MakeGenericMethod(sourceType, accumulateType);
-            var call = Expression.Call(operators, genericMethod, source, seed, lambda);
-            return call;
-        }
-
-        protected bool IsInterval(Type type)
-        {
-            if (type.IsGenericType)
-            {
-                var gtd = type.GetGenericTypeDefinition();
-                if (gtd == typeof(CqlInterval<>))
-                    return true;
-            }
-            return false;
-        }
-
-        protected bool IsOrImplementsIEnumerableOfT(Type type) => TypeResolver.ImplementsGenericInterface(type, typeof(IEnumerable<>));
-
-        private enum ConversionType
-        {
-            SameType,
-            Assignable,
-            Convertible,
-            Incompatible
-        }
-    }
-}+﻿/* 
+ * Copyright (c) 2023, NCQA and contributors
+ * See the file CONTRIBUTORS for details.
+ * 
+ * This file is licensed under the BSD 3-Clause license
+ * available at https://raw.githubusercontent.com/FirelyTeam/cql-sdk/main/LICENSE
+ */
+
+using Hl7.Cql.Conversion;
+using Hl7.Cql.Operators;
+using Hl7.Cql.Primitives;
+using Hl7.Cql.Runtime;
+using Hl7.Cql.ValueSets;
+using System;
+using System.Collections.Generic;
+using System.Linq;
+using System.Linq.Expressions;
+using System.Reflection;
+using ListSortDirection = System.ComponentModel.ListSortDirection;
+using Hl7.Cql.MeasureCompiler;
+
+namespace Hl7.Cql.Compiler
+{
+    /// <summary>
+    /// Implements <see cref="OperatorBinding"/> by calling methods in <see cref="CqlOperators"/>.
+    /// </summary>
+    public class CqlOperatorsBinding : OperatorBinding
+    {
+        internal TypeConverter? TypeConverter { get; private set; }
+        internal TypeResolver TypeResolver { get; private set; }
+
+        /// <summary>
+        /// Creates an instance.
+        /// </summary>
+        /// <param name="typeResolver">
+        /// The type resolver used in this binding.  
+        /// Note that if you provide a different instance of this class to <see cref="CqlOperators"/>, you will get errors at runtime.
+        /// </param>
+        /// <param name="typeConverter">
+        /// If provided, this binding will use the supplied instance to determine whether
+        /// a conversion is possible.  Note that if you provide a different instance of this class to <see cref="CqlOperators"/>, 
+        /// you may get errors at runtime, because this binding will think a conversion is possible when at runtime it is not.
+        /// If not provided, only conversions defined in <see cref="CqlOperators"/> will be used.
+        /// </param>
+        public CqlOperatorsBinding(TypeResolver typeResolver, TypeConverter? typeConverter = null)
+        {
+            TypeConverter = typeConverter;
+                //.AddElmConversions();
+            TypeResolver = typeResolver;
+        }
+
+        protected virtual PropertyInfo OperatorsProperty => typeof(CqlContext).GetProperty(nameof(CqlContext.Operators))!;
+
+        protected virtual PropertyInfo DataRetrieverProperty => typeof(CqlContext).GetProperty(nameof(CqlContext.DataRetriever))!;
+
+
+        protected virtual PropertyInfo TypeConverterProperty => typeof(ICqlOperators).GetProperty(nameof(ICqlOperators.TypeConverter))!;
+        protected virtual Type OperatorsType => OperatorsProperty.PropertyType;
+        protected virtual Type DataRetrieverType => DataRetrieverProperty.PropertyType;
+
+        /// <summary>
+        /// Binds <paramref name="operator"/> to an <see cref="Expression"/>.
+        /// </summary>
+        /// <param name="operator">The operator to bind.</param>
+        /// <param name="runtimeContext">The <see cref="Expression"/> that provides access to the <see cref="CqlContext"/>.</param>
+        /// <param name="parameters">Zero or more parameter <see cref="Expression"/>s.  The number and order of expressions is dependent on <paramref name="operator"/>.</param>
+        /// <returns>An expression that implements <paramref name="operator"/>.  In most cases, this will be a <see cref="MethodCallExpression"/>.</returns>
+        public override Expression Bind(CqlOperator @operator, Expression runtimeContext, params Expression[] parameters)
+        {
+            if (!typeof(CqlContext).IsAssignableFrom(runtimeContext.Type))
+                throw new ArgumentException($"The second parameter to {nameof(Bind)} must be a {nameof(CqlContext)} expression", nameof(runtimeContext));
+            var operators = Expression.Property(runtimeContext, OperatorsProperty);
+            switch (@operator)
+            {
+                case CqlOperator.And:
+                    return BindBinaryOperator(nameof(ICqlOperators.And), operators, parameters[0], parameters[1]);
+                case CqlOperator.Or:
+                    return BindBinaryOperator(nameof(ICqlOperators.Or), operators, parameters[0], parameters[1]);
+                case CqlOperator.Xor:
+                    return BindBinaryOperator(nameof(ICqlOperators.Xor), operators, parameters[0], parameters[1]);
+                case CqlOperator.Select:
+                    return Select(operators, parameters[0], parameters[1]);
+                case CqlOperator.Convert:
+                    return BindConvert(operators, parameters[0], parameters[1]);
+                case CqlOperator.Coalesce:
+                    return Coalesce(operators, parameters[0]);
+                case CqlOperator.IsFalse:
+                    return BindUnaryOperator(nameof(ICqlOperators.IsFalse), operators, parameters[0]);
+                case CqlOperator.IsTrue:
+                    return BindUnaryOperator(nameof(ICqlOperators.IsTrue), operators, parameters[0]);
+                case CqlOperator.ListEqual:
+                    return BindBinaryGenericOperator(nameof(ICqlOperators.ListEqual), operators, parameters[0], parameters[1]);
+                case CqlOperator.ListEquivalent:
+                    return BindBinaryGenericOperator(nameof(ICqlOperators.ListEquivalent), operators, parameters[0], parameters[1]);
+                case CqlOperator.EnumEqualsString:
+                    return BindBinaryOperator(nameof(ICqlOperators.EnumEqualsString), operators, parameters[0], parameters[1]);
+                case CqlOperator.Equivalent:
+                    return BindBinaryOperator(nameof(ICqlOperators.Equivalent), operators, parameters[0], parameters[1]);
+                case CqlOperator.Greater:
+                    return BindBinaryOperator(nameof(ICqlOperators.Greater), operators, parameters[0], parameters[1]);
+                case CqlOperator.GreaterOrEqual:
+                    return BindBinaryOperator(nameof(ICqlOperators.GreaterOrEqual), operators, parameters[0], parameters[1]);
+                case CqlOperator.Less:
+                    return BindBinaryOperator(nameof(ICqlOperators.Less), operators, parameters[0], parameters[1]);
+                case CqlOperator.LessOrEqual:
+                    return BindBinaryOperator(nameof(ICqlOperators.LessOrEqual), operators, parameters[0], parameters[1]);
+                case CqlOperator.Negate:
+                    return BindUnaryOperator(nameof(ICqlOperators.Negate), operators, parameters[0]);
+                case CqlOperator.Abs:
+                    return BindUnaryOperator(nameof(ICqlOperators.Abs), operators, parameters[0]);
+                case CqlOperator.Add:
+                    return BindBinaryOperator(nameof(ICqlOperators.Add), operators, parameters[0], parameters[1]);
+                case CqlOperator.Ceiling:
+                    return BindUnaryOperator(nameof(ICqlOperators.Ceiling), operators, parameters[0]);
+                case CqlOperator.Divide:
+                    return BindBinaryOperator(nameof(ICqlOperators.Divide), operators, parameters[0], parameters[1]);
+                case CqlOperator.Floor:
+                    return BindUnaryOperator(nameof(ICqlOperators.Floor), operators, parameters[0]);
+                case CqlOperator.Exp:
+                    return BindUnaryOperator(nameof(ICqlOperators.Exp), operators, parameters[0]);
+                case CqlOperator.HighBoundary:
+                    return BindBinaryOperator(nameof(ICqlOperators.HighBoundary), operators, parameters[0], parameters[1]);
+                case CqlOperator.Log:
+                    return BindBinaryOperator(nameof(ICqlOperators.Log), operators, parameters[0], parameters[1]);
+                case CqlOperator.LowBoundary:
+                    return BindBinaryOperator(nameof(ICqlOperators.LowBoundary), operators, parameters[0], parameters[1]);
+                case CqlOperator.Ln:
+                    return BindUnaryOperator(nameof(ICqlOperators.Ln), operators, parameters[0]);
+                case CqlOperator.Modulo:
+                    return BindBinaryOperator(nameof(ICqlOperators.Modulo), operators, parameters[0], parameters[1]);
+                case CqlOperator.Multiply:
+                    return BindBinaryOperator(nameof(ICqlOperators.Multiply), operators, parameters[0], parameters[1]);
+                case CqlOperator.Not:
+                    return BindUnaryOperator(nameof(ICqlOperators.Not), operators, parameters[0]);
+                case CqlOperator.Precision:
+                    return BindUnaryOperator(nameof(ICqlOperators.Precision), operators, parameters[0]);
+                case CqlOperator.Predecessor:
+                    return BindUnaryOperator(nameof(ICqlOperators.Predecessor), operators, parameters[0]);
+                case CqlOperator.Pow:
+                    return BindBinaryOperator(nameof(ICqlOperators.Power), operators, parameters[0], parameters[1]);
+                case CqlOperator.Round:
+                    return BindBinaryOperator(nameof(ICqlOperators.Round), operators, parameters[0], parameters[1]);
+                case CqlOperator.Subtract:
+                    return BindBinaryOperator(nameof(ICqlOperators.Subtract), operators, parameters[0], parameters[1]);
+                case CqlOperator.Successor:
+                    return BindUnaryOperator(nameof(ICqlOperators.Successor), operators, parameters[0]);
+                case CqlOperator.Truncate:
+                    return BindUnaryOperator(nameof(ICqlOperators.Truncate), operators, parameters[0]);
+                case CqlOperator.TruncatedDivide:
+                    return BindBinaryOperator(nameof(ICqlOperators.TruncateDivide), operators, parameters[0], parameters[1]);
+                case CqlOperator.Concatenate:
+                    return BindBinaryOperator(nameof(ICqlOperators.Concatenate), operators, parameters[0], parameters[1]);
+                case CqlOperator.Combine:
+                    return BindBinaryOperator(nameof(ICqlOperators.Combine), operators, parameters[0], parameters[1]);
+                case CqlOperator.EndsWith:
+                    return BindBinaryOperator(nameof(ICqlOperators.EndsWith), operators, parameters[0], parameters[1]);
+                case CqlOperator.CharAt:
+                    return BindBinaryOperator(nameof(ICqlOperators.StringIndexer), operators, parameters[0], parameters[1]);
+                case CqlOperator.ElementAt:
+                    return BindBinaryGenericOperator(nameof(ICqlOperators.ListElementAt), operators, parameters[0], parameters[1]);
+                case CqlOperator.LastPositionOf:
+                    return BindBinaryOperator(nameof(ICqlOperators.LastPositionOf), operators, parameters[0], parameters[1]);
+                case CqlOperator.ListLength:
+                    return BindUnaryGenericOperator(nameof(ICqlOperators.ListLength), operators, parameters[0]);
+                case CqlOperator.StringLength:
+                    return BindUnaryOperator(nameof(ICqlOperators.StringLength), operators, parameters[0]);
+                case CqlOperator.Lower:
+                    return BindUnaryOperator(nameof(ICqlOperators.Lower), operators, parameters[0]);
+                case CqlOperator.Matches:
+                    return BindBinaryOperator(nameof(ICqlOperators.Matches), operators, parameters[0], parameters[1]);
+                case CqlOperator.PositionOf:
+                    return BindBinaryOperator(nameof(ICqlOperators.PositionOf), operators, parameters[0], parameters[1]);
+                case CqlOperator.ReplaceMatches:
+                    return BindTernaryOperator(nameof(ICqlOperators.ReplaceMatches), operators, parameters[0], parameters[1], parameters[2]);
+                case CqlOperator.Split:
+                    return BindBinaryOperator(nameof(ICqlOperators.Split), operators, parameters[0], parameters[1]);
+                case CqlOperator.StartsWith:
+                    return BindBinaryOperator(nameof(ICqlOperators.StartsWith), operators, parameters[0], parameters[1]);
+                case CqlOperator.Substring:
+                    return BindTernaryOperator(nameof(ICqlOperators.Substring), operators, parameters[0], parameters[1], parameters[2]);
+                case CqlOperator.Upper:
+                    return BindUnaryOperator(nameof(ICqlOperators.Upper), operators, parameters[0]);
+                case CqlOperator.IntervalAfterInterval:
+                    return BindTernaryOperator(nameof(ICqlOperators.IntervalAfterInterval), operators, parameters[0], parameters[1], parameters[2]);
+                case CqlOperator.IntervalAfterElement:
+                    return BindBinaryOperatorWithPrecision(nameof(ICqlOperators.IntervalAfterElement), operators, parameters[0], parameters[1], parameters[2]);
+                case CqlOperator.ElementAfterInterval:
+                    return BindBinaryOperatorWithPrecision(nameof(ICqlOperators.ElementAfterInterval), operators, parameters[0], parameters[1], parameters[2]);
+                case CqlOperator.After:
+                    return BindTernaryOperator(nameof(ICqlOperators.After), operators, parameters[0], parameters[1], parameters[2]);
+                case CqlOperator.IntervalBeforeInterval:
+                    return BindTernaryOperator(nameof(ICqlOperators.IntervalBeforeInterval), operators, parameters[0], parameters[1], parameters[2]);
+                case CqlOperator.IntervalBeforeElement:
+                    return BindBinaryOperatorWithPrecision(nameof(ICqlOperators.IntervalBeforeElement), operators, parameters[0], parameters[1], parameters[2]);
+                case CqlOperator.ElementBeforeInterval:
+                    return BindBinaryOperatorWithPrecision(nameof(ICqlOperators.ElementBeforeInterval), operators, parameters[0], parameters[1], parameters[2]);
+                case CqlOperator.Before:
+                    return BindTernaryOperator(nameof(ICqlOperators.Before), operators, parameters[0], parameters[1], parameters[2]);
+                case CqlOperator.Date:
+                    return Expression.Call(operators,
+                        OperatorsType.GetMethod(nameof(ICqlOperators.Date)),
+                        parameters[0],
+                        parameters[1],
+                        parameters[2]);
+                case CqlOperator.DateTime:
+                    return Expression.Call(operators,
+                        OperatorsType.GetMethod(nameof(ICqlOperators.DateTime)),
+                        parameters[0],
+                        parameters[1],
+                        parameters[2],
+                        parameters[3],
+                        parameters[4],
+                        parameters[5],
+                        parameters[6],
+                        parameters[7]);
+                case CqlOperator.DateComponent:
+                    return BindUnaryOperator(nameof(ICqlOperators.DateFrom), operators, parameters[0]);
+                case CqlOperator.TimeComponent:
+                    return BindUnaryOperator(nameof(ICqlOperators.TimeFrom), operators, parameters[0]);
+                case CqlOperator.TimeZoneComponent:
+                    return BindUnaryOperator(nameof(ICqlOperators.TimezoneOffsetFrom), operators, parameters[0]);
+                case CqlOperator.DateTimeComponent:
+                    return BindBinaryOperator(nameof(ICqlOperators.ComponentFrom), operators, parameters[0], parameters[1]);
+                case CqlOperator.DifferenceBetween:
+                    return BindTernaryOperator(nameof(ICqlOperators.DifferenceBetween), operators, parameters[0], parameters[1], parameters[2]);
+                case CqlOperator.DurationBetween:
+                    return BindTernaryOperator(nameof(ICqlOperators.DurationBetween), operators, parameters[0], parameters[1], parameters[2]);
+                case CqlOperator.Now:
+                    return Expression.Call(operators,
+                        OperatorsType.GetMethod(nameof(ICqlOperators.Now)));
+                case CqlOperator.IntervalSameAs:
+                    return BindTernaryGenericOperator(nameof(ICqlOperators.IntervalSameAs), operators, parameters[0], parameters[1], parameters[2]);
+                case CqlOperator.SameAs:
+                    return BindTernaryOperator(nameof(ICqlOperators.SameAs), operators, parameters[0], parameters[1], parameters[2]);
+                case CqlOperator.IntervalSameOrAfter:
+                    return BindBinaryOperatorWithPrecision(nameof(ICqlOperators.IntervalSameOrAfter), operators, parameters[0], parameters[1], parameters[2]);
+                case CqlOperator.SameOrAfter:
+                    return BindTernaryOperator(nameof(ICqlOperators.SameOrAfter), operators, parameters[0], parameters[1], parameters[2]);
+                case CqlOperator.IntervalSameOrBefore:
+                    return BindBinaryOperatorWithPrecision(nameof(ICqlOperators.IntervalSameOrBefore), operators, parameters[0], parameters[1], parameters[2]);
+                case CqlOperator.SameOrBefore:
+                    return BindTernaryOperator(nameof(ICqlOperators.SameOrBefore), operators, parameters[0], parameters[1], parameters[2]);
+                case CqlOperator.Time:
+                    return Expression.Call(operators,
+                        OperatorsType.GetMethod(nameof(ICqlOperators.Time)),
+                        parameters[0],
+                        parameters[1],
+                        parameters[2],
+                        parameters[3]);
+                case CqlOperator.TimeOfDay:
+                    return Expression.Call(operators,
+                        OperatorsType.GetMethod(nameof(ICqlOperators.TimeOfDay)));
+                case CqlOperator.Today:
+                    return Expression.Call(operators,
+                        OperatorsType.GetMethod(nameof(ICqlOperators.Today)));
+                case CqlOperator.Collapse:
+                    return BindBinaryOperator(nameof(ICqlOperators.Collapse), operators, parameters[0], parameters[1]);
+                case CqlOperator.ListContains:
+                    return BindBinaryGenericOperator(nameof(ICqlOperators.ListContains), operators, parameters[0], parameters[1]);
+                case CqlOperator.IntervalContains:
+                    return BindBinaryOperatorWithPrecision(nameof(ICqlOperators.IntervalContains), operators, parameters[0], parameters[1], parameters[2]);
+                //return BindTernaryGenericOperator(nameof(ICqlOperators.IntervalContains), operators, parameters[0], parameters[1], parameters[2]);
+                case CqlOperator.IntervalEnd:
+                    return BindUnaryOperator(nameof(ICqlOperators.End), operators, parameters[0]);
+                case CqlOperator.IntervalStart:
+                    return BindUnaryOperator(nameof(ICqlOperators.Start), operators, parameters[0]);
+                case CqlOperator.Ends:
+                    return BindTernaryGenericOperator(nameof(ICqlOperators.Ends), operators, parameters[0], parameters[1], parameters[2]);
+                case CqlOperator.ListExcept:
+                    return BindBinaryGenericOperator(nameof(ICqlOperators.ListExcept), operators, parameters[0], parameters[1]);
+                case CqlOperator.IntervalExcept:
+                    return BindBinaryOperator(nameof(ICqlOperators.IntervalExcept), operators, parameters[0], parameters[1]);
+                case CqlOperator.Expand:
+                    return Expand(operators, parameters[0], parameters[1]);
+                case CqlOperator.InList:
+                    return InList(operators, parameters[0], parameters[1]);
+                case CqlOperator.InInterval:
+                    return BindTernaryGenericOperator(nameof(ICqlOperators.ElementInInterval), operators, parameters[0], parameters[1], parameters[2], true);
+                case CqlOperator.ListIncludesList:
+                    return BindBinaryGenericOperator(nameof(ICqlOperators.ListIncludesList), operators, parameters[0], parameters[1]);
+                case CqlOperator.ListIncludesElement:
+                    return BindBinaryGenericOperator(nameof(ICqlOperators.ListIncludesElement), operators, parameters[0], parameters[1]);
+                case CqlOperator.IntervalIncludesInterval:
+                    return BindTernaryGenericOperator(nameof(ICqlOperators.IntervalIncludesInterval), operators, parameters[0], parameters[1], parameters[2]);
+                case CqlOperator.IntervalIncludesElement:
+                    return BindTernaryGenericOperator(nameof(ICqlOperators.IntervalIncludesElement), operators, parameters[0], parameters[1], parameters[2]);
+                case CqlOperator.ListIntersect:
+                    return BindBinaryGenericOperator(nameof(ICqlOperators.ListIntersect), operators, parameters[0], parameters[1]);
+                case CqlOperator.IntervalIntersect:
+                    return BindBinaryGenericOperator(nameof(ICqlOperators.IntervalIntersectsInterval), operators, parameters[0], parameters[1]);
+                case CqlOperator.Meets:
+                    return BindTernaryOperator(nameof(ICqlOperators.Meets), operators, parameters[0], parameters[1], parameters[2]);
+                case CqlOperator.MeetsAfter:
+                    return BindTernaryOperator(nameof(ICqlOperators.MeetsAfter), operators, parameters[0], parameters[1], parameters[2]);
+                case CqlOperator.MeetsBefore:
+                    return BindTernaryOperator(nameof(ICqlOperators.MeetsBefore), operators, parameters[0], parameters[1], parameters[2]);
+                case CqlOperator.Overlaps:
+                    return BindBinaryOperatorWithPrecision(nameof(ICqlOperators.Overlaps), operators, parameters[0], parameters[1], parameters[2]);
+                case CqlOperator.OverlapsBefore:
+                    return BindBinaryOperatorWithPrecision(nameof(ICqlOperators.OverlapsBefore), operators, parameters[0], parameters[1], parameters[2]);
+                case CqlOperator.OverlapsAfter:
+                    return BindBinaryOperatorWithPrecision(nameof(ICqlOperators.OverlapsAfter), operators, parameters[0], parameters[1], parameters[2]);
+                case CqlOperator.PointFrom:
+                    return BindUnaryGenericOperator(nameof(ICqlOperators.PointFrom), operators, parameters[0]);
+                case CqlOperator.IntervalProperlyIncludesInterval:
+                    return BindTernaryGenericOperator(nameof(ICqlOperators.IntervalProperlyIncludesInterval), operators, parameters[0], parameters[1], parameters[2]);
+                case CqlOperator.ListProperlyIncludesList:
+                    return BindBinaryGenericOperator(nameof(ICqlOperators.ListProperlyIncludesList), operators, parameters[0], parameters[1]);
+                case CqlOperator.ListProperlyIncludesElement:
+                    return BindBinaryGenericOperator(nameof(ICqlOperators.ListProperlyIncludesElement), operators, parameters[0], parameters[1]);
+                case CqlOperator.IntervalProperlyIncludesElement:
+                    if (parameters.Length == 2)
+                        return BindBinaryGenericOperator(nameof(ICqlOperators.IntervalProperlyIncludesElement), operators, parameters[0], parameters[1]);
+                    else
+                        return BindTernaryOperator(nameof(ICqlOperators.IntervalProperlyIncludesElement), operators, parameters[0], parameters[1], parameters[2]);
+                case CqlOperator.Starts:
+                    return BindTernaryGenericOperator(nameof(ICqlOperators.Starts), operators, parameters[0], parameters[1], parameters[2]);
+                case CqlOperator.ListUnion:
+                    return ListUnion(operators, parameters[0], parameters[1]);
+                case CqlOperator.IntervalUnion:
+                    return BindBinaryGenericOperator(nameof(ICqlOperators.IntervalUnion), operators, parameters[0], parameters[1]);
+                case CqlOperator.Width:
+                    return Width(operators, parameters[0]);
+                case CqlOperator.Distinct:
+                    return BindUnaryGenericOperator(nameof(ICqlOperators.ListDistinct), operators, parameters[0]);
+                case CqlOperator.Exists:
+                    return BindUnaryGenericOperator(nameof(ICqlOperators.ExistsInList), operators, parameters[0]);
+                case CqlOperator.Flatten:
+                    return Flatten(operators, parameters[0]);
+                case CqlOperator.IndexOf:
+                    return BindBinaryGenericOperator(nameof(ICqlOperators.ListIndex), operators, parameters[0], parameters[1]);
+                case CqlOperator.First:
+                    return BindUnaryGenericOperator(nameof(ICqlOperators.FirstOfList), operators, parameters[0]);
+                case CqlOperator.Last:
+                    return BindUnaryGenericOperator(nameof(ICqlOperators.LastOfList), operators, parameters[0]);
+                case CqlOperator.Tail:
+                    return BindUnaryGenericOperator(nameof(ICqlOperators.ListTail), operators, parameters[0]);
+                case CqlOperator.AllTrue:
+                    return BindUnaryOperator(nameof(ICqlOperators.AllTrue), operators, parameters[0]);
+                case CqlOperator.AnyTrue:
+                    return BindUnaryOperator(nameof(ICqlOperators.AnyTrue), operators, parameters[0]);
+                case CqlOperator.Avg:
+                    return BindUnaryOperator(nameof(ICqlOperators.Avg), operators, parameters[0]);
+                case CqlOperator.Count:
+                    return BindUnaryGenericOperator(nameof(ICqlOperators.CountOrNull), operators, parameters[0]);
+                case CqlOperator.MaxElementInList:
+                    return BindUnaryGenericOperator(nameof(ICqlOperators.MaxOrNull), operators, parameters[0]);
+                case CqlOperator.MinElementInList:
+                    return BindUnaryGenericOperator(nameof(ICqlOperators.MinOrNull), operators, parameters[0]);
+                case CqlOperator.Median:
+                    return BindUnaryOperator(nameof(ICqlOperators.Median), operators, parameters[0]);
+                case CqlOperator.GeometricMean:
+                    return BindUnaryOperator(nameof(ICqlOperators.GeometricMean), operators, parameters[0]);
+                case CqlOperator.Mode:
+                    return BindUnaryGenericOperator(nameof(ICqlOperators.Mode), operators, parameters[0]);
+                case CqlOperator.PopulationStdDev:
+                    return BindUnaryOperator(nameof(ICqlOperators.PopulationStdDev), operators, parameters[0]);
+                case CqlOperator.PopulationVariance:
+                    return BindUnaryOperator(nameof(ICqlOperators.PopulationVariance), operators, parameters[0]);
+                case CqlOperator.StdDev:
+                    return BindUnaryOperator(nameof(ICqlOperators.StdDev), operators, parameters[0]);
+                case CqlOperator.Sum:
+                    return BindUnaryOperator(nameof(ICqlOperators.Sum), operators, parameters[0]);
+                case CqlOperator.Product:
+                    return BindUnaryOperator(nameof(ICqlOperators.Product), operators, parameters[0]);
+                case CqlOperator.Variance:
+                    return BindUnaryOperator(nameof(ICqlOperators.Variance), operators, parameters[0]);
+                case CqlOperator.Slice:
+                    return BindTernaryGenericOperator(nameof(ICqlOperators.Slice), operators, parameters[0], parameters[1], parameters[2]);
+                case CqlOperator.Message:
+                    return Message(operators, parameters);
+                case CqlOperator.SelectMany:
+                    return SelectMany(operators, parameters[0], parameters[1]);
+                case CqlOperator.SelectManyResults:
+                    return SelectManyResults(operators, parameters[0], parameters[1], parameters[2]);
+                case CqlOperator.Where:
+                    return Where(operators, parameters[0], parameters[1]);
+                case CqlOperator.Sort:
+                    return BindBinaryGenericOperator(nameof(ICqlOperators.ListSort), operators, parameters[0], parameters[1]);
+                case CqlOperator.Single:
+                    return BindUnaryGenericOperator(nameof(ICqlOperators.SingleOrNull), operators, parameters[0]);
+                case CqlOperator.Quantity:
+                    return Expression.Call(operators,
+                        OperatorsType.GetMethod(nameof(ICqlOperators.Quantity)),
+                        parameters[0],
+                        parameters[1]);
+                case CqlOperator.Interval:
+                    return Interval(operators, parameters[0], parameters[1], parameters[2], parameters[3]);
+                case CqlOperator.Retrieve:
+                    return Retrieve(operators, Expression.Property(runtimeContext, DataRetrieverProperty), parameters[0], parameters[1], parameters[2]);
+                case CqlOperator.LateBoundProperty:
+                    return LateBoundProperty(operators, parameters[0], parameters[1], parameters[2]);
+                case CqlOperator.PropertyOrDefault:
+                    return PropertyOrDefault(operators, parameters[0], parameters[1], parameters[2], parameters[3]);
+                case CqlOperator.Equal:
+                    return BindBinaryOperator(nameof(ICqlOperators.Equal), operators, parameters[0], parameters[1]);
+                case CqlOperator.CodeInValueSet:
+                    return BindBinaryOperator(nameof(ICqlOperators.CodeInValueSet), operators, parameters[0], parameters[1]);
+                case CqlOperator.CalculateAge:
+                    return BindUnaryOperatorWithPrecision(nameof(ICqlOperators.CalculateAge), operators, parameters[0], parameters[1]);
+                case CqlOperator.CalculateAgeAt:
+                    return BindBinaryOperatorWithPrecision(nameof(ICqlOperators.CalculateAgeAt), operators, parameters[0], parameters[1], parameters[2]);
+                case CqlOperator.MinimumValue:
+                    return Minimum(operators, parameters[0]);
+                case CqlOperator.MaximumValue:
+                    return Maximum(operators, parameters[0]);
+                case CqlOperator.ResolveValueSet:
+                    return ResolveValueSet(operators, parameters[0]);
+                case CqlOperator.Ratio:
+                    break;
+                case CqlOperator.ToList:
+                    {
+                        var method = OperatorsType
+                                .GetMethod(nameof(ICqlOperators.ToList))
+                                .MakeGenericMethod(parameters[0].Type);
+                        var call = Expression.Call(operators, method, parameters[0]);
+                        return call;
+                    }
+                case CqlOperator.CodesInValueSet:
+                    return BindBinaryOperator(nameof(ICqlOperators.CodesInValueSet), operators, parameters[0], parameters[1]);
+                case CqlOperator.ConceptsInValueSet:
+                    return BindBinaryOperator(nameof(ICqlOperators.ConceptsInValueSet), operators, parameters[0], parameters[1]);
+                case CqlOperator.StringsInValueSet:
+                    return BindBinaryOperator(nameof(ICqlOperators.StringsInValueSet), operators, parameters[0], parameters[1]);
+                case CqlOperator.ConceptInValueSet:
+                    return BindBinaryOperator(nameof(ICqlOperators.ConceptInValueSet), operators, parameters[0], parameters[1]);
+                case CqlOperator.StringInValueSet:
+                    return BindBinaryOperator(nameof(ICqlOperators.StringInValueSet), operators, parameters[0], parameters[1]);
+                case CqlOperator.ConvertsToInteger:
+                    return BindUnaryOperator(nameof(ICqlOperators.ConvertsToInteger), operators, parameters[0]);
+                case CqlOperator.ConvertsToLong:
+                    return BindUnaryOperator(nameof(ICqlOperators.ConvertsToLong), operators, parameters[0]);
+                case CqlOperator.ConvertsToDecimal:
+                    return BindUnaryOperator(nameof(ICqlOperators.ConvertsToDecimal), operators, parameters[0]);
+                case CqlOperator.ConvertsToDateTime:
+                    return BindUnaryOperator(nameof(ICqlOperators.ConvertsToDateTime), operators, parameters[0]);
+                case CqlOperator.ConvertsToDate:
+                    return BindUnaryOperator(nameof(ICqlOperators.ConvertsToDate), operators, parameters[0]);
+                case CqlOperator.ConvertsToTime:
+                    return BindUnaryOperator(nameof(ICqlOperators.ConvertsToTime), operators, parameters[0]);
+                case CqlOperator.ConvertsToString:
+                    return BindUnaryOperator(nameof(ICqlOperators.ConvertsToString), operators, parameters[0]);
+                case CqlOperator.ConvertsToQuantity:
+                    return BindUnaryOperator(nameof(ICqlOperators.ConvertsToQuantity), operators, parameters[0]);
+                case CqlOperator.ConvertQuantity:
+                    return BindBinaryOperator(nameof(ICqlOperators.ConvertQuantity), operators, parameters[0], parameters[1]);
+                case CqlOperator.Descendents:
+                    return BindUnaryOperator(nameof(ICqlOperators.Descendents), operators, parameters[0]);
+                case CqlOperator.SortBy:
+                    return SortBy(operators, parameters[0], parameters[1], parameters[2]);
+                case CqlOperator.Aggregate:
+                    return Aggregate(operators, parameters[0], parameters[1], parameters[2]);
+                default:
+                    break;
+            }
+            throw new NotSupportedException($"Operator {Enum.GetName(typeof(CqlOperator), @operator)} is not supported by this binding.");
+
+        }
+
+        private Expression Expand(MemberExpression operators, Expression argument, Expression perQuantity)
+        {
+            if (perQuantity is ConstantExpression ce && ce.Value == null)
+                perQuantity = Expression.Constant(null, typeof(CqlQuantity));
+            if (IsOrImplementsIEnumerableOfT(argument.Type))
+            {
+
+                var elementType = TypeResolver.GetListElementType(argument.Type)!;
+                if (elementType == null)
+                    throw new ArgumentException($"Unable to determine element type for Expand argument.", nameof(argument));
+                if (IsInterval(elementType))
+                {
+                    var methods = OperatorsType
+                        .GetMethods(BindingFlags.Public | BindingFlags.Instance)
+                        .Where(m => m.Name == nameof(ICqlOperators.ExpandList)).ToList();
+                    foreach (var method in methods)
+                    {
+                        var methodParameters = method.GetParameters();
+                        if (methodParameters.Length == 2)
+                        {
+                            var operandConversion = CanConvert(argument.Type, methodParameters[0].ParameterType);
+                            if (operandConversion == ConversionType.Incompatible)
+                                continue;
+                            var call = Expression.Call(operators, method, argument, perQuantity);
+                            return call;
+                        }
+                    }
+                    throw new ArgumentException($"No suitable unary method {nameof(ICqlOperators.ExpandList)}({argument.Type}) could be found.", nameof(ICqlOperators.ExpandList));
+                }
+                else throw new ArgumentException($"Expand expects a list element type to be an interval.", nameof(argument));
+            }
+            else if (IsInterval(argument.Type))
+            {
+                var methods = OperatorsType
+                        .GetMethods(BindingFlags.Public | BindingFlags.Instance)
+                        .Where(m => m.Name == nameof(ICqlOperators.ExpandInterval)).ToList();
+                foreach (var method in methods)
+                {
+                    var methodParameters = method.GetParameters();
+                    if (methodParameters.Length == 2)
+                    {
+                        var operandConversion = CanConvert(argument.Type, methodParameters[0].ParameterType);
+                        if (operandConversion == ConversionType.Incompatible)
+                            continue;
+                        var call = Expression.Call(operators, method, argument, perQuantity);
+                        return call;
+                    }
+                }
+                throw new ArgumentException($"No suitable unary method {nameof(ICqlOperators.ExpandInterval)}({argument.Type}) could be found.", nameof(ICqlOperators.ExpandInterval));
+            }
+            else throw new ArgumentException($"Expand allows only a List<Interval<T>> or an Interval<T> as a parameter.", nameof(argument));
+        }
+
+        private Expression SortBy(MemberExpression operators, Expression source, Expression by, Expression order)
+        {
+            if (by is LambdaExpression lambda && order is ConstantExpression orderConstant && orderConstant.Type == typeof(ListSortDirection))
+            {
+                var elementType = TypeResolver.GetListElementType(source.Type);
+                var method = OperatorsType
+                    .GetMethod(nameof(ICqlOperators.ListSortBy))
+                    .MakeGenericMethod(elementType);
+                var call = Expression.Call(operators, method, source, lambda, orderConstant);
+                return call;
+
+            }
+            else throw new ArgumentException("SortBy expects 3 parameters: source, lambda, and SortOrder constant", nameof(by));
+        }
+
+        private Expression InList(MemberExpression operators, Expression left, Expression right)
+        {
+            if (left.Type == typeof(CqlCode))
+            {
+                var rightElementType = TypeResolver.GetListElementType(right.Type);
+                if (rightElementType == typeof(CqlCode))
+                {
+                    return BindBinaryOperator(nameof(ICqlOperators.CodeInList), operators, left, right);
+                }
+            }
+            return BindBinaryGenericOperatorOrNull(nameof(ICqlOperators.InList), operators, left, right, true);
+        }
+
+        private Expression ListUnion(MemberExpression operators, Expression left, Expression right)
+        {
+            if (left.Type == typeof(ValueSetFacade) && right.Type == typeof(ValueSetFacade))
+            {
+                return BindBinaryOperator(nameof(ICqlOperators.ValueSetUnion), operators,
+                    Expression.TypeAs(left, typeof(IEnumerable<CqlCode>)),
+                    Expression.TypeAs(right, typeof(IEnumerable<CqlCode>)));
+            }
+            var leftElementType = TypeResolver.GetListElementType(left.Type);
+            if (leftElementType == typeof(CqlCode))
+            {
+                var rightElementType = TypeResolver.GetListElementType(right.Type);
+                if (rightElementType == typeof(CqlCode))
+                {
+                    return BindBinaryOperator(nameof(ICqlOperators.ValueSetUnion), operators, left, right);
+                }
+            }
+
+            return BindBinaryGenericOperator(nameof(ICqlOperators.ListUnion), operators, left, right);
+        }
+
+        private Expression ResolveValueSet(MemberExpression operators, Expression expression)
+        {
+            if (expression is NewExpression @new && @new.Type == typeof(CqlValueSet))
+            {
+                var method = OperatorsType.GetMethod(nameof(ICqlOperators.ResolveValueSet));
+                var call = Expression.Call(operators, method, @new);
+                return call;
+            }
+            else throw new ArgumentException("Expression should be a constant CqlValueSet");
+        }
+
+        private Expression Minimum(MemberExpression operators, Expression typeConstant)
+        {
+            if (typeConstant is ConstantExpression constant && constant.Value is Type t)
+            {
+                var method = OperatorsType.GetMethod(nameof(ICqlOperators.Minimum))
+                    .MakeGenericMethod(t);
+                var call = Expression.Call(operators, method);
+                return call;
+            }
+            else throw new ArgumentException("Expression should be a constant expression whose type is Type", nameof(typeConstant));
+        }
+
+        private Expression Maximum(MemberExpression operators, Expression typeConstant)
+        {
+            if (typeConstant is ConstantExpression constant && constant.Value is Type t)
+            {
+                var method = OperatorsType.GetMethod(nameof(ICqlOperators.Maximum))
+                    .MakeGenericMethod(t);
+                var call = Expression.Call(operators, method);
+                return call;
+            }
+            else throw new ArgumentException("Expression should be a constant expression whose type is Type", nameof(typeConstant));
+        }
+
+        private Expression PropertyOrDefault(MemberExpression operators, Expression sourceExpression, Expression lambdaExpression,
+            Expression sourceTypeExpression, Expression memberTypeExpression)
+        {
+            if (sourceTypeExpression is ConstantExpression sourceTypeConstant
+                && sourceTypeConstant.Type == typeof(Type)
+                && memberTypeExpression is ConstantExpression memberTypeConstant
+                && memberTypeConstant.Type == typeof(Type))
+            {
+                var method = typeof(ObjectExtensions).GetMethod(nameof(ObjectExtensions.PropertyOrDefault))
+                    .MakeGenericMethod(new[] { sourceTypeConstant.Value as Type, memberTypeConstant.Value as Type });
+                var call = Expression.Call(method, sourceExpression, lambdaExpression);
+                return call;
+            }
+            else throw new ArgumentException("Improper usage of PropertyOrDefault");
+        }
+
+        private Expression Coalesce(MemberExpression operators, Expression operand)
+        {
+            if (operand.Type.IsGenericType)
+            {
+                var genericArgumentType = operand.Type.GetGenericArguments()[0];
+                if (genericArgumentType.IsValueType)
+                {
+
+                    if (genericArgumentType.IsGenericType && genericArgumentType.GetGenericTypeDefinition() == typeof(Nullable<>))
+                    {
+                        var underlying = Nullable.GetUnderlyingType(genericArgumentType);
+                        var method = OperatorsType.GetMethod(nameof(ICqlOperators.CoalesceValueTypes))
+                            .MakeGenericMethod(underlying);
+                        var call = Expression.Call(operators, method, operand);
+                        return call;
+                    }
+                    else
+                    {
+                        var method = OperatorsType.GetMethod(nameof(ICqlOperators.CoalesceValueTypes))
+                            .MakeGenericMethod(genericArgumentType);
+                        var call = Expression.Call(operators, method, operand);
+                        return call;
+                    }
+                }
+                else
+                {
+                    var method = OperatorsType.GetMethod(nameof(ICqlOperators.Coalesce))
+                        .MakeGenericMethod(genericArgumentType);
+                    var call = Expression.Call(operators, method, operand);
+                    return call;
+                }
+            }
+            throw new ArgumentException("Operands to this method must be generic with a single generic type parameter, e.g. IEnumerable<T>", nameof(operand));
+
+        }
+
+        private Expression Flatten(MemberExpression operators, Expression operand)
+        {
+            var elementType = TypeResolver.GetListElementType(operand.Type, @throw: true)!;
+            if (IsOrImplementsIEnumerableOfT(elementType))
+            {
+                var nestedElementType = TypeResolver.GetListElementType(elementType);
+                var method = OperatorsType
+                        .GetMethod(nameof(ICqlOperators.FlattenList))
+                        .MakeGenericMethod(nestedElementType);
+                var call = Expression.Call(operators, method, operand);
+                return call;
+            }
+            else if (elementType == typeof(object))
+            {
+                // This scenario can happen in late-bound property chains
+                var method = OperatorsType
+                    .GetMethod(nameof(ICqlOperators.FlattenLateBoundList));
+                var call = Expression.Call(operators, method, operand);
+                return call;
+            }
+            else return operand; // flatten is being called on a list that is already flat.
+            throw new ArgumentException("Operands to this method must be an enumeration of enumerations, e.g. IEnumerable<IEnumerable<object>>", nameof(operand));
+        }
+
+        private Expression Width(MemberExpression operators, Expression operand)
+        {
+            // This should be disallowed but isn't, so handle it:
+            if (operand.Type == typeof(Primitives.CqlInterval<object>))
+                return Expression.Constant(null, typeof(int?));
+            else return BindUnaryOperator(nameof(ICqlOperators.Width), operators, operand);
+        }
+
+        private MethodCallExpression LateBoundProperty(MemberExpression operators, Expression source, Expression propertyName, Expression typeExpression)
+        {
+            if (typeExpression is ConstantExpression constExpression)
+            {
+                var type = constExpression.Value as Type;
+                var method = OperatorsType.GetMethod(nameof(ICqlOperators.LateBoundProperty))
+                    .MakeGenericMethod(type);
+                if (source.Type != typeof(object))
+                    source = Expression.TypeAs(source, typeof(object));
+                var call = Expression.Call(operators, method, source, propertyName);
+                return call;
+            }
+            else throw new ArgumentException("Expected constant type expression", nameof(typeExpression));
+        }
+
+        private Expression Interval(MemberExpression operators, Expression low, Expression high, Expression lowClosed, Expression highClosed)
+        {
+            if ((low is ConstantExpression lce && lce.Value == null)
+                && (high is ConstantExpression hce && hce.Value == null))
+            {
+                if (low.Type == high.Type)
+                {
+                    return Expression.Constant(null, typeof(Primitives.CqlInterval<>).MakeGenericType(low.Type));
+                }
+                else return Expression.Constant(null, typeof(Primitives.CqlInterval<object>));
+
+            }
+
+            var exactMethod = OperatorsType.GetMethod(nameof(ICqlOperators.Interval),
+                new[] { low.Type, high.Type, typeof(bool?), typeof(bool?) });
+            if (exactMethod != null)
+            {
+                var call = Expression.Call(operators, exactMethod, low, high, lowClosed, highClosed);
+                return call;
+            }
+            else
+            {
+                var methods = OperatorsType
+                    .GetMethods(BindingFlags.Public | BindingFlags.Instance)
+                    .Where(m => m.Name == nameof(ICqlOperators.Interval));
+                foreach (var method in methods)
+                {
+                    var methodParameters = method.GetParameters();
+                    if (methodParameters.Length == 4)
+                    {
+                        var lowConversion = CanConvert(low.Type, methodParameters[0].ParameterType);
+                        var highConversion = CanConvert(high.Type, methodParameters[1].ParameterType);
+
+                        if (lowConversion == ConversionType.Incompatible
+                            || highConversion == ConversionType.Incompatible)
+                            continue;
+                        low = Convert(low, methodParameters[0].ParameterType, operators, lowConversion);
+                        high = Convert(high, methodParameters[1].ParameterType, operators, highConversion);
+                        var call = Expression.Call(operators, method, low, high, lowClosed, highClosed);
+                        return call;
+                    }
+                }
+            }
+            throw new ArgumentException($"No suitable Interval method could be found for {low.Type}", nameof(low));
+        }
+
+        private MethodCallExpression Message(MemberExpression operators, Expression[] parameters)
+        {
+            var messageMethod = OperatorsType.GetMethod(nameof(ICqlOperators.Message))
+                .MakeGenericMethod(parameters[0].Type);
+            return Expression.Call(operators, messageMethod, parameters[0], parameters[1], parameters[2], parameters[3]);
+        }
+
+        /// <summary>
+        /// Handles explicit conversions, i.e., the Convert operator
+        /// </summary>
+        private Expression BindConvert(MemberExpression operators, Expression source, Expression typeExpression)
+        {
+            if (typeExpression is ConstantExpression constExpression && constExpression.Value is Type to)
+            {
+                var methodName = CqlOperators.ConversionFunctionName(source.Type, to);
+                if (methodName != null)
+                {
+                    var method = OperatorsType.GetMethod(methodName);
+                    if (method == null)
+                        throw new ArgumentException($"No conversion method implemented; expecting {methodName}", nameof(typeExpression));
+                    var call = Expression.Call(operators, method, source);
+                    return call;
+                }
+                else
+                {
+                    var conversion = CanConvert(source.Type, to);
+                    if (conversion != ConversionType.Incompatible)
+                    {
+                        var convert = Convert(source, to, operators, conversion);
+                        return convert;
+                    }
+                    else throw new ArgumentException($"Cannot convert {source.Type} to {to}", nameof(source));
+                }
+            }
+            else throw new ArgumentException("Expected constant type expression", nameof(typeExpression));
+        }
+
+        protected MethodCallExpression BindBinaryOperator(string methodName, Expression operators, Expression left, Expression right)
+        {
+            var methods = OperatorsType
+                .GetMethods(BindingFlags.Public | BindingFlags.Instance)
+                .Where(m => m.Name == methodName && !m.IsGenericMethod);
+            foreach (var method in methods)
+            {
+                var methodParameters = method.GetParameters();
+                if (methodParameters.Length == 2)
+                {
+                    var leftConversion = CanConvert(left.Type, methodParameters[0].ParameterType);
+                    var rightConversion = CanConvert(right.Type, methodParameters[1].ParameterType);
+                    if (leftConversion == ConversionType.Incompatible || rightConversion == ConversionType.Incompatible)
+                        continue;
+                    left = Convert(left, methodParameters[0].ParameterType, operators, leftConversion);
+                    right = Convert(right, methodParameters[1].ParameterType, operators, rightConversion);
+
+                    var call = Expression.Call(operators, method, left, right);
+                    return call;
+                }
+            }
+            throw new ArgumentException($"No suitable binary method {methodName}({left.Type}, {right.Type}) could be found.", nameof(methodName));
+        }
+        protected MethodCallExpression BindTernaryOperator(string methodName, Expression operators, Expression first, Expression second, Expression third)
+        {
+            var methods = OperatorsType
+                .GetMethods(BindingFlags.Public | BindingFlags.Instance)
+                .Where(m => m.Name == methodName);
+            foreach (var method in methods)
+            {
+                var methodParameters = method.GetParameters();
+                if (methodParameters.Length == 3)
+                {
+                    var firstConversion = CanConvert(first.Type, methodParameters[0].ParameterType);
+                    var secondConversion = CanConvert(second.Type, methodParameters[1].ParameterType);
+                    var thirdConversion = CanConvert(third.Type, methodParameters[2].ParameterType);
+
+                    if (firstConversion == ConversionType.Incompatible
+                        || secondConversion == ConversionType.Incompatible
+                        || thirdConversion == ConversionType.Incompatible)
+                        continue;
+                    first = Convert(first, methodParameters[0].ParameterType, operators, firstConversion);
+                    second = Convert(second, methodParameters[1].ParameterType, operators, secondConversion);
+                    third = Convert(third, methodParameters[2].ParameterType, operators, thirdConversion);
+                    var call = Expression.Call(operators, method, first, second, third);
+                    return call;
+                }
+            }
+            
+            throw new ArgumentException($"No suitable binary method {methodName}({first.Type}, {second.Type}) could be found.", nameof(methodName));
+        }
+
+        protected MethodCallExpression BindBinaryOperatorWithPrecision(string methodName, Expression operators, Expression left, Expression right, Expression precision)
+        {
+            var methods = OperatorsType
+                .GetMethods(BindingFlags.Public | BindingFlags.Instance)
+                .Where(m => m.Name == methodName);
+            foreach (var method in methods)
+            {
+                var methodParameters = method.GetParameters();
+                if (methodParameters.Length > 1)
+                {
+                    var leftConversion = CanConvert(left.Type, methodParameters[0].ParameterType);
+                    var rightConversion = CanConvert(right.Type, methodParameters[1].ParameterType);
+                    if (leftConversion == ConversionType.Incompatible
+                        || rightConversion == ConversionType.Incompatible)
+                    {
+                        continue;
+                    }
+                    else
+                    {
+                        left = Convert(left, methodParameters[0].ParameterType, operators, leftConversion);
+                        right = Convert(right, methodParameters[1].ParameterType, operators, rightConversion);
+                        if (methodParameters.Length > 2)
+                        {
+                            var precisionConversion = CanConvert(precision.Type, methodParameters[2].ParameterType);
+                            if (precisionConversion == ConversionType.Incompatible)
+                                continue;
+                            precision = Convert(precision, methodParameters[2].ParameterType, operators, precisionConversion);
+                            return Expression.Call(operators, method, left, right, precision);
+
+                        }
+                        else
+                            return Expression.Call(operators, method, left, right);
+                    }
+                }
+            }
+            throw new ArgumentException($"No suitable binary method {methodName}({left.Type}, {right.Type}) could be found.", nameof(methodName));
+        }
+
+        protected MethodCallExpression BindUnaryOperator(string methodName, Expression operators, Expression operand)
+        {
+            var methods = OperatorsType
+                .GetMethods(BindingFlags.Public | BindingFlags.Instance)
+                .Where(m => m.Name == methodName);
+            foreach (var method in methods)
+            {
+                var methodParameters = method.GetParameters();
+                if (methodParameters.Length == 1)
+                {
+                    var operandConversion = CanConvert(operand.Type, methodParameters[0].ParameterType);
+                    if (operandConversion == ConversionType.Incompatible)
+                        continue;
+                    var operandParameter = operand;
+                    if (operandConversion == ConversionType.Convertible)
+                        operandParameter = Convert(operandParameter, methodParameters[0].ParameterType, operators, operandConversion);
+                    else if (operandConversion == ConversionType.Assignable)
+                        operandParameter = Expression.TypeAs(operandParameter, methodParameters[0].ParameterType);
+                    var call = Expression.Call(operators, method, operandParameter);
+                    return call;
+                }
+            }
+            throw new ArgumentException($"No suitable unary method {methodName}({operand.Type}) could be found.", nameof(methodName));
+        }
+
+        protected MethodCallExpression BindUnaryOperatorWithPrecision(string methodName, Expression operators, Expression operand, Expression precision)
+        {
+            var methods = OperatorsType
+                .GetMethods(BindingFlags.Public | BindingFlags.Instance)
+                .Where(m => m.Name == methodName);
+            foreach (var method in methods)
+            {
+                var methodParameters = method.GetParameters();
+                if (methodParameters.Length == 2)
+                {
+                    var operandConversion = CanConvert(operand.Type, methodParameters[0].ParameterType);
+                    if (operandConversion == ConversionType.Incompatible)
+                        continue;
+                    var operandParameter = operand;
+                    if (operandConversion == ConversionType.Convertible)
+                        operandParameter = Convert(operandParameter, methodParameters[0].ParameterType, operators, operandConversion);
+                    else if (operandConversion == ConversionType.Assignable)
+                        operandParameter = Expression.TypeAs(operandParameter, methodParameters[0].ParameterType);
+                    var call = Expression.Call(operators, method, operandParameter, precision);
+                    return call;
+                }
+            }
+            throw new ArgumentException($"No suitable unary method {methodName}({operand.Type}) could be found.", nameof(methodName));
+        }
+
+
+        /// <summary>
+        /// Calls methods with a signature of Method%lt;T&gt;(Argument%lt;T&gt;)
+        /// </summary>
+        protected MethodCallExpression BindUnaryGenericOperator(string methodName, Expression operators, Expression operand)
+        {
+            Type? elementType = null;
+            if (operand.Type.IsGenericType)
+            {
+                var operandGenericArguments = operand.Type.GetGenericArguments();
+                elementType = operandGenericArguments[0];
+            }
+            else if (IsOrImplementsIEnumerableOfT(operand.Type))
+                elementType = TypeResolver.GetListElementType(operand.Type);
+
+            if (elementType != null)
+            {
+                var methods = OperatorsType
+                    .GetMethods(BindingFlags.Public | BindingFlags.Instance)
+                    .Where(m => m.Name == methodName && m.IsGenericMethod && m.GetGenericArguments().Length == 1);
+                foreach (var method in methods)
+                {
+                    var genericMethod = method.MakeGenericMethod(elementType);
+                    var methodParameters = genericMethod.GetParameters();
+                    if (methodParameters.Length == 1)
+                    {
+                        var operandConversion = CanConvert(operand.Type, methodParameters[0].ParameterType);
+                        if (operandConversion == ConversionType.Incompatible)
+                            continue;
+                        var operandParameter = operand;
+                        if (operandConversion == ConversionType.Convertible)
+                            operandParameter = Convert(operandParameter, methodParameters[0].ParameterType, operators, operandConversion);
+
+                        var call = Expression.Call(operators, genericMethod, operandParameter);
+                        return call;
+                    }
+                }
+                throw new ArgumentException($"No suitable unary method {methodName}({operand.Type}) could be found.", nameof(methodName));
+            }
+            throw new ArgumentException("Operands to this method must be generic with a single generic type parameter, e.g. IEnumerable<T>", nameof(operand));
+        }
+
+        protected MethodCallExpression BindBinaryGenericOperator(string methodName, Expression operators, Expression left, Expression right,
+            bool genericArgumentFromRight = false)
+        {
+            var methods = OperatorsType
+                .GetMethods(BindingFlags.Public | BindingFlags.Instance)
+                .Where(m => m.Name == methodName && m.IsGenericMethod);
+            foreach (var method in methods)
+            {
+                var methodParameters = method.GetParameters();
+                if (methodParameters.Length == 2)
+                {
+                    Type? genericType;
+                    if (genericArgumentFromRight)
+                        genericType = right.Type.GetGenericArguments()[0];
+                    else
+                        genericType = left.Type.GetGenericArguments()[0];
+                    var genericMethod = method.MakeGenericMethod(genericType);
+                    methodParameters = genericMethod.GetParameters();
+                    var leftConversion = CanConvert(left.Type, methodParameters[0].ParameterType);
+                    var rightConversion = CanConvert(right.Type, methodParameters[1].ParameterType);
+                    if (leftConversion == ConversionType.Incompatible || rightConversion == ConversionType.Incompatible)
+                        continue;
+                    left = Convert(left, methodParameters[0].ParameterType, operators, leftConversion);
+                    right = Convert(right, methodParameters[1].ParameterType, operators, rightConversion);
+                    var call = Expression.Call(operators, genericMethod, left, right);
+                    return call;
+                }
+            }
+            throw new ArgumentException($"No suitable binary method {methodName}({left.Type}, {right.Type}) could be found.", nameof(methodName));
+        }
+
+        protected Expression BindBinaryGenericOperatorOrNull(string methodName, Expression operators, Expression left, Expression right,
+            bool genericArgumentFromRight = false)
+        {
+            var methods = OperatorsType
+                .GetMethods(BindingFlags.Public | BindingFlags.Instance)
+                .Where(m => m.Name == methodName && m.IsGenericMethod);
+            foreach (var method in methods)
+            {
+                var methodParameters = method.GetParameters();
+                if (methodParameters.Length == 2)
+                {
+                    Type? genericType;
+                    if (genericArgumentFromRight)
+                        genericType = right.Type.GetGenericArguments()[0];
+                    else
+                        genericType = left.Type.GetGenericArguments()[0];
+                    var genericMethod = method.MakeGenericMethod(genericType);
+                    methodParameters = genericMethod.GetParameters();
+                    var leftConversion = CanConvert(left.Type, methodParameters[0].ParameterType);
+                    var rightConversion = CanConvert(right.Type, methodParameters[1].ParameterType);
+                    if (leftConversion == ConversionType.Incompatible || rightConversion == ConversionType.Incompatible)
+                        continue;
+                    left = Convert(left, methodParameters[0].ParameterType, operators, leftConversion);
+                    right = Convert(right, methodParameters[1].ParameterType, operators, rightConversion);
+                    var call = Expression.Call(operators, genericMethod, left, right);
+                    return call;
+                }
+            }
+            return Expression.Constant(null, typeof(object));
+        }
+
+        protected MethodCallExpression BindTernaryGenericOperator(string methodName, Expression operators,
+            Expression left, Expression right, Expression precision, bool genericParameterFromRight = false)
+        {
+            var methods = OperatorsType
+                .GetMethods(BindingFlags.Public | BindingFlags.Instance)
+                .Where(m => m.Name == methodName && m.IsGenericMethod);
+            foreach (var method in methods)
+            {
+                var methodParameters = method.GetParameters();
+                if (methodParameters.Length == 3)
+                {
+                    Type? genericType = null;
+                    if (genericParameterFromRight)
+                    {
+                        genericType = right.Type.GetGenericArguments()[0];
+                    }
+                    else
+                    {
+                        genericType = left.Type.GetGenericArguments()[0];
+                    }
+                    var genericMethod = method.MakeGenericMethod(genericType);
+                    methodParameters = genericMethod.GetParameters();
+                    var leftConversion = CanConvert(left.Type, methodParameters[0].ParameterType);
+                    var rightConversion = CanConvert(right.Type, methodParameters[1].ParameterType);
+                    var precisionConversion = CanConvert(precision.Type, methodParameters[2].ParameterType);
+                    if (leftConversion == ConversionType.Incompatible
+                        || rightConversion == ConversionType.Incompatible
+                        || precisionConversion == ConversionType.Incompatible)
+                        continue;
+                    left = Convert(left, methodParameters[0].ParameterType, operators, leftConversion);
+                    right = Convert(right, methodParameters[1].ParameterType, operators, rightConversion);
+                    precision = Convert(precision, methodParameters[2].ParameterType, operators, precisionConversion);
+                    var call = Expression.Call(operators, genericMethod, left, right, precision);
+                    return call;
+                }
+            }
+            throw new ArgumentException($"No suitable binary method {methodName}({left.Type}, {right.Type}) could be found.", nameof(methodName));
+        }
+        private MethodCallExpression Retrieve(MemberExpression operators,
+            MemberExpression dataRetriever,
+            Expression typeExpression,
+            Expression valueSetOrCodes,
+            Expression codePropertyExpression)
+        {
+            if (typeExpression is ConstantExpression ce && ce.Type == typeof(Type))
+            {
+                if (ce.Value is Type type
+                    && codePropertyExpression is ConstantExpression cpe
+                    && cpe.Type == typeof(PropertyInfo))
+                {
+                    return Retrieve(operators, dataRetriever, type, valueSetOrCodes, codePropertyExpression);
+                }
+                else throw new ArgumentException("Second parameter to Retrieve is expected to be a constant PropertyInfo", nameof(codePropertyExpression));
+            }
+            else throw new ArgumentException("First parameter to Retrieve is expected to be a constant Type", nameof(typeExpression));
+        }
+
+        protected MethodCallExpression Retrieve(MemberExpression operators, MemberExpression dataRetrieve,
+            Type resourceType, Expression codes, Expression? codeProperty)
+        {
+            MethodInfo? forType = null;
+            if (codes.Type == typeof(CqlValueSet))
+            {
+                var method = DataRetrieverType.GetMethod(nameof(IDataRetriever.RetrieveByValueSet));
+                forType = method.MakeGenericMethod(resourceType);
+            }
+            else if (IsOrImplementsIEnumerableOfT(codes.Type))
+            {
+                var elementType = TypeResolver.GetListElementType(codes.Type, true)!;
+                if (elementType == typeof(CqlCode))
+                {
+                    var method = DataRetrieverType.GetMethod(nameof(IDataRetriever.RetrieveByCodes));
+                    forType = method.MakeGenericMethod(resourceType);
+                }
+                // cql-to-elm blindly calls ToList when an expression ref is used
+                // for expressions like:
+                // [Source : "Definition returning List<Code>"]
+                // this ends up turning the codes expression into a List<List<Code>>
+                else if (IsOrImplementsIEnumerableOfT(elementType) && TypeResolver.GetListElementType(elementType) == typeof(CqlCode))
+                {
+                    // call Flatten.
+                    codes = Flatten(operators, codes);
+                    var method = DataRetrieverType.GetMethod(nameof(IDataRetriever.RetrieveByCodes));
+                    forType = method.MakeGenericMethod(resourceType);
+                }
+                else throw new ArgumentException($"Retrieve statements with an ExpressionRef in the terminology position must be list of {nameof(CqlCode)} or a list of lists of {nameof(CqlCode)}.  Instead, the list's element type is {elementType.Name}.", nameof(codes));
+            }
+            else throw new ArgumentException($"Retrieve statements can only accept terminology expressions whose type is {nameof(CqlValueSet)} or {nameof(IEnumerable<CqlCode>)}.  The expression provided has a type of {codes.Type.FullName}", nameof(codes));
+            var call = Expression.Call(dataRetrieve, forType, codes, codeProperty);
+            return call;
+        }
+
+        private MethodCallExpression Select(Expression operators,
+            Expression source, Expression lambda)
+        {
+            if (lambda is LambdaExpression lamdaExpr)
+            {
+                var sourceType = TypeResolver.GetListElementType(source.Type);
+                var resultType = lamdaExpr.ReturnType;
+                var method = OperatorsType.GetMethod(nameof(ICqlOperators.SelectOrNull));
+                var genericMethod = method.MakeGenericMethod(sourceType, resultType);
+                var call = Expression.Call(operators, genericMethod, source, lambda);
+                return call;
+            }
+            else throw new ArgumentException("Source is not generic", nameof(source));
+        }
+        private MethodCallExpression Where(Expression operators,
+            Expression source, Expression lambda)
+        {
+            if (lambda is LambdaExpression lamdaExpr)
+            {
+                var sourceType = TypeResolver.GetListElementType(source.Type);
+                var method = OperatorsType.GetMethod(nameof(ICqlOperators.WhereOrNull));
+                var genericMethod = method.MakeGenericMethod(sourceType);
+                var call = Expression.Call(operators, genericMethod, source, lambda);
+                return call;
+            }
+            else throw new ArgumentException("Source is not generic", nameof(source));
+        }
+
+        private MethodCallExpression SelectMany(Expression operators,
+            Expression source, Expression collectionSelectorLambda)
+        {
+            if (collectionSelectorLambda is LambdaExpression collectionSelector)
+            {
+                var firstGenericArgument = TypeResolver.GetListElementType(source.Type);
+                if (IsOrImplementsIEnumerableOfT(collectionSelector.ReturnType))
+                {
+                    var secondGenericArgument = TypeResolver.GetListElementType(collectionSelector.ReturnType);
+                    var method = OperatorsType.GetMethod(nameof(ICqlOperators.SelectManyOrNull));
+                    var genericMethod = method.MakeGenericMethod(
+                        firstGenericArgument,
+                        secondGenericArgument);
+                    var call = Expression.Call(operators, genericMethod, source, collectionSelector);
+                    return call;
+                }
+                else throw new ArgumentException("Collection selector does not return an IEnumerable", nameof(collectionSelectorLambda));
+            }
+            else throw new ArgumentException("Source is not generic", nameof(source));
+        }
+
+        private MethodCallExpression SelectManyResults(Expression operators,
+            Expression source, Expression collectionSelectorLambda, Expression resultSelectorLambda)
+        {
+            if (collectionSelectorLambda is LambdaExpression collectionSelector)
+            {
+                var firstGenericArgument = TypeResolver.GetListElementType(source.Type);
+                if (IsOrImplementsIEnumerableOfT(collectionSelector.ReturnType))
+                {
+                    var secondGenericArgument = TypeResolver.GetListElementType(collectionSelector.ReturnType);
+                    if (resultSelectorLambda is LambdaExpression resultSelector)
+                    {
+                        var method = OperatorsType.GetMethod(nameof(ICqlOperators.SelectManyResultsOrNull));
+                        var genericMethod = method.MakeGenericMethod(
+                            firstGenericArgument,
+                            secondGenericArgument,
+                            resultSelector.ReturnType);
+                        var call = Expression.Call(operators, genericMethod, source, collectionSelector, resultSelector);
+                        return call;
+                    }
+                    else throw new ArgumentException("Result expression is not a lambda", nameof(resultSelectorLambda));
+
+                }
+                else throw new ArgumentException("Collection lambda does not return an IEnumerable", nameof(collectionSelectorLambda));
+            }
+            else throw new ArgumentException("Source is not generic", nameof(source));
+        }
+
+        private ConversionType CanConvert(Type from, Type to)
+        {
+            if (from == to)
+                return ConversionType.SameType;
+            else if (to.IsAssignableFrom(from))
+                return ConversionType.Assignable;
+            else if (TypeConverter != null)
+            {
+                if (TypeConverter.CanConvert(from, to))
+                    return ConversionType.Convertible;
+            }
+            return ConversionType.Incompatible;
+        }
+
+        private Expression Convert(Expression source, Type destinationType,
+            Expression operators, ConversionType conversion)
+        {
+            switch (conversion)
+            {
+                case ConversionType.SameType:
+                    return source;
+                case ConversionType.Assignable:
+                    return Expression.TypeAs(source, destinationType);
+                case ConversionType.Convertible:
+                    {
+                        var typeConverter = Expression.Property(operators, TypeConverterProperty);
+                        var method = typeof(TypeConverter).GetMethod(nameof(TypeConverter.Convert))
+                                 .MakeGenericMethod(destinationType);
+                        source = Expression.TypeAs(source, typeof(object));
+                        var call = Expression.Call(typeConverter, method, source);
+                        return call;
+                    }
+                default:
+                    throw new ArgumentException($"Cannot convert source to {destinationType}", nameof(source));
+            }
+        }
+
+        private MethodCallExpression Aggregate(Expression operators, Expression source,
+            Expression lambda, Expression seed)
+        {
+            var sourceType = TypeResolver.GetListElementType(source.Type, false) ??
+                throw new ArgumentException($"Cannot resolve element type for {source.Type.Name}", nameof(source));
+            var accumulateType = seed.Type;
+            var method = OperatorsType.GetMethod(nameof(ICqlOperators.AggregateOrNull));
+            var genericMethod = method.MakeGenericMethod(sourceType, accumulateType);
+            var call = Expression.Call(operators, genericMethod, source, seed, lambda);
+            return call;
+        }
+
+        protected bool IsInterval(Type type)
+        {
+            if (type.IsGenericType)
+            {
+                var gtd = type.GetGenericTypeDefinition();
+                if (gtd == typeof(CqlInterval<>))
+                    return true;
+            }
+            return false;
+        }
+
+        protected bool IsOrImplementsIEnumerableOfT(Type type) => TypeResolver.ImplementsGenericInterface(type, typeof(IEnumerable<>));
+
+        private enum ConversionType
+        {
+            SameType,
+            Assignable,
+            Convertible,
+            Incompatible
+        }
+    }
+}