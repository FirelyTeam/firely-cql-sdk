--- conflicted
+++ resolved
@@ -1,7 +1,4 @@
-<<<<<<< HEAD
-﻿using Hl7.Cql.Conversion;
-=======
-﻿/* 
+/* 
  * Copyright (c) 2023, NCQA and contributors
  * See the file CONTRIBUTORS for details.
  * 
@@ -10,7 +7,6 @@
  */
 
 using Hl7.Cql.Conversion;
->>>>>>> 4e01c931
 using Hl7.Cql.Operators;
 using Hl7.Cql.Primitives;
 using Hl7.Cql.Runtime;
