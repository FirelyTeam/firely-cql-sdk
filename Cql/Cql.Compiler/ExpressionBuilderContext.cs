--- conflicted
+++ resolved
@@ -1262,13 +1262,7 @@
 {
     protected Expression Equivalent(Equivalent eqv)
     {
-<<<<<<< HEAD
-        IGetOperands eqvAsOperands = eqv;
-
-        if (TranslateArgs(eqvAsOperands.operands) is [{ } left, { } right]
-=======
         if (TranslateArgs(eqv.operand) is [{ } left, { } right]
->>>>>>> 338ab4d4
             && _typeResolver.GetListElementType(left.Type, throwError:false) is { } leftType
             && _typeResolver.GetListElementType(right.Type, throwError: false) is { } rightType
             && leftType != rightType)
