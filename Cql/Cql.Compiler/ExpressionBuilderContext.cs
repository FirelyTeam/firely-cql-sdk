--- conflicted
+++ resolved
@@ -32,10 +32,7 @@
 using Convert = System.Convert;
 using DateTime = Hl7.Cql.Elm.DateTime;
 using Expression = System.Linq.Expressions.Expression;
-<<<<<<< HEAD
-=======
 using TypeSpecifier = Hl7.Cql.Elm.TypeSpecifier;
->>>>>>> bbe5d9b7
 using ListTypeSpecifier = Hl7.Cql.Elm.ListTypeSpecifier;
 using NamedTypeSpecifier = Hl7.Cql.Elm.NamedTypeSpecifier;
 using Tuple = Hl7.Cql.Elm.Tuple;
@@ -53,9 +50,6 @@
 /// <remarks>
 /// The scope information in this class is useful for <see cref="IExpressionMutator"/> and is supplied to <see cref="IExpressionMutator.Mutate(Expression, Elm.Element, ExpressionBuilderContext)"/>.
 /// </remarks>
-<<<<<<< HEAD
-internal partial class ExpressionBuilderContext
-=======
 partial class ExpressionBuilderContext(
     ILogger<ExpressionBuilder> logger,
     ExpressionBuilderSettings expressionBuilderSettings,
@@ -66,7 +60,6 @@
     LibraryExpressionBuilderContext libraryContext,
     Dictionary<string, ParameterExpression>? operands = null // Parameters for function definitions. Used during ProcessExpressionDef.
     )
->>>>>>> bbe5d9b7
 {
     private readonly ILogger<ExpressionBuilder> _logger = logger;
     private readonly ExpressionBuilderSettings _expressionBuilderSettings = expressionBuilderSettings;
