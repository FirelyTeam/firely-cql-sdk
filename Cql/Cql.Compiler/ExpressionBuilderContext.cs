﻿/*
 * Copyright (c) 2023, NCQA and contributors
 * See the file CONTRIBUTORS for details.
 *
 * This file is licensed under the BSD 3-Clause license
 * available at https://raw.githubusercontent.com/FirelyTeam/firely-cql-sdk/main/LICENSE
 */

using Hl7.Cql.Abstractions;
using Hl7.Cql.Abstractions.Infrastructure;
using Hl7.Cql.Compiler.Expressions;
using Hl7.Cql.Compiler.Infrastructure;
using Hl7.Cql.Elm;
using Hl7.Cql.Model;
using Hl7.Cql.Operators;
using Hl7.Cql.Primitives;
using Hl7.Cql.Runtime;
using Microsoft.Extensions.Logging;
using System;
using System.Collections.Generic;
using System.Collections.Immutable;
using System.Collections.ObjectModel;
using System.ComponentModel;
using System.Diagnostics;
using System.Globalization;
using System.IO;
using System.Linq;
using System.Linq.Expressions;
using System.Reflection;
using System.Xml;
using ChoiceTypeSpecifier = Hl7.Cql.Elm.ChoiceTypeSpecifier;
using Convert = System.Convert;
using DateTime = Hl7.Cql.Elm.DateTime;
using Expression = System.Linq.Expressions.Expression;
using ListTypeSpecifier = Hl7.Cql.Elm.ListTypeSpecifier;
using NamedTypeSpecifier = Hl7.Cql.Elm.NamedTypeSpecifier;
using Tuple = Hl7.Cql.Elm.Tuple;
using TupleTypeSpecifier = Hl7.Cql.Elm.TupleTypeSpecifier;
using TypeConverter = Hl7.Cql.Conversion.TypeConverter;
using TypeSpecifier = Hl7.Cql.Elm.TypeSpecifier;

namespace Hl7.Cql.Compiler;

#region Context

/// <summary>
/// The ExpressionBuilderContext class maintains scope information for the traversal of ElmPackage statements.
/// </summary>
/// <remarks>
/// The scope information in this class is useful for <see cref="IExpressionMutator"/> and is supplied to <see cref="IExpressionMutator.Mutate(Expression, Elm.Element, ExpressionBuilderContext)"/>.
/// </remarks>
internal partial class ExpressionBuilderContext
{
    private readonly CqlOperatorsBinder _cqlOperatorsBinder;
    private readonly CqlContextBinder _contextBinder;
    private readonly TypeManager _typeManager;
    private readonly ILogger<ExpressionBuilder> _logger;
    private readonly TypeConverter _typeConverter;
    private readonly TypeResolver _typeResolver;
    private readonly ExpressionBuilderSettings _expressionBuilderSettings;
    private readonly ILibraryExpressionBuilderContext _libraryContext;

    private ImmutableStack<Element> _elementStack;

    /// <summary>
    /// Contains query aliases and let declarations, and any other symbol that is now "in scope"
    /// </summary>
    private ImmutableStack<(object? id, string? impliedAlias, IReadOnlyDictionary<string, (Expression expr, Element element)>? scopes)> _impliedAliasAndScopesStack; //

    /// <summary>
    /// Parameters for function definitions.
    /// </summary>
    private readonly Dictionary<string, ParameterExpression> _operands; // Used during ProcessExpressionDef

    private readonly IReadOnlyCollection<IExpressionMutator> _expressionMutators; // Not used yet, since it's always empty

    internal ExpressionBuilderContext(
        ExpressionBuilder builder,
        ILibraryExpressionBuilderContext libContext,
        Dictionary<string, ParameterExpression>? operands = null)
    {
        // External Services
        _logger = builder._logger;
        _cqlOperatorsBinder = builder._cqlOperatorsBinder;
        _contextBinder = builder._cqlContextBinder;
        _typeManager = builder._typeManager;
        _expressionBuilderSettings = builder._expressionBuilderSettings;
        _typeConverter = builder._typeConverter;
        _typeResolver = builder._typeResolver;
        _expressionMutators = ReadOnlyCollection<IExpressionMutator>.Empty;

        // External State
        _libraryContext = libContext;
        _operands = operands!;

        // Internal State
        _elementStack = ImmutableStack<Element>.Empty;
        _impliedAliasAndScopesStack = ImmutableStack<(object? id, string? impliedAlias, IReadOnlyDictionary<string, (Expression expr, Element element)>? scopes)>.Empty;
    }

    private static Expression[] NoArgs { get; } = [];
    private static Type[] NoTypes { get; } = [];

    private Expression BindCqlOperator<TArg>(
        string methodName,
        params TArg?[] args) =>
        _cqlOperatorsBinder.BindToMethod(methodName, TranslateArgs(args), NoTypes);

    private Expression BindCqlOperator<TArg>(
        string methodName,
        TArg?[] args,
        Type[] typeArgs) =>
         _cqlOperatorsBinder.BindToMethod(methodName, TranslateArgs(args), typeArgs);

    [DebuggerStepThrough]
    private Type[] TranslateTypes<TType>(params TType?[] args) =>
        args switch
        {
            Type[] types => types,
            { } objects => objects.SelectToArray(obj => TranslateType(obj!)),
            _ => [],
        };

    [DebuggerStepThrough]
    private Type TranslateType<TType>(TType? arg) =>
        arg switch
        {
            Type type => type,
            XmlQualifiedName xmlQualifiedName => _typeResolver.ResolveType(xmlQualifiedName.Name)!,
            _ => null!,
        };

    [DebuggerStepThrough]
    private Expression[] TranslateArgs<TArg>(params TArg?[] args) =>
        args switch
        {
            Expression[] expressions => expressions,
            { } objects => objects.SelectToArray(obj => TranslateArg(obj!)),
            _ => [],
        };

    [DebuggerStepThrough]
    internal Expression TranslateArg<TArg>(TArg? arg) =>
        arg switch
        {
            Expression expression => expression,
            Element element => TranslateElement(element),
            null => NullExpression.ForType<TArg>(),
            _ => Expression.Constant(arg),
        };

    private Expression TranslateElement(Element element) =>
        this.CatchRethrowExpressionBuildingException(_ =>
        {
            using (PushElement(element))
            {
                Expression? expression = element switch
                {
                    //@formatter:off
                    Ratio e => throw new NotSupportedException($"Operator {element.GetType().Name} is not supported yet."),
                    Flatten e => BindCqlOperator(nameof(ICqlOperators.Flatten), e.operand),
                    Negate e => Negate(e),
                    As e => As(e),
                    Case e => Case(e),
                    ToTime e => ChangeType(e.operand!, _typeResolver.TimeType),
                    ToBoolean e => ChangeType(e.operand!, typeof(bool?)),
                    ToString e => ChangeType(e.operand!, typeof(string)),
                    ToConcept e => ChangeType(e.operand!, _typeResolver.ConceptType),
                    ToDate e => ChangeType(e.operand!, _typeResolver.DateType),
                    ToDecimal e => ChangeType(e.operand!, typeof(decimal?)),
                    ToInteger e => ChangeType(e.operand!, typeof(int?)),
                    ToDateTime e => ChangeType(e.operand!, _typeResolver.DateTimeType),
                    ToLong e => ChangeType(e.operand!, typeof(long?)),
                    ToQuantity e => ChangeType(e.operand!, _typeResolver.QuantityType),
                    Coalesce e => Coalesce(e),
                    Equivalent e => Equivalent(e),
                    AliasRef e => GetScopeExpression(e.name!),
                    QueryLetRef e => GetScopeExpression(e.name!),
                    IdentifierRef e => IdentifierRef(e),
                    If e => If(e),
                    IncludedIn e => IncludedIn(e),
                    Includes e => Includes(e),
                    Instance e => Instance(e),
                    Is e => Is(e),
                    IsNull e => IsNull(e),
                    List e => List(e),
                    Literal e => Literal(e),
                    Message e => Message(e),
                    Null e => NullExpression.ForType(TypeFor(e)!),
                    OperandRef e => OperandRef(e),
                    ProperContains e => ProperContains(e),
                    ProperIn e => ProperIn(e),
                    ProperIncludedIn e => ProperIncludedIn(e),
                    ProperIncludes e => ProperIncludes(e),
                    Property e => Property(e),
                    Query e => Query(e),
                    Tuple e => Tuple(e),

                    // InvokeDefinedFunctionThroughRuntimeContext
                    FunctionRef e => FunctionRef(e),

                    // InvokeDefinitionThroughRuntimeContext
                    CodeRef e => CodeRef(e),
                    CodeSystemRef e => CodeSystemRef(e),
                    ConceptRef e => ConceptRef(e),
                    ExpressionRef e => ExpressionRef(e),
                    AnyInValueSet e => ProcessValueSet(e.valueset, e.codes, isList: true),
                    InValueSet e => ProcessValueSet(e.valueset!, e.code, isList: false),
                    Retrieve e => Retrieve(e),
                    ValueSetRef e => ValueSetRef(e),
                    ParameterRef e => ParameterRef(e),

                    // NOTE: Do not rename ICqlOperators.CreateValueSetFacade to ExpandValueSet
                    ExpandValueSet e => _cqlOperatorsBinder.BindToMethod(nameof(ICqlOperators.CreateValueSetFacade), TranslateArgs(GetBindArgs(element)), TranslateTypes(GetTypeArgs(element))),

                    // All other Elm types matches on type name to the ICqlOperators method name
                    _ => _cqlOperatorsBinder.BindToMethod(element.GetType().Name, TranslateArgs(GetBindArgs(element)), TranslateTypes(GetTypeArgs(element))),
                    //@formatter:on
                };

                if (expression is not null)
                    expression = ConvertToResultType();

                expression = Mutate(element, expression);
                return expression!;

                Expression ConvertToResultType()
                {
                    var tsType = TypeFor(element.resultTypeSpecifier, false);
                    if (tsType is not null)
                    {
                        var converted = ChangeType(expression, element.resultTypeSpecifier, out var typeConversion);
                        if (typeConversion != TypeConversion.NoMatch)
                            return converted;

                        // If we make this a hard fail, 15 unit tests fail.
                        // throw this.NewExpressionBuildingException(
                        //      $"Cannot convert {expression.Type.ToCSharpString(Defaults.TypeCSharpFormat)} to {tsType.ToCSharpString(Defaults.TypeCSharpFormat)}");

                        _logger.LogDebug(
                            "Failed to change expression '{elementType}' at '{elementLocator}' from type '{expressionType}' to '{resultType}'",
                            element.GetType().Name,
                            element.locator,
                            tsType.ToCSharpString(Defaults.TypeCSharpFormat),
                            expression.Type.ToCSharpString(Defaults.TypeCSharpFormat));
                    }

                    return expression;
                }
            }
        });

    private object?[] GetTypeArgs(Element element)
    {
        // ReSharper disable CoVariantArrayConversion
        object[] types = element switch
        {
            MinValue e => [e.valueType],
            MaxValue e => [e.valueType],
            _ => NoTypes,
        };
        // ReSharper restore CoVariantArrayConversion
        return types;
    }

    private object?[] GetBindArgs(Element element)
    {
        // ReSharper disable CoVariantArrayConversion
        object?[] args = element switch
        {
            //@formatter:off

            // ORDER MATTERS.

            // special cases
            Collapse e => Collapse(e),
            Contains e => Contains(e),
            Union e => Union(e),
            Combine e => [e.source, e.separator],
            IndexOf e => [e.source, e.element],
            Slice e => [e.source, e.startIndex, e.endIndex],
            Date e => [e.year, e.month, e.day],
            DateTime e => [e.year, e.month, e.day, e.hour, e.minute, e.second, e.millisecond, e.timezoneOffset],
            Interval e => [e.low, e.high, (object)e.lowClosedExpression ?? e.lowClosed, (object)e.highClosedExpression ?? e.highClosed],
            LastPositionOf e => [e.@string, e.pattern],
            PositionOf e => [e.pattern, e.@string],
            Quantity e => [e.value, e.unit], // http://unitsofmeasure.org
            Ratio e => [e.numerator, e.denominator],
            Round r => [r.operand, r.precision],
            Split e => [e.stringToSplit, e.separator],
            Substring e => [e.stringToSub, e.startIndex, e.length],
            Time e => [e.hour, e.minute, e.second, e.millisecond],
            MinValue or MaxValue => [], // type is a generic type arg

            // special expression types
            UnaryWithPrecision uwp => [uwp.operand, uwp.GetPrecision()],
            NaryWithPrecision nwp => [.. nwp.operand, nwp.GetPrecision()],
            IHasSource hs => [hs.source],

            // common expression types
            Elm.UnaryExpression unary => [unary.operand],
            Elm.BinaryExpression binary => binary.operand,
            TernaryExpression ternary => ternary.operand,
            NaryExpression nary => nary.operand,
            OperatorExpression => [], // nullaries, but all others too.  handle last.

            _ => throw this.NewExpressionBuildingException($"Cannot get arguments for element {element.GetType().FullName}.")
            //@formatter:on
        };
        return args;
        // ReSharper restore CoVariantArrayConversion

        object?[] Collapse(Collapse e)
        {
            var operand = TranslateArg(e.operand![0]!);
            if (_typeResolver.GetListElementCqlIntervalPointType(operand.Type) is { })
            {
                object precision = e.operand switch
                {
                [_, Quantity quantity, ..] => quantity.unit,
                    _ => NullExpression.String
                };

                return [operand, precision];
            }
            throw this.NewExpressionBuildingException($"Collapse expects a list of intervals, but got {operand.Type.ToCSharpString(Defaults.TypeCSharpFormat)}");
        }

        object?[] Contains(Contains e)
        {
            if (TranslateArgs(e.operand) is [{ } left, { } right, ..])
            {
                if (_typeResolver.GetListElementType(left.Type, throwError: false) is { } leftType)
                {
                    if (leftType != right.Type)
                    {
                        var typeConversion = TypeConversion.NoMatch;
                        if (leftType.IsAssignableFrom(right.Type))
                            right = ChangeType(right, leftType, out typeConversion);
                        if (typeConversion == TypeConversion.NoMatch)
                            throw this.NewExpressionBuildingException($"Cannot convert Contains target {right.Type.ToCSharpString(Defaults.TypeCSharpFormat)} to {leftType.ToCSharpString(Defaults.TypeCSharpFormat)}");
                    }
                    return [left, right, e.GetPrecision()];
                }

                if (left.Type.IsCqlInterval(out _))
                {
                    return [left, right, e.GetPrecision()];
                }
            }
            throw this.NewExpressionBuildingException($"Contains expects two arguments, but got {e.operand.Length}");
        }

        object?[] Union(Union e)
        {
            if (TranslateArgs(e.operand) is [{ } left, { } right, ..])
            {
                if (_typeResolver.GetListElementType(left.Type, throwError: false) is { } leftListElemType
                    && _typeResolver.GetListElementType(right.Type, throwError: false) is { } rightListElemType
                    && leftListElemType == rightListElemType)
                    return [left, right];

                if (left.Type.IsCqlInterval(out var leftPointType)
                    && right.Type.IsCqlInterval(out var rightPointType)
                    && leftPointType == rightPointType)
                    return [left, right];
            }
            throw this.NewExpressionBuildingException($"Union expects two arguments of the same list or interval type.");
        }
    }

    protected Expression? Mutate(Element op, Expression? expression) =>
        _expressionMutators.Aggregate(
            expression,
            (current, visitor) => visitor.Mutate(current!, op, this));

    protected Expression? IdentifierRef(IdentifierRef ire)
    {
        if (string.Equals("$this", ire.name) && ImpliedAlias != null)
        {
            var scopeExpression = GetScopeExpression(ImpliedAlias!);
            return scopeExpression;
        }
        var pe = new Property
        {
            resultTypeSpecifier = ire.resultTypeSpecifier,
            resultTypeName = ire.resultTypeName,
            localId = ire.localId,
            locator = ire.locator,
            path = ire.name,
            scope = ImpliedAlias!,
        };
        var prop = Property(pe);
        return prop;
    }

    protected Expression ValueSetRef(ValueSetRef valueSetRef)
    {
        if (string.IsNullOrWhiteSpace(valueSetRef.name))
            throw this.NewExpressionBuildingException($"The ValueSetRef at {valueSetRef.locator} is missing a name.");
        var cqlValueSet = InvokeDefinitionThroughRuntimeContext(valueSetRef.name, valueSetRef.libraryName, typeof(CqlValueSet));

        //var type = TypeFor(valueSetRef)!;
        // if (_typeResolver.IsListType(type))
        // {
        //     var elementType = _typeResolver.GetListElementType(type);
        //     if (elementType != typeof(CqlCode))
        //     {
        //         throw this.NewExpressionBuildingException($"The expected type for value set {valueSetRef.name} in this context is {type.ToCSharpString(Defaults.TypeCSharpFormat)}");
        //     }
        //
        //     var method = typeof(ICqlOperators).GetMethod(nameof(ICqlOperators.ExpandValueSet))!;
        //     var call = Expression.Call(CqlExpressions.Operators_PropertyExpression, method, cqlValueSet);
        //     return call;
        // }
        return cqlValueSet;
    }

    protected Expression Tuple(Tuple tuple)
    {
        Type tupleType;
        if (tuple.resultTypeSpecifier is null)
        {
            tupleType = TupleTypeFor(tuple);
        }
        else
        {
            var tupleTypeSpecifier = tuple.resultTypeSpecifier as TupleTypeSpecifier ?? throw this.NewExpressionBuildingException($"Tuple expression has a resultType that is not a TupleTypeSpecifier.");
            tupleType = TupleTypeFor(tupleTypeSpecifier);
        }

        var @new = Expression.New(tupleType);
        if (tuple.element?.Length > 0)
        {
            var elementBindings =
                tuple.element!
                     .SelectToArray(element =>
                     {
                         var value = TranslateArg(element.value!);
                         var propInfo = ExpressionBuilder.GetProperty(tupleType, NormalizeIdentifier(element.name!), _typeResolver)
                                        ?? throw this.NewExpressionBuildingException($"Could not find member {element} on type {tupleType.ToCSharpString(Defaults.TypeCSharpFormat)}");
                         var binding = Binding(value, propInfo);
                         return binding;
                     });
            var init = Expression.MemberInit(@new, elementBindings);
            return init;
        }

        return @new;
    }

    protected Expression List(List list)
    {
        if (list.resultTypeSpecifier == null)
            throw this.NewExpressionBuildingException($"List is missing a result type specifier.");
        if (list.resultTypeSpecifier is ListTypeSpecifier listTypeSpecifier)
        {

            var elementType = TypeFor(listTypeSpecifier.elementType)!;
            var elements = TranslateArgs(list.element);
            if (!elementType.IsNullableValueType(out _) && elements.Any(exp => exp.Type.IsNullableValueType(out _)))
            {
                for (int i = 0; i < elements.Length; i++)
                {
                    elements[i] = HandleNullable(elements[i], elementType);

                }
            }
            for (int i = 0; i < elements.Length; i++)
            {
                if (elements[i].Type != elementType)
                {
                    elements[i] = elements[i].NewTypeAsExpression(elementType);
                }
            }
            Expression? array = null;
            if (elements != null)
            {
                array = Expression.NewArrayInit(elementType, elements);
            }
            else
            {
                array = Expression.NewArrayBounds(elementType, Expression.Constant(0));
            }
            var asEnumerable = array.NewTypeAsExpression(typeof(IEnumerable<>).MakeGenericType(elementType));
            return asEnumerable;
        }

        throw this.NewExpressionBuildingException($"List is the wrong type");

    }

    protected Expression CodeRef(CodeRef codeRef)
    {
        if (string.IsNullOrWhiteSpace(codeRef.name))
            throw this.NewExpressionBuildingException("The code ref has no name.");

        var type = _typeResolver.ResolveType(codeRef.resultTypeName.Name) ?? throw this.NewExpressionBuildingException($"Unable to resolve type {codeRef.resultTypeName}");
        return InvokeDefinitionThroughRuntimeContext(codeRef.name, codeRef.libraryName, type);
    }

    private Expression CodeSystemRef(CodeSystemRef codeSystemRef)
    {
        if (string.IsNullOrWhiteSpace(codeSystemRef.name))
            throw this.NewExpressionBuildingException("The code system ref has no name.");

        var type = _typeResolver.CodeType.MakeArrayType();
        return InvokeDefinitionThroughRuntimeContext(codeSystemRef.name, codeSystemRef.libraryName, type);
    }

    protected Expression ConceptRef(ConceptRef conceptRef)
    {
        if (string.IsNullOrWhiteSpace(conceptRef.name))
            throw this.NewExpressionBuildingException("The concept ref has no name.");

        var conceptType = TypeFor(conceptRef)!;
        return InvokeDefinitionThroughRuntimeContext(conceptRef.name, conceptRef.libraryName, conceptType);
    }

    protected Expression Instance(Instance ine)
    {
        var instanceType = _typeResolver.ResolveType(ine.classType.Name)
                           ?? throw this.NewExpressionBuildingException($"Could not resolve type for '{ine.classType.Name}'");

        if (instanceType.IsEnum())
        {
            // constructs like:
            // FHIR.RemittanceOutcome {value: 'complete'}
            // FHIR.RemittanceOutcome maps to an enum type
            if (ine.element?.Length == 1 && string.Equals(ine.element![0].name, "value", StringComparison.OrdinalIgnoreCase))
            {
                var enumValueValue = TranslateArg(ine.element[0]!.value!);

                if (enumValueValue.Type == instanceType)
                    return enumValueValue;

                if (enumValueValue.Type == typeof(string)) //@ TODO: Cast - Instance
                {
                    var parseMethod = typeof(Enum)
                                      .GetMethods()
                                      .Single(m => m.Name == nameof(Enum.Parse) && m.GetParameters().Length == 3);
                    var callEnumParse = Expression.Call(parseMethod, Expression.Constant(instanceType), enumValueValue, Expression.Constant(true));
                    return callEnumParse;
                }
            }
        }
        // Prefer a constructor will all parameters.


        //var valueTypes = values
        //    .Select(v => v.Type)
        //    .ToArray();
        //var allConstructors = instanceType!
        //    .GetConstructors();
        //ConstructorInfo? allParamsCtor = null;
        //foreach(var ctor in allConstructors)
        //{
        //    var ctorParameters = ctor.GetParameters();
        //    if (ctorParameters.Length == valueTypes.Length)
        //    {
        //        if (ctorParameters.All(p => p.T))
        //    }
        //}

        var tuples = ine.element!.SelectToArray(el => (el.name!, TranslateArg(el.value)));

        // Handle immutable primitives without public setters on their properties.
        if (instanceType == typeof(CqlRatio))
        {
            Expression? numeratorExpr = null;
            Expression? denominatorExpr = null;

            foreach (var tuple in tuples)
            {
                if (tuple.Item1 == "numerator")
                    numeratorExpr = tuple.Item2;
                else if (tuple.Item1 == "denominator")
                    denominatorExpr = tuple.Item2;
                else throw this.NewExpressionBuildingException($"No property called {tuple.Item1} should exist on {nameof(CqlRatio)}");
            }
            var ctor = ConstructorInfos.CqlRatio;
            var @new = Expression.New(ctor,
                                      numeratorExpr ?? Expression.Default(typeof(CqlQuantity)),
                                      denominatorExpr ?? Expression.Default(typeof(CqlQuantity)));
            return @new;
        }

        if (instanceType == typeof(CqlQuantity))
        {
            Expression? valueExpr = null;
            Expression? unitExpr = null;

            foreach (var tuple in tuples)
            {
                if (tuple.Item1 == "value")
                    valueExpr = tuple.Item2;
                else if (tuple.Item1 == "unit")
                    unitExpr = tuple.Item2;
                else throw this.NewExpressionBuildingException($"No property called {tuple.Item1} should exist on {nameof(CqlQuantity)}");
            }
            var ctor = ConstructorInfos.CqlQuantity;

            TypeConversion typeConversion = TypeConversion.NoMatch;
            if (unitExpr is not null)
                unitExpr = ChangeType(unitExpr, typeof(string), out typeConversion);
            if (typeConversion == TypeConversion.NoMatch)
                throw this.NewExpressionBuildingException($"Unit property cannot be converted to string.");

            var @new = Expression.New(ctor,
                                      valueExpr ?? Expression.Default(typeof(decimal?)),
                                      unitExpr ?? Expression.Default(typeof(string)));
            return @new;
        }
        if (instanceType == typeof(CqlCode))
        {
            Expression? codeExpr = null;
            Expression? systemExpr = null;
            Expression? versionExpr = null;
            Expression? displayExpr = null;


            foreach (var tuple in tuples)
            {
                if (tuple.Item1 == "code")
                    codeExpr = tuple.Item2;
                else if (tuple.Item1 == "system")
                    systemExpr = tuple.Item2;
                else if (tuple.Item1 == "version")
                    versionExpr = tuple.Item2;
                else if (tuple.Item1 == "display")
                    displayExpr = tuple.Item2;
                else throw this.NewExpressionBuildingException($"No property called {tuple.Item1} should exist on {nameof(CqlCode)}");
            }
            var ctor = ConstructorInfos.CqlCode;
            var @new = Expression.New(ctor,
                                      codeExpr ?? Expression.Default(typeof(string)),
                                      systemExpr ?? Expression.Default(typeof(string)),
                                      versionExpr ?? Expression.Default(typeof(string)),
                                      displayExpr ?? Expression.Default(typeof(string)));
            return @new;
        }
        if (instanceType == typeof(CqlConcept))
        {
            Expression? codesExpr = null;
            Expression? displayExpr = null;

            foreach (var tuple in tuples)
            {
                if (tuple.Item1 == "codes")
                    codesExpr = tuple.Item2;
                else if (tuple.Item1 == "display")
                    displayExpr = tuple.Item2;
                else throw this.NewExpressionBuildingException($"No property called {tuple.Item1} should exist on {nameof(CqlConcept)}");
            }
            var ctor = ConstructorInfos.CqlConcept;
            var @new = Expression.New(ctor,
                                      codesExpr ?? Expression.Default(typeof(IEnumerable<CqlCode>)),
                                      displayExpr ?? Expression.Default(typeof(string)));
            return @new;
        }
        else
        {
            var elementBindings = new MemberAssignment[tuples.Length];
            for (int i = 0; i < tuples.Length; i++)
            {
                var tuple = tuples[i];
                var element = tuple.Item1;
                var expression = tuple.Item2;
                var memberInfo = ExpressionBuilder.GetProperty(instanceType, element, _typeResolver) ?? throw this.NewExpressionBuildingException($"Could not find member {element} on type {instanceType.ToCSharpString(Defaults.TypeCSharpFormat)}");
                var binding = Binding(expression, memberInfo);
                elementBindings[i] = binding;
            }
            var ctor = instanceType.GetConstructor(Type.EmptyTypes)!;
            var @new = Expression.New(ctor);
            var init = Expression.MemberInit(@new, elementBindings);
            return init;
        }
    }

    protected MemberAssignment Binding(Expression value, MemberInfo memberInfo)
    {
        if (memberInfo is PropertyInfo property)
        {
            if (value.Type == property.PropertyType)
            {
                return Expression.Bind(memberInfo, value);
            }

            if (property.PropertyType.IsArray)
            {
                if (value.Type.IsArray)
                {
                    if (property.PropertyType.GetElementType() == value.Type.GetElementType())
                    {
                        return Expression.Bind(memberInfo, value);
                    }
                }
                else if (value.Type.IsGenericType)
                {
                    string message = $"{value.Type} was expected to be a list type.";
                    var valueEnumerableElement = _typeResolver.GetListElementType(value.Type) ?? throw this.NewExpressionBuildingException(message);
                    var memberArrayElement = property.PropertyType.GetElementType()!;
                    if (valueEnumerableElement == memberArrayElement)
                    {
                        var toArrayMethod = typeof(Enumerable)
                                            .GetMethod(nameof(Enumerable.ToArray))!
                                            .MakeGenericMethod(valueEnumerableElement);
                        var callToArray = Expression.Call(toArrayMethod, value);
                        return Expression.Bind(memberInfo, callToArray);
                    }
                    else
                    {
                        var selectParameter = Expression.Parameter(valueEnumerableElement, TypeNameToIdentifier(value.Type, this));
                        var typeConversion = TypeConversion.NoMatch;
                        var body = ChangeType(selectParameter, memberArrayElement, out typeConversion);
                        if (typeConversion == TypeConversion.NoMatch)
                            throw this.NewExpressionBuildingException($"Cannot convert {selectParameter.Type} to {memberArrayElement}.");
                        var selectLambda = Expression.Lambda(body, selectParameter);
                        var callSelectMethod = BindCqlOperator(nameof(ICqlOperators.Select), [value, selectLambda
                                                               ]);
                        var toArrayMethod = typeof(Enumerable)
                                            .GetMethod(nameof(Enumerable.ToArray))!
                                            .MakeGenericMethod(memberArrayElement);
                        var callToArray = Expression.Call(toArrayMethod, callSelectMethod);
                        return Expression.Bind(memberInfo, callToArray);
                    }
                }
            }
            else if (property.PropertyType.IsImplementingGenericTypeDefinition(typeof(ICollection<>)))
            {
                if (_typeResolver.IsListType(value.Type))
                {
                    var elementType = _typeResolver.GetListElementType(property.PropertyType)!;
                    var ctor = ConstructorInfos.ListOf(elementType);
                    var newList = Expression.New(ctor, value);
                    return Expression.Bind(memberInfo, newList);
                }
            }

            var propertyConversion = TypeConversion.NoMatch;
            var convert = ChangeType(value, property.PropertyType, out propertyConversion);
            if (propertyConversion == TypeConversion.NoMatch)
                throw this.NewExpressionBuildingException($"Cannot convert {value.Type} to {property.PropertyType}.");
            return Expression.Bind(memberInfo, convert);
        }

        throw new NotImplementedException().WithContext(this);
    }

    protected Expression If(If @if)
    {
        var rc = TranslateArg(@if.condition!);
        var condition = rc.Coalesce();
        var then = TranslateArg(@if.then!);
        if (@if.@else != null)
        {
            var @else = TranslateArg(@if.@else!);
            if (then.Type.IsValueType)
            {
                @else = HandleNullable(@else, then.Type);
            }

            if (then.Type != @else.Type)
            {
                // In fact, this is allowed, but since this would be handled using type "object" at runtime
                // (since the CLR does not support discriminated unions), we will throw an exception here.
                // We could also optimize by first trying whether the arguments are convertible to each other,
                // since that would catch quite a few cases (mostly the if .... then X else List<X> cases),
                // which are common.
                throw this.NewExpressionBuildingException(
                    $"The If expression at {@if.locator} produces two branches with different types.");
                // then = Expression.Convert(then, typeof(object));
                // @else = Expression.Convert(@else, typeof(object));
            }

            var ifThenElse = Expression.Condition(condition, then, @else);

            return ifThenElse;
        }

        var @false = Expression.Constant(null).NewAssignToTypeExpression(then.Type);
        var ifThen = Expression.Condition(condition, then, @false);
        return ifThen;
    }

    protected Expression Literal(Literal lit)
    {
        var type = _typeResolver.ResolveType(lit.valueType.Name) ?? throw this.NewExpressionBuildingException($"Cannot resolve type for {lit.valueType}");




        var (value, convertedType) = ConvertLiteral(lit, type);

        // var result = _operatorBinding.ConvertToType(Expression.Constant(value), convertedType);
        // return result;

        if (type.IsNullableValueType(out _))
        {
            var changed = Expression.Constant(value!, convertedType);
            var asNullable = changed.NewAssignToTypeExpression(type);
            return asNullable;
        }
        return Expression.Constant(value, convertedType);
    }

    protected (object?, Type) ConvertLiteral(Literal lit, Type? type) //@ TODO: Cast - ConvertLiteral
    {
        if (type == null)
            throw new NotImplementedException().WithContext(this);

        if (type.IsNullableValueType(out var underlyingType))
        {
            if (string.IsNullOrWhiteSpace(lit.value))
                return (null, type);

            if (!typeof(IConvertible).IsAssignableFrom(underlyingType))
                throw new NotSupportedException("Only convertible types can be used for literals.");

            try
            {
                var converted = Convert.ChangeType(lit.value, underlyingType, CultureInfo.InvariantCulture); //@ TODO: Cast - ConvertLiteral
                return (converted, underlyingType);
            }
            catch (OverflowException)
            {
                return (null, type);
            }
        }

        if (type == typeof(string))
            return (lit.value, type);

        if (typeof(IConvertible).IsAssignableFrom(type))
        {
            var converted = Convert.ChangeType(lit.value, type, CultureInfo.InvariantCulture); //@ TODO: Cast - ConvertLiteral
            return (converted, type);
        }

        throw new NotSupportedException("Only convertible types can be used for literals.");
    }

    protected Expression OperandRef(OperandRef ore)
    {
        if (_operands.TryGetValue(ore.name!, out var expression))
            return expression;
        throw this.NewExpressionBuildingException($"Operand reference to {ore.name} not found in definition operands.");
    }

    protected Expression Case(Case ce)
    {
        //[{ when1, then1 }, { when2, then2}, { when3, then3 }]
        // when1 ? then 1 : (when2 ? then 2 : (when3 ? then 3 : else }
        if (ce.caseItem?.Length > 0 && ce.@else != null)
        {
            var elseThen = TranslateArg(ce.@else!);
            var cases = new List<CaseWhenThenExpression.WhenThenCase>();

            if (ce.comparand != null)
            {
                var comparand = TranslateArg(ce.comparand);

                foreach (var caseItem in ce.caseItem)
                {
                    var caseWhen = TranslateArg(caseItem.when!);
                    var caseWhenEquality = BindCqlOperator(nameof(ICqlOperators.Equal), [comparand, caseWhen]).Coalesce();
                    var caseThen = TranslateArg(caseItem.then!);

                    if (caseThen.Type != elseThen.Type)
                        caseThen = caseThen.NewAssignToTypeExpression(elseThen.Type);

                    cases.Add(new(caseWhenEquality, caseThen));
                }
            }
            else
            {
                foreach (var caseItem in ce.caseItem)
                {
                    var caseWhen = TranslateArg(caseItem.when!);
                    var caseThen = TranslateArg(caseItem.then!);

                    if (caseThen.Type != elseThen.Type)
                        caseThen = caseThen.NewAssignToTypeExpression(elseThen.Type);

                    if (caseWhen.Type.IsNullableValueType(out _))
                    {
                        caseWhen = caseWhen.Coalesce();
                    }

                    cases.Add(new(caseWhen, caseThen));
                }
            }

            return new CaseWhenThenExpression(cases, elseThen);
        }

        throw this.NewExpressionBuildingException("Invalid case expression.  At least 1 case and an else must be present.");
    }

    private Expression Retrieve(Retrieve retrieve)
    {
        Type? sourceElementType;
        string? cqlRetrieveResultType;

        // SingletonFrom does not have this specified; in this case use DataType instead
        if (retrieve.resultTypeSpecifier == null)
        {
            if (string.IsNullOrWhiteSpace(retrieve.dataType.Name))
                throw this.NewExpressionBuildingException("If a Retrieve lacks a ResultTypeSpecifier it must have a DataType");
            cqlRetrieveResultType = retrieve.dataType.Name;

            sourceElementType = _typeResolver.ResolveType(cqlRetrieveResultType);
        }
        else
        {
            if (retrieve.resultTypeSpecifier is ListTypeSpecifier listTypeSpecifier)
            {
                cqlRetrieveResultType = listTypeSpecifier.elementType is NamedTypeSpecifier nts ? nts.name.Name : null;
                sourceElementType = TypeFor(listTypeSpecifier.elementType)!;
            }
            else throw new NotImplementedException($"Sources with type {retrieve.resultTypeSpecifier.GetType().Name} are not implemented.").WithContext(this);
        }

        Expression? codeProperty;

        var hasCodePropertySpecified = sourceElementType != null && retrieve.codeProperty != null;
        var isDefaultCodeProperty = retrieve.codeProperty is null ||
                                    (cqlRetrieveResultType is not null &&
                                     ModelMapping.TryGetValue(cqlRetrieveResultType, out ClassInfo? classInfo) &&
                                     classInfo.primaryCodePath == retrieve.codeProperty);

        if (hasCodePropertySpecified && !isDefaultCodeProperty)
        {
            var codePropertyInfo = _typeResolver.GetProperty(sourceElementType!, retrieve.codeProperty!);
            codeProperty = Expression.Constant(codePropertyInfo, typeof(PropertyInfo));
        }
        else
        {
            codeProperty = NullExpression.ForType<PropertyInfo>();
        }

        var templateId = TranslateArg(retrieve.templateId);
        var sourceElementTypeExpr = Expression.Constant(sourceElementType, typeof(Type));
        Expression values = NullExpression.ForType<CqlValueSet>();

        if (retrieve.codes != null)
        {
            if (retrieve.codes is ValueSetRef valueSetRef)
            {
                if (string.IsNullOrWhiteSpace(valueSetRef.name))
                    throw this.NewExpressionBuildingException($"The ValueSetRef at {valueSetRef.locator} is missing a name.");

                values = InvokeDefinitionThroughRuntimeContext(valueSetRef.name!, valueSetRef.libraryName, typeof(CqlValueSet));
            }
            else
            {
                // In this construct, instead of querying a value set, we're testing resources
                // against a list of codes, e.g., as defined by the code from or codesystem construct
                values = TranslateArg(retrieve.codes);
            }
        }

        return BindCqlOperator(CqlOperator.Retrieve, sourceElementTypeExpr, values, codeProperty, templateId);
    }

    protected Expression Property(Property op)
    {
        using (PushElement(op))
        {
            if (string.IsNullOrWhiteSpace(op.path))
                throw this.NewExpressionBuildingException("path cannot be null or empty");
            var path = op.path;

            if (!string.IsNullOrWhiteSpace(op.scope))
            {
                var scopeExpression = GetScopeExpression(op.scope!);
                var expectedType = TypeFor(op) ?? typeof(object);
                var pathMemberInfo = _typeResolver.GetProperty(scopeExpression.Type, path!) ??
                                     _typeResolver.GetProperty(scopeExpression.Type, op.path);
                if (pathMemberInfo == null)
                {
                    _logger.LogWarning(FormatMessage($"Property {op.path} can't be known at design time, and will be late-bound, slowing performance.  Consider casting the source first so that this property can be definitely bound.", op));
                    return BindCqlOperator(nameof(ICqlOperators.LateBoundProperty), scopeExpression, Expression.Constant(op.path, typeof(string)), Expression.Constant(expectedType, typeof(Type)));
                }
                var propogate = PropagateNull(scopeExpression, pathMemberInfo);
                string message = $"TypeManager failed to resolve type.";
                var resultType = TypeFor(op) ?? throw this.NewExpressionBuildingException(message);
                if (resultType != propogate.Type)
                {
                    propogate = ChangeType(propogate, resultType, out var typeConversion);
                    if (typeConversion == TypeConversion.NoMatch)
                        throw this.NewExpressionBuildingException($"Cannot convert {propogate.Type} to {resultType}.");
                }

                return propogate;
            }

            if (op.source != null)
            {
                var source = TranslateArg(op.source);
                var parts = path.Split('.');
                if (parts.Length > 1)
                {
                    // support paths like birthDate.value on Patient
                    for (int i = 0; i < parts.Length; i++)
                    {
                        var pathPart = parts[i];
                        var pathMemberInfo = _typeResolver.GetProperty(source.Type, pathPart);
                        if (pathMemberInfo != null)
                        {
                            var propertyAccess = PropagateNull(source, pathMemberInfo);
                            source = propertyAccess;
                        }
                    }
                    return source;
                }

                var expectedType = TypeFor(op, throwIfNotFound: false);

                // If we cannot determine the type from the ELM, let's try
                // if the POCO model can help us.
                if (expectedType == null)
                {
                    expectedType = _typeResolver.GetProperty(source.Type, path)?.PropertyType
                                   ?? throw this.NewExpressionBuildingException("Cannot resolve type for expression");
                }

                var result = PropertyHelper(source, path, expectedType);
                return result;
            }

            throw new NotImplementedException().WithContext(this);
        }
    }

    protected Expression PropertyHelper(Expression source, string? path, Type expectedType)
    {
        Expression? result = null;
        if (_typeResolver.ShouldUseSourceObject(source.Type, path!))
        {
            result = source;
        }
        else
        {
            var pathMemberInfo = _typeResolver.GetProperty(source.Type, path!);

            if (pathMemberInfo == null)
            {
                _logger.LogWarning(FormatMessage($"Property {path} can't be known at design time, and will be late-bound, slowing performance.  Consider casting the source first so that this property can be definitely bound."));
                return BindCqlOperator(nameof(ICqlOperators.LateBoundProperty), source, Expression.Constant(path, typeof(string)), Expression.Constant(expectedType, typeof(Type)));
            }

            if (pathMemberInfo.DeclaringType != source.Type) // the property is on a derived type, so cast it
            {
                var isCheck = source.NewTypeIsExpression(pathMemberInfo.DeclaringType!);
                var typeAs = source.NewTypeAsExpression(pathMemberInfo.DeclaringType!);
                var pathAccess = Expression.MakeMemberAccess(typeAs, pathMemberInfo);
                Expression? ifIs = pathAccess;
                Expression elseNull = Expression.Constant(null, pathMemberInfo.PropertyType);
                // some ops, like properties on alias refs, don't have type information on them.
                // can't check against what we don't have.
                if (expectedType != null)
                {
                    if (expectedType != ifIs.Type)
                    {
                        var ifIsConversion = TypeConversion.NoMatch;
                        ifIs = ChangeType(ifIs, expectedType, out ifIsConversion);
                        if (ifIsConversion == TypeConversion.NoMatch)
                            throw this.NewExpressionBuildingException($"Cannot convert {ifIs.Type} to {expectedType}.");
                    }
                    if (expectedType != elseNull.Type)
                    {
                        var elseConversion = TypeConversion.NoMatch;
                        elseNull = ChangeType(elseNull, expectedType, out elseConversion);
                        if (elseConversion == TypeConversion.NoMatch)
                            throw this.NewExpressionBuildingException($"Cannot convert {elseNull.Type} to {expectedType}.");
                    }
                }
                var condition = Expression.Condition(isCheck, ifIs, elseNull);
                return condition;
            }

            result = PropagateNull(source, pathMemberInfo);
        }

        if (expectedType != null && expectedType != result.Type)
        {
            var resultConversion = TypeConversion.NoMatch;
            result = ChangeType(result, expectedType, out resultConversion);
            if (resultConversion == TypeConversion.NoMatch)
                throw this.NewExpressionBuildingException($"Cannot convert {result.Type} to {expectedType}.");
        }
        return result;
    }

    protected Expression FunctionRef(FunctionRef op)
    {
        Expression[] operands = TranslateArgs(op.operand);

        // NOTE: Breaks
        //var resultType = op.resultTypeSpecifier ?? op.resultTypeName?.ToNamedType() ??
        //                 throw new InvalidOperationException($"FunctionRef {op.libraryName + "." + op.name} has no result type specifier or result type name.");
        //var invoke = InvokeDefinedFunctionThroughRuntimeContext(op.name!, op.libraryName!, operands, resultType);

        var invoke = InvokeDefinedFunctionThroughRuntimeContext(op.name!, op.libraryName!, op.signature, operands, op.resultTypeSpecifier);

        return invoke;
    }

    protected Expression ExpressionRef(ExpressionRef expressionRef)
    {
        IPopToken popToken = null!;
        try
        {
            Type? expressionType = null;
            if (expressionRef.resultTypeSpecifier != null)
            {
                expressionType = TypeFor(expressionRef.resultTypeSpecifier)!;
            }
            else if (!string.IsNullOrWhiteSpace(expressionRef.resultTypeName?.Name))
            {
                expressionType = _typeResolver.ResolveType(expressionRef.resultTypeName.Name);
            }
            else
            {
                var def = _libraryContext.Library.statements?.SingleOrDefault(d => d.name == expressionRef.name);
                if (def != null)
                {
                    popToken = PushElement(def);
                    expressionType = TypeFor(def);
                }
                else throw new NotSupportedException("Unable to resolve expression reference type.");
            }

            if (expressionType == null)
                throw this.NewExpressionBuildingException($"Unable to determine type for {expressionRef.localId}");

            var invoke = InvokeDefinitionThroughRuntimeContext(expressionRef.name!, expressionRef.libraryName, expressionType);

            return invoke;
        }
        finally
        {
            popToken?.Pop();
        }
    }

    protected Expression ParameterRef(ParameterRef op)
    {
        if (_libraryContext.LibraryDefinitions.TryGetValue(_libraryContext.LibraryKey, op.name!, out var lambda) && lambda != null)
        {
            var invoke = InvokeDefinitionThroughRuntimeContext(op.name!, null, lambda);
            return invoke;
        }

        throw this.NewExpressionBuildingException($"Parameter {op.name} hasn't been defined yet.");
    }

    /// <param name="name">The function name</param>
    /// <param name="libraryAlias">If this is an external call, the local alias defined in the using statement</param>
    /// <param name="signature">The signature as specified in the function call.</param>
    /// <param name="arguments">The function arguments</param>
    /// <param name="returnType">The function's return type</param>
    /// <returns></returns>
    protected Expression InvokeDefinedFunctionThroughRuntimeContext(
        string name,
        string? libraryAlias,
        TypeSpecifier[]? signature,
        Expression[] arguments,
        TypeSpecifier returnType)
    {
        string libraryName = _libraryContext.GetNameAndVersionFromAlias(libraryAlias, throwError: false)
                             ?? throw this.NewExpressionBuildingException($"Local library {libraryAlias} is not defined; are you missing a using statement?");

        var rtt = TypeFor(returnType) ?? throw this.NewExpressionBuildingException($"Unable to resolve type for {returnType}");
        var convertedArguments = arguments
<<<<<<< HEAD
                                 .Select((a, i) => convertChoice(a, signature?[i]))
=======
                                 .Select((a,i) => convertChoice(a, signature?[i]))
>>>>>>> 23f21eb9
                                 .Prepend(CqlExpressions.ParameterExpression)
                                 .ToArray();
        var funcType = convertedArguments.Select(a => a.Type).Append(rtt).ToArray();
        Type definitionType = Expression.GetFuncType(funcType);

        return new FunctionCallExpression(CqlExpressions.Definitions_PropertyExpression, libraryName, name, convertedArguments, definitionType);

        // This function will handle the cases where the normal C# invocation is insufficient to represent the CQL function call:
        // the argument is of a choice type, and the parameter is of a specific type (or for now, also a choice type).
        // In this case we need to insert a conversion from the choice type to the specific type of the argument. Presumably, the
        // cql2elm compiler has already checked that the call is valid, but we do need to cast the choice type (in C# represented by
        // object/DataType) to the actual type to make this a valid C# call. CQL semantics state that the result may be null if the
        // choice is not compatible with the parameter, so we'll use an As in C#.
        Expression convertChoice(Expression argument, TypeSpecifier? targetTypeSpecifier)
        {
<<<<<<< HEAD
            if (actualType is not null && argument.Type == typeof(object))
=======
            if(argument.Type == typeof(object)
               && targetTypeSpecifier is not null and not ChoiceTypeSpecifier)
>>>>>>> 23f21eb9
            {
                var changeType = ChangeType(argument, targetTypeSpecifier, out var typeConversion, considerSafeUpcast: true);
                Debug.Assert(typeConversion == TypeConversion.ExpressionTypeAs);
                return changeType;
            }

            return argument;
        }
    }

    protected Expression InvokeDefinitionThroughRuntimeContext(
        string name,
        string? libraryAlias,
        LambdaExpression definition)
    {
        var type = definition.Type;
        if (type.IsGenericType)
        {
            var typeArgs = type.GetGenericArguments();
            var returnType = typeArgs[^1];
            var invoke = InvokeDefinitionThroughRuntimeContext(name, libraryAlias, returnType);
            return invoke;
        }

        throw this.NewExpressionBuildingException("LambdaExpressions should be a variant of Func<>");
    }

    protected Expression InvokeDefinitionThroughRuntimeContext(
        string name,
        string? libraryAlias,
        Type definitionReturnType)
    {
        string libraryName = _libraryContext.GetNameAndVersionFromAlias(libraryAlias, throwError: false)
                             ?? throw this.NewExpressionBuildingException($"Local library {libraryAlias} is not defined; are you missing a using statement?");

        var funcType = typeof(Func<,>).MakeGenericType(typeof(CqlContext), definitionReturnType);
        return new DefinitionCallExpression(CqlExpressions.Definitions_PropertyExpression, libraryName, name, CqlExpressions.ParameterExpression, funcType);
    }

    private Expression ProcessValueSet(ValueSetRef valueSetRef, Elm.Expression valueExpr, bool isList)
    {
        Expression expr = TranslateArg(valueExpr);

        var codeType = isList ? _typeResolver.GetListElementType(expr.Type, throwError: true)! : expr.Type;

        var valueSet = InvokeDefinitionThroughRuntimeContext(valueSetRef.name!, valueSetRef.libraryName, typeof(CqlValueSet));
        if (codeType == _typeResolver.CodeType)
            return BindCqlOperator(isList ? nameof(ICqlOperators.CodesInValueSet) : nameof(ICqlOperators.CodeInValueSet), expr, valueSet);

        if (codeType == _typeResolver.ConceptType)
            return BindCqlOperator(isList ? nameof(ICqlOperators.ConceptsInValueSet) : nameof(ICqlOperators.ConceptInValueSet), expr, valueSet);

        if (codeType == typeof(string))
            return BindCqlOperator(isList ? nameof(ICqlOperators.StringsInValueSet) : nameof(ICqlOperators.StringInValueSet), expr, valueSet);

        throw new NotImplementedException().WithContext(this);
    }
}

#endregion

#region ArithmeticOperators

internal partial class ExpressionBuilderContext
{
    private const string Int32MaxPlusOneAsString = "2147483648";

    private Expression NegateLiteral(Negate e, Literal literal)
    {
        // handle things like -2147483648 which gets translated to Negate(2147483648)
        // since int.MaxValue is 2147483647, we have to handle this specially
        var literalType = TypeFor(literal);
        if (literalType == typeof(int?) && literal.value == Int32MaxPlusOneAsString)
            return Expression.Constant(int.MinValue);

        if (literalType == typeof(long?)
            && literal.value == long.MinValue.ToString(CultureInfo.InvariantCulture))
            return Expression.Constant(long.MinValue);

        return BindCqlOperator(nameof(ICqlOperators.Negate), e.operand);
    }

    private Expression Negate(Negate e)
    {
        if (e.operand is Literal literal)
            return NegateLiteral(e, literal);

        return BindCqlOperator(nameof(ICqlOperators.Negate), e.operand);
    }
}

#endregion

#region ComparisonOperators

internal partial class ExpressionBuilderContext
{
    protected Expression Equivalent(Equivalent eqv)
    {
        if (TranslateArgs(eqv.operand) is [{ } left, { } right]
            && _typeResolver.GetListElementType(left.Type, throwError: false) is { } leftType
            && _typeResolver.GetListElementType(right.Type, throwError: false) is { } rightType
            && leftType != rightType)
        {
            // This appears in the CQL tests:
            //  { 'a', 'b', 'c' } ~ { 1, 2, 3 } = false
            return Expression.Constant(false, typeof(bool?));
        }

        return BindCqlOperator(nameof(ICqlOperators.Equivalent), GetBindArgs(eqv));
    }
}

#endregion

#region ErrorsAndMessaging

internal partial class ExpressionBuilderContext
{
    private Expression Message(Message e)
    {
        var condition = TranslateArg(e.condition!);

        var source = TranslateArg(e.source!);
        var code = TranslateArg(e.code!);
        var severity = TranslateArg(e.severity!);
        var message = TranslateArg(e.message!);

        if (source is ConstantExpression { Value: null } constant)
        {
            // create an explicit "null as object" so the generic type can be inferred in source code.
            source = constant.NewAssignToTypeExpression(constant.Type);
        }

        var call = BindCqlOperator(nameof(ICqlOperators.Message), source, code, severity, message);
        if (condition.Type.IsNullableValueType(out _))
        {
            condition = condition.Coalesce();
        }

        return Expression.Condition(condition, call, source);
    }
}

#endregion

#region IntervalOperators

internal partial class ExpressionBuilderContext
{
    protected Expression? Includes(Includes e)
    {
        var left = TranslateArg(e.operand![0]);
        var right = TranslateArg(e.operand![1]);
        if (_typeResolver.IsListType(left.Type))
        {
            var leftElementType = _typeResolver.GetListElementType(left.Type);
            if (_typeResolver.IsListType(right.Type))
            {
                var rightElementType = _typeResolver.GetListElementType(left.Type);
                if (leftElementType != rightElementType)
                    throw this.NewExpressionBuildingException();
                return BindCqlOperator(nameof(ICqlOperators.ListIncludesList), left, right);
            }

            if (leftElementType != right.Type)
                throw this.NewExpressionBuildingException();
            return BindCqlOperator(nameof(ICqlOperators.ListIncludesElement), left, right);
        }

        if (left.Type.IsCqlInterval(out var leftPointType))
        {
            if (right.Type.IsCqlInterval(out var pointType))
            {
                var precision = ((IGetPrecision)e).GetPrecision();
                return BindCqlOperator(nameof(ICqlOperators.IntervalIncludesInterval), left, right, precision);
            }
            else
            {
                var precision = ((IGetPrecision)e).GetPrecision();
                return BindCqlOperator(nameof(ICqlOperators.IntervalIncludesElement), left, right, precision);
            }
        }
        throw new NotImplementedException().WithContext(this);
    }

    protected Expression IncludedIn(IncludedIn e)
    {
        var left = TranslateArg(e.operand![0]);
        var right = TranslateArg(e.operand![1]);
        if (_typeResolver.IsListType(left.Type))
        {
            var leftElementType = _typeResolver.GetListElementType(left.Type);
            if (_typeResolver.IsListType(right.Type))
            {
                var rightElementType = _typeResolver.GetListElementType(left.Type);
                if (leftElementType != rightElementType)
                    throw this.NewExpressionBuildingException();
                return BindCqlOperator(nameof(ICqlOperators.ListIncludesList), right, left);
            }

            if (leftElementType != right.Type)
                throw this.NewExpressionBuildingException();
            return BindCqlOperator(nameof(ICqlOperators.ListIncludesElement), right, left);
        }

        if (left.Type.IsCqlInterval(out var leftPointType) && right.Type.IsCqlInterval(out var rightPointType))
        {
            var precision = ((IGetPrecision)e).GetPrecision();
            return BindCqlOperator(nameof(ICqlOperators.IntervalIncludesInterval), right, left, precision);
        }
        if (right.Type.IsCqlInterval(out var pointType))
        {
            var precision = ((IGetPrecision)e).GetPrecision();
            if (left.Type != pointType)
                throw this.NewExpressionBuildingException();
            return BindCqlOperator(nameof(ICqlOperators.IntervalIncludesElement), right, left, precision);

        }

        throw new NotImplementedException().WithContext(this);
    }

    protected Expression? ProperIncludes(ProperIncludes e)
    {
        var left = TranslateArg(e.operand![0]);
        var right = TranslateArg(e.operand![1]);
        if (left.Type.IsCqlInterval(out var leftPointType))
        {
            var precision = ((IGetPrecision)e).GetPrecision();
            if (right.Type.IsCqlInterval(out var rightPointType))
            {
                return BindCqlOperator(nameof(ICqlOperators.IntervalProperlyIncludesInterval), left, right, precision);
            }

            return BindCqlOperator(nameof(ICqlOperators.IntervalProperlyIncludesElement), left, right, precision);
        }

        if (_typeResolver.IsListType(left.Type))
        {
            // var leftElementType = _typeResolver.GetListElementType(left.Type);
            if (_typeResolver.IsListType(right.Type))
            {
                // var rightElementType = _typeResolver.GetListElementType(right.Type);
                return BindCqlOperator(nameof(ICqlOperators.ListProperlyIncludesList), left, right);
            }

            return BindCqlOperator(nameof(ICqlOperators.ListProperlyIncludesElement), left, right);
        }
        throw new NotImplementedException().WithContext(this);
    }


    protected Expression? ProperIncludedIn(ProperIncludedIn e)
    {
        var left = TranslateArg(e.operand![0]);
        var right = TranslateArg(e.operand![1]);
        if (left.Type.IsCqlInterval(out var leftPointType))
        {
            if (right.Type.IsCqlInterval(out var rightPointType))
            {
                var precision = ((IGetPrecision)e).GetPrecision();
                return BindCqlOperator(nameof(ICqlOperators.IntervalProperlyIncludesInterval), right, left, precision);
            }
        }
        else if (_typeResolver.IsListType(left.Type))
        {
            var leftElementType = _typeResolver.GetListElementType(left.Type);
            if (_typeResolver.IsListType(right.Type))
            {
                var rightElementType = _typeResolver.GetListElementType(right.Type);
                if (leftElementType != rightElementType)
                    throw this.NewExpressionBuildingException();
                return BindCqlOperator(nameof(ICqlOperators.ListProperlyIncludesList), right, left);
            }
        }
        else if (right.Type.IsCqlInterval(out var rightPointType))
        {
            var precision = ((IGetPrecision)e).GetPrecision();
            return BindCqlOperator(nameof(ICqlOperators.IntervalProperlyIncludesElement), right, left, precision);
        }
        throw new NotImplementedException().WithContext(this);
    }

    private Expression? ProperIn(ProperIn e)
    {
        var element = TranslateArg(e.operand![0]);
        var intervalOrList = TranslateArg(e.operand![1]);
        if (intervalOrList.Type.IsCqlInterval(out var pointType))
        {
            var precision = ((IGetPrecision)e).GetPrecision();
            return BindCqlOperator(nameof(ICqlOperators.IntervalProperlyIncludesElement), intervalOrList, element, precision);
        }

        if (_typeResolver.IsListType(intervalOrList.Type))
        {
            return BindCqlOperator(nameof(ICqlOperators.ListProperlyIncludesElement), intervalOrList, element);
        }
        throw new NotImplementedException().WithContext(this);
    }

    protected Expression? ProperContains(ProperContains e)
    {
        var left = TranslateArg(e.operand![0]);
        var right = TranslateArg(e.operand![1]);
        if (_typeResolver.IsListType(left.Type))
        {
            var leftElementType = _typeResolver.GetListElementType(left.Type);
            if (_typeResolver.IsListType(right.Type))
            {
                var rightElementType = _typeResolver.GetListElementType(right.Type);
                if (leftElementType != rightElementType)
                    throw this.NewExpressionBuildingException();
                return BindCqlOperator(nameof(ICqlOperators.ListProperlyIncludesList), left, right);
            }

            if (leftElementType != right.Type)
                throw this.NewExpressionBuildingException();
            return BindCqlOperator(nameof(ICqlOperators.ListProperlyIncludesElement), left, right);
        }

        if (left.Type.IsCqlInterval(out var leftPointType))
        {
            if (leftPointType != right.Type)
                throw this.NewExpressionBuildingException();
            var precision = ((IGetPrecision)e).GetPrecision();
            return BindCqlOperator(nameof(ICqlOperators.IntervalProperlyIncludesElement), left, right, precision);
        }
        throw new NotImplementedException().WithContext(this);
    }
}

#endregion

#region NullologicalOperators

internal partial class ExpressionBuilderContext
{
    protected Expression Coalesce(Coalesce ce)
    {
        var operands = TranslateArgs(ce.operand);

        if (operands.Length == 1 && _typeResolver.IsListType(operands[0].Type))
            return BindCqlOperator(nameof(ICqlOperators.Coalesce), operands[0]);

        var distinctOperandTypes = operands
                                   .Select(op => op.Type)
                                   .Distinct()
                                   .ToArray();
        if (distinctOperandTypes.Length != 1)
            throw this.NewExpressionBuildingException("All operand types should match when using Coalesce");

        var type = operands[0].Type;
        if (type.IsValueType && !type.IsNullableValueType(out _))
            throw new NotSupportedException("Coalesce on value types is not defined.");

        if (operands.Length == 1)
            return operands[0];

        var coalesce = Expression.Coalesce(operands[0], operands[1]);
        for (int i = 2; i < operands.Length; i++)
        {
            coalesce = Expression.Coalesce(coalesce, operands[i]);
        }
        return coalesce;
    }

    protected Expression IsNull(IsNull isn)
    {
        var operand = TranslateArg(isn.operand!);
        if (operand.Type.IsValueType && operand.Type.IsNullableValueType(out _) == false)
            return Expression.Constant(false, typeof(bool));

        var compare = Expression.Equal(operand, Expression.Constant(null));
        var asNullableBool = compare.NewAssignToTypeExpression<bool?>();
        return asNullableBool;
    }
}

#endregion

#region Query
internal partial class ExpressionBuilderContext
{
    protected Expression Query(Query query)
    {
        QueryDumpDebugInfoToLog(query);

        Action popTokens = null!;

        void PushScopes(
            string? alias = null,
            params ExpressionElementPairForIdentifier[] kvps)
        {
            var popToken = this.PushScopes(alias, kvps);
            popTokens = (() => popToken.Pop()) + popTokens;
        }

        try
        {
            var sources = query.source;
            if (sources.Length == 0)
                throw this.NewExpressionBuildingException("Queries must define at least 1 source");

            var (@return, sourcesPreviouslySingletons) = ProcessQuerySources(query);
            var returnElementType = _typeResolver.GetListElementType(@return.Type, true)!;

            ParameterExpression scopeParameter;
            if (sources.Length == 1)
            {
                var source0 = sources[0];
                var sourceParameterName = NormalizeIdentifier(source0.alias);
                scopeParameter = Expression.Parameter(returnElementType, sourceParameterName);
                PushScopes(ImpliedAlias, KeyValuePair.Create(source0.alias, ((Expression)scopeParameter, (Element)source0.expression)));
            }
            else
            {
                var sourceParameterName = TypeNameToIdentifier(returnElementType, this);
                scopeParameter = Expression.Parameter(returnElementType, sourceParameterName);
                var scopes =
                    (
                        from property in returnElementType!.GetProperties()
                        let propertyAccess = Expression.Property(scopeParameter, property)
                        select new ExpressionElementPairForIdentifier(property.Name, (propertyAccess, query))
                    )
                    .ToArray();
                PushScopes(ImpliedAlias, scopes);
            }

            if (query.let != null)
            {
                foreach (var let in query.let)
                {
                    var expression = TranslateArg(let.expression!);
                    PushScopes(ImpliedAlias, KeyValuePair.Create(let.identifier!, (expression, (Element)let.expression!)));
                }
            }

            // handle with/such-that
            if (query.relationship is not null)
            {
                foreach (var relationship in query.relationship)
                {
                    using (PushElement(relationship))
                    {
                        var selectManyLambda = WithToSelectManyBody(scopeParameter, relationship);

                        var selectManyCall = BindCqlOperator(nameof(ICqlOperators.SelectMany), @return, selectManyLambda);
                        if (relationship is Without)
                        {
                            var callExcept = BindCqlOperator(nameof(ICqlOperators.Except), @return, selectManyCall);
                            @return = callExcept;
                        }
                        else
                        {
                            @return = selectManyCall;
                        }
                    }
                }
            }
            // 20240312 EK: refactoring made this redundant, but I am not sure it really is, so I am keeping
            // it around. It was used to redefine the type for the "rootScopeParameter", which used to be defined
            // inside every if statement here (so for where, return, etc).
            // -----
            // The element type may have changed
            // elementType = TypeManager.Resolver.GetListElementType(@return.Type, @throw: true)!;
            if (query.where is { } queryWhere)
            {
                @return = Where(queryWhere, scopeParameter, @return);
            }

            if (query.@return != null)
            {
                using (PushElement(query.@return))
                {
                    var selectBody = TranslateArg(query.@return.expression!);
                    var selectLambda = Expression.Lambda(selectBody, scopeParameter);
                    var callSelect = BindCqlOperator(nameof(ICqlOperators.Select), @return, selectLambda);
                    @return = callSelect;
                }
            }

            if (query.aggregate is { } queryAggregate)
            {
                @return = AggregateClause(query, queryAggregate, scopeParameter, @return);
            }

            if (query.sort is { by.Length: > 0 })
            {
                if (sources.Length == 1)
                    @return = SortClause(query, @return);
                else
                {
                    throw new NotImplementedException("Sort is broken in ELM XSD?").WithContext(this);
                    //foreach (var by in query.sort.by)
                    //{
                    //    var order = ListSortDirection.Ascending;
                    //    if (by.direction == "desc" || by.direction == "descending")
                    //        order = ListSortDirection.Descending;
                    //    else if (by.direction == "asc" || by.direction == "ascending")
                    //        order = ListSortDirection.Ascending;
                    //    else throw ctx.NewExpressionBuildingException($"Invalid sort order {by.direction}");

                    //    if (by.expression != null)
                    //    {
                    //        var parameterName = "@this";
                    //        var returnElementType = TypeResolver.GetListElementType(@return.Type);
                    //        var sortMemberParameter = Expression.Parameter(returnElementType, parameterName);
                    //        var subContext = ctx.WithImpliedAlias(parameterName!, sortMemberParameter, by.expression);
                    //        var sortMemberExpression = TranslateExpression(by.expression, subContext);
                    //        var lambdaBody = Expression.Convert(sortMemberExpression, typeof(object));
                    //        var sortLambda = System.Linq.Expressions.Expression.Lambda(lambdaBody, sortMemberParameter);
                    //        var sort = Operators.Bind(CqlOperator.SortBy, ctx.RuntimeContextParameter,
                    //            @return, sortLambda, Expression.Constant(order, typeof(SortOrder)));
                    //        @return = sort;
                    //    }
                    //    else if (by.path != null && by.resultTypeName != null)
                    //    {
                    //        var parameterName = "@this";
                    //        var returnElementType = TypeResolver.GetListElementType(@return.Type);
                    //        var sortMemberParameter = Expression.Parameter(returnElementType, parameterName);
                    //        var pathMemberType = TypeResolver.ResolveType(by.resultTypeName);
                    //        if (pathMemberType == null)
                    //        {
                    //            var msg = $"Type specifier {by.resultTypeName} at {by.locator ?? "unknown"} could not be resolved.";
                    //            ctx.LogError(msg);
                    //            throw ctx.NewExpressionBuildingException(msg);
                    //        }
                    //        var pathExpression = PropertyHelper(sortMemberParameter, by.path, pathMemberType!, ctx);
                    //        var lambdaBody = Expression.Convert(pathExpression, typeof(object));
                    //        var sortLambda = System.Linq.Expressions.Expression.Lambda(lambdaBody, sortMemberParameter);
                    //        var sort = Operators.Bind(CqlOperator.SortBy, ctx.RuntimeContextParameter,
                    //            @return, sortLambda, Expression.Constant(order, typeof(SortOrder)));
                    //        @return = sort;
                    //    }
                    //    else
                    //    {
                    //        var sort = Operators.Bind(CqlOperator.Sort, ctx.RuntimeContextParameter,
                    //            @return, Expression.Constant(order, typeof(SortOrder)));
                    //        @return = sort;
                    //    }
                    //}

                }
            }

            // Because we promoted the source to a list, we now have to demote the result again.
            var wereAllSourcesPreviouslySingletons = sourcesPreviouslySingletons.All(b => b);
            if (wereAllSourcesPreviouslySingletons)
            {
                @return = DemoteSourceListToSingleton(@return);
            }

            if (query.resultTypeSpecifier is ListTypeSpecifier && !_typeResolver.IsListType(@return.Type))
            {
                @return = Expression.NewArrayInit(@return.Type, @return);
            }

            return @return;
        }
        finally
        {
            popTokens?.Invoke();
        }
    }

    private Expression DemoteSourceListToSingleton(Expression source)
    {
        // Do not inline this method, so that we can clearly see the pairing with the call to PromoteSourceSingletonToList
        var typeArg = _typeResolver.GetListElementType(source.Type, true);
        return BindCqlOperator(nameof(ICqlOperators.SingletonFrom), [source], [typeArg!]);
    }

    private (Expression source, bool sourceOriginallyASingleton) PromoteSourceSingletonToList(Expression source)
    {
        if (_typeResolver.IsListType(source.Type))
            return (source, false);

        source = Expression.NewArrayInit(source.Type, source);
        return (source, true);
    }



    [Conditional("DEBUG")]
    private void QueryDumpDebugInfoToLog(Query query)
    {
        var sourceLength = query.source?.Length ?? 0;
        var lines = ReadCqlLines(query);
        var sources = ReadSources();

        (string alias, Type sourceType, bool isEnumerationType)[] ReadSources() => query.source!
            .SelectToArray(s =>
            {
                var sourceType = TranslateArg(s.expression).Type;
                var isEnumerationType = _typeResolver.IsListType(sourceType);
                if (isEnumerationType) sourceType = _typeResolver.GetListElementType(sourceType, true)!;
                return (
                           s.alias,
                           sourceType,
                           isEnumerationType
                       );
            });

        string[]? ReadCqlLines(Element element)
        {
            if (element.locator?.Split([":", "-"], 4, StringSplitOptions.TrimEntries) is not [{ } r0, { } c0, { } r1, { } c1]) return null;

            static int ParseInt32(string s) => int.Parse(s, CultureInfo.InvariantCulture);

            var (row0, col0, row1, col1) = (ParseInt32(r0), ParseInt32(c0), ParseInt32(r1), ParseInt32(c1));

            var elmFilePath = _libraryContext.Library.OriginalFilePath;
            if (elmFilePath is null)
                return null;

            var fiElm = new FileInfo(elmFilePath);
            var fiCql = new FileInfo(Path.Combine(fiElm.Directory!.Parent!.FullName, "CQL", fiElm.Name[..^4] + "cql"));
            if (!fiCql.Exists)
                return null;

            var lines =
                File.ReadLines(fiCql.FullName)
                    .Select((lineText, i) => (lineText, lineNum: i + 1))
                    .Where(t => t.lineNum >= row0 && t.lineNum <= row1)
                    .Select(t =>
                    {
                        var lineText = t.lineText;
                        Debug.Assert(row0 != row1 || col1 > col0);
                        if (t.lineNum == row1)
                        {
                            // Cannot trust the locator data in elm files to be within the bounds of the current line
                            col1 = Math.Clamp(col1, 0, lineText.Length);
                            lineText = lineText[..col1] + "<<<" + lineText[col1..];
                        }

                        if (t.lineNum == row0)
                        {
                            // Cannot trust the locator data in elm files to be within the bounds of the current line
                            col0 = Math.Clamp(col0, 0, lineText.Length);
                            lineText = lineText[..col0] + ">>>" + lineText[col0..];
                        }

                        return lineText;
                    })
                    .ToArray();
            return lines;
        }

        _logger.LogDebug(
            """
            Found {queryType} Query with {sourceCount} source(s) at: {at}
            Sources:{sources}
            CQL: {lines}
            """,
            ((ReadOnlySpan<string>)["Empty", "Single", "Multi"])[Math.Clamp(sourceLength, 0, 2)],
            sourceLength,
            DebuggerView,
            $"{string.Concat(from s in sources select $"\n\t{s.alias}: {(s.isEnumerationType ? "Enumeration" : "Singleton")} of {s.sourceType}")}",
            lines is not null ? $"{string.Concat(from l in lines select $"\n\t{l}")}" : "");
    }

    private (Expression sourceExpression, bool[] sourcesPreviouslySingletons) ProcessQuerySources(Query query)
    {
        AliasedQuerySource[] sources = query.source;

        if (sources.Length is 0)
            throw this.NewExpressionBuildingException("A query must have at least one source.");

        var aliases = sources.SelectToArray(s => s.alias);
        if (aliases.Any(alias => string.IsNullOrEmpty(alias)))
            throw this.NewExpressionBuildingException("Query sources must have aliases.");

        var sourceExpressions = TranslateArgs(sources.SelectToArray(source => source.expression));

        // Returns a CrossJoin between IEnumerable<> of T1, T2, T3, etc and return into IEnumerable<(T1, T2, T3, etc)>
        // a) If a source is not of a list-type (ie, a singleton), it needs to be promoted to a list type.
        // b) Cross-Join
        //    IEnumerable<A> a = ...;
        //    IEnumerable<B> b = ...;
        //    IEnumerable<c> c = ...;
        //    IEnumerable<(A, B, C)> crossJoinedValueTupleResults = CrossJoin<A, B, C>(a, b, c);

        var temp = sourceExpressions.SelectToArray(expr => PromoteSourceSingletonToList(expr));
        var promotedSourceExpressions = temp.SelectToArray(s => s.source);
        var sourcesPreviouslySingletons = temp.SelectToArray(s => s.sourceOriginallyASingleton);

        // Only one source, so no need for cross-joining. Return as-is.
        if (sources.Length == 1)
            return (promotedSourceExpressions[0], sourcesPreviouslySingletons);

        var crossJoinedValueTupleResultsExpression = BindCqlOperator(nameof(ICqlOperators.CrossJoin), promotedSourceExpressions);

        // Select the IEnumerable<> of value-tuples above into IEnumerable<> of our custom tuple
        // a) Create the custom tuple
        // b) Select
        //    IEnumerable<Tuple_ABC> crossJoinedCqlTupleResults = Select(
        //        crossJoinedValueTupleResults,
        //        valueTuple => {
        //            var abc = new Tuple_ABC();
        //            abc.A = t.Item1;
        //            abc.B = t.Item2;
        //            abc.C = t.Item3;
        //            return abc;
        //        });

        Type[] sourceListElementTypes = promotedSourceExpressions
            .SelectToArray(pse => _typeResolver.GetListElementType(pse.Type, true)!);

        var aliasAndElementTypes = aliases
                                   .Zip(sourceListElementTypes, (alias, elementType) => (alias, elementType))
                                   .ToDictionary(t => t.alias, t => t.elementType);

        // IEnumerable<(A,B,C)
        var funcResultType = crossJoinedValueTupleResultsExpression.Type;

        // (A,B,C)
        const BindingFlags bfPublicInstance = BindingFlags.Public | BindingFlags.Instance;

        Type valueTupleType = _typeResolver.GetListElementType(funcResultType, true)!;
        FieldInfo[] valueTupleFields = valueTupleType.GetFields(bfPublicInstance | BindingFlags.GetField);

        Type cqlTupleType = TupleTypeFor(aliasAndElementTypes);
        PropertyInfo[] cqlTupleProperties = cqlTupleType.GetProperties(bfPublicInstance | BindingFlags.SetProperty);

        Debug.Assert(valueTupleFields.Length > 0);
        Debug.Assert(valueTupleFields.Length == cqlTupleProperties.Length);

        var valueTupleTypeParam = Expression.Parameter(valueTupleType, "_valueTuple");
        var selectExpression =
            Expression.Lambda(
                CopyValueTupleIntoCqlTuple(),
                valueTupleTypeParam);

        Expression CopyValueTupleIntoCqlTuple()
        {
            var newCqlTupleExpr = Expression.New(cqlTupleType);

            var memberAssignments = valueTupleFields
                                    .Zip(cqlTupleProperties, (valueTupleField, cqlTupleProp) => (valueTupleField, cqlTupleProp))
                                    .SelectToArray(
                                        valueTupleFields.Length,
                                        t => Expression.Bind(
                                            t.cqlTupleProp.GetSetMethod()!,
                                            Expression.Field(valueTupleTypeParam, t.valueTupleField)));

            var copyProps = Expression.MemberInit(newCqlTupleExpr, memberAssignments);
            return copyProps;
        }

        var crossJoinedCqlTupleResultsExpression = BindCqlOperator(nameof(ICqlOperators.Select), crossJoinedValueTupleResultsExpression, selectExpression);

        return (crossJoinedCqlTupleResultsExpression, sourcesPreviouslySingletons)!;
    }

    protected Expression SortClause(
        Query query,
        Expression @return)
    {
        //[System.Xml.Serialization.XmlIncludeAttribute(typeof(ByExpression))]
        //[System.Xml.Serialization.XmlIncludeAttribute(typeof(ByColumn))]
        //[System.Xml.Serialization.XmlIncludeAttribute(typeof(ByDirection))]
        using (PushElement(query.sort))
        {
            foreach (var by in query.sort.by)
            {
                using (PushElement(by))
                {
                    ListSortDirection order = by.direction.ListSortOrder();
                    switch (by)
                    {
                        case ByExpression byExpression:
                            {
                                var parameterName = "@this";
                                var returnElementType = _typeResolver.GetListElementType(@return.Type, true)!;
                                var sortMemberParameter = Expression.Parameter(returnElementType, parameterName);
                                using (PushScopes(parameterName,
                                                  KeyValuePair.Create(parameterName, ((Expression)sortMemberParameter, (Element)byExpression.expression))))
                                {
                                    var sortMemberExpression = TranslateArg(byExpression.expression);
                                    var lambdaBody = _cqlOperatorsBinder.ConvertToType(sortMemberExpression, typeof(object));
                                    var sortLambda = Expression.Lambda(lambdaBody, sortMemberParameter);
                                    return BindCqlOperator(nameof(ICqlOperators.SortBy), @return, sortLambda, Expression.Constant(order, typeof(ListSortDirection)));
                                }
                            }
                        case ByColumn byColumn:
                            {
                                var parameterName = "@this";
                                var returnElementType = _typeResolver.GetListElementType(@return.Type, true)!;
                                var sortMemberParameter = Expression.Parameter(returnElementType, parameterName);
                                var pathMemberType = TypeFor(byColumn);
                                if (pathMemberType == null)
                                {
                                    throw this.NewExpressionBuildingException($"Type specifier {by.resultTypeName} at {by.locator ?? "unknown"} could not be resolved.");
                                }
                                var pathExpression = PropertyHelper(sortMemberParameter, byColumn.path, pathMemberType!);
                                var lambdaBody = _cqlOperatorsBinder.ConvertToType(pathExpression, typeof(object));
                                var sortLambda = Expression.Lambda(lambdaBody, sortMemberParameter);
                                return BindCqlOperator(nameof(ICqlOperators.SortBy), @return, sortLambda, Expression.Constant(order, typeof(ListSortDirection)));
                            }
                        default:
                            {
                                return BindCqlOperator(nameof(ICqlOperators.ListSort), @return, Expression.Constant(order, typeof(ListSortDirection)));
                            }
                    }
                }
            }
        }
        return @return;
    }

    protected LambdaExpression WithToSelectManyBody(
        ParameterExpression rootScopeParameter,
        RelationshipClause with)
    {
        if (with.expression == null)
            throw this.NewExpressionBuildingException("With must have a 'source' expression.");

        if (with.suchThat == null)
            throw this.NewExpressionBuildingException("With must have a 'such that' expression.");

        //define "With Such That":
        //[Encounter] E
        //  with[Condition] P
        //   such that P.onset during E.period
        //     and P.abatement after end of E.period

        //Func<Bundle, Context, IEnumerable<Encounter>> x = (bundle, ctx) =>
        //    bundle.Entry.ByResourceType<Encounter>()
        //    .SelectMany(E =>
        //        bundle.Entry.ByResourceType<Condition>() // <--
        //            .Where(P => true) // such that goes here
        //            .Select(P => E));
        var source = TranslateArg(with.expression);
        if (!_typeResolver.IsListType(source.Type))
        {
            // e.g.:
            // with "Index Prescription Start Date" IPSD
            // where IPSD is a Date
            // Promote to an array for consistency.
            var newArray = Expression.NewArrayInit(source.Type, source);
            source = newArray;
        }
        var sourceElementType = _typeResolver.GetListElementType(source.Type)!;

        var whereLambdaParameter = Expression.Parameter(sourceElementType, with.alias);
        using (PushScopes(ImpliedAlias, KeyValuePair.Create(with.alias!, ((Expression)whereLambdaParameter, (Element)with))))
        {
            var suchThatBody = TranslateArg(with.suchThat);

            var whereLambda = Expression.Lambda(suchThatBody, whereLambdaParameter);
            var callWhereOnSource = BindCqlOperator(nameof(ICqlOperators.Where), source, whereLambda);

            var selectLambdaParameter = Expression.Parameter(sourceElementType, with.alias);
            var selectBody = rootScopeParameter; // P => E
            var selectLambda = Expression.Lambda(selectBody, selectLambdaParameter);
            var callSelectOnWhere = BindCqlOperator(nameof(ICqlOperators.Select), callWhereOnSource, selectLambda);
            var selectManyLambda = Expression.Lambda(callSelectOnWhere, rootScopeParameter);
            return selectManyLambda;

        }
    }


    protected Expression Where(
        Elm.Expression queryWhere,
        ParameterExpression sourceParameter,
        Expression @return)
    {
        using (PushElement(queryWhere))
        {
            var whereBody = TranslateArg(queryWhere);
            var whereLambda = Expression.Lambda(whereBody, sourceParameter);
            return BindCqlOperator(nameof(ICqlOperators.Where), @return, whereLambda);
        }
    }

    protected Expression AggregateClause(
        Query query,
        AggregateClause queryAggregate,
        ParameterExpression sourceParameter,
        Expression @return)
    {
        using (PushElement(queryAggregate))
        {
            var resultAlias = queryAggregate.identifier!;
            Type? resultType = null;
            if (queryAggregate.resultTypeSpecifier is { } typeSpecifier)
            {
                resultType = TypeFor(typeSpecifier)!;
            }
            else if (!string.IsNullOrWhiteSpace(queryAggregate.resultTypeName.Name!))
            {
                resultType = _typeResolver.ResolveType(queryAggregate.resultTypeName.Name!);
            }

            if (resultType is null)
                throw this.NewExpressionBuildingException(
                    $"Could not resolve aggregate query result type for query {query.localId} at {query.locator}");

            var resultParameter = Expression.Parameter(resultType, resultAlias);
            using (PushScopes(ImpliedAlias, KeyValuePair.Create(resultAlias!, ((Expression)resultParameter, (Element)queryAggregate))))
            {
                var lambdaBody = TranslateArg(queryAggregate.expression!);
                // when starting is not present, it is a null literal typed as Any (object).
                // cast the null to the expression type.
                var typeConversion = TypeConversion.NoMatch;
                var starting = TranslateArg(queryAggregate.starting!);
                var startingValue = ChangeType(starting, lambdaBody.Type, out typeConversion);
                if (typeConversion == TypeConversion.NoMatch)
                {
                    throw this.NewExpressionBuildingException(
                        $"Cannot convert starting value of type {starting.Type.ToCSharpString()} to the result type of the aggregate expression ({lambdaBody.Type.ToCSharpString()})");
                }
                if (queryAggregate.distinct)
                    @return = _cqlOperatorsBinder.BindToMethod(nameof(ICqlOperators.Distinct), [@return], [resultType]);
                var lambda = Expression.Lambda(lambdaBody, resultParameter, sourceParameter);

                return BindCqlOperator(nameof(ICqlOperators.Aggregate), @return, lambda, startingValue);
            }
        }
    }
}

#endregion

#region Type Operators

internal partial class ExpressionBuilderContext
{
    protected Expression As(As @as) //@ TODO: Cast - As
    {
        if (@as.operand is List list)
        {
            using (PushElement(list))
            {
                // create new ListType[0]; instead of new object[0] as IEnumerable<object> as IEnumerable<ListType>;
                if ((list.element?.Length ?? 0) == 0)
                {
                    var type = TypeFor(@as.asTypeSpecifier!)!;
                    if (_typeResolver.IsListType(type))
                    {
                        var listElementType = _typeResolver.GetListElementType(type) ??
                                              throw this.NewExpressionBuildingException(
                                                  $"{type} was expected to be a list type.");
                        var newArray = Expression.NewArrayBounds(listElementType, Expression.Constant(0));
                        var elmAs = new ElmAsExpression(newArray, type, @as.strict);
                        return elmAs;
                    }
                    else if (type == _typeResolver.AnyType) // handles untyped empty lists whose type is Any
                    {
                        var newArray = Expression.NewArrayBounds(_typeResolver.AnyType, Expression.Constant(0));
                        var elmAs = new ElmAsExpression(newArray, type, @as.strict);
                        return elmAs;
                    }

                    throw this.NewExpressionBuildingException(
                        "Cannot use as operator on a list if the as type is not also a list type.");
                }
            }
        }

        // asTypeSpecifier is an expression with its own resulttypespecifier that actually contains the real type
        if (@as.asTypeSpecifier != null)
        {
            using (PushElement(@as.asTypeSpecifier))
            {
                if (@as.operand is Null)
                {
                    var type = TypeFor(@as.asTypeSpecifier!)!;
                    var defaultExpression = Expression.Default(type);
                    return new ElmAsExpression(defaultExpression, type, @as.strict);
                }
                else
                {
                    var type = TypeFor(@as.asTypeSpecifier!)!;
                    var operand = TranslateArg(@as.operand!);
<<<<<<< HEAD
                    var converted = ChangeType(operand, type, out var typeConversion, safeUpcastAllowed: true);
=======
                    var converted = ChangeType(operand, type, out var typeConversion, considerSafeUpcast:true);
>>>>>>> 23f21eb9
                    switch (typeConversion)
                    {
                        case TypeConversion.NoMatch:
                            // log an unsafe cast
                            _logger.LogWarning(
                                FormatMessage(
                                    $"{operand.Type.ToCSharpString(Defaults.TypeCSharpFormat)} as {type.ToCSharpString(Defaults.TypeCSharpFormat)} will always result in null.",
                                    @as.operand));
                            return Expression.Default(type);

                        case TypeConversion.OperatorConvert:
                            return converted;

                        case TypeConversion.ExpressionTypeAs:
                        default:
                            return new ElmAsExpression(operand, type, @as.strict);
                    }
                }
            }
        }

        {
            if (string.IsNullOrWhiteSpace(@as.asType.Name))
                throw this.NewExpressionBuildingException("The 'as' operator has no type name.");

            if (@as.operand is null)
                throw this.NewExpressionBuildingException("Operand cannot be null");

            var type = _typeResolver.ResolveType(@as.asType.Name!)
                       ?? throw this.NewExpressionBuildingException($"Cannot resolve type {@as.asType.Name}");

            var operand = TranslateArg(@as.operand);
            if (!type.IsAssignableTo(operand.Type))
            {
                _logger.LogWarning(FormatMessage(
                                       $"Potentially unsafe cast from {operand.Type.ToCSharpString(Defaults.TypeCSharpFormat)} to type {type.ToCSharpString(Defaults.TypeCSharpFormat)}",
                                       @as.operand));
            }

            return new ElmAsExpression(operand, type, @as.strict);
        }
    }

    protected Expression Is(Is @is) // @TODO: Cast - Is
    {
        var op = TranslateArg(@is.operand!);
        Type? type = null;
        if (@is.isTypeSpecifier != null)
        {
            if (@is.isTypeSpecifier is ChoiceTypeSpecifier choice)
            {
                var firstChoiceType = TypeFor(choice.choice[0], false) ??
                                      throw this.NewExpressionBuildingException("Could not resolve type for Is expression");

                Expression result = op.NewTypeIsExpression(firstChoiceType);
                for (int i = 1; i < choice.choice.Length; i++)
                {
                    var cti = TypeFor(choice.choice[i], false) ??
                              throw this.NewExpressionBuildingException("Could not resolve type for Is expression");

                    var ie = op.NewTypeIsExpression(cti);
                    result = Expression.Or(result, ie);
                }

                var ta = result.NewTypeAsExpression<bool?>();
                return ta;
            }

            type = TypeFor(@is.isTypeSpecifier, false) ??
                   throw this.NewExpressionBuildingException($"Could not resolve type for Is expression");
        }
        else if (!string.IsNullOrWhiteSpace(@is.isType?.Name))
        {
            type = _typeResolver.ResolveType(@is.isType.Name) ??
                   throw this.NewExpressionBuildingException($"Could not resolve type {@is.isType.Name}");
        }

        if (type == null)
            throw this.NewExpressionBuildingException(
                $"Could not identify Is type specifer via {nameof(@is.isTypeSpecifier)} or {nameof(@is.isType)}.");

        var isExpression = op.NewTypeIsExpression(type);
        var nullable = isExpression.NewTypeAsExpression<bool?>();
        return nullable;
    }
}

#endregion

#region ChangeType

internal partial class ExpressionBuilderContext
{
    private Expression ChangeType(
        Expression expr,
        TypeSpecifier? typeSpecifier,
        out TypeConversion typeConversion,
        bool considerSafeUpcast = false) // @TODO: Cast - ChangeType
    {
        if (typeSpecifier is not null)
        {
            if (TypeFor(typeSpecifier, false) is { } resultType)
            {
                if (resultType != expr.Type)
                {
                    var typeAs = ChangeType(expr, resultType, out typeConversion, considerSafeUpcast);
                    return typeAs;
                }
            }
            else
            {
                typeConversion = TypeConversion.NoMatch;
                return expr;
            }
        }

        typeConversion = TypeConversion.ExactType;
        return expr;
    }


    private Expression ChangeType(
        Element element,
        Type outputType,
        bool considerSafeUpcast = false)
        => ChangeType(
            TranslateArg(element),
            outputType,
            out TypeConversion typeConversion,
            considerSafeUpcast); // @TODO: Cast - ChangeType

    private Expression ChangeType(
        Expression input,
        Type outputType,
        out TypeConversion typeConversion,
        bool considerSafeUpcast = false) // @TODO: Cast - ChangeType
    {
        var (expression, tc) = input.TryNewAssignToTypeExpression(outputType, false, considerSafeUpcast);
        if (tc != TypeConversion.NoMatch)
        {
            typeConversion = tc;
            return expression!;
        }

        // tuples are not convertible.
        if (input.Type.IsAssignableTo(typeof(TupleBaseType)) || outputType.IsAssignableTo(typeof(TupleBaseType)))
        {
            // unless they're the same type.
            typeConversion = input.Type == outputType ? TypeConversion.ExactType : TypeConversion.NoMatch;
            return input;
        }

        if (_typeResolver.IsListType(input.Type)
            && _typeResolver.IsListType(outputType))
        {
            var inputElementType = _typeResolver.GetListElementType(input.Type, true)!;
            var outputElementType = _typeResolver.GetListElementType(outputType, true)!;
            var lambdaParameter = Expression.Parameter(inputElementType, TypeNameToIdentifier(inputElementType, this));
            var lambdaBody = ChangeType(lambdaParameter, outputElementType, out typeConversion);
            if (typeConversion != TypeConversion.NoMatch)
            {
                var lambda = Expression.Lambda(lambdaBody, lambdaParameter);
                return BindCqlOperator(nameof(ICqlOperators.Select), input, lambda);
            }

            typeConversion = TypeConversion.NoMatch;
            return input;
        }

        Type toType = TryCorrectQiCoreBindingError(input.Type, outputType, out var correctedTo)
                          ? correctedTo!
                          : outputType;
        _cqlOperatorsBinder.TryConvert(input, toType, out (Expression arg, TypeConversion conversion) tryConvert);
        typeConversion = tryConvert.conversion;
        return tryConvert.arg;
    }

}

#endregion

file static class LocalExtensions
{
    public static Type? GetListElementCqlIntervalPointType(
        this TypeResolver typeResolver,
        Type type) =>
        typeResolver.GetListElementType(type, throwError: false) is { } elementType
        && elementType.IsCqlInterval(out var pointType)
            ? pointType
            : null;
}<|MERGE_RESOLUTION|>--- conflicted
+++ resolved
@@ -1174,11 +1174,7 @@
 
         var rtt = TypeFor(returnType) ?? throw this.NewExpressionBuildingException($"Unable to resolve type for {returnType}");
         var convertedArguments = arguments
-<<<<<<< HEAD
-                                 .Select((a, i) => convertChoice(a, signature?[i]))
-=======
                                  .Select((a,i) => convertChoice(a, signature?[i]))
->>>>>>> 23f21eb9
                                  .Prepend(CqlExpressions.ParameterExpression)
                                  .ToArray();
         var funcType = convertedArguments.Select(a => a.Type).Append(rtt).ToArray();
@@ -1194,12 +1190,8 @@
         // choice is not compatible with the parameter, so we'll use an As in C#.
         Expression convertChoice(Expression argument, TypeSpecifier? targetTypeSpecifier)
         {
-<<<<<<< HEAD
-            if (actualType is not null && argument.Type == typeof(object))
-=======
             if(argument.Type == typeof(object)
                && targetTypeSpecifier is not null and not ChoiceTypeSpecifier)
->>>>>>> 23f21eb9
             {
                 var changeType = ChangeType(argument, targetTypeSpecifier, out var typeConversion, considerSafeUpcast: true);
                 Debug.Assert(typeConversion == TypeConversion.ExpressionTypeAs);
@@ -2177,11 +2169,7 @@
                 {
                     var type = TypeFor(@as.asTypeSpecifier!)!;
                     var operand = TranslateArg(@as.operand!);
-<<<<<<< HEAD
-                    var converted = ChangeType(operand, type, out var typeConversion, safeUpcastAllowed: true);
-=======
                     var converted = ChangeType(operand, type, out var typeConversion, considerSafeUpcast:true);
->>>>>>> 23f21eb9
                     switch (typeConversion)
                     {
                         case TypeConversion.NoMatch:
