﻿/*
 * Copyright (c) 2023, NCQA and contributors
 * See the file CONTRIBUTORS for details.
 *
 * This file is licensed under the BSD 3-Clause license
 * available at https://raw.githubusercontent.com/FirelyTeam/firely-cql-sdk/main/LICENSE
 */

using System;
using System.Collections.Generic;
using System.Collections.Immutable;
using System.Collections.ObjectModel;
using System.ComponentModel;
using System.Diagnostics;
using System.Globalization;
using System.IO;
using System.Linq;
using System.Linq.Expressions;
using System.Reflection;
using System.Xml;
using Hl7.Cql.Abstractions;
using Hl7.Cql.Abstractions.Infrastructure;
using Hl7.Cql.Compiler.Expressions;
using Hl7.Cql.Compiler.Infrastructure;
using Hl7.Cql.Elm;
using Hl7.Cql.Model;
using Hl7.Cql.Operators;
using Hl7.Cql.Primitives;
using Hl7.Cql.Runtime;
using Microsoft.Extensions.Logging;
using ChoiceTypeSpecifier = Hl7.Cql.Elm.ChoiceTypeSpecifier;
using Convert = System.Convert;
using DateTime = Hl7.Cql.Elm.DateTime;
using Expression = System.Linq.Expressions.Expression;
using TypeSpecifier = Hl7.Cql.Elm.TypeSpecifier;
using ListTypeSpecifier = Hl7.Cql.Elm.ListTypeSpecifier;
using NamedTypeSpecifier = Hl7.Cql.Elm.NamedTypeSpecifier;
using Tuple = Hl7.Cql.Elm.Tuple;
using TupleTypeSpecifier = Hl7.Cql.Elm.TupleTypeSpecifier;

namespace Hl7.Cql.Compiler;

#region Context

/// <summary>
/// The ExpressionBuilderContext class maintains scope information for the traversal of ElmPackage statements.
/// </summary>
/// <remarks>
/// The scope information in this class is useful for <see cref="IExpressionMutator"/> and is supplied to <see cref="IExpressionMutator.Mutate(Expression, Elm.Element, ExpressionBuilderContext)"/>.
/// </remarks>
partial class ExpressionBuilderContext(
    ILogger<ExpressionBuilder> logger,
    ExpressionBuilderSettings expressionBuilderSettings,
    CqlOperatorsBinder cqlOperatorsBinder,
    TupleBuilderCache tupleBuilderCache,
    TypeResolver typeResolver,
    CqlContextBinder cqlContextBinder,
    LibraryExpressionBuilderContext libraryContext,
    Dictionary<string, ParameterExpression>? operands = null // Parameters for function definitions. Used during ProcessExpressionDef.
    )
{
<<<<<<< HEAD
    private readonly CqlOperatorsBinder _cqlOperatorsBinder;
    private readonly CqlContextBinder _contextBinder;
    private readonly TypeManager _typeManager;
    private readonly ILogger<ExpressionBuilder> _logger;
    private readonly TypeResolver _typeResolver;
    private readonly ExpressionBuilderSettings _expressionBuilderSettings;
    private readonly ILibraryExpressionBuilderContext _libraryContext;

    private ImmutableStack<Element> _elementStack;
=======
    private readonly ILogger<ExpressionBuilder> _logger = logger;
    private readonly ExpressionBuilderSettings _expressionBuilderSettings = expressionBuilderSettings;
    private readonly CqlOperatorsBinder _cqlOperatorsBinder = cqlOperatorsBinder;
    private readonly TupleBuilderCache _tupleBuilderCache = tupleBuilderCache;
    private readonly TypeResolver _typeResolver = typeResolver;
    private readonly CqlContextBinder _cqlContextBinder = cqlContextBinder;
    private readonly LibraryExpressionBuilderContext _libraryContext = libraryContext;
    private readonly Dictionary<string, ParameterExpression>? _operands = operands;
    private readonly IReadOnlyCollection<IExpressionMutator> _expressionMutators = ReadOnlyCollection<IExpressionMutator>.Empty; // Not used yet, since it's always empty
    private ImmutableStack<Element> _elementStack = ImmutableStack<Element>.Empty;
>>>>>>> e72d28ad

    /// <summary>
    /// Contains query aliases and let declarations, and any other symbol that is now "in scope"
    /// </summary>
<<<<<<< HEAD
    private ImmutableStack<(object? id, string? impliedAlias, IReadOnlyDictionary<string, (Expression expr, Element element)>? scopes)> _impliedAliasAndScopesStack; //

    /// <summary>
    /// Parameters for function definitions.
    /// </summary>
    private readonly Dictionary<string, ParameterExpression> _operands; // Used during ProcessExpressionDef

    private readonly IReadOnlyCollection<IExpressionMutator> _expressionMutators; // Not used yet, since it's always empty

    internal ExpressionBuilderContext(
        ExpressionBuilder builder,
        ILibraryExpressionBuilderContext libContext,
        Dictionary<string, ParameterExpression>? operands = null)
    {
        // External Services
        _logger = builder._logger;
        _cqlOperatorsBinder = builder._cqlOperatorsBinder;
        _contextBinder = builder._cqlContextBinder;
        _typeManager = builder._typeManager;
        _expressionBuilderSettings = builder._expressionBuilderSettings;
        _typeResolver = builder._typeResolver;
        _expressionMutators = ReadOnlyCollection<IExpressionMutator>.Empty;

        // External State
        _libraryContext = libContext;
        _operands = operands!;

        // Internal State
        _elementStack = ImmutableStack<Element>.Empty;
        _impliedAliasAndScopesStack = ImmutableStack<(object? id, string? impliedAlias, IReadOnlyDictionary<string, (Expression expr, Element element)>? scopes)>.Empty;
    }
=======
    private ImmutableStack<(object? id, string? impliedAlias, IReadOnlyDictionary<string, (Expression expr, Element element)>? scopes)> _impliedAliasAndScopesStack = ImmutableStack<(object? id, string? impliedAlias, IReadOnlyDictionary<string, (Expression expr, Element element)>? scopes)>.Empty;
>>>>>>> e72d28ad

    private static Expression[] NoArgs { get; } = [];

    private static Type[] NoTypes { get; } = [];

    private Expression BindCqlOperator<TArg>(
        string methodName,
        params TArg?[] args) =>
        _cqlOperatorsBinder.BindToMethod(methodName, TranslateArgs(args), NoTypes);

    private Expression BindCqlOperator<TArg>(
        string methodName,
        TArg?[] args,
        Type[] typeArgs) =>
         _cqlOperatorsBinder.BindToMethod(methodName, TranslateArgs(args), typeArgs);

    [DebuggerStepThrough]
    private Type[] TranslateTypes<TType>(params TType?[] args) =>
        args switch
        {
            Type[] types => types,
            { } objects => objects.SelectToArray(obj => TranslateType(obj!)),
            _ => [],
        };

    [DebuggerStepThrough]
    private Type TranslateType<TType>(TType? arg) =>
        arg switch
        {
            Type type => type,
            XmlQualifiedName xmlQualifiedName => _typeResolver.ResolveType(xmlQualifiedName.Name)!,
            _ => null!,
        };

    [DebuggerStepThrough]
    private Expression[] TranslateArgs<TArg>(params TArg?[] args) =>
        args switch
        {
            Expression[] expressions => expressions,
            { } objects => objects.SelectToArray(obj => TranslateArg(obj!)),
            _ => [],
        };

    [DebuggerStepThrough]
    internal Expression TranslateArg<TArg>(TArg? arg) =>
        arg switch
        {
            Expression expression => expression,
            Element element => TranslateElement(element),
            var obj => Expression.Constant(obj),
        };

    private Expression TranslateElement(Element element) =>
        this.CatchRethrowExpressionBuildingException(_ =>
        {
            using (PushElement(element))
            {
                Expression? expression = element switch
                {
                    //@formatter:off
                    Ratio e => throw new NotSupportedException($"Operator {element.GetType().Name} is not supported yet."),
                    Flatten e => BindCqlOperator(nameof(ICqlOperators.Flatten), e.operand),
                    Negate e => Negate(e),
                    As e => As(e),
                    Case e => Case(e),
                    ToTime e => ChangeType(e.operand!, _typeResolver.TimeType),
                    ToBoolean e => ChangeType(e.operand!, typeof(bool?)),
                    ToString e => ChangeType(e.operand!, typeof(string)),
                    ToConcept e => ChangeType(e.operand!, _typeResolver.ConceptType),
                    ToDate e => ChangeType(e.operand!, _typeResolver.DateType),
                    ToDecimal e => ChangeType(e.operand!, typeof(decimal?)),
                    ToInteger e => ChangeType(e.operand!, typeof(int?)),
                    ToDateTime e => ChangeType(e.operand!, _typeResolver.DateTimeType),
                    ToLong e => ChangeType(e.operand!, typeof(long?)),
                    ToQuantity e => ChangeType(e.operand!, _typeResolver.QuantityType),
                    Coalesce e => Coalesce(e),
                    Equivalent e => Equivalent(e),
                    AliasRef e => GetScopeExpression(e.name!),
                    QueryLetRef e => GetScopeExpression(e.name!),
                    IdentifierRef e => IdentifierRef(e),
                    If e => If(e),
                    IncludedIn e => IncludedIn(e),
                    Includes e => Includes(e),
                    Instance e => Instance(e),
                    Is e => Is(e),
                    IsNull e => IsNull(e),
                    List e => List(e),
                    Literal e => Literal(e),
                    Message e => Message(e),
                    Null e => NullExpression.ForType(TypeFor(e)!),
                    OperandRef e => OperandRef(e),
                    ProperContains e => ProperContains(e),
                    ProperIn e => ProperIn(e),
                    ProperIncludedIn e => ProperIncludedIn(e),
                    ProperIncludes e => ProperIncludes(e),
                    Property e => Property(e),
                    Query e => Query(e),
                    Tuple e => Tuple(e),

                    // InvokeDefinedFunctionThroughRuntimeContext
                    FunctionRef e => FunctionRef(e),

                    // InvokeDefinitionThroughRuntimeContext
                    CodeRef e => CodeRef(e),
                    CodeSystemRef e => CodeSystemRef(e),
                    ConceptRef e => ConceptRef(e),
                    ExpressionRef e => ExpressionRef(e),
                    AnyInValueSet e => ProcessValueSet(e.valueset, e.codes, isList: true),
                    InValueSet e => ProcessValueSet(e.valueset!, e.code, isList: false),
                    Retrieve e => Retrieve(e),
                    ValueSetRef e => ValueSetRef(e),
                    ParameterRef e => ParameterRef(e),

                    // NOTE: Do not rename ICqlOperators.CreateValueSetFacade to ExpandValueSet
                    ExpandValueSet e => _cqlOperatorsBinder.BindToMethod(nameof(ICqlOperators.CreateValueSetFacade), TranslateArgs(GetBindArgs(element)), TranslateTypes(GetTypeArgs(element))),

                    // All other Elm types matches on type name to the ICqlOperators method name
                    _ => _cqlOperatorsBinder.BindToMethod(element.GetType().Name, TranslateArgs(GetBindArgs(element)), TranslateTypes(GetTypeArgs(element))),
                    //@formatter:on
                };

                if (expression is not null)
                    expression = ConvertToResultType();

                expression = Mutate(element, expression);
                return expression!;

                Expression ConvertToResultType()
                {
                    var tsType = TypeFor(element.resultTypeSpecifier, false);
                    if (tsType is not null)
                    {
                        return ChangeType(expression, element.resultTypeSpecifier, throwOnError:true);
                    }

                    return expression;
                }
            }
        });

    private object?[] GetTypeArgs(Element element)
    {
        // ReSharper disable CoVariantArrayConversion
        object[] types = element switch
        {
            MinValue e => [e.valueType],
            MaxValue e => [e.valueType],
            _ => NoTypes,
        };
        // ReSharper restore CoVariantArrayConversion
        return types;
    }

    private object?[] GetBindArgs(Element element)
    {
        // ReSharper disable CoVariantArrayConversion
        object?[] args = element switch
        {
            //@formatter:off

            // ORDER MATTERS.

            // special cases
            Collapse e => Collapse(e),
            Contains e => Contains(e),
            Union e => Union(e),
            Combine e => [e.source, e.separator],
            IndexOf e => [e.source, e.element],
            Slice e => [e.source, e.startIndex, e.endIndex],
            Date e => [e.year, e.month, e.day],
            DateTime e => [e.year, e.month, e.day, e.hour, e.minute, e.second, e.millisecond, e.timezoneOffset],
            Interval e => [e.low, e.high, (object)e.lowClosedExpression ?? e.lowClosed, (object)e.highClosedExpression ?? e.highClosed],
            LastPositionOf e => [e.@string, e.pattern],
            PositionOf e => [e.pattern, e.@string],
            Quantity e => [e.value, e.unit], // http://unitsofmeasure.org
            Ratio e => [e.numerator, e.denominator],
            Round r => [r.operand, r.precision],
            Split e => [e.stringToSplit, e.separator],
            Substring e => [e.stringToSub, e.startIndex, e.length],
            Time e => [e.hour, e.minute, e.second, e.millisecond],
            MinValue or MaxValue => [], // type is a generic type arg

            // special expression types
            UnaryWithPrecision uwp => [uwp.operand, uwp.GetPrecision()],
            NaryWithPrecision nwp => [.. nwp.operand, nwp.GetPrecision()],
            IHasSource hs => [hs.source],

            // common expression types
            Elm.UnaryExpression unary => [unary.operand],
            Elm.BinaryExpression binary => binary.operand,
            TernaryExpression ternary => ternary.operand,
            NaryExpression nary => nary.operand,
            OperatorExpression => [], // nullaries, but all others too.  handle last.

            _ => throw this.NewExpressionBuildingException($"Cannot get arguments for element {element.GetType().FullName}.")
            //@formatter:on
        };
        return args;
        // ReSharper restore CoVariantArrayConversion

        object?[] Collapse(Collapse e)
        {
            var operand = TranslateArg(e.operand![0]!);
            if (_typeResolver.GetListElementCqlIntervalPointType(operand.Type) is { })
            {
                object precision = e.operand switch
                {
                [_, Quantity quantity, ..] => quantity.unit,
                    _ => NullExpression.String
                };

                return [operand, precision];
            }
            throw this.NewExpressionBuildingException($"Collapse expects a list of intervals, but got {operand.Type.ToCSharpString(Defaults.TypeCSharpFormat)}");
        }

        object?[] Contains(Contains e)
        {
            if (TranslateArgs(e.operand) is [{ } left, { } right, ..])
            {
                if (_typeResolver.GetListElementType(left.Type, throwError: false) is { } leftType)
                {
                    if (leftType != right.Type)
                    {
                        if (leftType.IsAssignableFrom(right.Type))
                            right = ChangeType(right, leftType, throwOnError: true);
                    }
                    return [left, right, e.GetPrecision()];
                }

                if (left.Type.IsCqlInterval(out _))
                {
                    return [left, right, e.GetPrecision()];
                }
            }
            throw this.NewExpressionBuildingException($"Contains expects two arguments, but got {e.operand.Length}");
        }

        object?[] Union(Union e)
        {
            if (TranslateArgs(e.operand) is [{ } left, { } right, ..])
            {
                if (_typeResolver.GetListElementType(left.Type, throwError: false) is { } leftListElemType
                    && _typeResolver.GetListElementType(right.Type, throwError: false) is { } rightListElemType
                    && leftListElemType == rightListElemType)
                    return [left, right];

                if (left.Type.IsCqlInterval(out var leftPointType)
                    && right.Type.IsCqlInterval(out var rightPointType)
                    && leftPointType == rightPointType)
                    return [left, right];
            }
            throw this.NewExpressionBuildingException($"Union expects two arguments of the same list or interval type.");
        }
    }

    protected Expression? Mutate(Element op, Expression? expression) =>
        _expressionMutators.Aggregate(
            expression,
            (current, visitor) => visitor.Mutate(current!, op, this));

    protected Expression? IdentifierRef(IdentifierRef ire)
    {
        if (string.Equals("$this", ire.name) && ImpliedAlias != null)
        {
            var scopeExpression = GetScopeExpression(ImpliedAlias!);
            return scopeExpression;
        }
        var pe = new Property
        {
            resultTypeSpecifier = ire.resultTypeSpecifier,
            resultTypeName = ire.resultTypeName,
            localId = ire.localId,
            locator = ire.locator,
            path = ire.name,
            scope = ImpliedAlias!,
        };
        var prop = Property(pe);
        return prop;
    }

    protected Expression ValueSetRef(ValueSetRef valueSetRef)
    {
        if (string.IsNullOrWhiteSpace(valueSetRef.name))
            throw this.NewExpressionBuildingException($"The ValueSetRef at {valueSetRef.locator} is missing a name.");
        var cqlValueSet = InvokeDefinitionThroughRuntimeContext(valueSetRef.name, valueSetRef.libraryName, typeof(CqlValueSet));

        //var type = TypeFor(valueSetRef)!;
        // if (_typeResolver.IsListType(type))
        // {
        //     var elementType = _typeResolver.GetListElementType(type);
        //     if (elementType != typeof(CqlCode))
        //     {
        //         throw this.NewExpressionBuildingException($"The expected type for value set {valueSetRef.name} in this context is {type.ToCSharpString(Defaults.TypeCSharpFormat)}");
        //     }
        //
        //     var method = typeof(ICqlOperators).GetMethod(nameof(ICqlOperators.ExpandValueSet))!;
        //     var call = Expression.Call(CqlExpressions.Operators_PropertyExpression, method, cqlValueSet);
        //     return call;
        // }
        return cqlValueSet;
    }

    protected Expression Tuple(Tuple tuple)
    {
        Type tupleType;
        if (tuple.resultTypeSpecifier is null)
        {
            tupleType = TupleTypeFor(tuple);
        }
        else
        {
            var tupleTypeSpecifier = tuple.resultTypeSpecifier as TupleTypeSpecifier ?? throw this.NewExpressionBuildingException($"Tuple expression has a resultType that is not a TupleTypeSpecifier.");
            tupleType = TupleTypeFor(tupleTypeSpecifier);
        }

        var @new = Expression.New(tupleType);
        if (tuple.element?.Length > 0)
        {
            var elementBindings =
                tuple.element!
                     .SelectToArray(element =>
                     {
                         var value = TranslateArg(element.value!);
                         var propInfo = GetProperty(tupleType, NormalizeIdentifier(element.name!), _typeResolver)
                                        ?? throw this.NewExpressionBuildingException($"Could not find member {element} on type {tupleType.ToCSharpString(Defaults.TypeCSharpFormat)}");
                         var binding = Binding(value, propInfo);
                         return binding;
                     });
            var init = Expression.MemberInit(@new, elementBindings);
            return init;
        }

        return @new;
    }

    protected Expression List(List list)
    {
        if (list.resultTypeSpecifier == null)
            throw this.NewExpressionBuildingException($"List is missing a result type specifier.");
        if (list.resultTypeSpecifier is ListTypeSpecifier listTypeSpecifier)
        {

            var elementType = TypeFor(listTypeSpecifier.elementType)!;
            var elements = TranslateArgs(list.element);
            if (!elementType.IsNullableValueType(out _) && elements.Any(exp => exp.Type.IsNullableValueType(out _)))
            {
                for (int i = 0; i < elements.Length; i++)
                {
                    elements[i] = HandleNullable(elements[i], elementType);

                }
            }
            for (int i = 0; i < elements.Length; i++)
            {
                if (elements[i].Type != elementType)
                {
                    elements[i] = elements[i].NewTypeAsExpression(elementType);
                }
            }
            Expression? array = null;
            if (elements != null)
            {
                array = Expression.NewArrayInit(elementType, elements);
            }
            else
            {
                array = Expression.NewArrayBounds(elementType, Expression.Constant(0));
            }
            var asEnumerable = array.NewTypeAsExpression(typeof(IEnumerable<>).MakeGenericType(elementType));
            return asEnumerable;
        }

        throw this.NewExpressionBuildingException($"List is the wrong type");

    }

    protected Expression CodeRef(CodeRef codeRef)
    {
        if (string.IsNullOrWhiteSpace(codeRef.name))
            throw this.NewExpressionBuildingException("The code ref has no name.");

        var type = _typeResolver.ResolveType(codeRef.resultTypeName.Name) ?? throw this.NewExpressionBuildingException($"Unable to resolve type {codeRef.resultTypeName}");
        return InvokeDefinitionThroughRuntimeContext(codeRef.name, codeRef.libraryName, type);
    }

    private Expression CodeSystemRef(CodeSystemRef codeSystemRef)
    {
        if (string.IsNullOrWhiteSpace(codeSystemRef.name))
            throw this.NewExpressionBuildingException("The code system ref has no name.");

        var type = _typeResolver.CodeType.MakeArrayType();
        return InvokeDefinitionThroughRuntimeContext(codeSystemRef.name, codeSystemRef.libraryName, type);
    }

    protected Expression ConceptRef(ConceptRef conceptRef)
    {
        if (string.IsNullOrWhiteSpace(conceptRef.name))
            throw this.NewExpressionBuildingException("The concept ref has no name.");

        var conceptType = TypeFor(conceptRef)!;
        return InvokeDefinitionThroughRuntimeContext(conceptRef.name, conceptRef.libraryName, conceptType);
    }

    protected Expression Instance(Instance ine)
    {
        var instanceType = _typeResolver.ResolveType(ine.classType.Name)
                           ?? throw this.NewExpressionBuildingException($"Could not resolve type for '{ine.classType.Name}'");

        if (instanceType.IsEnum())
        {
            // constructs like:
            // FHIR.RemittanceOutcome {value: 'complete'}
            // FHIR.RemittanceOutcome maps to an enum type
            if (ine.element?.Length == 1 && string.Equals(ine.element![0].name, "value", StringComparison.OrdinalIgnoreCase))
            {
                var enumValueValue = TranslateArg(ine.element[0]!.value!);

                if (enumValueValue.Type == instanceType)
                    return enumValueValue;

                if (enumValueValue.Type == typeof(string)) //@ TODO: Cast - Instance
                {
                    var parseMethod = typeof(Enum)
                                      .GetMethods()
                                      .Single(m => m.Name == nameof(Enum.Parse) && m.GetParameters().Length == 3);
                    var callEnumParse = Expression.Call(parseMethod, Expression.Constant(instanceType), enumValueValue, Expression.Constant(true));
                    return callEnumParse;
                }
            }
        }
        // Prefer a constructor will all parameters.


        //var valueTypes = values
        //    .Select(v => v.Type)
        //    .ToArray();
        //var allConstructors = instanceType!
        //    .GetConstructors();
        //ConstructorInfo? allParamsCtor = null;
        //foreach(var ctor in allConstructors)
        //{
        //    var ctorParameters = ctor.GetParameters();
        //    if (ctorParameters.Length == valueTypes.Length)
        //    {
        //        if (ctorParameters.All(p => p.T))
        //    }
        //}

        var tuples = ine.element!.SelectToArray(el => (el.name!, TranslateArg(el.value)));

        // Handle immutable primitives without public setters on their properties.
        if (instanceType == typeof(CqlRatio))
        {
            Expression? numeratorExpr = null;
            Expression? denominatorExpr = null;

            foreach (var tuple in tuples)
            {
                if (tuple.Item1 == "numerator")
                    numeratorExpr = tuple.Item2;
                else if (tuple.Item1 == "denominator")
                    denominatorExpr = tuple.Item2;
                else throw this.NewExpressionBuildingException($"No property called {tuple.Item1} should exist on {nameof(CqlRatio)}");
            }
            var ctor = ConstructorInfos.CqlRatio;
            var @new = Expression.New(ctor,
                                      numeratorExpr ?? Expression.Default(typeof(CqlQuantity)),
                                      denominatorExpr ?? Expression.Default(typeof(CqlQuantity)));
            return @new;
        }

        if (instanceType == typeof(CqlQuantity))
        {
            Expression? valueExpr = null;
            Expression? unitExpr = null;

            foreach (var tuple in tuples)
            {
                if (tuple.Item1 == "value")
                    valueExpr = tuple.Item2;
                else if (tuple.Item1 == "unit")
                    unitExpr = tuple.Item2;
                else throw this.NewExpressionBuildingException($"No property called {tuple.Item1} should exist on {nameof(CqlQuantity)}");
            }
            var ctor = ConstructorInfos.CqlQuantity;

            if (unitExpr is not null)
                unitExpr = ChangeType(unitExpr, typeof(string), throwOnError: true);

            var @new = Expression.New(ctor,
                                      valueExpr ?? Expression.Default(typeof(decimal?)),
                                      unitExpr ?? Expression.Default(typeof(string)));
            return @new;
        }
        if (instanceType == typeof(CqlCode))
        {
            Expression? codeExpr = null;
            Expression? systemExpr = null;
            Expression? versionExpr = null;
            Expression? displayExpr = null;


            foreach (var tuple in tuples)
            {
                if (tuple.Item1 == "code")
                    codeExpr = tuple.Item2;
                else if (tuple.Item1 == "system")
                    systemExpr = tuple.Item2;
                else if (tuple.Item1 == "version")
                    versionExpr = tuple.Item2;
                else if (tuple.Item1 == "display")
                    displayExpr = tuple.Item2;
                else throw this.NewExpressionBuildingException($"No property called {tuple.Item1} should exist on {nameof(CqlCode)}");
            }
            var ctor = ConstructorInfos.CqlCode;
            var @new = Expression.New(ctor,
                                      codeExpr ?? Expression.Default(typeof(string)),
                                      systemExpr ?? Expression.Default(typeof(string)),
                                      versionExpr ?? Expression.Default(typeof(string)),
                                      displayExpr ?? Expression.Default(typeof(string)));
            return @new;
        }
        if (instanceType == typeof(CqlConcept))
        {
            Expression? codesExpr = null;
            Expression? displayExpr = null;

            foreach (var tuple in tuples)
            {
                if (tuple.Item1 == "codes")
                    codesExpr = tuple.Item2;
                else if (tuple.Item1 == "display")
                    displayExpr = tuple.Item2;
                else throw this.NewExpressionBuildingException($"No property called {tuple.Item1} should exist on {nameof(CqlConcept)}");
            }
            var ctor = ConstructorInfos.CqlConcept;
            var @new = Expression.New(ctor,
                                      codesExpr ?? Expression.Default(typeof(IEnumerable<CqlCode>)),
                                      displayExpr ?? Expression.Default(typeof(string)));
            return @new;
        }
        else
        {
            var elementBindings = new MemberAssignment[tuples.Length];
            for (int i = 0; i < tuples.Length; i++)
            {
                var tuple = tuples[i];
                var element = tuple.Item1;
                var expression = tuple.Item2;
                var memberInfo = GetProperty(instanceType, element, _typeResolver) ?? throw this.NewExpressionBuildingException($"Could not find member {element} on type {instanceType.ToCSharpString(Defaults.TypeCSharpFormat)}");
                var binding = Binding(expression, memberInfo);
                elementBindings[i] = binding;
            }
            var ctor = instanceType.GetConstructor(Type.EmptyTypes)!;
            var @new = Expression.New(ctor);
            var init = Expression.MemberInit(@new, elementBindings);
            return init;
        }
    }

    internal static PropertyInfo? GetProperty(Type type, string name, TypeResolver typeResolver)
    {
        if (type.IsGenericType)
        {
            var gtd = type.GetGenericTypeDefinition();
            if (gtd == typeof(Nullable<>))
            {
                if (string.Equals(name, "value", StringComparison.OrdinalIgnoreCase))
                {
                    var valueMember = type.GetProperty("Value");
                    return valueMember;
                }
            }
        }

        var member = typeResolver.GetProperty(type, name);
        return member;
    }


    protected MemberAssignment Binding(Expression value, MemberInfo memberInfo)
    {
        if (memberInfo is PropertyInfo property)
        {
            if (value.Type == property.PropertyType)
            {
                return Expression.Bind(memberInfo, value);
            }

            if (property.PropertyType.IsArray)
            {
                if (value.Type.IsArray)
                {
                    if (property.PropertyType.GetElementType() == value.Type.GetElementType())
                    {
                        return Expression.Bind(memberInfo, value);
                    }
                }
                else if (value.Type.IsGenericType)
                {
                    string message = $"{value.Type} was expected to be a list type.";
                    var valueEnumerableElement = _typeResolver.GetListElementType(value.Type) ?? throw this.NewExpressionBuildingException(message);
                    var memberArrayElement = property.PropertyType.GetElementType()!;
                    if (valueEnumerableElement == memberArrayElement)
                    {
                        var toArrayMethod = typeof(Enumerable)
                                            .GetMethod(nameof(Enumerable.ToArray))!
                                            .MakeGenericMethod(valueEnumerableElement);
                        var callToArray = Expression.Call(toArrayMethod, value);
                        return Expression.Bind(memberInfo, callToArray);
                    }
                    else
                    {
                        var selectParameter = Expression.Parameter(valueEnumerableElement, TypeNameToIdentifier(value.Type, this));
                        var body = ChangeType(selectParameter, memberArrayElement, throwOnError: true);
                        var selectLambda = Expression.Lambda(body, selectParameter);
                        var callSelectMethod = BindCqlOperator(nameof(ICqlOperators.Select), [value, selectLambda
                                                               ]);
                        var toArrayMethod = typeof(Enumerable)
                                            .GetMethod(nameof(Enumerable.ToArray))!
                                            .MakeGenericMethod(memberArrayElement);
                        var callToArray = Expression.Call(toArrayMethod, callSelectMethod);
                        return Expression.Bind(memberInfo, callToArray);
                    }
                }
            }
            else if (property.PropertyType.IsImplementingGenericTypeDefinition(typeof(ICollection<>)))
            {
                if (_typeResolver.IsListType(value.Type))
                {
                    var elementType = _typeResolver.GetListElementType(property.PropertyType)!;
                    var ctor = ConstructorInfos.ListOf(elementType);
                    var newList = Expression.New(ctor, value);
                    return Expression.Bind(memberInfo, newList);
                }
            }

            var convert = ChangeType(value, property.PropertyType, throwOnError: true);
            return Expression.Bind(memberInfo, convert);
        }

        throw new NotImplementedException().WithContext(this);
    }

    protected Expression If(If @if)
    {
        var rc = TranslateArg(@if.condition!);
        var condition = rc.Coalesce();
        var then = TranslateArg(@if.then!);
        if (@if.@else != null)
        {
            var @else = TranslateArg(@if.@else!);
            if (then.Type.IsValueType)
            {
                @else = HandleNullable(@else, then.Type);
            }

            if (then.Type != @else.Type)
            {
                // In fact, this is allowed, but since this would be handled using type "object" at runtime
                // (since the CLR does not support discriminated unions), we will throw an exception here.
                // We could also optimize by first trying whether the arguments are convertible to each other,
                // since that would catch quite a few cases (mostly the if .... then X else List<X> cases),
                // which are common.
                throw this.NewExpressionBuildingException(
                    $"The If expression at {@if.locator} produces two branches with different types.");
                // then = Expression.Convert(then, typeof(object));
                // @else = Expression.Convert(@else, typeof(object));
            }

            var ifThenElse = Expression.Condition(condition, then, @else);

            return ifThenElse;
        }

        var @false = Expression.Constant(null).NewAssignToTypeExpression(then.Type);
        var ifThen = Expression.Condition(condition, then, @false);
        return ifThen;
    }

    protected Expression Literal(Literal lit)
    {
        var type = _typeResolver.ResolveType(lit.valueType.Name) ?? throw this.NewExpressionBuildingException($"Cannot resolve type for {lit.valueType}");




        var (value, convertedType) = ConvertLiteral(lit, type);

        // var result = _operatorBinding.ConvertToType(Expression.Constant(value), convertedType);
        // return result;

        if (type.IsNullableValueType(out _))
        {
            var changed = Expression.Constant(value!, convertedType);
            var asNullable = changed.NewAssignToTypeExpression(type);
            return asNullable;
        }
        return Expression.Constant(value, convertedType);
    }

    protected (object?, Type) ConvertLiteral(Literal lit, Type? type) //@ TODO: Cast - ConvertLiteral
    {
        if (type == null)
            throw new NotImplementedException().WithContext(this);

        if (type.IsNullableValueType(out var underlyingType))
        {
            if (string.IsNullOrWhiteSpace(lit.value))
                return (null, type);

            if (!typeof(IConvertible).IsAssignableFrom(underlyingType))
                throw new NotSupportedException("Only convertible types can be used for literals.");

            try
            {
                var converted = Convert.ChangeType(lit.value, underlyingType, CultureInfo.InvariantCulture); //@ TODO: Cast - ConvertLiteral
                return (converted, underlyingType);
            }
            catch (OverflowException)
            {
                return (null, type);
            }
        }

        if (type == typeof(string))
            return (lit.value, type);

        if (typeof(IConvertible).IsAssignableFrom(type))
        {
            var converted = Convert.ChangeType(lit.value, type, CultureInfo.InvariantCulture); //@ TODO: Cast - ConvertLiteral
            return (converted, type);
        }

        throw new NotSupportedException("Only convertible types can be used for literals.");
    }

    protected Expression OperandRef(OperandRef ore)
    {
        if (_operands?.TryGetValue(ore.name!, out var expression) == true)
            return expression;
        throw this.NewExpressionBuildingException($"Operand reference to {ore.name} not found in definition operands.");
    }

    protected Expression Case(Case ce)
    {
        //[{ when1, then1 }, { when2, then2}, { when3, then3 }]
        // when1 ? then 1 : (when2 ? then 2 : (when3 ? then 3 : else }
        if (ce.caseItem?.Length > 0 && ce.@else != null)
        {
            var elseThen = TranslateArg(ce.@else!);
            var cases = new List<CaseWhenThenExpression.WhenThenCase>();

            if (ce.comparand != null)
            {
                var comparand = TranslateArg(ce.comparand);

                foreach (var caseItem in ce.caseItem)
                {
                    var caseWhen = TranslateArg(caseItem.when!);
                    var caseWhenEquality = BindCqlOperator(nameof(ICqlOperators.Equal), [comparand, caseWhen]).Coalesce();
                    var caseThen = TranslateArg(caseItem.then!);

                    if (caseThen.Type != elseThen.Type)
                        caseThen = caseThen.NewAssignToTypeExpression(elseThen.Type);

                    cases.Add(new(caseWhenEquality, caseThen));
                }
            }
            else
            {
                foreach (var caseItem in ce.caseItem)
                {
                    var caseWhen = TranslateArg(caseItem.when!);
                    var caseThen = TranslateArg(caseItem.then!);

                    if (caseThen.Type != elseThen.Type)
                        caseThen = caseThen.NewAssignToTypeExpression(elseThen.Type);

                    if (caseWhen.Type.IsNullableValueType(out _))
                    {
                        caseWhen = caseWhen.Coalesce();
                    }

                    cases.Add(new(caseWhen, caseThen));
                }
            }

            return new CaseWhenThenExpression(cases, elseThen);
        }

        throw this.NewExpressionBuildingException("Invalid case expression.  At least 1 case and an else must be present.");
    }

    private Expression Retrieve(Retrieve retrieve)
    {
        Type? sourceElementType;
        string? cqlRetrieveResultType;

        // SingletonFrom does not have this specified; in this case use DataType instead
        if (retrieve.resultTypeSpecifier == null)
        {
            if (string.IsNullOrWhiteSpace(retrieve.dataType.Name))
                throw this.NewExpressionBuildingException("If a Retrieve lacks a ResultTypeSpecifier it must have a DataType");
            cqlRetrieveResultType = retrieve.dataType.Name;

            sourceElementType = _typeResolver.ResolveType(cqlRetrieveResultType);
        }
        else
        {
            if (retrieve.resultTypeSpecifier is ListTypeSpecifier listTypeSpecifier)
            {
                cqlRetrieveResultType = listTypeSpecifier.elementType is NamedTypeSpecifier nts ? nts.name.Name : null;
                sourceElementType = TypeFor(listTypeSpecifier.elementType)!;
            }
            else throw new NotImplementedException($"Sources with type {retrieve.resultTypeSpecifier.GetType().Name} are not implemented.").WithContext(this);
        }

        Expression? codeProperty;

        var hasCodePropertySpecified = sourceElementType != null && retrieve.codeProperty != null;
        var isDefaultCodeProperty = retrieve.codeProperty is null ||
                                    (cqlRetrieveResultType is not null &&
                                     ModelMapping.TryGetValue(cqlRetrieveResultType, out ClassInfo? classInfo) &&
                                     classInfo.primaryCodePath == retrieve.codeProperty);

        if (hasCodePropertySpecified && !isDefaultCodeProperty)
        {
            var codePropertyInfo = _typeResolver.GetProperty(sourceElementType!, retrieve.codeProperty!);
            codeProperty = Expression.Constant(codePropertyInfo, typeof(PropertyInfo));
        }
        else
        {
            codeProperty = NullExpression.ForType<PropertyInfo>();
        }

        if (retrieve.codes != null)
        {
            if (retrieve.codes is ValueSetRef valueSetRef)
            {
                if (string.IsNullOrWhiteSpace(valueSetRef.name))
                    throw this.NewExpressionBuildingException($"The ValueSetRef at {valueSetRef.locator} is missing a name.");
                var valueSet = InvokeDefinitionThroughRuntimeContext(valueSetRef.name!, valueSetRef.libraryName, typeof(CqlValueSet));
                return BindCqlOperator(CqlOperator.Retrieve, Expression.Constant(sourceElementType, typeof(Type)), valueSet, codeProperty);
            }

            // In this construct, instead of querying a value set, we're testing resources
            // against a list of codes, e.g., as defined by the code from or codesystem construct
            var codes = TranslateArg(retrieve.codes);
            return BindCqlOperator(CqlOperator.Retrieve, Expression.Constant(sourceElementType, typeof(Type)), codes, codeProperty);
        }

        return BindCqlOperator(CqlOperator.Retrieve, Expression.Constant(sourceElementType, typeof(Type)), NullExpression.ForType<CqlValueSet>(), codeProperty);
    }

    protected Expression Property(Property op)
    {
        using (PushElement(op))
        {
            if (string.IsNullOrWhiteSpace(op.path))
                throw this.NewExpressionBuildingException("path cannot be null or empty");
            var path = op.path;

            if (!string.IsNullOrWhiteSpace(op.scope))
            {
                var scopeExpression = GetScopeExpression(op.scope!);
                var expectedType = TypeFor(op) ?? typeof(object);
                var pathMemberInfo = _typeResolver.GetProperty(scopeExpression.Type, path!) ??
                                     _typeResolver.GetProperty(scopeExpression.Type, op.path);
                if (pathMemberInfo == null)
                {
                    _logger.LogWarning(FormatMessage($"Property {op.path} can't be known at design time, and will be late-bound, slowing performance.  Consider casting the source first so that this property can be definitely bound.", op));
                    return BindCqlOperator(nameof(ICqlOperators.LateBoundProperty), scopeExpression, Expression.Constant(op.path, typeof(string)), Expression.Constant(expectedType, typeof(Type)));
                }
                var propogate = PropagateNull(scopeExpression, pathMemberInfo);
                string message = $"TupleBuilderCache failed to resolve type.";
                var resultType = TypeFor(op) ?? throw this.NewExpressionBuildingException(message);
                if (resultType != propogate.Type)
                {
                    propogate = ChangeType(propogate, resultType, throwOnError: true);
                }

                return propogate;
            }

            if (op.source != null)
            {
                var source = TranslateArg(op.source);
                var parts = path.Split('.');
                if (parts.Length > 1)
                {
                    // support paths like birthDate.value on Patient
                    for (int i = 0; i < parts.Length; i++)
                    {
                        var pathPart = parts[i];
                        var pathMemberInfo = _typeResolver.GetProperty(source.Type, pathPart);
                        if (pathMemberInfo != null)
                        {
                            var propertyAccess = PropagateNull(source, pathMemberInfo);
                            source = propertyAccess;
                        }
                    }
                    return source;
                }

                var expectedType = TypeFor(op, throwIfNotFound: false);

                // If we cannot determine the type from the ELM, let's try
                // if the POCO model can help us.
                if (expectedType == null)
                {
                    expectedType = _typeResolver.GetProperty(source.Type, path)?.PropertyType
                                   ?? throw this.NewExpressionBuildingException("Cannot resolve type for expression");
                }

                var result = PropertyHelper(source, path, expectedType);
                return result;
            }

            throw new NotImplementedException().WithContext(this);
        }
    }

    protected Expression PropertyHelper(Expression source, string? path, Type expectedType)
    {
        Expression? result = null;
        if (_typeResolver.ShouldUseSourceObject(source.Type, path!))
        {
            result = source;
        }
        else
        {
            var pathMemberInfo = _typeResolver.GetProperty(source.Type, path!);

            if (pathMemberInfo == null)
            {
                _logger.LogWarning(FormatMessage($"Property {path} can't be known at design time, and will be late-bound, slowing performance.  Consider casting the source first so that this property can be definitely bound."));
                return BindCqlOperator(nameof(ICqlOperators.LateBoundProperty), source, Expression.Constant(path, typeof(string)), Expression.Constant(expectedType, typeof(Type)));
            }

            if (pathMemberInfo.DeclaringType != source.Type) // the property is on a derived type, so cast it
            {
                var isCheck = source.NewTypeIsExpression(pathMemberInfo.DeclaringType!);
                var typeAs = source.NewTypeAsExpression(pathMemberInfo.DeclaringType!);
                var pathAccess = Expression.MakeMemberAccess(typeAs, pathMemberInfo);
                Expression? ifIs = pathAccess;
                Expression elseNull = Expression.Constant(null, pathMemberInfo.PropertyType);
                // some ops, like properties on alias refs, don't have type information on them.
                // can't check against what we don't have.
                if (expectedType != null)
                {
                    if (expectedType != ifIs.Type)
                    {
                        ifIs = ChangeType(ifIs, expectedType, throwOnError: true);
                    }
                    if (expectedType != elseNull.Type)
                    {
                        elseNull = ChangeType(elseNull, expectedType, throwOnError: true);
                    }
                }
                var condition = Expression.Condition(isCheck, ifIs, elseNull);
                return condition;
            }

            result = PropagateNull(source, pathMemberInfo);
        }

        if (expectedType != null && expectedType != result.Type)
        {
            result = ChangeType(result, expectedType, throwOnError: true);
        }
        return result;
    }

    protected Expression FunctionRef(FunctionRef op)
    {
        Expression[] operands = TranslateArgs(op.operand);

        // NOTE: Breaks
        //var resultType = op.resultTypeSpecifier ?? op.resultTypeName?.ToNamedType() ??
        //                 throw new InvalidOperationException($"FunctionRef {op.libraryName + "." + op.name} has no result type specifier or result type name.");
        //var invoke = InvokeDefinedFunctionThroughRuntimeContext(op.name!, op.libraryName!, operands, resultType);

        var invoke = InvokeDefinedFunctionThroughRuntimeContext(op.name!, op.libraryName!, op.signature, operands, op.resultTypeSpecifier);

        return invoke;
    }

    protected Expression ExpressionRef(ExpressionRef expressionRef)
    {
        IPopToken popToken = null!;
        try
        {
            Type? expressionType = null;
            if (expressionRef.resultTypeSpecifier != null)
            {
                expressionType = TypeFor(expressionRef.resultTypeSpecifier)!;
            }
            else if (!string.IsNullOrWhiteSpace(expressionRef.resultTypeName?.Name))
            {
                expressionType = _typeResolver.ResolveType(expressionRef.resultTypeName.Name);
            }
            else
            {
                var def = _libraryContext.Library.statements?.SingleOrDefault(d => d.name == expressionRef.name);
                if (def != null)
                {
                    popToken = PushElement(def);
                    expressionType = TypeFor(def);
                }
                else throw new NotSupportedException("Unable to resolve expression reference type.");
            }

            if (expressionType == null)
                throw this.NewExpressionBuildingException($"Unable to determine type for {expressionRef.localId}");

            var invoke = InvokeDefinitionThroughRuntimeContext(expressionRef.name!, expressionRef.libraryName, expressionType);

            return invoke;
        }
        finally
        {
            popToken?.Pop();
        }
    }

    protected Expression ParameterRef(ParameterRef op)
    {
        if (_libraryContext.LibraryDefinitions.TryGetValue(_libraryContext.LibraryKey, op.name!, out var lambda) && lambda != null)
        {
            var invoke = InvokeDefinitionThroughRuntimeContext(op.name!, null, lambda);
            return invoke;
        }

        throw this.NewExpressionBuildingException($"Parameter {op.name} hasn't been defined yet.");
    }

    /// <param name="name">The function name</param>
    /// <param name="libraryAlias">If this is an external call, the local alias defined in the using statement</param>
    /// <param name="signature">The signature as specified in the function call.</param>
    /// <param name="arguments">The function arguments</param>
    /// <param name="returnType">The function's return type</param>
    /// <returns></returns>
    protected Expression InvokeDefinedFunctionThroughRuntimeContext(
        string name,
        string? libraryAlias,
        TypeSpecifier[]? signature,
        Expression[] arguments,
        TypeSpecifier returnType)
    {
        string libraryName = _libraryContext.GetNameAndVersionFromAlias(libraryAlias, throwError: false)
                             ?? throw this.NewExpressionBuildingException($"Local library {libraryAlias} is not defined; are you missing a using statement?");

        var rtt = TypeFor(returnType) ?? throw this.NewExpressionBuildingException($"Unable to resolve type for {returnType}");
        var convertedArguments = arguments
                                 .Select((a,i) => convertChoice(a, signature?[i]))
                                 .Prepend(CqlExpressions.ParameterExpression)
                                 .ToArray();
        var funcType = convertedArguments.Select(a => a.Type).Append(rtt).ToArray();
        Type definitionType = Expression.GetFuncType(funcType);

        return new FunctionCallExpression(CqlExpressions.Definitions_PropertyExpression, libraryName, name, convertedArguments, definitionType);

        // This function will handle the cases where the normal C# invocation is insufficient to represent the CQL function call:
        // the argument is of a choice type, and the parameter is of a specific type (or for now, also a choice type).
        // In this case we need to insert a conversion from the choice type to the specific type of the argument. Presumably, the
        // cql2elm compiler has already checked that the call is valid, but we do need to cast the choice type (in C# represented by
        // object/DataType) to the actual type to make this a valid C# call. CQL semantics state that the result may be null if the
        // choice is not compatible with the parameter, so we'll use an As in C#.
        Expression convertChoice(Expression argument, TypeSpecifier? targetTypeSpecifier)
        {
            if(argument.Type == typeof(object)
               && targetTypeSpecifier is not null and not ChoiceTypeSpecifier)
            {
                var changeType = ChangeType(argument, targetTypeSpecifier, considerSafeUpcast: true);
                return changeType;
            }

            return argument;
        }
    }

    protected Expression InvokeDefinitionThroughRuntimeContext(
        string name,
        string? libraryAlias,
        LambdaExpression definition)
    {
        var type = definition.Type;
        if (type.IsGenericType)
        {
            var typeArgs = type.GetGenericArguments();
            var returnType = typeArgs[^1];
            var invoke = InvokeDefinitionThroughRuntimeContext(name, libraryAlias, returnType);
            return invoke;
        }

        throw this.NewExpressionBuildingException("LambdaExpressions should be a variant of Func<>");
    }

    protected Expression InvokeDefinitionThroughRuntimeContext(
        string name,
        string? libraryAlias,
        Type definitionReturnType)
    {
        string libraryName = _libraryContext.GetNameAndVersionFromAlias(libraryAlias, throwError: false)
                             ?? throw this.NewExpressionBuildingException($"Local library {libraryAlias} is not defined; are you missing a using statement?");

        var funcType = typeof(Func<,>).MakeGenericType(typeof(CqlContext), definitionReturnType);
        return new DefinitionCallExpression(CqlExpressions.Definitions_PropertyExpression, libraryName, name, CqlExpressions.ParameterExpression, funcType);
    }

    private Expression ProcessValueSet(ValueSetRef valueSetRef, Elm.Expression valueExpr, bool isList)
    {
        Expression expr = TranslateArg(valueExpr);

        var codeType = isList ? _typeResolver.GetListElementType(expr.Type, throwError: true)! : expr.Type;

        var valueSet = InvokeDefinitionThroughRuntimeContext(valueSetRef.name!, valueSetRef.libraryName, typeof(CqlValueSet));
        if (codeType == _typeResolver.CodeType)
            return BindCqlOperator(isList ? nameof(ICqlOperators.CodesInValueSet) : nameof(ICqlOperators.CodeInValueSet), expr, valueSet);

        if (codeType == _typeResolver.ConceptType)
            return BindCqlOperator(isList ? nameof(ICqlOperators.ConceptsInValueSet) : nameof(ICqlOperators.ConceptInValueSet), expr, valueSet);

        if (codeType == typeof(string))
            return BindCqlOperator(isList ? nameof(ICqlOperators.StringsInValueSet) : nameof(ICqlOperators.StringInValueSet), expr, valueSet);

        throw new NotImplementedException().WithContext(this);
    }
}

#endregion

#region ArithmeticOperators

partial class ExpressionBuilderContext
{
    private const string Int32MaxPlusOneAsString = "2147483648";

    private Expression NegateLiteral(Negate e, Literal literal)
    {
        // handle things like -2147483648 which gets translated to Negate(2147483648)
        // since int.MaxValue is 2147483647, we have to handle this specially
        var literalType = TypeFor(literal);
        if (literalType == typeof(int?) && literal.value == Int32MaxPlusOneAsString)
            return Expression.Constant(int.MinValue);

        if (literalType == typeof(long?)
            && literal.value == long.MinValue.ToString(CultureInfo.InvariantCulture))
            return Expression.Constant(long.MinValue);

        return BindCqlOperator(nameof(ICqlOperators.Negate), e.operand);
    }

    private Expression Negate(Negate e)
    {
        if (e.operand is Literal literal)
            return NegateLiteral(e, literal);

        return BindCqlOperator(nameof(ICqlOperators.Negate), e.operand);
    }
}

#endregion

#region ComparisonOperators

partial class ExpressionBuilderContext
{
    protected Expression Equivalent(Equivalent eqv)
    {
        if (TranslateArgs(eqv.operand) is [{ } left, { } right]
            && _typeResolver.GetListElementType(left.Type, throwError: false) is { } leftType
            && _typeResolver.GetListElementType(right.Type, throwError: false) is { } rightType
            && leftType != rightType)
        {
            // This appears in the CQL tests:
            //  { 'a', 'b', 'c' } ~ { 1, 2, 3 } = false
            return Expression.Constant(false, typeof(bool?));
        }

        return BindCqlOperator(nameof(ICqlOperators.Equivalent), GetBindArgs(eqv));
    }
}

#endregion

#region ErrorsAndMessaging

partial class ExpressionBuilderContext
{
    private Expression Message(Message e)
    {
        var condition = TranslateArg(e.condition!);

        var source = TranslateArg(e.source!);
        var code = TranslateArg(e.code!);
        var severity = TranslateArg(e.severity!);
        var message = TranslateArg(e.message!);

        if (source is ConstantExpression { Value: null } constant)
        {
            // create an explicit "null as object" so the generic type can be inferred in source code.
            source = constant.NewAssignToTypeExpression(constant.Type);
        }

        var call = BindCqlOperator(nameof(ICqlOperators.Message), source, code, severity, message);
        if (condition.Type.IsNullableValueType(out _))
        {
            condition = condition.Coalesce();
        }

        return Expression.Condition(condition, call, source);
    }
}

#endregion

#region IntervalOperators

partial class ExpressionBuilderContext
{
    protected Expression? Includes(Includes e)
    {
        var left = TranslateArg(e.operand![0]);
        var right = TranslateArg(e.operand![1]);
        if (_typeResolver.IsListType(left.Type))
        {
            var leftElementType = _typeResolver.GetListElementType(left.Type);
            if (_typeResolver.IsListType(right.Type))
            {
                var rightElementType = _typeResolver.GetListElementType(left.Type);
                if (leftElementType != rightElementType)
                    throw this.NewExpressionBuildingException();
                return BindCqlOperator(nameof(ICqlOperators.ListIncludesList), left, right);
            }

            if (leftElementType != right.Type)
                throw this.NewExpressionBuildingException();
            return BindCqlOperator(nameof(ICqlOperators.ListIncludesElement), left, right);
        }

        if (left.Type.IsCqlInterval(out var leftPointType))
        {
            if (right.Type.IsCqlInterval(out var pointType))
            {
                var precision = ((IGetPrecision)e).GetPrecision();
                return BindCqlOperator(nameof(ICqlOperators.IntervalIncludesInterval), left, right, precision);
            }
            else
            {
                var precision = ((IGetPrecision)e).GetPrecision();
                return BindCqlOperator(nameof(ICqlOperators.IntervalIncludesElement), left, right, precision);
            }
        }
        throw new NotImplementedException().WithContext(this);
    }

    protected Expression IncludedIn(IncludedIn e)
    {
        var left = TranslateArg(e.operand![0]);
        var right = TranslateArg(e.operand![1]);
        if (_typeResolver.IsListType(left.Type))
        {
            var leftElementType = _typeResolver.GetListElementType(left.Type);
            if (_typeResolver.IsListType(right.Type))
            {
                var rightElementType = _typeResolver.GetListElementType(left.Type);
                if (leftElementType != rightElementType)
                    throw this.NewExpressionBuildingException();
                return BindCqlOperator(nameof(ICqlOperators.ListIncludesList), right, left);
            }

            if (leftElementType != right.Type)
                throw this.NewExpressionBuildingException();
            return BindCqlOperator(nameof(ICqlOperators.ListIncludesElement), right, left);
        }

        if (left.Type.IsCqlInterval(out var leftPointType) && right.Type.IsCqlInterval(out var rightPointType))
        {
            var precision = ((IGetPrecision)e).GetPrecision();
            return BindCqlOperator(nameof(ICqlOperators.IntervalIncludesInterval), right, left, precision);
        }
        if (right.Type.IsCqlInterval(out var pointType))
        {
            var precision = ((IGetPrecision)e).GetPrecision();
            if (left.Type != pointType)
                throw this.NewExpressionBuildingException();
            return BindCqlOperator(nameof(ICqlOperators.IntervalIncludesElement), right, left, precision);

        }

        throw new NotImplementedException().WithContext(this);
    }

    protected Expression? ProperIncludes(ProperIncludes e)
    {
        var left = TranslateArg(e.operand![0]);
        var right = TranslateArg(e.operand![1]);
        if (left.Type.IsCqlInterval(out var leftPointType))
        {
            var precision = ((IGetPrecision)e).GetPrecision();
            if (right.Type.IsCqlInterval(out var rightPointType))
            {
                return BindCqlOperator(nameof(ICqlOperators.IntervalProperlyIncludesInterval), left, right, precision);
            }

            return BindCqlOperator(nameof(ICqlOperators.IntervalProperlyIncludesElement), left, right, precision);
        }

        if (_typeResolver.IsListType(left.Type))
        {
            // var leftElementType = _typeResolver.GetListElementType(left.Type);
            if (_typeResolver.IsListType(right.Type))
            {
                // var rightElementType = _typeResolver.GetListElementType(right.Type);
                return BindCqlOperator(nameof(ICqlOperators.ListProperlyIncludesList), left, right);
            }

            return BindCqlOperator(nameof(ICqlOperators.ListProperlyIncludesElement), left, right);
        }
        throw new NotImplementedException().WithContext(this);
    }


    protected Expression? ProperIncludedIn(ProperIncludedIn e)
    {
        var left = TranslateArg(e.operand![0]);
        var right = TranslateArg(e.operand![1]);
        if (left.Type.IsCqlInterval(out var leftPointType))
        {
            if (right.Type.IsCqlInterval(out var rightPointType))
            {
                var precision = ((IGetPrecision)e).GetPrecision();
                return BindCqlOperator(nameof(ICqlOperators.IntervalProperlyIncludesInterval), right, left, precision);
            }
        }
        else if (_typeResolver.IsListType(left.Type))
        {
            var leftElementType = _typeResolver.GetListElementType(left.Type);
            if (_typeResolver.IsListType(right.Type))
            {
                var rightElementType = _typeResolver.GetListElementType(right.Type);
                if (leftElementType != rightElementType)
                    throw this.NewExpressionBuildingException();
                return BindCqlOperator(nameof(ICqlOperators.ListProperlyIncludesList), right, left);
            }
        }
        else if (right.Type.IsCqlInterval(out var rightPointType))
        {
            var precision = ((IGetPrecision)e).GetPrecision();
            return BindCqlOperator(nameof(ICqlOperators.IntervalProperlyIncludesElement), right, left, precision);
        }
        throw new NotImplementedException().WithContext(this);
    }

    private Expression? ProperIn(ProperIn e)
    {
        var element = TranslateArg(e.operand![0]);
        var intervalOrList = TranslateArg(e.operand![1]);
        if (intervalOrList.Type.IsCqlInterval(out var pointType))
        {
            var precision = ((IGetPrecision)e).GetPrecision();
            return BindCqlOperator(nameof(ICqlOperators.IntervalProperlyIncludesElement), intervalOrList, element, precision);
        }

        if (_typeResolver.IsListType(intervalOrList.Type))
        {
            return BindCqlOperator(nameof(ICqlOperators.ListProperlyIncludesElement), intervalOrList, element);
        }
        throw new NotImplementedException().WithContext(this);
    }

    protected Expression? ProperContains(ProperContains e)
    {
        var left = TranslateArg(e.operand![0]);
        var right = TranslateArg(e.operand![1]);
        if (_typeResolver.IsListType(left.Type))
        {
            var leftElementType = _typeResolver.GetListElementType(left.Type);
            if (_typeResolver.IsListType(right.Type))
            {
                var rightElementType = _typeResolver.GetListElementType(right.Type);
                if (leftElementType != rightElementType)
                    throw this.NewExpressionBuildingException();
                return BindCqlOperator(nameof(ICqlOperators.ListProperlyIncludesList), left, right);
            }

            if (leftElementType != right.Type)
                throw this.NewExpressionBuildingException();
            return BindCqlOperator(nameof(ICqlOperators.ListProperlyIncludesElement), left, right);
        }

        if (left.Type.IsCqlInterval(out var leftPointType))
        {
            if (leftPointType != right.Type)
                throw this.NewExpressionBuildingException();
            var precision = ((IGetPrecision)e).GetPrecision();
            return BindCqlOperator(nameof(ICqlOperators.IntervalProperlyIncludesElement), left, right, precision);
        }
        throw new NotImplementedException().WithContext(this);
    }
}

#endregion

#region NullologicalOperators

partial class ExpressionBuilderContext
{
    protected Expression Coalesce(Coalesce ce)
    {
        var operands = TranslateArgs(ce.operand);

        if (operands.Length == 1 && _typeResolver.IsListType(operands[0].Type))
            return BindCqlOperator(nameof(ICqlOperators.Coalesce), operands[0]);

        var distinctOperandTypes = operands
                                   .Select(op => op.Type)
                                   .Distinct()
                                   .ToArray();
        if (distinctOperandTypes.Length != 1)
            throw this.NewExpressionBuildingException("All operand types should match when using Coalesce");

        var type = operands[0].Type;
        if (type.IsValueType && !type.IsNullableValueType(out _))
            throw new NotSupportedException("Coalesce on value types is not defined.");

        if (operands.Length == 1)
            return operands[0];

        var coalesce = Expression.Coalesce(operands[0], operands[1]);
        for (int i = 2; i < operands.Length; i++)
        {
            coalesce = Expression.Coalesce(coalesce, operands[i]);
        }
        return coalesce;
    }

    protected Expression IsNull(IsNull isn)
    {
        var operand = TranslateArg(isn.operand!);
        if (operand.Type.IsValueType && operand.Type.IsNullableValueType(out _) == false)
            return Expression.Constant(false, typeof(bool));

        var compare = Expression.Equal(operand, Expression.Constant(null));
        var asNullableBool = compare.NewAssignToTypeExpression<bool?>();
        return asNullableBool;
    }
}

#endregion

#region Query
partial class ExpressionBuilderContext
{
    protected Expression Query(Query query)
    {
        QueryDumpDebugInfoToLog(query);

        Action popTokens = null!;

        void PushScopes(
            string? alias = null,
            params ExpressionElementPairForIdentifier[] kvps)
        {
            var popToken = this.PushScopes(alias, kvps);
            popTokens = (() => popToken.Pop()) + popTokens;
        }

        try
        {
            var sources = query.source;
            if (sources.Length == 0)
                throw this.NewExpressionBuildingException("Queries must define at least 1 source");

            var (@return, sourcesPreviouslySingletons) = ProcessQuerySources(query);
            var returnElementType = _typeResolver.GetListElementType(@return.Type, true)!;

            ParameterExpression scopeParameter;
            if (sources.Length == 1)
            {
                var source0 = sources[0];
                var sourceParameterName = NormalizeIdentifier(source0.alias);
                scopeParameter = Expression.Parameter(returnElementType, sourceParameterName);
                PushScopes(ImpliedAlias, KeyValuePair.Create(source0.alias, ((Expression)scopeParameter, (Element)source0.expression)));
            }
            else
            {
                var sourceParameterName = TypeNameToIdentifier(returnElementType, this);
                scopeParameter = Expression.Parameter(returnElementType, sourceParameterName);
                var scopes =
                    (
                        from property in returnElementType!.GetProperties()
                        let propertyAccess = Expression.Property(scopeParameter, property)
                        select new ExpressionElementPairForIdentifier(property.Name, (propertyAccess, query))
                    )
                    .ToArray();
                PushScopes(ImpliedAlias, scopes);
            }

            if (query.let != null)
            {
                foreach (var let in query.let)
                {
                    var expression = TranslateArg(let.expression!);
                    PushScopes(ImpliedAlias, KeyValuePair.Create(let.identifier!, (expression, (Element)let.expression!)));
                }
            }

            // handle with/such-that
            if (query.relationship is not null)
            {
                foreach (var relationship in query.relationship)
                {
                    using (PushElement(relationship))
                    {
                        var selectManyLambda = WithToSelectManyBody(scopeParameter, relationship);

                        var selectManyCall = BindCqlOperator(nameof(ICqlOperators.SelectMany), @return, selectManyLambda);
                        if (relationship is Without)
                        {
                            var callExcept = BindCqlOperator(nameof(ICqlOperators.Except), @return, selectManyCall);
                            @return = callExcept;
                        }
                        else
                        {
                            @return = selectManyCall;
                        }
                    }
                }
            }
            // 20240312 EK: refactoring made this redundant, but I am not sure it really is, so I am keeping
            // it around. It was used to redefine the type for the "rootScopeParameter", which used to be defined
            // inside every if statement here (so for where, return, etc).
            // -----
            // The element type may have changed
            // elementType = TypeResolver.GetListElementType(@return.Type, @throw: true)!;
            if (query.where is { } queryWhere)
            {
                @return = Where(queryWhere, scopeParameter, @return);
            }

            if (query.@return != null)
            {
                using (PushElement(query.@return))
                {
                    var selectBody = TranslateArg(query.@return.expression!);
                    var selectLambda = Expression.Lambda(selectBody, scopeParameter);
                    var callSelect = BindCqlOperator(nameof(ICqlOperators.Select), @return, selectLambda);
                    @return = callSelect;
                }
            }

            if (query.aggregate is { } queryAggregate)
            {
                @return = AggregateClause(query, queryAggregate, scopeParameter, @return);
            }

            if (query.sort is { by.Length: > 0 })
            {
                if (sources.Length == 1)
                    @return = SortClause(query, @return);
                else
                {
                    throw new NotImplementedException("Sort is broken in ELM XSD?").WithContext(this);
                    //foreach (var by in query.sort.by)
                    //{
                    //    var order = ListSortDirection.Ascending;
                    //    if (by.direction == "desc" || by.direction == "descending")
                    //        order = ListSortDirection.Descending;
                    //    else if (by.direction == "asc" || by.direction == "ascending")
                    //        order = ListSortDirection.Ascending;
                    //    else throw ctx.NewExpressionBuildingException($"Invalid sort order {by.direction}");

                    //    if (by.expression != null)
                    //    {
                    //        var parameterName = "@this";
                    //        var returnElementType = TypeResolver.GetListElementType(@return.Type);
                    //        var sortMemberParameter = Expression.Parameter(returnElementType, parameterName);
                    //        var subContext = ctx.WithImpliedAlias(parameterName!, sortMemberParameter, by.expression);
                    //        var sortMemberExpression = TranslateExpression(by.expression, subContext);
                    //        var lambdaBody = Expression.Convert(sortMemberExpression, typeof(object));
                    //        var sortLambda = System.Linq.Expressions.Expression.Lambda(lambdaBody, sortMemberParameter);
                    //        var sort = Operators.Bind(CqlOperator.SortBy, ctx.RuntimeContextParameter,
                    //            @return, sortLambda, Expression.Constant(order, typeof(SortOrder)));
                    //        @return = sort;
                    //    }
                    //    else if (by.path != null && by.resultTypeName != null)
                    //    {
                    //        var parameterName = "@this";
                    //        var returnElementType = TypeResolver.GetListElementType(@return.Type);
                    //        var sortMemberParameter = Expression.Parameter(returnElementType, parameterName);
                    //        var pathMemberType = TypeResolver.ResolveType(by.resultTypeName);
                    //        if (pathMemberType == null)
                    //        {
                    //            var msg = $"Type specifier {by.resultTypeName} at {by.locator ?? "unknown"} could not be resolved.";
                    //            ctx.LogError(msg);
                    //            throw ctx.NewExpressionBuildingException(msg);
                    //        }
                    //        var pathExpression = PropertyHelper(sortMemberParameter, by.path, pathMemberType!, ctx);
                    //        var lambdaBody = Expression.Convert(pathExpression, typeof(object));
                    //        var sortLambda = System.Linq.Expressions.Expression.Lambda(lambdaBody, sortMemberParameter);
                    //        var sort = Operators.Bind(CqlOperator.SortBy, ctx.RuntimeContextParameter,
                    //            @return, sortLambda, Expression.Constant(order, typeof(SortOrder)));
                    //        @return = sort;
                    //    }
                    //    else
                    //    {
                    //        var sort = Operators.Bind(CqlOperator.Sort, ctx.RuntimeContextParameter,
                    //            @return, Expression.Constant(order, typeof(SortOrder)));
                    //        @return = sort;
                    //    }
                    //}

                }
            }

            // Because we promoted the source to a list, we now have to demote the result again.
            var wereAllSourcesPreviouslySingletons = sourcesPreviouslySingletons.All(b => b);
            if (wereAllSourcesPreviouslySingletons)
            {
                @return = DemoteSourceListToSingleton(@return);
            }

            if (query.resultTypeSpecifier is ListTypeSpecifier && !_typeResolver.IsListType(@return.Type))
            {
                @return = Expression.NewArrayInit(@return.Type, @return);
            }

            return @return;
        }
        finally
        {
            popTokens?.Invoke();
        }
    }

    private Expression DemoteSourceListToSingleton(Expression source)
    {
        // Do not inline this method, so that we can clearly see the pairing with the call to PromoteSourceSingletonToList
        var typeArg = _typeResolver.GetListElementType(source.Type, true);
        return BindCqlOperator(nameof(ICqlOperators.SingletonFrom), [source], [typeArg!]);
    }

    private (Expression source, bool sourceOriginallyASingleton) PromoteSourceSingletonToList(Expression source)
    {
        if (_typeResolver.IsListType(source.Type))
            return (source, false);

        source = Expression.NewArrayInit(source.Type, source);
        return (source, true);
    }



    [Conditional("DEBUG")]
    private void QueryDumpDebugInfoToLog(Query query)
    {
        var sourceLength = query.source?.Length ?? 0;
        var lines = ReadCqlLines(query);
        var sources = ReadSources();

        (string alias, Type sourceType, bool isEnumerationType)[] ReadSources() => query.source!
            .SelectToArray(s =>
            {
                var sourceType = TranslateArg(s.expression).Type;
                var isEnumerationType = _typeResolver.IsListType(sourceType);
                if (isEnumerationType) sourceType = _typeResolver.GetListElementType(sourceType, true)!;
                return (
                           s.alias,
                           sourceType,
                           isEnumerationType
                       );
            });

        string[]? ReadCqlLines(Element element)
        {
            if (element.locator?.Split([":", "-"], 4, StringSplitOptions.TrimEntries) is not [{ } r0, { } c0, { } r1, { } c1]) return null;

            static int ParseInt32(string s) => int.Parse(s, CultureInfo.InvariantCulture);

            var (row0, col0, row1, col1) = (ParseInt32(r0), ParseInt32(c0), ParseInt32(r1), ParseInt32(c1));

            var elmFilePath = _libraryContext.Library.OriginalFilePath;
            if (elmFilePath is null)
                return null;

            var fiElm = new FileInfo(elmFilePath);
            var fiCql = new FileInfo(Path.Combine(fiElm.Directory!.Parent!.FullName, "CQL", fiElm.Name[..^4] + "cql"));
            if (!fiCql.Exists)
                return null;

            var lines =
                File.ReadLines(fiCql.FullName)
                    .Select((lineText, i) => (lineText, lineNum: i + 1))
                    .Where(t => t.lineNum >= row0 && t.lineNum <= row1)
                    .Select(t =>
                    {
                        var lineText = t.lineText;
                        Debug.Assert(row0 != row1 || col1 > col0);
                        if (t.lineNum == row1)
                        {
                            // Cannot trust the locator data in elm files to be within the bounds of the current line
                            col1 = Math.Clamp(col1, 0, lineText.Length);
                            lineText = lineText[..col1] + "<<<" + lineText[col1..];
                        }

                        if (t.lineNum == row0)
                        {
                            // Cannot trust the locator data in elm files to be within the bounds of the current line
                            col0 = Math.Clamp(col0, 0, lineText.Length);
                            lineText = lineText[..col0] + ">>>" + lineText[col0..];
                        }

                        return lineText;
                    })
                    .ToArray();
            return lines;
        }

        _logger.LogDebug(
            """
            Found {queryType} Query with {sourceCount} source(s) at: {at}
            Sources:{sources}
            CQL: {lines}
            """,
            ((ReadOnlySpan<string>)["Empty", "Single", "Multi"])[Math.Clamp(sourceLength, 0, 2)],
            sourceLength,
            DebuggerView,
            $"{string.Concat(from s in sources select $"\n\t{s.alias}: {(s.isEnumerationType ? "Enumeration" : "Singleton")} of {s.sourceType}")}",
            lines is not null ? $"{string.Concat(from l in lines select $"\n\t{l}")}" : "");
    }

    private (Expression sourceExpression, bool[] sourcesPreviouslySingletons) ProcessQuerySources(Query query)
    {
        AliasedQuerySource[] sources = query.source;

        if (sources.Length is 0)
            throw this.NewExpressionBuildingException("A query must have at least one source.");

        var aliases = sources.SelectToArray(s => s.alias);
        if (aliases.Any(alias => string.IsNullOrEmpty(alias)))
            throw this.NewExpressionBuildingException("Query sources must have aliases.");

        var sourceExpressions = TranslateArgs(sources.SelectToArray(source => source.expression));

        // Returns a CrossJoin between IEnumerable<> of T1, T2, T3, etc and return into IEnumerable<(T1, T2, T3, etc)>
        // a) If a source is not of a list-type (ie, a singleton), it needs to be promoted to a list type.
        // b) Cross-Join
        //    IEnumerable<A> a = ...;
        //    IEnumerable<B> b = ...;
        //    IEnumerable<c> c = ...;
        //    IEnumerable<(A, B, C)> crossJoinedValueTupleResults = CrossJoin<A, B, C>(a, b, c);

        var temp = sourceExpressions.SelectToArray(expr => PromoteSourceSingletonToList(expr));
        var promotedSourceExpressions = temp.SelectToArray(s => s.source);
        var sourcesPreviouslySingletons = temp.SelectToArray(s => s.sourceOriginallyASingleton);

        // Only one source, so no need for cross-joining. Return as-is.
        if (sources.Length == 1)
            return (promotedSourceExpressions[0], sourcesPreviouslySingletons);

        var crossJoinedValueTupleResultsExpression = BindCqlOperator(nameof(ICqlOperators.CrossJoin), promotedSourceExpressions);

        // Select the IEnumerable<> of value-tuples above into IEnumerable<> of our custom tuple
        // a) Create the custom tuple
        // b) Select
        //    IEnumerable<Tuple_ABC> crossJoinedCqlTupleResults = Select(
        //        crossJoinedValueTupleResults,
        //        valueTuple => {
        //            var abc = new Tuple_ABC();
        //            abc.A = t.Item1;
        //            abc.B = t.Item2;
        //            abc.C = t.Item3;
        //            return abc;
        //        });

        Type[] sourceListElementTypes = promotedSourceExpressions
            .SelectToArray(pse => _typeResolver.GetListElementType(pse.Type, true)!);

        var aliasAndElementTypes = aliases
                                   .Zip(sourceListElementTypes, (alias, elementType) => (alias, elementType))
                                   .ToDictionary(t => t.alias, t => t.elementType);

        // IEnumerable<(A,B,C)
        var funcResultType = crossJoinedValueTupleResultsExpression.Type;

        // (A,B,C)
        const BindingFlags bfPublicInstance = BindingFlags.Public | BindingFlags.Instance;

        Type valueTupleType = _typeResolver.GetListElementType(funcResultType, true)!;
        FieldInfo[] valueTupleFields = valueTupleType.GetFields(bfPublicInstance | BindingFlags.GetField);

        Type cqlTupleType = _tupleBuilderCache.CreateOrGetTupleTypeFor(aliasAndElementTypes);
        PropertyInfo[] cqlTupleProperties = cqlTupleType.GetProperties(bfPublicInstance | BindingFlags.SetProperty);

        Debug.Assert(valueTupleFields.Length > 0);
        Debug.Assert(valueTupleFields.Length == cqlTupleProperties.Length);

        var valueTupleTypeParam = Expression.Parameter(valueTupleType, "_valueTuple");
        var selectExpression =
            Expression.Lambda(
                CopyValueTupleIntoCqlTuple(),
                valueTupleTypeParam);

        Expression CopyValueTupleIntoCqlTuple()
        {
            var newCqlTupleExpr = Expression.New(cqlTupleType);

            var memberAssignments = valueTupleFields
                                    .Zip(cqlTupleProperties, (valueTupleField, cqlTupleProp) => (valueTupleField, cqlTupleProp))
                                    .SelectToArray(
                                        valueTupleFields.Length,
                                        t => Expression.Bind(
                                            t.cqlTupleProp.GetSetMethod()!,
                                            Expression.Field(valueTupleTypeParam, t.valueTupleField)));

            var copyProps = Expression.MemberInit(newCqlTupleExpr, memberAssignments);
            return copyProps;
        }

        var crossJoinedCqlTupleResultsExpression = BindCqlOperator(nameof(ICqlOperators.Select), crossJoinedValueTupleResultsExpression, selectExpression);

        return (crossJoinedCqlTupleResultsExpression, sourcesPreviouslySingletons)!;
    }

    protected Expression SortClause(
        Query query,
        Expression @return)
    {
        //[System.Xml.Serialization.XmlIncludeAttribute(typeof(ByExpression))]
        //[System.Xml.Serialization.XmlIncludeAttribute(typeof(ByColumn))]
        //[System.Xml.Serialization.XmlIncludeAttribute(typeof(ByDirection))]
        using (PushElement(query.sort))
        {
            foreach (var by in query.sort.by)
            {
                using (PushElement(by))
                {
                    ListSortDirection order = by.direction.ListSortOrder();
                    switch (by)
                    {
                        case ByExpression byExpression:
                            {
                                var parameterName = "@this";
                                var returnElementType = _typeResolver.GetListElementType(@return.Type, true)!;
                                var sortMemberParameter = Expression.Parameter(returnElementType, parameterName);
                                using (PushScopes(parameterName,
                                                  KeyValuePair.Create(parameterName, ((Expression)sortMemberParameter, (Element)byExpression.expression))))
                                {
                                    var sortMemberExpression = TranslateArg(byExpression.expression);
                                    var lambdaBody = _cqlOperatorsBinder.ConvertToType(sortMemberExpression, typeof(object));
                                    var sortLambda = Expression.Lambda(lambdaBody, sortMemberParameter);
                                    return BindCqlOperator(nameof(ICqlOperators.SortBy), @return, sortLambda, Expression.Constant(order, typeof(ListSortDirection)));
                                }
                            }
                        case ByColumn byColumn:
                            {
                                var parameterName = "@this";
                                var returnElementType = _typeResolver.GetListElementType(@return.Type, true)!;
                                var sortMemberParameter = Expression.Parameter(returnElementType, parameterName);
                                var pathMemberType = TypeFor(byColumn);
                                if (pathMemberType == null)
                                {
                                    throw this.NewExpressionBuildingException($"Type specifier {by.resultTypeName} at {by.locator ?? "unknown"} could not be resolved.");
                                }
                                var pathExpression = PropertyHelper(sortMemberParameter, byColumn.path, pathMemberType!);
                                var lambdaBody = _cqlOperatorsBinder.ConvertToType(pathExpression, typeof(object));
                                var sortLambda = Expression.Lambda(lambdaBody, sortMemberParameter);
                                return BindCqlOperator(nameof(ICqlOperators.SortBy), @return, sortLambda, Expression.Constant(order, typeof(ListSortDirection)));
                            }
                        default:
                            {
                                return BindCqlOperator(nameof(ICqlOperators.ListSort), @return, Expression.Constant(order, typeof(ListSortDirection)));
                            }
                    }
                }
            }
        }
        return @return;
    }

    protected LambdaExpression WithToSelectManyBody(
        ParameterExpression rootScopeParameter,
        RelationshipClause with)
    {
        if (with.expression == null)
            throw this.NewExpressionBuildingException("With must have a 'source' expression.");

        if (with.suchThat == null)
            throw this.NewExpressionBuildingException("With must have a 'such that' expression.");

        //define "With Such That":
        //[Encounter] E
        //  with[Condition] P
        //   such that P.onset during E.period
        //     and P.abatement after end of E.period

        //Func<Bundle, Context, IEnumerable<Encounter>> x = (bundle, ctx) =>
        //    bundle.Entry.ByResourceType<Encounter>()
        //    .SelectMany(E =>
        //        bundle.Entry.ByResourceType<Condition>() // <--
        //            .Where(P => true) // such that goes here
        //            .Select(P => E));
        var source = TranslateArg(with.expression);
        if (!_typeResolver.IsListType(source.Type))
        {
            // e.g.:
            // with "Index Prescription Start Date" IPSD
            // where IPSD is a Date
            // Promote to an array for consistency.
            var newArray = Expression.NewArrayInit(source.Type, source);
            source = newArray;
        }
        var sourceElementType = _typeResolver.GetListElementType(source.Type)!;

        var whereLambdaParameter = Expression.Parameter(sourceElementType, with.alias);
        using (PushScopes(ImpliedAlias, KeyValuePair.Create(with.alias!, ((Expression)whereLambdaParameter, (Element)with))))
        {
            var suchThatBody = TranslateArg(with.suchThat);

            var whereLambda = Expression.Lambda(suchThatBody, whereLambdaParameter);
            var callWhereOnSource = BindCqlOperator(nameof(ICqlOperators.Where), source, whereLambda);

            var selectLambdaParameter = Expression.Parameter(sourceElementType, with.alias);
            var selectBody = rootScopeParameter; // P => E
            var selectLambda = Expression.Lambda(selectBody, selectLambdaParameter);
            var callSelectOnWhere = BindCqlOperator(nameof(ICqlOperators.Select), callWhereOnSource, selectLambda);
            var selectManyLambda = Expression.Lambda(callSelectOnWhere, rootScopeParameter);
            return selectManyLambda;

        }
    }


    protected Expression Where(
        Elm.Expression queryWhere,
        ParameterExpression sourceParameter,
        Expression @return)
    {
        using (PushElement(queryWhere))
        {
            var whereBody = TranslateArg(queryWhere);
            var whereLambda = Expression.Lambda(whereBody, sourceParameter);
            return BindCqlOperator(nameof(ICqlOperators.Where), @return, whereLambda);
        }
    }

    protected Expression AggregateClause(
        Query query,
        AggregateClause queryAggregate,
        ParameterExpression sourceParameter,
        Expression @return)
    {
        using (PushElement(queryAggregate))
        {
            var resultAlias = queryAggregate.identifier!;
            Type? resultType = null;
            if (queryAggregate.resultTypeSpecifier is { } typeSpecifier)
            {
                resultType = TypeFor(typeSpecifier)!;
            }
            else if (!string.IsNullOrWhiteSpace(queryAggregate.resultTypeName.Name!))
            {
                resultType = _typeResolver.ResolveType(queryAggregate.resultTypeName.Name!);
            }

            if (resultType is null)
                throw this.NewExpressionBuildingException(
                    $"Could not resolve aggregate query result type for query {query.localId} at {query.locator}");

            var resultParameter = Expression.Parameter(resultType, resultAlias);
            using (PushScopes(ImpliedAlias, KeyValuePair.Create(resultAlias!, ((Expression)resultParameter, (Element)queryAggregate))))
            {
                var lambdaBody = TranslateArg(queryAggregate.expression!);
                // when starting is not present, it is a null literal typed as Any (object).
                // cast the null to the expression type.
                var starting = TranslateArg(queryAggregate.starting!);
                var startingValue = ChangeType(starting, lambdaBody.Type, throwOnError: true);
                if (queryAggregate.distinct)
                    @return = _cqlOperatorsBinder.BindToMethod(nameof(ICqlOperators.Distinct), [@return], [resultType]);
                var lambda = Expression.Lambda(lambdaBody, resultParameter, sourceParameter);

                return BindCqlOperator(nameof(ICqlOperators.Aggregate), @return, lambda, startingValue);
            }
        }
    }
}

#endregion

#region Type Operators

partial class ExpressionBuilderContext
{
    protected Expression As(As @as) //@ TODO: Cast - As
    {
        if (@as.operand is List list)
        {
            using (PushElement(list))
            {
                // create new ListType[0]; instead of new object[0] as IEnumerable<object> as IEnumerable<ListType>;
                if ((list.element?.Length ?? 0) == 0)
                {
                    var type = TypeFor(@as.asTypeSpecifier!)!;
                    if (_typeResolver.IsListType(type))
                    {
                        var listElementType = _typeResolver.GetListElementType(type) ??
                                              throw this.NewExpressionBuildingException(
                                                  $"{type} was expected to be a list type.");
                        var newArray = Expression.NewArrayBounds(listElementType, Expression.Constant(0));
                        var elmAs = new ElmAsExpression(newArray, type, @as.strict);
                        return elmAs;
                    }
                    else if (type == _typeResolver.AnyType) // handles untyped empty lists whose type is Any
                    {
                        var newArray = Expression.NewArrayBounds(_typeResolver.AnyType, Expression.Constant(0));
                        var elmAs = new ElmAsExpression(newArray, type, @as.strict);
                        return elmAs;
                    }

                    throw this.NewExpressionBuildingException(
                        "Cannot use as operator on a list if the as type is not also a list type.");
                }
            }
        }

        // asTypeSpecifier is an expression with its own resulttypespecifier that actually contains the real type
        if (@as.asTypeSpecifier != null)
        {
            using (PushElement(@as.asTypeSpecifier))
            {
                if (@as.operand is Null)
                {
                    var type = TypeFor(@as.asTypeSpecifier!)!;
                    var defaultExpression = Expression.Default(type);
                    return new ElmAsExpression(defaultExpression, type, @as.strict);
                }
                else
                {
                    var type = TypeFor(@as.asTypeSpecifier!)!;
                    var operand = TranslateArg(@as.operand!);
                    var converted = ChangeType(operand, type, out var typeConversion, considerSafeUpcast:true);
                    switch (typeConversion)
                    {
                        case TypeConversion.NoMatch:
                            // log an unsafe cast
                            _logger.LogWarning(
                                FormatMessage(
                                    $"{operand.Type.ToCSharpString(Defaults.TypeCSharpFormat)} as {type.ToCSharpString(Defaults.TypeCSharpFormat)} will always result in null.",
                                    @as.operand));
                            return Expression.Default(type);

                        case TypeConversion.OperatorConvert:
                            return converted;

                        case TypeConversion.ExpressionTypeAs:
                        default:
                            return new ElmAsExpression(operand, type, @as.strict);
                    }
                }
            }
        }

        {
            if (string.IsNullOrWhiteSpace(@as.asType.Name))
                throw this.NewExpressionBuildingException("The 'as' operator has no type name.");

            if (@as.operand is null)
                throw this.NewExpressionBuildingException("Operand cannot be null");

            var type = _typeResolver.ResolveType(@as.asType.Name!)
                       ?? throw this.NewExpressionBuildingException($"Cannot resolve type {@as.asType.Name}");

            var operand = TranslateArg(@as.operand);
            if (!type.IsAssignableTo(operand.Type))
            {
                _logger.LogWarning(FormatMessage(
                                       $"Potentially unsafe cast from {operand.Type.ToCSharpString(Defaults.TypeCSharpFormat)} to type {type.ToCSharpString(Defaults.TypeCSharpFormat)}",
                                       @as.operand));
            }

            return new ElmAsExpression(operand, type, @as.strict);
        }
    }

    protected Expression Is(Is @is) // @TODO: Cast - Is
    {
        var op = TranslateArg(@is.operand!);
        Type? type = null;
        if (@is.isTypeSpecifier != null)
        {
            if (@is.isTypeSpecifier is ChoiceTypeSpecifier choice)
            {
                var firstChoiceType = TypeFor(choice.choice[0], false) ??
                                      throw this.NewExpressionBuildingException("Could not resolve type for Is expression");

                Expression result = op.NewTypeIsExpression(firstChoiceType);
                for (int i = 1; i < choice.choice.Length; i++)
                {
                    var cti = TypeFor(choice.choice[i], false) ??
                              throw this.NewExpressionBuildingException("Could not resolve type for Is expression");

                    var ie = op.NewTypeIsExpression(cti);
                    result = Expression.Or(result, ie);
                }

                var ta = result.NewTypeAsExpression<bool?>();
                return ta;
            }

            type = TypeFor(@is.isTypeSpecifier, false) ??
                   throw this.NewExpressionBuildingException($"Could not resolve type for Is expression");
        }
        else if (!string.IsNullOrWhiteSpace(@is.isType?.Name))
        {
            type = _typeResolver.ResolveType(@is.isType.Name) ??
                   throw this.NewExpressionBuildingException($"Could not resolve type {@is.isType.Name}");
        }

        if (type == null)
            throw this.NewExpressionBuildingException(
                $"Could not identify Is type specifer via {nameof(@is.isTypeSpecifier)} or {nameof(@is.isType)}.");

        var isExpression = op.NewTypeIsExpression(type);
        var nullable = isExpression.NewTypeAsExpression<bool?>();
        return nullable;
    }
}

#endregion

#region ChangeType

partial class ExpressionBuilderContext
{
    private Expression ChangeType(
        Expression expr,
        TypeSpecifier? typeSpecifier,
        bool throwOnError = false,
        bool considerSafeUpcast = false) // @TODO: Cast - ChangeType
    {
        if (typeSpecifier is not null)
        {
            if (TypeFor(typeSpecifier, throwOnError) is { } resultType)
            {
                if (resultType != expr.Type)
                {
                    var typeAs = ChangeType(expr, resultType, out _, throwOnError, considerSafeUpcast);
                    return typeAs;
                }
            }
        }

        return expr;
    }


    private Expression ChangeType(
        Element element,
        Type outputType,
        bool throwOnError = false,
        bool considerSafeUpcast = false)
        => ChangeType(
            TranslateArg(element),
            outputType,
            throwOnError,
            considerSafeUpcast); // @TODO: Cast - ChangeType

    private Expression ChangeType(
        Expression input,
        Type outputType,
        bool throwOnError = false,
        bool considerSafeUpcast = false) =>
        ChangeType(input, outputType, out _, throwOnError, considerSafeUpcast); // @TODO: Cast - ChangeType


    private Expression ChangeType(
        Expression input,
        Type outputType,
        out TypeConversion typeConversion,
        bool throwOnError = false,
        bool considerSafeUpcast = false) // @TODO: Cast - ChangeType
    {
        var (expression, tc) = input.TryNewAssignToTypeExpression(outputType, false, considerSafeUpcast);
        if (tc != TypeConversion.NoMatch)
        {
            typeConversion = tc;
            return expression!;
        }

        // tuples are not convertible.
        if (input.Type.IsAssignableTo(typeof(TupleBaseType)) || outputType.IsAssignableTo(typeof(TupleBaseType)))
        {
            // unless they're the same type.
            typeConversion = input.Type == outputType ? TypeConversion.ExactType : TypeConversion.NoMatch;
            throwCannotCastIfNoMatch(typeConversion);
            return input;
        }

        if (_typeResolver.IsListType(input.Type)
            && _typeResolver.IsListType(outputType))
        {
            var inputElementType = _typeResolver.GetListElementType(input.Type, true)!;
            var outputElementType = _typeResolver.GetListElementType(outputType, true)!;
            var lambdaParameter = Expression.Parameter(inputElementType, TypeNameToIdentifier(inputElementType, this));
            var lambdaBody = ChangeType(lambdaParameter, outputElementType, out typeConversion, throwOnError: true);
            var lambda = Expression.Lambda(lambdaBody, lambdaParameter);
            return BindCqlOperator(nameof(ICqlOperators.Select), input, lambda);
        }

        Type toType = TryCorrectQiCoreBindingError(input.Type, outputType, out var correctedTo)
                          ? correctedTo!
                          : outputType;
        _cqlOperatorsBinder.TryConvert(input, toType, out (Expression arg, TypeConversion conversion) tryConvert);
        typeConversion = tryConvert.conversion;
        throwCannotCastIfNoMatch(tryConvert.conversion);
        return tryConvert.arg;

        void throwCannotCastIfNoMatch(TypeConversion result)
        {
            if(result == TypeConversion.NoMatch && throwOnError)
                throw this.NewExpressionBuildingException($"Cannot convert {input.Type} to {outputType}.");
        }
    }

}

#endregion

file static class LocalExtensions
{
    public static Type? GetListElementCqlIntervalPointType(
        this TypeResolver typeResolver,
        Type type) =>
        typeResolver.GetListElementType(type, throwError: false) is { } elementType
        && elementType.IsCqlInterval(out var pointType)
            ? pointType
            : null;
}<|MERGE_RESOLUTION|>--- conflicted
+++ resolved
@@ -59,17 +59,6 @@
     Dictionary<string, ParameterExpression>? operands = null // Parameters for function definitions. Used during ProcessExpressionDef.
     )
 {
-<<<<<<< HEAD
-    private readonly CqlOperatorsBinder _cqlOperatorsBinder;
-    private readonly CqlContextBinder _contextBinder;
-    private readonly TypeManager _typeManager;
-    private readonly ILogger<ExpressionBuilder> _logger;
-    private readonly TypeResolver _typeResolver;
-    private readonly ExpressionBuilderSettings _expressionBuilderSettings;
-    private readonly ILibraryExpressionBuilderContext _libraryContext;
-
-    private ImmutableStack<Element> _elementStack;
-=======
     private readonly ILogger<ExpressionBuilder> _logger = logger;
     private readonly ExpressionBuilderSettings _expressionBuilderSettings = expressionBuilderSettings;
     private readonly CqlOperatorsBinder _cqlOperatorsBinder = cqlOperatorsBinder;
@@ -80,46 +69,11 @@
     private readonly Dictionary<string, ParameterExpression>? _operands = operands;
     private readonly IReadOnlyCollection<IExpressionMutator> _expressionMutators = ReadOnlyCollection<IExpressionMutator>.Empty; // Not used yet, since it's always empty
     private ImmutableStack<Element> _elementStack = ImmutableStack<Element>.Empty;
->>>>>>> e72d28ad
 
     /// <summary>
     /// Contains query aliases and let declarations, and any other symbol that is now "in scope"
     /// </summary>
-<<<<<<< HEAD
-    private ImmutableStack<(object? id, string? impliedAlias, IReadOnlyDictionary<string, (Expression expr, Element element)>? scopes)> _impliedAliasAndScopesStack; //
-
-    /// <summary>
-    /// Parameters for function definitions.
-    /// </summary>
-    private readonly Dictionary<string, ParameterExpression> _operands; // Used during ProcessExpressionDef
-
-    private readonly IReadOnlyCollection<IExpressionMutator> _expressionMutators; // Not used yet, since it's always empty
-
-    internal ExpressionBuilderContext(
-        ExpressionBuilder builder,
-        ILibraryExpressionBuilderContext libContext,
-        Dictionary<string, ParameterExpression>? operands = null)
-    {
-        // External Services
-        _logger = builder._logger;
-        _cqlOperatorsBinder = builder._cqlOperatorsBinder;
-        _contextBinder = builder._cqlContextBinder;
-        _typeManager = builder._typeManager;
-        _expressionBuilderSettings = builder._expressionBuilderSettings;
-        _typeResolver = builder._typeResolver;
-        _expressionMutators = ReadOnlyCollection<IExpressionMutator>.Empty;
-
-        // External State
-        _libraryContext = libContext;
-        _operands = operands!;
-
-        // Internal State
-        _elementStack = ImmutableStack<Element>.Empty;
-        _impliedAliasAndScopesStack = ImmutableStack<(object? id, string? impliedAlias, IReadOnlyDictionary<string, (Expression expr, Element element)>? scopes)>.Empty;
-    }
-=======
     private ImmutableStack<(object? id, string? impliedAlias, IReadOnlyDictionary<string, (Expression expr, Element element)>? scopes)> _impliedAliasAndScopesStack = ImmutableStack<(object? id, string? impliedAlias, IReadOnlyDictionary<string, (Expression expr, Element element)>? scopes)>.Empty;
->>>>>>> e72d28ad
 
     private static Expression[] NoArgs { get; } = [];
 
