﻿using System;
using System.Globalization;
using System.Linq.Expressions;
using elm = Hl7.Cql.Elm;

namespace Hl7.Cql.Compiler
{
    public partial class ExpressionBuilder
    {

<<<<<<< HEAD
        protected Expression Abs(elm.Abs e, ExpressionBuilderContext ctx) => 
=======
        protected Expression Abs(elm.AbsExpression e, ExpressionBuilderContext ctx) =>
>>>>>>> e8a6ce57
            UnaryOperator(CqlOperator.Abs, e, ctx);

        protected Expression Add(elm.Add e, ExpressionBuilderContext ctx) =>
            BinaryOperator(CqlOperator.Add, e, ctx);

        protected Expression? Ceiling(elm.Ceiling e, ExpressionBuilderContext ctx) =>
            UnaryOperator(CqlOperator.Ceiling, e, ctx);

        protected Expression Divide(elm.Divide e, ExpressionBuilderContext ctx) =>
            BinaryOperator(CqlOperator.Divide, e, ctx);

        protected Expression? Floor(elm.Floor e, ExpressionBuilderContext ctx) =>
            UnaryOperator(CqlOperator.Floor, e, ctx);

        protected Expression? Exp(elm.Exp e, ExpressionBuilderContext ctx) =>
            UnaryOperator(CqlOperator.Exp, e, ctx);

        protected Expression? HighBoundary(elm.HighBoundary e, ExpressionBuilderContext ctx) =>
             BinaryOperator(CqlOperator.HighBoundary, e, ctx);

<<<<<<< HEAD
        protected Expression? Log(elm.Log e, ExpressionBuilderContext ctx) => 
=======
        protected Expression? Log(elm.LogExpression e, ExpressionBuilderContext ctx) =>
>>>>>>> e8a6ce57
            BinaryOperator(CqlOperator.Log, e, ctx);

        protected Expression? LowBoundary(elm.LowBoundary e, ExpressionBuilderContext ctx) =>
            BinaryOperator(CqlOperator.LowBoundary, e, ctx);

        protected Expression? Ln(elm.Ln e, ExpressionBuilderContext ctx) =>
            UnaryOperator(CqlOperator.Ln, e, ctx);

        protected Expression MaxValue(elm.MaxValue max, ExpressionBuilderContext ctx)
        {

            var type = TypeResolver.ResolveType(max.valueType!.Name);
            var call = OperatorBinding.Bind(CqlOperator.MaximumValue,
                ctx.RuntimeContextParameter,
                Expression.Constant(type, typeof(Type)));
            return call;
        }
        protected Expression MinValue(elm.MinValue min, ExpressionBuilderContext ctx)
        {
<<<<<<< HEAD
            var type = TypeResolver.ResolveType(min.valueType!.Name);
            var call = OperatorBinding.Bind(CqlOperator.MinimumValue, 
                ctx.RuntimeContextParameter, 
=======
            var type = TypeResolver.ResolveType(min.valueType!);
            var call = Operators.Bind(CqlOperator.MinimumValue,
                ctx.RuntimeContextParameter,
>>>>>>> e8a6ce57
                Expression.Constant(type, typeof(Type)));
            return call;
        }
        protected Expression? Modulo(elm.Modulo e, ExpressionBuilderContext ctx) =>
            BinaryOperator(CqlOperator.Modulo, e, ctx);

        protected Expression? Multiply(elm.Multiply e, ExpressionBuilderContext ctx) =>
            BinaryOperator(CqlOperator.Multiply, e, ctx);

        protected Expression Negate(elm.Negate e, ExpressionBuilderContext ctx)
        {
            // handle things like -2147483648 which gets translated to Negate(2147483648)
            // since int.MaxValue is 2147483647, we have to handle this specially
            if (e.operand is elm.Literal literal)
            {
                var literalType = TypeManager.TypeFor(literal, ctx);
                if (literalType == typeof(int?) && literal.value == "2147483648")
                {
                    return Expression.Constant(int.MinValue);
                }
                else if (literalType == typeof(long?) && literal.value == long.MinValue.ToString(CultureInfo.InvariantCulture))
                {
                    return Expression.Constant(long.MinValue);
                }
            }
            return UnaryOperator(CqlOperator.Negate, e, ctx);
        }

        protected Expression? Precision(elm.Precision e, ExpressionBuilderContext ctx) =>
            UnaryOperator(CqlOperator.Precision, e, ctx);
<<<<<<< HEAD
        
        protected Expression? Predecessor(elm.Predecessor e, ExpressionBuilderContext ctx) =>
            UnaryOperator(CqlOperator.Predecessor, e, ctx);
        
        protected Expression? Power(elm.Power e, ExpressionBuilderContext ctx) =>
=======

        protected Expression? Predecessor(elm.PredecessorExpression e, ExpressionBuilderContext ctx) =>
            UnaryOperator(CqlOperator.Predecessor, e, ctx);

        protected Expression? Power(elm.PowerExpression e, ExpressionBuilderContext ctx) =>
>>>>>>> e8a6ce57
            BinaryOperator(CqlOperator.Pow, e, ctx);

        protected Expression? Round(elm.Round e, ExpressionBuilderContext ctx)
        {
            var operand = TranslateExpression(e.operand!, ctx);
            Expression? precision;
            if (e.precision != null)
                precision = TranslateExpression(e.precision!, ctx);
            else precision = Expression.Constant(null, typeof(int?));
            var call = OperatorBinding.Bind(CqlOperator.Round, ctx.RuntimeContextParameter, operand, precision);
            return call;
        }

        protected Expression Subtract(elm.Subtract e, ExpressionBuilderContext ctx) =>
            BinaryOperator(CqlOperator.Subtract, e, ctx);
        protected Expression? Successor(elm.Successor e, ExpressionBuilderContext ctx) =>
            UnaryOperator(CqlOperator.Successor, e, ctx);

        protected Expression? Truncate(elm.Truncate e, ExpressionBuilderContext ctx) =>
            UnaryOperator(CqlOperator.Truncate, e, ctx);

        protected Expression? TruncatedDivide(elm.TruncatedDivide e, ExpressionBuilderContext ctx) =>
            BinaryOperator(CqlOperator.TruncatedDivide, e, ctx);
    }
}<|MERGE_RESOLUTION|>--- conflicted
+++ resolved
@@ -8,11 +8,7 @@
     public partial class ExpressionBuilder
     {
 
-<<<<<<< HEAD
-        protected Expression Abs(elm.Abs e, ExpressionBuilderContext ctx) => 
-=======
-        protected Expression Abs(elm.AbsExpression e, ExpressionBuilderContext ctx) =>
->>>>>>> e8a6ce57
+        protected Expression Abs(elm.Abs e, ExpressionBuilderContext ctx) =>
             UnaryOperator(CqlOperator.Abs, e, ctx);
 
         protected Expression Add(elm.Add e, ExpressionBuilderContext ctx) =>
@@ -33,11 +29,7 @@
         protected Expression? HighBoundary(elm.HighBoundary e, ExpressionBuilderContext ctx) =>
              BinaryOperator(CqlOperator.HighBoundary, e, ctx);
 
-<<<<<<< HEAD
-        protected Expression? Log(elm.Log e, ExpressionBuilderContext ctx) => 
-=======
-        protected Expression? Log(elm.LogExpression e, ExpressionBuilderContext ctx) =>
->>>>>>> e8a6ce57
+        protected Expression? Log(elm.Log e, ExpressionBuilderContext ctx) =>
             BinaryOperator(CqlOperator.Log, e, ctx);
 
         protected Expression? LowBoundary(elm.LowBoundary e, ExpressionBuilderContext ctx) =>
@@ -57,15 +49,9 @@
         }
         protected Expression MinValue(elm.MinValue min, ExpressionBuilderContext ctx)
         {
-<<<<<<< HEAD
             var type = TypeResolver.ResolveType(min.valueType!.Name);
-            var call = OperatorBinding.Bind(CqlOperator.MinimumValue, 
-                ctx.RuntimeContextParameter, 
-=======
-            var type = TypeResolver.ResolveType(min.valueType!);
-            var call = Operators.Bind(CqlOperator.MinimumValue,
+            var call = OperatorBinding.Bind(CqlOperator.MinimumValue,
                 ctx.RuntimeContextParameter,
->>>>>>> e8a6ce57
                 Expression.Constant(type, typeof(Type)));
             return call;
         }
@@ -96,19 +82,11 @@
 
         protected Expression? Precision(elm.Precision e, ExpressionBuilderContext ctx) =>
             UnaryOperator(CqlOperator.Precision, e, ctx);
-<<<<<<< HEAD
-        
+
         protected Expression? Predecessor(elm.Predecessor e, ExpressionBuilderContext ctx) =>
             UnaryOperator(CqlOperator.Predecessor, e, ctx);
-        
+
         protected Expression? Power(elm.Power e, ExpressionBuilderContext ctx) =>
-=======
-
-        protected Expression? Predecessor(elm.PredecessorExpression e, ExpressionBuilderContext ctx) =>
-            UnaryOperator(CqlOperator.Predecessor, e, ctx);
-
-        protected Expression? Power(elm.PowerExpression e, ExpressionBuilderContext ctx) =>
->>>>>>> e8a6ce57
             BinaryOperator(CqlOperator.Pow, e, ctx);
 
         protected Expression? Round(elm.Round e, ExpressionBuilderContext ctx)
