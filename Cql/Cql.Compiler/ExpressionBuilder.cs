﻿/*
 * Copyright (c) 2023, NCQA and contributors
 * See the file CONTRIBUTORS for details.
 *
 * This file is licensed under the BSD 3-Clause license
 * available at https://raw.githubusercontent.com/FirelyTeam/firely-cql-sdk/main/LICENSE
 */

using System;
using System.Collections.Generic;
using System.Collections.Immutable;
using System.Collections.ObjectModel;
using System.ComponentModel;
using System.Diagnostics;
using System.Globalization;
using System.IO;
using System.Linq;
using System.Linq.Expressions;
using System.Reflection;
using System.Xml;
using Hl7.Cql.Abstractions;
using Hl7.Cql.Abstractions.Infrastructure;
using Hl7.Cql.Compiler.Expressions;
using Hl7.Cql.Compiler.Infrastructure;
using Hl7.Cql.Elm;
using Hl7.Cql.Model;
using Hl7.Cql.Operators;
using Hl7.Cql.Primitives;
using Hl7.Cql.Runtime;
using Microsoft.Extensions.Logging;
using ChoiceTypeSpecifier = Hl7.Cql.Elm.ChoiceTypeSpecifier;
using Convert = System.Convert;
using DateTime = Hl7.Cql.Elm.DateTime;
using Expression = System.Linq.Expressions.Expression;
using TypeConverter = Hl7.Cql.Conversion.TypeConverter;
using TypeSpecifier = Hl7.Cql.Elm.TypeSpecifier;
using ListTypeSpecifier = Hl7.Cql.Elm.ListTypeSpecifier;
using NamedTypeSpecifier = Hl7.Cql.Elm.NamedTypeSpecifier;
using Tuple = Hl7.Cql.Elm.Tuple;
using TupleTypeSpecifier = Hl7.Cql.Elm.TupleTypeSpecifier;

namespace Hl7.Cql.Compiler
{
    #region Builder

    internal class ExpressionBuilder
    {
        internal readonly CqlOperatorsBinder _cqlOperatorsBinder;
        internal readonly CqlContextBinder _cqlContextBinder;
        internal readonly TypeManager _typeManager;
        internal readonly ILogger<ExpressionBuilder> _logger;
        internal readonly TypeConverter _typeConverter;
        internal readonly TypeResolver _typeResolver;
        internal readonly ExpressionBuilderSettings _expressionBuilderSettings;

        internal ExpressionBuilder(
            ILogger<ExpressionBuilder> logger,
            ExpressionBuilderSettings expressionBuilderSettings,
            CqlOperatorsBinder cqlOperatorsBinder,
            TypeManager typeManager,
            TypeConverter typeConverter,
            TypeResolver typeResolver,
            CqlContextBinder cqlContextBinder)
        {
            _logger = logger;
            _cqlOperatorsBinder = cqlOperatorsBinder;
            _cqlContextBinder = cqlContextBinder;
            _typeManager = typeManager;
            _expressionBuilderSettings = expressionBuilderSettings;
            _typeConverter = typeConverter;
            _typeResolver = typeResolver;
        }

        /*
         * The ExpressionBuilderContext is created anew for each of the ProcessXXX methods.
         * This works, because all but the ProcessExpressionDef methods only change state
         * on the ILibraryExpressionBuilderContext.
         *
         * Only ProcessExpressionDef changes state on the ExpressionBuilderContext.
         *
         */

        public void ProcessIncludes(ILibraryExpressionBuilderContext libCtx, IncludeDef includeDef)
        {
            ExpressionBuilderContext context = new ExpressionBuilderContext(this, libCtx);
            context.ProcessIncludes(includeDef);
        }

        public void ProcessValueSetDef(ILibraryExpressionBuilderContext libCtx, ValueSetDef valueSetDef)
        {
            ExpressionBuilderContext context = new ExpressionBuilderContext(this, libCtx);
            context.ProcessValueSetDef(valueSetDef);
        }

        public void ProcessCodeDef(
            ILibraryExpressionBuilderContext libCtx,
            CodeDef codeDef,
            HashSet<(string codeName, string codeSystemUrl)> foundCodeNameCodeSystemUrls)
        {
            ExpressionBuilderContext context = new ExpressionBuilderContext(this, libCtx);
            context.ProcessCodeDef(codeDef, foundCodeNameCodeSystemUrls);
        }

        public void ProcessCodeSystemDef(ILibraryExpressionBuilderContext libCtx, CodeSystemDef codeSystemDef)
        {
            ExpressionBuilderContext context = new ExpressionBuilderContext(this, libCtx);
            context.ProcessCodeSystemDef(codeSystemDef);
        }

        public void ProcessConceptDef(ILibraryExpressionBuilderContext libCtx, ConceptDef conceptDef)
        {
            ExpressionBuilderContext context = new ExpressionBuilderContext(this, libCtx);
            context.ProcessConceptDef(conceptDef);
        }

        public void ProcessParameterDef(ILibraryExpressionBuilderContext libCtx, ParameterDef parameterDef)
        {
            ExpressionBuilderContext context = new ExpressionBuilderContext(this, libCtx);
            context.ProcessParameterDef(parameterDef);
        }

        public void ProcessExpressionDef(ILibraryExpressionBuilderContext libCtx, ExpressionDef expressionDef)
        {
            ExpressionBuilderContext context = new ExpressionBuilderContext(this, libCtx, new());
            context.ProcessExpressionDef(expressionDef);
        }

        internal static PropertyInfo? GetProperty(Type type, string name, TypeResolver typeResolver)
        {
            if (type.IsGenericType)
            {
                var gtd = type.GetGenericTypeDefinition();
                if (gtd == typeof(Nullable<>))
                {
                    if (string.Equals(name, "value", StringComparison.OrdinalIgnoreCase))
                    {
                        var valueMember = type.GetProperty("Value");
                        return valueMember;
                    }
                }
            }

            var member = typeResolver.GetProperty(type, name);
            return member;
        }
    }

        #endregion

    #region Context

    /// <summary>
    /// The ExpressionBuilderContext class maintains scope information for the traversal of ElmPackage statements.
    /// </summary>
    /// <remarks>
    /// The scope information in this class is useful for <see cref="IExpressionMutator"/> and is supplied to <see cref="IExpressionMutator.Mutate(Expression, Elm.Element, ExpressionBuilderContext)"/>.
    /// </remarks>
    partial class ExpressionBuilderContext
    {
        private readonly CqlOperatorsBinder _cqlOperatorsBinder;
        private readonly CqlContextBinder _contextBinder;
        private readonly TypeManager _typeManager;
        private readonly ILogger<ExpressionBuilder> _logger;
        private readonly TypeConverter _typeConverter;
        private readonly TypeResolver _typeResolver;
        private readonly ExpressionBuilderSettings _expressionBuilderSettings;
        private readonly ILibraryExpressionBuilderContext _libraryContext;

        private ImmutableStack<Element> _elementStack;

        /// <summary>
        /// Contains query aliases and let declarations, and any other symbol that is now "in scope"
        /// </summary>
        private ImmutableStack<(object? id, string? impliedAlias, IReadOnlyDictionary<string, (Expression expr, Element element)>? scopes)> _impliedAliasAndScopesStack; //

        /// <summary>
        /// Parameters for function definitions.
        /// </summary>
        private readonly Dictionary<string, ParameterExpression> _operands; // Used during ProcessExpressionDef

        private readonly IReadOnlyCollection<IExpressionMutator> _expressionMutators; // Not used yet, since it's always empty

        internal ExpressionBuilderContext(
            ExpressionBuilder builder,
            ILibraryExpressionBuilderContext libContext,
            Dictionary<string, ParameterExpression>? operands = null)
        {
            // External Services
            _logger = builder._logger;
            _cqlOperatorsBinder = builder._cqlOperatorsBinder;
            _contextBinder = builder._cqlContextBinder;
            _typeManager = builder._typeManager;
            _expressionBuilderSettings = builder._expressionBuilderSettings;
            _typeConverter = builder._typeConverter;
            _typeResolver = builder._typeResolver;
            _expressionMutators = ReadOnlyCollection<IExpressionMutator>.Empty;

            // External State
            _libraryContext = libContext;
            _operands = operands!;

            // Internal State
            _elementStack = ImmutableStack<Element>.Empty;
            _impliedAliasAndScopesStack = ImmutableStack<(object? id, string? impliedAlias, IReadOnlyDictionary<string, (Expression expr, Element element)>? scopes)>.Empty;
        }

        private static Expression[] NoArgs { get; } = [];
        private static Type[] NoTypes { get; } = [];

        private Expression BindCqlOperator<TArg>(
            string methodName,
            params TArg?[] args) =>
            _cqlOperatorsBinder.BindToMethod(methodName, TranslateArgs(args), NoTypes);

        [DebuggerStepThrough]
        private Type[] TranslateTypes<TType>(params TType?[] args) =>
            args switch
            {
                Type[] types => types,
                { } objects  => objects.SelectToArray(obj => TranslateType(obj!)),
                _            => [],
            };

        [DebuggerStepThrough]
        private Type TranslateType<TType>(TType? arg) =>
            arg switch
            {
                Type type                         => type,
                XmlQualifiedName xmlQualifiedName => _typeResolver.ResolveType(xmlQualifiedName.Name)!,
                _                                 => null!,
            };

        [DebuggerStepThrough]
        private Expression[] TranslateArgs<TArg>(params TArg?[] args) =>
            args switch
            {
                Expression[] expressions => expressions,
                { } objects              => objects.SelectToArray(obj => TranslateArg(obj!)),
                _                        => [],
            };

        [DebuggerStepThrough]
        private Expression TranslateArg<TArg>(TArg? arg) =>
            arg switch
            {
                Expression expression => expression,
                Element element       => TranslateElement(element),
                var obj               => Expression.Constant(obj),
            };

        private Expression TranslateElement(Element element) =>
            this.CatchRethrowExpressionBuildingException(_ =>
            {
                using (PushElement(element))
                {
                    Expression? expression = element switch
                    {
                        //@formatter:off
                        Ratio e            => throw new NotSupportedException($"Operator {element.GetType().Name} is not supported yet."),
                        Flatten e          => BindCqlOperator(nameof(ICqlOperators.Flatten), e.operand),
                        Negate e           => e.operand is Literal literal ? NegateLiteral(e, literal) : ChangeType(BindCqlOperator(nameof(ICqlOperators.Negate), e.operand), e.resultTypeSpecifier),
                        As e               => As(e),
                        Case e             => Case(e),
                        ToTime e           => ChangeType(e.operand!, _typeResolver.TimeType),
                        ToBoolean e        => ChangeType(e.operand!, typeof(bool?)),
                        ToString e         => ChangeType(e.operand!, typeof(string)),
                        ToConcept e        => ChangeType(e.operand!, _typeResolver.ConceptType),
                        ToDate e           => ChangeType(e.operand!, _typeResolver.DateType),
                        ToDecimal e        => ChangeType(e.operand!, typeof(decimal?)),
                        ToInteger e        => ChangeType(e.operand!, typeof(int?)),
                        ToDateTime e       => ChangeType(e.operand!, _typeResolver.DateTimeType),
                        ToLong e           => ChangeType(e.operand!, typeof(long?)),
                        ToQuantity e       => ChangeType(e.operand!, _typeResolver.QuantityType),
                        Coalesce e         => Coalesce(e),
                        CodeRef e          => CodeRef(e),
                        CodeSystemRef e    => CodeSystemRef(e),
                        Collapse e         => Collapse(e),
                        ConceptRef e       => ConceptRef(e),
                        Contains e         => Contains(e),
                        Equivalent e       => Equivalent(e),
                        FunctionRef e      => FunctionRef(e),
                        ExpressionRef e    => ExpressionRef(e),
                        AliasRef e         => GetScopeExpression(e.name!),
                        QueryLetRef e      => GetScopeExpression(e.name!),
                        IdentifierRef e    => IdentifierRef(e),
                        If e               => If(e),
                        IncludedIn e       => IncludedIn(e),
                        Includes e         => Includes(e),
                        Instance e         => Instance(e),
                        Intersect e        => Intersect(e),
                        Is e               => Is(e),
                        IsNull e           => IsNull(e),
                        List e             => List(e),
                        Literal e          => Literal(e),
                        Meets e            => Meets(e),
                        MeetsAfter e       => MeetsAfter(e),
                        MeetsBefore e      => MeetsBefore(e),
                        Message e          => Message(e),
                        Null e             => NullExpression.ForType(TypeFor(e)!),
                        OperandRef e       => OperandRef(e),
                        Overlaps e         => Overlaps(e),
                        OverlapsAfter e    => OverlapsAfter(e),
                        OverlapsBefore e   => OverlapsBefore(e),
                        ParameterRef e     => ParameterRef(e),
                        AnyInValueSet e    => ProcessValueSet(e.valueset, e.codes, isList: true),
                        InValueSet e       => ProcessValueSet(e.valueset!, e.code, isList: false),
                        ProperContains e   => ProperContains(e),
                        ProperIn e         => ProperIn(e),
                        ProperIncludedIn e => ProperIncludedIn(e),
                        ProperIncludes e   => ProperIncludes(e),
                        Property e         => Property(e),
                        Query e            => Query(e),
                        Retrieve e         => Retrieve(e),
                        Tuple e            => Tuple(e),
                        Union e            => Union(e),
                        ValueSetRef e      => ValueSetRef(e),

                        // NOTE: Do not rename ICqlOperators.CreateValueSetFacade to ExpandValueSet
                        ExpandValueSet e => _cqlOperatorsBinder.BindToMethod(nameof(ICqlOperators.CreateValueSetFacade), TranslateArgs(GetBindArgs(element)), TranslateTypes(GetTypeArgs(element))),

                        // All other Elm types matches on type name to the ICqlOperators method name
                        _ => _cqlOperatorsBinder.BindToMethod(element.GetType().Name, TranslateArgs(GetBindArgs(element)), TranslateTypes(GetTypeArgs(element))),
                        //@formatter:on
                    };

                    expression = Mutate(element, expression);
                    return expression!;
                }
            });

        private object?[] GetTypeArgs(Element element)
        {
            // ReSharper disable CoVariantArrayConversion
            object[] types = element switch
            {
                MinValue e => [e.valueType],
                MaxValue e => [e.valueType],
                _          => NoTypes,
            };
            // ReSharper restore CoVariantArrayConversion
            return types;
        }

        private object?[] GetBindArgs(Element element)
        {
            // ReSharper disable CoVariantArrayConversion
            object?[] args = element switch
            {
                //@formatter:off
                Abs or
                    Add or
                    And or
                    Ceiling or
                    Concatenate or
                    ConvertQuantity or
                    ConvertsToBoolean or
                    ConvertsToDate or
                    ConvertsToDateTime or
                    ConvertsToDecimal or
                    ConvertsToInteger or
                    ConvertsToLong or
                    ConvertsToQuantity or
                    ConvertsToString or
                    ConvertsToTime or
                    DateFrom or
                    Distinct or
<<<<<<< HEAD
=======
                    End or
                    Exists or
                    Exp or
                    ExpandValueSet or
                    Flatten or
                    Floor or
                    IsFalse or
                    IsTrue or
                    Length or
                    Ln or
                    Lower or
                    Not or
                    NotEqual or
                    PointFrom or
                    Precision or
                    Predecessor or
                    SingletonFrom or
                    Start or
                    Successor or
                    TimezoneOffsetFrom or
                    ToList or
                    Truncate or
                    Upper or
                    Width or
                    Negate or
                    Add or
                    And or
                    Concatenate or
                    ConvertQuantity or
>>>>>>> fba2bb10
                    Divide or
                    End or
                    EndsWith or
                    Equal or
                    Exists or
                    Except or
                    Exp or
                    Expand or
<<<<<<< HEAD
                    ExpandValueSet or
                    Flatten or
                    Floor or
=======
>>>>>>> fba2bb10
                    Greater or
                    GreaterOrEqual or
                    HighBoundary or
                    Implies or
                    Indexer or
                    IsFalse or
                    IsTrue or
                    Length or
                    Less or
                    LessOrEqual or
                    Ln or
                    Log or
                    LowBoundary or
                    Lower or
                    Matches or
                    Modulo or
                    Multiply or
                    Negate or
                    Not or
                    NotEqual or
                    Or or
                    PointFrom or
                    Power or
                    Precision or
                    Predecessor or
                    ReplaceMatches or
                    SingletonFrom or
                    Start or
                    StartsWith or
                    Subtract or
                    Successor or
                    TimezoneOffsetFrom or
                    ToList or
                    ToList or
                    Truncate or
                    TruncatedDivide or
                    Upper or
                    Width or
                    Xor => ((IGetOperands)element).operands,

                CalculateAge or
                    DateTimeComponentFrom or
                    After or
                    Before or
                    CalculateAgeAt or
                    DifferenceBetween or
                    DurationBetween or
                    Ends or
                    In or
                    Round or
                    SameAs or
                    SameOrAfter or
                    SameOrBefore or
                    Elm.Starts => [.. ((IGetOperands)element).operands, ((IGetPrecision)element).precisionOrNull],

                AllTrue or
                    AnyTrue or
                    Avg or
                    Descendents or
                    Count or
                    First or
                    GeometricMean or
                    Last or
                    Max or
                    Median or
                    Min or
                    Mode or
                    PopulationStdDev or
                    PopulationVariance or
                    Product or
                    StdDev or
                    Sum or
                    Variance => [((IGetSource)element).source],

                MinValue or
                    MaxValue or
                    Now or
                    TimeOfDay or
                    Today => [],

                Combine e => [((IGetSource)element).source, e.separator],
                IndexOf e => [((IGetSource)element).source, e.element],
                Slice e => [((IGetSource)element).source, e.startIndex, e.endIndex],
                Date e => [e.year, e.month, e.day],
                DateTime e => [e.year, e.month, e.day, e.hour, e.minute, e.second, e.millisecond, e.timezoneOffset],
                Interval e => [e.low, e.high, (object)e.lowClosedExpression ?? e.lowClosed, (object)e.highClosedExpression ?? e.highClosed],
                LastPositionOf e => [e.@string, e.pattern],
                PositionOf e => [e.pattern, e.@string],
                Quantity e => [e.value, e.unit], // http://unitsofmeasure.org
                Ratio e => [e.numerator, e.denominator],
                Split e => [e.stringToSplit, e.separator],
                Substring e => [e.stringToSub, e.startIndex, e.length],
                Time e => [e.hour, e.minute, e.second, e.millisecond],
                _ => throw this.NewExpressionBuildingException($"Cannot get arguments for element {element.GetType().FullName}.")
                //@formatter:on
            };
            return args;
            // ReSharper restore CoVariantArrayConversion
        }

        protected Expression? Mutate(Element op, Expression? expression) =>
            _expressionMutators.Aggregate(
                expression,
                (current, visitor) => visitor.Mutate(current!, op, this));

        protected Expression? IdentifierRef(IdentifierRef ire)
        {
            if (string.Equals("$this", ire.name) && ImpliedAlias != null)
            {
                var scopeExpression = GetScopeExpression(ImpliedAlias!);
                return scopeExpression;
            }
            var pe = new Property
            {
                resultTypeSpecifier = ire.resultTypeSpecifier,
                resultTypeName = ire.resultTypeName,
                localId = ire.localId,
                locator = ire.locator,
                path = ire.name,
                scope = ImpliedAlias!,
            };
            var prop = Property(pe);
            return prop;
        }

        protected Expression ValueSetRef(ValueSetRef valueSetRef)
        {
            if (string.IsNullOrWhiteSpace(valueSetRef.name))
                throw this.NewExpressionBuildingException($"The ValueSetRef at {valueSetRef.locator} is missing a name.");
            var cqlValueSet = InvokeDefinitionThroughRuntimeContext(valueSetRef.name, valueSetRef.libraryName, typeof(CqlValueSet));

            //var type = TypeFor(valueSetRef)!;
            // if (_typeResolver.IsListType(type))
            // {
            //     var elementType = _typeResolver.GetListElementType(type);
            //     if (elementType != typeof(CqlCode))
            //     {
            //         throw this.NewExpressionBuildingException($"The expected type for value set {valueSetRef.name} in this context is {type.ToCSharpString(Defaults.TypeCSharpFormat)}");
            //     }
            //
            //     var method = typeof(ICqlOperators).GetMethod(nameof(ICqlOperators.ExpandValueSet))!;
            //     var call = Expression.Call(CqlExpressions.Operators_PropertyExpression, method, cqlValueSet);
            //     return call;
            // }
            return cqlValueSet;
        }

        protected Expression Tuple(Tuple tuple)
        {
            Type tupleType;
            if (tuple.resultTypeSpecifier is null)
            {
                tupleType = TupleTypeFor(tuple);
            }
            else
            {
                var tupleTypeSpecifier = tuple.resultTypeSpecifier as TupleTypeSpecifier ?? throw this.NewExpressionBuildingException($"Tuple expression has a resultType that is not a TupleTypeSpecifier.");
                tupleType = TupleTypeFor(tupleTypeSpecifier);
            }

            var @new = Expression.New(tupleType);
            if (tuple.element?.Length > 0)
            {
                var elementBindings =
                    tuple.element!
                            .SelectToArray(element =>
                            {
                                var value = TranslateArg(element.value!);
                                var propInfo = ExpressionBuilder.GetProperty(tupleType, NormalizeIdentifier(element.name!), _typeResolver)
                                            ?? throw this.NewExpressionBuildingException($"Could not find member {element} on type {tupleType.ToCSharpString(Defaults.TypeCSharpFormat)}");
                                var binding = Binding(value, propInfo);
                                return binding;
                            });
                var init = Expression.MemberInit(@new, elementBindings);
                return init;
            }

            return @new;
        }

        protected Expression List(List list)
        {
            if (list.resultTypeSpecifier == null)
                throw this.NewExpressionBuildingException($"List is missing a result type specifier.");
            if (list.resultTypeSpecifier is ListTypeSpecifier listTypeSpecifier)
            {

                var elementType = TypeFor(listTypeSpecifier.elementType);
                var elements =  TranslateArgs(list.element);
                if (!elementType.IsNullableValueType(out _) && elements.Any(exp => exp.Type.IsNullableValueType(out _)))
                {
                    for (int i = 0; i < elements.Length; i++)
                    {
                        elements[i] = HandleNullable(elements[i], elementType);

                    }
                }
                for (int i = 0; i < elements.Length; i++)
                {
                    if (elements[i].Type != elementType)
                    {
                        elements[i] = elements[i].NewTypeAsExpression(elementType);
                    }
                }
                Expression? array = null;
                if (elements != null)
                {
                    array = Expression.NewArrayInit(elementType, elements);
                }
                else
                {
                    array = Expression.NewArrayBounds(elementType, Expression.Constant(0));
                }
                var asEnumerable = array.NewTypeAsExpression(typeof(IEnumerable<>).MakeGenericType(elementType));
                return asEnumerable;
            }

            throw this.NewExpressionBuildingException($"List is the wrong type");

        }

        protected Expression CodeRef(CodeRef codeRef)
        {
            if (string.IsNullOrWhiteSpace(codeRef.name))
                throw this.NewExpressionBuildingException("The code ref has no name.");

            var type = _typeResolver.ResolveType(codeRef.resultTypeName.Name) ?? throw this.NewExpressionBuildingException($"Unable to resolve type {codeRef.resultTypeName}");
            return InvokeDefinitionThroughRuntimeContext(codeRef.name, codeRef.libraryName, type);
        }

        private Expression CodeSystemRef(CodeSystemRef codeSystemRef)
        {
            if (string.IsNullOrWhiteSpace(codeSystemRef.name))
                throw this.NewExpressionBuildingException("The code system ref has no name.");

            var type = _typeResolver.CodeType.MakeArrayType();
            return InvokeDefinitionThroughRuntimeContext(codeSystemRef.name, codeSystemRef.libraryName, type);
        }
        protected Expression ConceptRef(ConceptRef conceptRef)
        {
            if (string.IsNullOrWhiteSpace(conceptRef.name))
                throw this.NewExpressionBuildingException("The concept ref has no name.");

            var type = _typeResolver.CodeType.MakeArrayType();
            return InvokeDefinitionThroughRuntimeContext(conceptRef.name, conceptRef.libraryName, type);
        }

        protected Expression Instance(Instance ine)
        {
            var instanceType = _typeResolver.ResolveType(ine.classType.Name)
                                ?? throw this.NewExpressionBuildingException($"Could not resolve type for '{ine.classType.Name}'");

            if (instanceType.IsEnum())
            {
                // constructs like:
                // FHIR.RemittanceOutcome {value: 'complete'}
                // FHIR.RemittanceOutcome maps to an enum type
                if (ine.element?.Length == 1 && string.Equals(ine.element![0].name, "value", StringComparison.OrdinalIgnoreCase))
                {
                    var enumValueValue = TranslateArg(ine.element[0]!.value!);

                    if (enumValueValue.Type == instanceType)
                        return enumValueValue;

                    if (enumValueValue.Type == typeof(string)) //@ TODO: Cast - Instance
                    {
                        var parseMethod = typeof(Enum)
                                            .GetMethods()
                                            .Single(m => m.Name == nameof(Enum.Parse) && m.GetParameters().Length == 3);
                        var callEnumParse = Expression.Call(parseMethod, Expression.Constant(instanceType), enumValueValue, Expression.Constant(true));
                        return callEnumParse;
                    }
                }
            }
            // Prefer a constructor will all parameters.


            //var valueTypes = values
            //    .Select(v => v.Type)
            //    .ToArray();
            //var allConstructors = instanceType!
            //    .GetConstructors();
            //ConstructorInfo? allParamsCtor = null;
            //foreach(var ctor in allConstructors)
            //{
            //    var ctorParameters = ctor.GetParameters();
            //    if (ctorParameters.Length == valueTypes.Length)
            //    {
            //        if (ctorParameters.All(p => p.T))
            //    }
            //}

            var tuples = ine.element!.SelectToArray(el => (el.name!, TranslateArg(el.value)));

            // Handle immutable primitives without public setters on their properties.
            if (instanceType == typeof(CqlRatio))
            {
                Expression? numeratorExpr = null;
                Expression? denominatorExpr = null;

                foreach (var tuple in tuples)
                {
                    if (tuple.Item1 == "numerator")
                        numeratorExpr = tuple.Item2;
                    else if (tuple.Item1 == "denominator")
                        denominatorExpr = tuple.Item2;
                    else throw this.NewExpressionBuildingException($"No property called {tuple.Item1} should exist on {nameof(CqlRatio)}");
                }
                var ctor = ConstructorInfos.CqlRatio;
                var @new = Expression.New(ctor,
                                            numeratorExpr ?? Expression.Default(typeof(CqlQuantity)),
                                            denominatorExpr ?? Expression.Default(typeof(CqlQuantity)));
                return @new;
            }

            if (instanceType == typeof(CqlQuantity))
            {
                Expression? valueExpr = null;
                Expression? unitExpr = null;

                foreach (var tuple in tuples)
                {
                    if (tuple.Item1 == "value")
                        valueExpr = tuple.Item2;
                    else if (tuple.Item1 == "unit")
                        unitExpr = tuple.Item2;
                    else throw this.NewExpressionBuildingException($"No property called {tuple.Item1} should exist on {nameof(CqlQuantity)}");
                }
                var ctor = ConstructorInfos.CqlQuantity;

                if (unitExpr is not null)
                    unitExpr = ChangeType(unitExpr, typeof(string));

                var @new = Expression.New(ctor,
                                            valueExpr ?? Expression.Default(typeof(decimal?)),
                                            unitExpr ?? Expression.Default(typeof(string)));
                return @new;
            }
            if (instanceType == typeof(CqlCode))
            {
                Expression? codeExpr = null;
                Expression? systemExpr = null;
                Expression? versionExpr = null;
                Expression? displayExpr = null;


                foreach (var tuple in tuples)
                {
                    if (tuple.Item1 == "code")
                        codeExpr = tuple.Item2;
                    else if (tuple.Item1 == "system")
                        systemExpr = tuple.Item2;
                    else if (tuple.Item1 == "version")
                        versionExpr = tuple.Item2;
                    else if (tuple.Item1 == "display")
                        displayExpr = tuple.Item2;
                    else throw this.NewExpressionBuildingException($"No property called {tuple.Item1} should exist on {nameof(CqlCode)}");
                }
                var ctor = ConstructorInfos.CqlCode;
                var @new = Expression.New(ctor,
                                            codeExpr ?? Expression.Default(typeof(string)),
                                            systemExpr ?? Expression.Default(typeof(string)),
                                            versionExpr ?? Expression.Default(typeof(string)),
                                            displayExpr ?? Expression.Default(typeof(string)));
                return @new;
            }
            if (instanceType == typeof(CqlConcept))
            {
                Expression? codesExpr = null;
                Expression? displayExpr = null;

                foreach (var tuple in tuples)
                {
                    if (tuple.Item1 == "codes")
                        codesExpr = tuple.Item2;
                    else if (tuple.Item1 == "display")
                        displayExpr = tuple.Item2;
                    else throw this.NewExpressionBuildingException($"No property called {tuple.Item1} should exist on {nameof(CqlConcept)}");
                }
                var ctor = ConstructorInfos.CqlConcept;
                var @new = Expression.New(ctor,
                                            codesExpr ?? Expression.Default(typeof(IEnumerable<CqlCode>)),
                                            displayExpr ?? Expression.Default(typeof(string)));
                return @new;
            }
            else
            {
                var elementBindings = new MemberAssignment[tuples.Length];
                for (int i = 0; i < tuples.Length; i++)
                {
                    var tuple = tuples[i];
                    var element = tuple.Item1;
                    var expression = tuple.Item2;
                    var memberInfo = ExpressionBuilder.GetProperty(instanceType, element, _typeResolver) ?? throw this.NewExpressionBuildingException($"Could not find member {element} on type {instanceType.ToCSharpString(Defaults.TypeCSharpFormat)}");
                    var binding = Binding(expression, memberInfo);
                    elementBindings[i] = binding;
                }
                var ctor = instanceType.GetConstructor(Type.EmptyTypes)!;
                var @new = Expression.New(ctor);
                var init = Expression.MemberInit(@new, elementBindings);
                return init;
            }
        }

        protected MemberAssignment Binding(Expression value, MemberInfo memberInfo)
        {
            if (memberInfo is PropertyInfo property)
            {
                if (value.Type == property.PropertyType)
                {
                    return Expression.Bind(memberInfo, value);
                }

                if (property.PropertyType.IsArray)
                {
                    if (value.Type.IsArray)
                    {
                        if (property.PropertyType.GetElementType() == value.Type.GetElementType())
                        {
                            return Expression.Bind(memberInfo, value);
                        }
                    }
                    else if (value.Type.IsGenericType)
                    {
                        string message = $"{value.Type} was expected to be a list type.";
                        var valueEnumerableElement = _typeResolver.GetListElementType(value.Type) ?? throw this.NewExpressionBuildingException(message);
                        var memberArrayElement = property.PropertyType.GetElementType()!;
                        if (valueEnumerableElement == memberArrayElement)
                        {
                            var toArrayMethod = typeof(Enumerable)
                                                .GetMethod(nameof(Enumerable.ToArray))!
                                                .MakeGenericMethod(valueEnumerableElement);
                            var callToArray = Expression.Call(toArrayMethod, value);
                            return Expression.Bind(memberInfo, callToArray);
                        }
                        else
                        {
                            var selectParameter = Expression.Parameter(valueEnumerableElement, TypeNameToIdentifier(value.Type, this));
                            var body = ChangeType(selectParameter, memberArrayElement);
                            var selectLambda = Expression.Lambda(body, selectParameter);
                            var callSelectMethod = BindCqlOperator(nameof(ICqlOperators.Select), [value, selectLambda
                                                                    ]);
                            var toArrayMethod = typeof(Enumerable)
                                                .GetMethod(nameof(Enumerable.ToArray))!
                                                .MakeGenericMethod(memberArrayElement);
                            var callToArray = Expression.Call(toArrayMethod, callSelectMethod);
                            return Expression.Bind(memberInfo, callToArray);
                        }
                    }
                }
                else if (property.PropertyType.IsImplementingGenericTypeDefinition(typeof(ICollection<>)))
                {
                    if (_typeResolver.IsListType(value.Type))
                    {
                        var elementType = _typeResolver.GetListElementType(property.PropertyType)!;
                        var ctor = ConstructorInfos.ListOf(elementType);
                        var newList = Expression.New(ctor, value);
                        return Expression.Bind(memberInfo, newList);
                    }
                }
                var convert = ChangeType(value, property.PropertyType);
                return Expression.Bind(memberInfo, convert);
            }

            throw new NotImplementedException().WithContext(this);
        }

        protected Expression If(If @if)
        {
            var rc = TranslateArg(@if.condition!);
            var condition = rc.Coalesce();
            var then = TranslateArg(@if.then!);
            if (@if.@else != null)
            {
                var @else = TranslateArg(@if.@else!);
                if (then.Type.IsValueType)
                {
                    @else = HandleNullable(@else, then.Type);
                }

                if (then.Type != @else.Type)
                {
                    // In fact, this is allowed, but since this would be handled using type "object" at runtime
                    // (since the CLR does not support discriminated unions), we will throw an exception here.
                    // We could also optimize by first trying whether the arguments are convertible to each other,
                    // since that would catch quite a few cases (mostly the if .... then X else List<X> cases),
                    // which are common.
                    throw this.NewExpressionBuildingException(
                        $"The If expression at {@if.locator} produces two branches with different types.");
                    // then = Expression.Convert(then, typeof(object));
                    // @else = Expression.Convert(@else, typeof(object));
                }

                var ifThenElse = Expression.Condition(condition, then, @else);

                return ifThenElse;
            }

            var @false = Expression.Constant(null).NewAssignToTypeExpression(then.Type);
            var ifThen = Expression.Condition(condition, then, @false);
            return ifThen;
        }

        protected Expression Literal(Literal lit)
        {
            var type = _typeResolver.ResolveType(lit.valueType.Name) ?? throw this.NewExpressionBuildingException($"Cannot resolve type for {lit.valueType}");




            var (value, convertedType) = ConvertLiteral(lit, type);

            // var result = _operatorBinding.ConvertToType(Expression.Constant(value), convertedType);
            // return result;

            if (type.IsNullableValueType(out _))
            {
                var changed = Expression.Constant(value!, convertedType);
                var asNullable = changed.NewAssignToTypeExpression(type);
                return asNullable;
            }
            return Expression.Constant(value, convertedType);
        }

        protected (object?, Type) ConvertLiteral(Literal lit, Type? type) //@ TODO: Cast - ConvertLiteral
        {
            if (type == null)
                throw new NotImplementedException().WithContext(this);

            if (type.IsNullableValueType(out var underlyingType))
            {
                if (string.IsNullOrWhiteSpace(lit.value))
                    return (null, type);

                if (!typeof(IConvertible).IsAssignableFrom(underlyingType))
                    throw new NotSupportedException("Only convertible types can be used for literals.");

                try
                {
                    var converted = Convert.ChangeType(lit.value, underlyingType, CultureInfo.InvariantCulture); //@ TODO: Cast - ConvertLiteral
                    return (converted, underlyingType);
                }
                catch (OverflowException)
                {
                    return (null, type);
                }
            }

            if (type == typeof(string))
                return (lit.value, type);

            if (typeof(IConvertible).IsAssignableFrom(type))
            {
                var converted = Convert.ChangeType(lit.value, type, CultureInfo.InvariantCulture); //@ TODO: Cast - ConvertLiteral
                return (converted, type);
            }

            throw new NotSupportedException("Only convertible types can be used for literals.");
        }

        protected Expression OperandRef(OperandRef ore)
        {
            if (_operands.TryGetValue(ore.name!, out var expression))
                return expression;
            throw this.NewExpressionBuildingException($"Operand reference to {ore.name} not found in definition operands.");
        }

        protected Expression Case(Case ce)
        {
            //[{ when1, then1 }, { when2, then2}, { when3, then3 }]
            // when1 ? then 1 : (when2 ? then 2 : (when3 ? then 3 : else }
            if (ce.caseItem?.Length > 0 && ce.@else != null)
            {
                var elseThen = TranslateArg(ce.@else!);
                var cases = new List<CaseWhenThenExpression.WhenThenCase>();

                if (ce.comparand != null)
                {
                    var comparand = TranslateArg(ce.comparand);

                    foreach (var caseItem in ce.caseItem)
                    {
                        var caseWhen = TranslateArg(caseItem.when!);
                        var caseWhenEquality = BindCqlOperator(nameof(ICqlOperators.Equal), [comparand, caseWhen]).Coalesce();
                        var caseThen = TranslateArg(caseItem.then!);

                        if (caseThen.Type != elseThen.Type)
                            caseThen = caseThen.NewAssignToTypeExpression(elseThen.Type);

                        cases.Add(new(caseWhenEquality, caseThen));
                    }
                }
                else
                {
                    foreach (var caseItem in ce.caseItem)
                    {
                        var caseWhen = TranslateArg(caseItem.when!);
                        var caseThen = TranslateArg(caseItem.then!);

                        if (caseThen.Type != elseThen.Type)
                            caseThen = caseThen.NewAssignToTypeExpression(elseThen.Type);

                        if (caseWhen.Type.IsNullableValueType(out _))
                        {
                            caseWhen = caseWhen.Coalesce();
                        }

                        cases.Add(new(caseWhen, caseThen));
                    }
                }

                return new CaseWhenThenExpression(cases, elseThen);
            }

            throw this.NewExpressionBuildingException("Invalid case expression.  At least 1 case and an else must be present.");
        }

        private Expression Retrieve(Retrieve retrieve)
        {
            Type? sourceElementType;
            string? cqlRetrieveResultType;

            // SingletonFrom does not have this specified; in this case use DataType instead
            if (retrieve.resultTypeSpecifier == null)
            {
                if (string.IsNullOrWhiteSpace(retrieve.dataType.Name))
                    throw this.NewExpressionBuildingException("If a Retrieve lacks a ResultTypeSpecifier it must have a DataType");
                cqlRetrieveResultType = retrieve.dataType.Name;

                sourceElementType = _typeResolver.ResolveType(cqlRetrieveResultType);
            }
            else
            {
                if (retrieve.resultTypeSpecifier is ListTypeSpecifier listTypeSpecifier)
                {
                    cqlRetrieveResultType = listTypeSpecifier.elementType is NamedTypeSpecifier nts ? nts.name.Name : null;
                    sourceElementType = TypeFor(listTypeSpecifier.elementType);
                }
                else throw new NotImplementedException($"Sources with type {retrieve.resultTypeSpecifier.GetType().Name} are not implemented.").WithContext(this);
            }

            Expression? codeProperty;

            var hasCodePropertySpecified = sourceElementType != null && retrieve.codeProperty != null;
            var isDefaultCodeProperty = retrieve.codeProperty is null ||
                                        (cqlRetrieveResultType is not null &&
                                            ModelMapping.TryGetValue(cqlRetrieveResultType, out ClassInfo? classInfo) &&
                                            classInfo.primaryCodePath == retrieve.codeProperty);

            if (hasCodePropertySpecified && !isDefaultCodeProperty)
            {
                var codePropertyInfo = _typeResolver.GetProperty(sourceElementType!, retrieve.codeProperty!);
                codeProperty = Expression.Constant(codePropertyInfo, typeof(PropertyInfo));
            }
            else
            {
                codeProperty = NullExpression.ForType<PropertyInfo>();
            }

            if (retrieve.codes != null)
            {
                if (retrieve.codes is ValueSetRef valueSetRef)
                {
                    if (string.IsNullOrWhiteSpace(valueSetRef.name))
                        throw this.NewExpressionBuildingException($"The ValueSetRef at {valueSetRef.locator} is missing a name.");
                    var valueSet = InvokeDefinitionThroughRuntimeContext(valueSetRef.name!, valueSetRef.libraryName, typeof(CqlValueSet));
                    return BindCqlOperator(CqlOperator.Retrieve, Expression.Constant(sourceElementType, typeof(Type)), valueSet, codeProperty);
                }

                // In this construct, instead of querying a value set, we're testing resources
                // against a list of codes, e.g., as defined by the code from or codesystem construct
                var codes = TranslateArg(retrieve.codes);
                return BindCqlOperator(CqlOperator.Retrieve, Expression.Constant(sourceElementType, typeof(Type)), codes, codeProperty);
            }

            return BindCqlOperator(CqlOperator.Retrieve, Expression.Constant(sourceElementType, typeof(Type)), NullExpression.ForType<CqlValueSet>(), codeProperty);
        }

        protected Expression Property(Property op)
        {
            using (PushElement(op))
            {
                if (string.IsNullOrWhiteSpace(op.path))
                    throw this.NewExpressionBuildingException("path cannot be null or empty");
                //var path = ExpressionBuilderContext.NormalizeIdentifier(op.path);
                var path = op.path;
                if (!string.IsNullOrWhiteSpace(op.scope))
                {
                    var scopeExpression = GetScopeExpression(op.scope!);
                    var expectedType = TypeFor(op) ?? typeof(object);
                    var pathMemberInfo = _typeResolver.GetProperty(scopeExpression.Type, path!) ??
                                            _typeResolver.GetProperty(scopeExpression.Type, op.path);
                    if (pathMemberInfo == null)
                    {
                        _logger.LogWarning(FormatMessage($"Property {op.path} can't be known at design time, and will be late-bound, slowing performance.  Consider casting the source first so that this property can be definitely bound.", op));
                        return BindCqlOperator(nameof(ICqlOperators.LateBoundProperty), scopeExpression, Expression.Constant(op.path, typeof(string)), Expression.Constant(expectedType, typeof(Type)));
                    }
                    var propogate = PropagateNull(scopeExpression, pathMemberInfo);
                    // This is only necessary for Firely b/c it always initializes colleciton members even if they are
                    // not included in the FHIR, and this makes it impossible for CQL to differentiate [] from null
                    //
                    //if (typeof(Resource).IsAssignableFrom(scopeExpression.Type)
                    //    && pathMemberInfo is PropertyInfo prop
                    //    && IsOrImplementsIEnumerableOfT(prop.PropertyType))
                    //{
                    //    var method = typeof(BuiltIns).GetMethod(nameof(BuiltIns.NullIfEmpty))
                    //        .MakeGenericMethod(GetElementType(prop.PropertyType));
                    //    var call = Expression.Call(method, propogate);
                    //    return call;
                    //}
                    string message = $"TypeManager failed to resolve type.";
                    var resultType = TypeFor(op) ?? throw this.NewExpressionBuildingException(message);
                    if (resultType != propogate.Type)
                    {
                        propogate = ChangeType(propogate, resultType);
                    }
                    return propogate;
                }

                if (op.source != null)
                {
                    var source = TranslateArg(op.source);
                    var parts = path.Split('.');
                    if (parts.Length > 1)
                    {
                        // support paths like birthDate.value on Patient
                        for (int i = 0; i < parts.Length; i++)
                        {
                            var pathPart = parts[i];
                            var pathMemberInfo = _typeResolver.GetProperty(source.Type, pathPart);
                            if (pathMemberInfo != null)
                            {
                                var propertyAccess = PropagateNull(source, pathMemberInfo);
                                source = propertyAccess;
                            }
                        }
                        return source;
                    }

                    var expectedType = TypeFor(op, throwIfNotFound: false);

                    // If we cannot determine the type from the ELM, let's try
                    // if the POCO model can help us.
                    if(expectedType == null)
                    {
                        expectedType = _typeResolver.GetProperty(source.Type, path)?.PropertyType
                                        ?? throw this.NewExpressionBuildingException("Cannot resolve type for expression");
                    }

                    var result = PropertyHelper(source, path, expectedType);
                    return result;
                }
                throw new NotImplementedException().WithContext(this);
            }
        }

        protected Expression PropertyHelper(Expression source, string? path, Type expectedType)
        {
            Expression? result = null;
            if (_typeResolver.ShouldUseSourceObject(source.Type, path!))
            {
                result = source;
            }
            else
            {
                var pathMemberInfo = _typeResolver.GetProperty(source.Type, path!);
                if (pathMemberInfo == null)
                {
                    _logger.LogWarning(FormatMessage($"Property {path} can't be known at design time, and will be late-bound, slowing performance.  Consider casting the source first so that this property can be definitely bound."));
                    return BindCqlOperator(nameof(ICqlOperators.LateBoundProperty), source, Expression.Constant(path, typeof(string)), Expression.Constant(expectedType, typeof(Type)));
                }
                if (pathMemberInfo is PropertyInfo property && pathMemberInfo.DeclaringType != source.Type) // the property is on a derived type, so cast it
                {
                    var isCheck = source.NewTypeIsExpression(pathMemberInfo.DeclaringType!);
                    var typeAs = source.NewTypeAsExpression(pathMemberInfo.DeclaringType!);
                    var pathAccess = Expression.MakeMemberAccess(typeAs, pathMemberInfo);
                    Expression? ifIs = pathAccess;
                    Expression elseNull = Expression.Constant(null, property.PropertyType);
                    // some ops, like properties on alias refs, don't have type information on them.
                    // can't check against what we don't have.
                    if (expectedType != null)
                    {
                        if (expectedType != ifIs.Type)
                        {
                            ifIs = ChangeType(ifIs, expectedType);
                        }
                        if (expectedType != elseNull.Type)
                            elseNull = ChangeType(elseNull, expectedType);
                    }
                    var condition = Expression.Condition(isCheck, ifIs, elseNull);
                    return condition;
                }

                result = PropagateNull(source, pathMemberInfo);
            }

            if (expectedType != null && expectedType != result.Type)
            {
                result = ChangeType(result, expectedType);
            }
            return result;
        }

        protected Expression FunctionRef(FunctionRef op)
        {
            Expression[] operands = TranslateArgs(op.operand);
            var invoke = InvokeDefinedFunctionThroughRuntimeContext(op.name!, op.libraryName!, operands);
            return invoke;
        }

        protected Expression ExpressionRef(ExpressionRef expressionRef)
        {
            IPopToken popToken = null!;
            try
            {
                Type? expressionType = null;
                if (expressionRef.resultTypeSpecifier != null)
                {
                    expressionType = TypeFor(expressionRef.resultTypeSpecifier);
                }
                else if (!string.IsNullOrWhiteSpace(expressionRef.resultTypeName?.Name))
                {
                    expressionType = _typeResolver.ResolveType(expressionRef.resultTypeName.Name);
                }
                else
                {
                    var def = _libraryContext.Library.statements?.SingleOrDefault(d => d.name == expressionRef.name);
                    if (def != null)
                    {
                        popToken = PushElement(def);
                        expressionType = TypeFor(def);
                    }
                    else throw new NotSupportedException("Unable to resolve expression reference type.");
                }

                if (expressionType == null)
                    throw this.NewExpressionBuildingException($"Unable to determine type for {expressionRef.localId}");

                var invoke = InvokeDefinitionThroughRuntimeContext(expressionRef.name!, expressionRef.libraryName, expressionType);

                return invoke;
            }
            finally
            {
                popToken?.Pop();
            }
        }

        protected Expression ParameterRef(ParameterRef op)
        {
            if (_libraryContext.LibraryDefinitions.TryGetValue(_libraryContext.LibraryKey, op.name!, out var lambda) && lambda != null)
            {
                var invoke = InvokeDefinitionThroughRuntimeContext(op.name!, null, lambda);
                return invoke;
            }

            throw this.NewExpressionBuildingException($"Parameter {op.name} hasn't been defined yet.");
        }

        /// <param name="name">The function name</param>
        /// <param name="libraryAlias">If this is an external call, the local alias defined in the using statement</param>
        /// <param name="arguments">The function arguments</param>
        /// <returns></returns>
        protected Expression InvokeDefinedFunctionThroughRuntimeContext(
            string name,
            string? libraryAlias,
            Expression[] arguments)
        {
            string libraryName = _libraryContext.GetNameAndVersionFromAlias(libraryAlias, throwError: false)
                                    ?? throw this.NewExpressionBuildingException($"Local library {libraryAlias} is not defined; are you missing a using statement?");

            var argumentTypes = arguments.SelectToArray(a => a.Type);
            var selected = _libraryContext.LibraryDefinitions.Resolve(libraryName, name, CheckConversion, argumentTypes);
            Type definitionType = GetFuncType(selected.Parameters.Select(p => p.Type).Append(selected.ReturnType).ToArray());
            var parameterTypes = selected.Parameters.Skip(1).Select(p => p.Type).ToArray();

            // all functions still take the bundle and context parameters, plus whatver the operands
            // to the actual function are.
            var convertedArguments = arguments
                                        .Select((arg, i) => ChangeType(arg, parameterTypes[i]))
                                        .Prepend(CqlExpressions.ParameterExpression)
                                        .ToArray();

            return new FunctionCallExpression(CqlExpressions.Definitions_PropertyExpression, libraryName, name, convertedArguments, definitionType);

            bool CheckConversion(Type from, Type to) => _typeConverter.CanConvert(from, to);
        }

        protected Expression InvokeDefinitionThroughRuntimeContext(
            string name,
            string? libraryAlias,
            LambdaExpression definition)
        {
            var type = definition.Type;
            if (type.IsGenericType)
            {
                var typeArgs = type.GetGenericArguments();
                var returnType = typeArgs[^1];
                var invoke = InvokeDefinitionThroughRuntimeContext(name, libraryAlias, returnType);
                return invoke;
            }

            throw this.NewExpressionBuildingException("LambdaExpressions should be a variant of Func<>");
        }

        protected Expression InvokeDefinitionThroughRuntimeContext(
            string name,
            string? libraryAlias,
            Type definitionReturnType)
        {
            string libraryName = _libraryContext.GetNameAndVersionFromAlias(libraryAlias, throwError: false)
                                    ?? throw this.NewExpressionBuildingException($"Local library {libraryAlias} is not defined; are you missing a using statement?");

            var funcType = typeof(Func<,>).MakeGenericType(typeof(CqlContext), definitionReturnType);
            return new DefinitionCallExpression(CqlExpressions.Definitions_PropertyExpression, libraryName, name, CqlExpressions.ParameterExpression, funcType);
        }

        private Expression ProcessValueSet(ValueSetRef valueSetRef, Elm.Expression valueExpr, bool isList)
        {
            Expression expr = TranslateArg(valueExpr);

            var codeType = isList ? _typeResolver.GetListElementType(expr.Type, throwError: true)! : expr.Type;

            var valueSet = InvokeDefinitionThroughRuntimeContext(valueSetRef.name!, valueSetRef.libraryName, typeof(CqlValueSet));
            if (codeType == _typeResolver.CodeType)
                return BindCqlOperator(isList ? nameof(ICqlOperators.CodesInValueSet) : nameof(ICqlOperators.CodeInValueSet), expr, valueSet);

            if (codeType == _typeResolver.ConceptType)
                return BindCqlOperator(isList ? nameof(ICqlOperators.ConceptsInValueSet) : nameof(ICqlOperators.ConceptInValueSet), expr, valueSet);

            if (codeType == typeof(string))
                return BindCqlOperator(isList ? nameof(ICqlOperators.StringsInValueSet): nameof(ICqlOperators.StringInValueSet), expr, valueSet);

            throw new NotImplementedException().WithContext(this);
        }
    }

    #endregion

    #region ArithmeticOperators

    partial class ExpressionBuilderContext
    {
        private const string Int32MaxPlusOneAsString = "2147483648";

        private Expression NegateLiteral(Negate e, Literal literal)
        {
            // handle things like -2147483648 which gets translated to Negate(2147483648)
            // since int.MaxValue is 2147483647, we have to handle this specially
            var literalType = TypeFor(literal);
            if (literalType == typeof(int?) && literal.value == Int32MaxPlusOneAsString)
            {
                return Expression.Constant(int.MinValue);
            }

            if (literalType == typeof(long?) && literal.value == long.MinValue.ToString(CultureInfo.InvariantCulture))
            {
                return Expression.Constant(long.MinValue);
            }

            return ChangeType(BindCqlOperator(nameof(ICqlOperators.Negate), e.operand), e.resultTypeSpecifier);
        }
    }

    #endregion

    #region ComparisonOperators

    partial class ExpressionBuilderContext
    {
        protected Expression Equivalent(Equivalent eqv)
        {
            var left = TranslateArg(eqv.operand[0]);
            var right = TranslateArg(eqv.operand[1]);
            if (!_typeResolver.IsListType(left.Type))
                return BindCqlOperator(nameof(ICqlOperators.Equivalent), left, right);

            var leftElementType = _typeResolver.GetListElementType(left.Type);
            if (!_typeResolver.IsListType(right.Type))
                throw new NotImplementedException().WithContext(this);

            var rightElementType = _typeResolver.GetListElementType(right.Type);
            if (leftElementType != rightElementType)
            {
                // This appears in the CQL tests:
                //  { 'a', 'b', 'c' } ~ { 1, 2, 3 } = false
                return Expression.Constant(false, typeof(bool?));
            }

            return BindCqlOperator(nameof(ICqlOperators.ListEquivalent), left, right);
        }
    }

    #endregion

    #region ErrorsAndMessaging

    partial class ExpressionBuilderContext
    {
        private Expression Message(Message e)
        {
            var source = TranslateArg(e.source!);
            var condition = TranslateArg(e.condition!);
            var code = TranslateArg(e.code!);
            var severity = TranslateArg(e.severity!);
            var message = TranslateArg(e.message!);
            if (source is ConstantExpression { Value: null } constant)
            {
                // create an explicit "null as object" so the generic type can be inferred in source code.
                source = constant.NewAssignToTypeExpression(constant.Type);
            }

            var call = BindCqlOperator(nameof(ICqlOperators.Message), source, code, severity, message);
            if (condition.Type.IsNullableValueType(out _))
            {
                condition = condition.Coalesce();
            }

            return Expression.Condition(condition, call, source);
        }
    }

    #endregion

    #region IntervalOperators

    partial class ExpressionBuilderContext
    {
        private Expression Collapse(Collapse e)
        {
            var operand = TranslateArg(e.operand![0]!);
            if (_typeResolver.IsListType(operand.Type))
            {
                var elementType = _typeResolver.GetListElementType(operand.Type, throwError: true)!;
                if (elementType.IsCqlInterval(out var pointType))
                {
                    var precision = NullExpression.String;
                    if (e.operand.Length > 1 && e.operand[1] is Quantity quant)
                    {
                        precision = Expression.Constant(quant.unit, typeof(string));
                    }

                    return BindCqlOperator(nameof(ICqlOperators.Collapse), operand, precision);
                }
            }
            throw new NotImplementedException().WithContext(this);
        }

        private Expression Contains(Contains e)
        {
            var left = TranslateArg(e!.operand![0]!);
            var right = TranslateArg(e.operand[1]!);
            var precision = ((IGetPrecision)e).precisionOrNull;
            if (_typeResolver.IsListType(left.Type))
            {
                var elementType = _typeResolver.GetListElementType(left.Type, throwError: true)!;
                if (elementType != right.Type)
                {
                    if (elementType.IsAssignableFrom(right.Type))
                    {
                        right = ChangeType(right, elementType);
                    }
                    else throw this.NewExpressionBuildingException($"Cannot convert Contains target {right.Type.ToCSharpString(Defaults.TypeCSharpFormat)} to {elementType.ToCSharpString(Defaults.TypeCSharpFormat)}");
                }

                return BindCqlOperator(nameof(ICqlOperators.ListContains), left, right);
            }

            if (left.Type.IsCqlInterval(out var pointType))
            {
                return BindCqlOperator(nameof(ICqlOperators.IntervalContains), left, right, precision);
            }
            throw new NotImplementedException().WithContext(this);
        }

        protected Expression? Includes(Includes e)
        {
            var left = TranslateArg(e.operand![0]);
            var right = TranslateArg(e.operand![1]);
            if (_typeResolver.IsListType(left.Type))
            {
                var leftElementType = _typeResolver.GetListElementType(left.Type);
                if (_typeResolver.IsListType(right.Type))
                {
                    var rightElementType = _typeResolver.GetListElementType(left.Type);
                    if (leftElementType != rightElementType)
                        throw this.NewExpressionBuildingException();
                    return BindCqlOperator(nameof(ICqlOperators.ListIncludesList), left, right);
                }

                if (leftElementType != right.Type)
                    throw this.NewExpressionBuildingException();
                return BindCqlOperator(nameof(ICqlOperators.ListIncludesElement), left, right);
            }

            if (left.Type.IsCqlInterval(out var leftPointType))
            {
                if (right.Type.IsCqlInterval(out var pointType))
                {
                    var precision = ((IGetPrecision)e).precisionOrNull;
                    return BindCqlOperator(nameof(ICqlOperators.IntervalIncludesInterval), left, right, precision);
                }
                else
                {
                    var precision = ((IGetPrecision)e).precisionOrNull;
                    return BindCqlOperator(nameof(ICqlOperators.IntervalIncludesElement), left, right, precision);
                }
            }
            throw new NotImplementedException().WithContext(this);
        }

        protected Expression IncludedIn(IncludedIn e)
        {
            var left = TranslateArg(e.operand![0]);
            var right = TranslateArg(e.operand![1]);
            if (_typeResolver.IsListType(left.Type))
            {
                var leftElementType = _typeResolver.GetListElementType(left.Type);
                if (_typeResolver.IsListType(right.Type))
                {
                    var rightElementType = _typeResolver.GetListElementType(left.Type);
                    if (leftElementType != rightElementType)
                        throw this.NewExpressionBuildingException();
                    return BindCqlOperator(nameof(ICqlOperators.ListIncludesList), right, left);
                }

                if (leftElementType != right.Type)
                    throw this.NewExpressionBuildingException();
                return BindCqlOperator(nameof(ICqlOperators.ListIncludesElement), right, left);
            }

            if (left.Type.IsCqlInterval(out var leftPointType) && right.Type.IsCqlInterval(out var rightPointType))
            {
                var precision = ((IGetPrecision)e).precisionOrNull;
                return BindCqlOperator(nameof(ICqlOperators.IntervalIncludesInterval), right, left, precision);
            }
            if (right.Type.IsCqlInterval(out var pointType))
            {
                var precision = ((IGetPrecision)e).precisionOrNull;
                if (left.Type != pointType)
                    throw this.NewExpressionBuildingException();
                return BindCqlOperator(nameof(ICqlOperators.IntervalIncludesElement), right, left, precision);

            }

            throw new NotImplementedException().WithContext(this);
        }

        protected Expression Intersect(Intersect e)
        {
            var left = TranslateArg(e.operand![0]!);
            var right = TranslateArg(e.operand![1]!);
            if (_typeResolver.IsListType(left.Type))
            {
                return BindCqlOperator(nameof(ICqlOperators.ListIntersect), left, right);
            }

            if (left.Type.IsCqlInterval(out var leftPointType))
            {
                if (right.Type.IsCqlInterval(out var rightPointType))
                {
                    return BindCqlOperator(nameof(ICqlOperators.IntervalIntersect), left, right);
                }

                throw new NotImplementedException().WithContext(this);
            }
            throw new NotImplementedException().WithContext(this);
        }

        protected Expression? Meets(Meets e)
        {
            var left = TranslateArg(e.operand![0]);
            var right = TranslateArg(e.operand![1]);
            if (left.Type.IsCqlInterval(out var leftPointType))
            {
                if (right.Type.IsCqlInterval(out var rightPointType))
                {
                    if (leftPointType != rightPointType)
                        throw this.NewExpressionBuildingException();
                    var precision = ((IGetPrecision)e).precisionOrNull;
                    return BindCqlOperator(nameof(ICqlOperators.Meets), left, right, precision);
                }

                throw new NotImplementedException().WithContext(this);
            }
            throw new NotImplementedException().WithContext(this);
        }

        private Expression? MeetsAfter(MeetsAfter e)
        {
            var left = TranslateArg(e.operand![0]);
            var right = TranslateArg(e.operand![1]);
            if (left.Type.IsCqlInterval(out var leftPointType))
            {
                if (right.Type.IsCqlInterval(out var rightPointType))
                {
                    if (leftPointType != rightPointType)
                        throw this.NewExpressionBuildingException();
                    var precision = ((IGetPrecision)e).precisionOrNull;
                    return BindCqlOperator(nameof(ICqlOperators.MeetsAfter), left, right, precision);
                }

                throw new NotImplementedException().WithContext(this);
            }
            throw new NotImplementedException().WithContext(this);
        }

        private Expression? MeetsBefore(MeetsBefore e)
        {
            var left = TranslateArg(e.operand![0]);
            var right = TranslateArg(e.operand![1]);
            if (left.Type.IsCqlInterval(out var leftPointType))
            {
                if (right.Type.IsCqlInterval(out var rightPointType))
                {

                    if (leftPointType != rightPointType)
                        throw this.NewExpressionBuildingException();
                    var precision = ((IGetPrecision)e).precisionOrNull;
                    return BindCqlOperator(nameof(ICqlOperators.MeetsBefore), left, right, precision);
                }

                throw new NotImplementedException().WithContext(this);
            }
            throw new NotImplementedException().WithContext(this);
        }

        protected Expression Overlaps(Overlaps e)
        {
            var left = TranslateArg(e.operand![0]);
            var right = TranslateArg(e.operand![1]);
            if (left.Type.IsCqlInterval(out var leftPointType))
            {
                if (right.Type.IsCqlInterval(out var rightPointType))
                {
                    if (leftPointType != rightPointType)
                        throw this.NewExpressionBuildingException();
                    var precision = ((IGetPrecision)e).precisionOrNull;
                    return BindCqlOperator(nameof(ICqlOperators.Overlaps), left, right, precision);
                }

                throw new NotImplementedException().WithContext(this);
            }
            throw new NotImplementedException().WithContext(this);
        }

        private Expression OverlapsBefore(OverlapsBefore e)
        {
            var left = TranslateArg(e.operand![0]);
            var right = TranslateArg(e.operand![1]);
            if (left.Type.IsCqlInterval(out var leftPointType))
            {
                if (right.Type.IsCqlInterval(out var rightPointType))
                {
                    if (leftPointType != rightPointType)
                        throw this.NewExpressionBuildingException();
                    var precision = ((IGetPrecision)e).precisionOrNull;
                    return BindCqlOperator(nameof(ICqlOperators.OverlapsBefore), left, right, precision);
                }

                throw new NotImplementedException().WithContext(this);
            }
            throw new NotImplementedException().WithContext(this);
        }

        private Expression OverlapsAfter(OverlapsAfter e)
        {
            var left = TranslateArg(e.operand![0]);
            var right = TranslateArg(e.operand![1]);
            if (left.Type.IsCqlInterval(out var leftPointType))
            {
                if (right.Type.IsCqlInterval(out var rightPointType))
                {
                    if (leftPointType != rightPointType)
                        throw this.NewExpressionBuildingException();
                    var precision = ((IGetPrecision)e).precisionOrNull;
                    return BindCqlOperator(nameof(ICqlOperators.OverlapsAfter), left, right, precision);
                }

                throw new NotImplementedException().WithContext(this);
            }
            throw new NotImplementedException().WithContext(this);
        }

        protected Expression? ProperIncludes(ProperIncludes e)
        {
            var left = TranslateArg(e.operand![0]);
            var right = TranslateArg(e.operand![1]);
            if (left.Type.IsCqlInterval(out var leftPointType))
            {
                var precision = ((IGetPrecision)e).precisionOrNull;
                if (right.Type.IsCqlInterval(out var rightPointType))
                {
                    return BindCqlOperator(nameof(ICqlOperators.IntervalProperlyIncludesInterval), left, right, precision);
                }

                return BindCqlOperator(nameof(ICqlOperators.IntervalProperlyIncludesElement), left, right, precision);
            }

            if (_typeResolver.IsListType(left.Type))
            {
                // var leftElementType = _typeResolver.GetListElementType(left.Type);
                if (_typeResolver.IsListType(right.Type))
                {
                    // var rightElementType = _typeResolver.GetListElementType(right.Type);
                    return BindCqlOperator(nameof(ICqlOperators.ListProperlyIncludesList), left, right);
                }

                return BindCqlOperator(nameof(ICqlOperators.ListProperlyIncludesElement), left, right);
            }
            throw new NotImplementedException().WithContext(this);
        }


        protected Expression? ProperIncludedIn(ProperIncludedIn e)
        {
            var left = TranslateArg(e.operand![0]);
            var right = TranslateArg(e.operand![1]);
            if (left.Type.IsCqlInterval(out var leftPointType))
            {
                if (right.Type.IsCqlInterval(out var rightPointType))
                {
                    var precision = ((IGetPrecision)e).precisionOrNull;
                    return BindCqlOperator(nameof(ICqlOperators.IntervalProperlyIncludesInterval), right, left, precision);
                }
            }
            else if (_typeResolver.IsListType(left.Type))
            {
                var leftElementType = _typeResolver.GetListElementType(left.Type);
                if (_typeResolver.IsListType(right.Type))
                {
                    var rightElementType = _typeResolver.GetListElementType(right.Type);
                    if (leftElementType != rightElementType)
                        throw this.NewExpressionBuildingException();
                    return BindCqlOperator(nameof(ICqlOperators.ListProperlyIncludesList), right, left);
                }
            }
            else if (right.Type.IsCqlInterval(out var rightPointType))
            {
                var precision = ((IGetPrecision)e).precisionOrNull;
                return BindCqlOperator(nameof(ICqlOperators.IntervalProperlyIncludesElement), right, left, precision);
            }
            throw new NotImplementedException().WithContext(this);
        }

        private Expression? ProperIn(ProperIn e)
        {
            var element = TranslateArg(e.operand![0]);
            var intervalOrList = TranslateArg(e.operand![1]);
            if (intervalOrList.Type.IsCqlInterval(out var pointType))
            {
                var precision = ((IGetPrecision)e).precisionOrNull;
                return BindCqlOperator(nameof(ICqlOperators.IntervalProperlyIncludesElement), intervalOrList, element, precision);
            }

            if (_typeResolver.IsListType(intervalOrList.Type))
            {
                return BindCqlOperator(nameof(ICqlOperators.ListProperlyIncludesElement), intervalOrList, element);
            }
            throw new NotImplementedException().WithContext(this);
        }

        protected Expression? ProperContains(ProperContains e)
        {
            var left = TranslateArg(e.operand![0]);
            var right = TranslateArg(e.operand![1]);
            if (_typeResolver.IsListType(left.Type))
            {
                var leftElementType = _typeResolver.GetListElementType(left.Type);
                if (_typeResolver.IsListType(right.Type))
                {
                    var rightElementType = _typeResolver.GetListElementType(right.Type);
                    if (leftElementType != rightElementType)
                        throw this.NewExpressionBuildingException();
                    return BindCqlOperator(nameof(ICqlOperators.ListProperlyIncludesList), left, right);
                }

                if (leftElementType != right.Type)
                    throw this.NewExpressionBuildingException();
                return BindCqlOperator(nameof(ICqlOperators.ListProperlyIncludesElement), left, right);
            }

            if (left.Type.IsCqlInterval(out var leftPointType))
            {
                if (leftPointType != right.Type)
                    throw this.NewExpressionBuildingException();
                var precision = ((IGetPrecision)e).precisionOrNull;
                return BindCqlOperator(nameof(ICqlOperators.IntervalProperlyIncludesElement), left, right, precision);
            }
            throw new NotImplementedException().WithContext(this);
        }


        protected Expression Union(Union e)
        {
            var left = TranslateArg(e.operand![0]);
            var right = TranslateArg(e.operand![1]);
            if (_typeResolver.IsListType(left.Type))
            {
                var leftElementType = _typeResolver.GetListElementType(left.Type)!;
                if (_typeResolver.IsListType(right.Type))
                {
                    var rightElementType = _typeResolver.GetListElementType(right.Type)!;
                    if (leftElementType != rightElementType)
                        throw this.NewExpressionBuildingException($"Union requires both operands to be of the same type, " +
                                                                  $"but left is {leftElementType.Name} and right is {rightElementType.Name}.");
                    return BindCqlOperator(nameof(ICqlOperators.ListUnion), left, right);
                }
            }
            else if (left.Type.IsCqlInterval(out var leftPointType))
            {
                if (right.Type.IsCqlInterval(out var rightPointType))
                {
                    if (leftPointType != rightPointType)
                        throw this.NewExpressionBuildingException();
                    return BindCqlOperator(nameof(ICqlOperators.IntervalUnion), left, right);
                }
            }
            throw new NotImplementedException().WithContext(this);
        }
    }

    #endregion

    #region NullologicalOperators

    partial class ExpressionBuilderContext
    {
        protected Expression Coalesce(Coalesce ce)
        {
            var operands = TranslateArgs(ce.operand);

            if (operands.Length == 1 && _typeResolver.IsListType(operands[0].Type))
                return BindCqlOperator(nameof(ICqlOperators.Coalesce), operands[0]);

            var distinctOperandTypes = operands
                                       .Select(op => op.Type)
                                       .Distinct()
                                       .ToArray();
            if (distinctOperandTypes.Length != 1)
                throw this.NewExpressionBuildingException("All operand types should match when using Coalesce");

            var type = operands[0].Type;
            if (type.IsValueType && !type.IsNullableValueType(out _))
                throw new NotSupportedException("Coalesce on value types is not defined.");

            if (operands.Length == 1)
                return operands[0];

            var coalesce = Expression.Coalesce(operands[0], operands[1]);
            for (int i = 2; i < operands.Length; i++)
            {
                coalesce = Expression.Coalesce(coalesce, operands[i]);
            }
            return coalesce;
        }

        protected Expression IsNull(IsNull isn)
        {
            var operand = TranslateArg(isn.operand!);
            if (operand.Type.IsValueType && operand.Type.IsNullableValueType(out _) == false)
                return Expression.Constant(false, typeof(bool));

            var compare = Expression.Equal(operand, Expression.Constant(null));
            var asNullableBool = compare.NewAssignToTypeExpression<bool?>();
            return asNullableBool;
        }
    }

    #endregion

    #region Query
    partial class ExpressionBuilderContext
    {
        protected Expression Query(Query query)
        {
            QueryDumpDebugInfoToLog(query);

            Action popTokens = null!;

            void PushScopes(
                string? alias = null,
                params ExpressionElementPairForIdentifier[] kvps)
            {
                var popToken = this.PushScopes(alias, kvps);
                popTokens = (() => popToken.Pop()) + popTokens;
            }

            try
            {
                var sources = query.source;
                if (sources.Length == 0)
                    throw this.NewExpressionBuildingException("Queries must define at least 1 source");

                var (@return, sourcesPreviouslySingletons) = ProcessQuerySources(query);
                var returnElementType = _typeResolver.GetListElementType(@return.Type, true)!;

                ParameterExpression scopeParameter;
                if (sources.Length == 1)
                {
                    var source0 = sources[0];
                    var sourceParameterName = NormalizeIdentifier(source0.alias);
                    scopeParameter = Expression.Parameter(returnElementType, sourceParameterName);
                    PushScopes(ImpliedAlias, KeyValuePair.Create(source0.alias, ((Expression)scopeParameter, (Element)source0.expression)));
                }
                else
                {
                    var sourceParameterName = TypeNameToIdentifier(returnElementType, this);
                    scopeParameter = Expression.Parameter(returnElementType, sourceParameterName);
                    var scopes =
                        (
                            from property in returnElementType!.GetProperties()
                            let propertyAccess = Expression.Property(scopeParameter, property)
                            select new ExpressionElementPairForIdentifier(property.Name, (propertyAccess, query))
                        )
                        .ToArray();
                    PushScopes(ImpliedAlias, scopes);
                }

                if (query.let != null)
                {
                    foreach (var let in query.let)
                    {
                        var expression = TranslateArg(let.expression!);
                        PushScopes(ImpliedAlias, KeyValuePair.Create(let.identifier!, (expression, (Element)let.expression!)));
                    }
                }

                // handle with/such-that
                if (query.relationship is not null)
                {
                    foreach (var relationship in query.relationship)
                    {
                        using (PushElement(relationship))
                        {
                            var selectManyLambda = WithToSelectManyBody(scopeParameter, relationship);

                            var selectManyCall = BindCqlOperator(nameof(ICqlOperators.SelectMany), @return, selectManyLambda);
                            if (relationship is Without)
                            {
                                var callExcept = BindCqlOperator(nameof(ICqlOperators.Except), @return, selectManyCall);
                                @return = callExcept;
                            }
                            else
                            {
                                @return = selectManyCall;
                            }
                        }
                    }
                }
                // 20240312 EK: refactoring made this redundant, but I am not sure it really is, so I am keeping
                // it around. It was used to redefine the type for the "rootScopeParameter", which used to be defined
                // inside every if statement here (so for where, return, etc).
                // -----
                // The element type may have changed
                // elementType = TypeManager.Resolver.GetListElementType(@return.Type, @throw: true)!;
                if (query.where is { } queryWhere)
                {
                    @return = Where(queryWhere, scopeParameter, @return);
                }

                if (query.@return != null)
                {
                    using (PushElement(query.@return))
                    {
                        var selectBody = TranslateArg(query.@return.expression!);
                        var selectLambda = Expression.Lambda(selectBody, scopeParameter);
                        var callSelect = BindCqlOperator(nameof(ICqlOperators.Select), @return, selectLambda);
                        @return = callSelect;
                    }
                }

                if (query.aggregate is { } queryAggregate)
                {
                    @return = AggregateClause(query, queryAggregate, scopeParameter, @return);
                }

                if (query.sort is { by.Length: > 0 })
                {
                    if (sources.Length == 1)
                        @return = SortClause(query, @return);
                    else
                    {
                        throw new NotImplementedException("Sort is broken in ELM XSD?").WithContext(this);
                        //foreach (var by in query.sort.by)
                        //{
                        //    var order = ListSortDirection.Ascending;
                        //    if (by.direction == "desc" || by.direction == "descending")
                        //        order = ListSortDirection.Descending;
                        //    else if (by.direction == "asc" || by.direction == "ascending")
                        //        order = ListSortDirection.Ascending;
                        //    else throw ctx.NewExpressionBuildingException($"Invalid sort order {by.direction}");

                        //    if (by.expression != null)
                        //    {
                        //        var parameterName = "@this";
                        //        var returnElementType = TypeResolver.GetListElementType(@return.Type);
                        //        var sortMemberParameter = Expression.Parameter(returnElementType, parameterName);
                        //        var subContext = ctx.WithImpliedAlias(parameterName!, sortMemberParameter, by.expression);
                        //        var sortMemberExpression = TranslateExpression(by.expression, subContext);
                        //        var lambdaBody = Expression.Convert(sortMemberExpression, typeof(object));
                        //        var sortLambda = System.Linq.Expressions.Expression.Lambda(lambdaBody, sortMemberParameter);
                        //        var sort = Operators.Bind(CqlOperator.SortBy, ctx.RuntimeContextParameter,
                        //            @return, sortLambda, Expression.Constant(order, typeof(SortOrder)));
                        //        @return = sort;
                        //    }
                        //    else if (by.path != null && by.resultTypeName != null)
                        //    {
                        //        var parameterName = "@this";
                        //        var returnElementType = TypeResolver.GetListElementType(@return.Type);
                        //        var sortMemberParameter = Expression.Parameter(returnElementType, parameterName);
                        //        var pathMemberType = TypeResolver.ResolveType(by.resultTypeName);
                        //        if (pathMemberType == null)
                        //        {
                        //            var msg = $"Type specifier {by.resultTypeName} at {by.locator ?? "unknown"} could not be resolved.";
                        //            ctx.LogError(msg);
                        //            throw ctx.NewExpressionBuildingException(msg);
                        //        }
                        //        var pathExpression = PropertyHelper(sortMemberParameter, by.path, pathMemberType!, ctx);
                        //        var lambdaBody = Expression.Convert(pathExpression, typeof(object));
                        //        var sortLambda = System.Linq.Expressions.Expression.Lambda(lambdaBody, sortMemberParameter);
                        //        var sort = Operators.Bind(CqlOperator.SortBy, ctx.RuntimeContextParameter,
                        //            @return, sortLambda, Expression.Constant(order, typeof(SortOrder)));
                        //        @return = sort;
                        //    }
                        //    else
                        //    {
                        //        var sort = Operators.Bind(CqlOperator.Sort, ctx.RuntimeContextParameter,
                        //            @return, Expression.Constant(order, typeof(SortOrder)));
                        //        @return = sort;
                        //    }
                        //}

                    }
                }

                // Because we promoted the source to a list, we now have to demote the result again.
                var wereAllSourcesPreviouslySingletons = sourcesPreviouslySingletons.All(b => b);
                if (wereAllSourcesPreviouslySingletons)
                {
                    @return = DemoteSourceListToSingleton(@return);
                }

                if (query.resultTypeSpecifier is ListTypeSpecifier && !_typeResolver.IsListType(@return.Type))
                {
                    @return = Expression.NewArrayInit(@return.Type, @return);
                }

                return @return;
            }
            finally
            {
                popTokens?.Invoke();
            }
        }

        private Expression DemoteSourceListToSingleton(Expression source)
        {
            // Do not inline this method, so that we can clearly see the pairing with the call to PromoteSourceSingletonToList
            return BindCqlOperator(nameof(ICqlOperators.SingletonFrom), source);
        }

        private (Expression source, bool sourceOriginallyASingleton) PromoteSourceSingletonToList(Expression source)
        {
            if (_typeResolver.IsListType(source.Type))
                return (source, false);

            source = Expression.NewArrayInit(source.Type, source);
            return (source, true);
        }



        [Conditional("DEBUG")]
        private void QueryDumpDebugInfoToLog(Query query)
        {
            var sourceLength = query.source?.Length ?? 0;
            var lines = ReadCqlLines(query);
            var sources = ReadSources();

            (string alias, Type sourceType, bool isEnumerationType)[] ReadSources() => query.source!
                .SelectToArray(s =>
                {
                    var sourceType = TranslateArg(s.expression).Type;
                    var isEnumerationType = _typeResolver.IsListType(sourceType);
                    if (isEnumerationType) sourceType = _typeResolver.GetListElementType(sourceType, true)!;
                    return (
                               s.alias,
                               sourceType,
                               isEnumerationType
                           );
                });

            string[]? ReadCqlLines(Element element)
            {
                if (element.locator?.Split([":", "-"], 4, StringSplitOptions.TrimEntries) is not [{ } r0, { } c0, { } r1, { } c1]) return null;

                static int ParseInt32(string s) => int.Parse(s, CultureInfo.InvariantCulture);

                var (row0, col0, row1, col1) = (ParseInt32(r0), ParseInt32(c0), ParseInt32(r1), ParseInt32(c1));

                var elmFilePath = _libraryContext.Library.OriginalFilePath;
                if (elmFilePath is null)
                    return null;

                var fiElm = new FileInfo(elmFilePath);
                var fiCql = new FileInfo(Path.Combine(fiElm.Directory!.Parent!.FullName, "CQL", fiElm.Name[..^4] + "cql"));
                if (!fiCql.Exists)
                    return null;

                var lines =
                    File.ReadLines(fiCql.FullName)
                        .Select((lineText, i) => (lineText, lineNum: i + 1))
                        .Where(t => t.lineNum >= row0 && t.lineNum <= row1)
                        .Select(t =>
                        {
                            var lineText = t.lineText;
                            Debug.Assert(row0 != row1 || col1 > col0);
                            if (t.lineNum == row1)
                            {
                                // Cannot trust the locator data in elm files to be within the bounds of the current line
                                col1 = Math.Clamp(col1, 0, lineText.Length);
                                lineText = lineText[..col1] + "<<<" + lineText[col1..];
                            }

                            if (t.lineNum == row0)
                            {
                                // Cannot trust the locator data in elm files to be within the bounds of the current line
                                col0 = Math.Clamp(col0, 0, lineText.Length);
                                lineText = lineText[..col0] + ">>>" + lineText[col0..];
                            }

                            return lineText;
                        })
                        .ToArray();
                return lines;
            }

            _logger.LogDebug(
                """
                Found {queryType} Query with {sourceCount} source(s) at: {at}
                Sources:{sources}
                CQL: {lines}
                """,
                ((ReadOnlySpan<string>)["Empty", "Single", "Multi"])[Math.Clamp(sourceLength, 0, 2)],
                sourceLength,
                DebuggerView,
                $"{string.Concat(from s in sources select $"\n\t{s.alias}: {(s.isEnumerationType ? "Enumeration" : "Singleton")} of {s.sourceType}")}",
                lines is not null ? $"{string.Concat(from l in lines select $"\n\t{l}")}" : "");
        }

        private (Expression sourceExpression, bool[] sourcesPreviouslySingletons) ProcessQuerySources(Query query)
        {
            AliasedQuerySource[] sources = query.source;

            if (sources.Length is 0)
                throw this.NewExpressionBuildingException("A query must have at least one source.");

            var aliases = sources.SelectToArray(s => s.alias);
            if (aliases.Any(alias => string.IsNullOrEmpty(alias)))
                throw this.NewExpressionBuildingException("Query sources must have aliases.");

            var sourceExpressions = TranslateArgs(sources.SelectToArray(source => source.expression));

            // Returns a CrossJoin between IEnumerable<> of T1, T2, T3, etc and return into IEnumerable<(T1, T2, T3, etc)>
            // a) If a source is not of a list-type (ie, a singleton), it needs to be promoted to a list type.
            // b) Cross-Join
            //    IEnumerable<A> a = ...;
            //    IEnumerable<B> b = ...;
            //    IEnumerable<c> c = ...;
            //    IEnumerable<(A, B, C)> crossJoinedValueTupleResults = CrossJoin<A, B, C>(a, b, c);

            var temp = sourceExpressions.SelectToArray(expr => PromoteSourceSingletonToList(expr));
            var promotedSourceExpressions = temp.SelectToArray(s => s.source);
            var sourcesPreviouslySingletons = temp.SelectToArray(s => s.sourceOriginallyASingleton);

            // Only one source, so no need for cross-joining. Return as-is.
            if (sources.Length == 1)
                return (promotedSourceExpressions[0], sourcesPreviouslySingletons);

            var crossJoinedValueTupleResultsExpression = BindCqlOperator(nameof(ICqlOperators.CrossJoin), promotedSourceExpressions);

            // Select the IEnumerable<> of value-tuples above into IEnumerable<> of our custom tuple
            // a) Create the custom tuple
            // b) Select
            //    IEnumerable<Tuple_ABC> crossJoinedCqlTupleResults = Select(
            //        crossJoinedValueTupleResults,
            //        valueTuple => {
            //            var abc = new Tuple_ABC();
            //            abc.A = t.Item1;
            //            abc.B = t.Item2;
            //            abc.C = t.Item3;
            //            return abc;
            //        });

            Type[] sourceListElementTypes = promotedSourceExpressions
                .SelectToArray(pse => _typeResolver.GetListElementType(pse.Type, true)!);

            var aliasAndElementTypes = aliases
                                       .Zip(sourceListElementTypes, (alias, elementType) => (alias, elementType))
                                       .ToDictionary(t => t.alias, t => t.elementType);

            // IEnumerable<(A,B,C)
            var funcResultType = crossJoinedValueTupleResultsExpression.Type;

            // (A,B,C)
            const BindingFlags bfPublicInstance = BindingFlags.Public | BindingFlags.Instance;

            Type valueTupleType = _typeResolver.GetListElementType(funcResultType, true)!;
            FieldInfo[] valueTupleFields = valueTupleType.GetFields(bfPublicInstance | BindingFlags.GetField);

            Type cqlTupleType = TupleTypeFor(aliasAndElementTypes);
            PropertyInfo[] cqlTupleProperties = cqlTupleType.GetProperties(bfPublicInstance | BindingFlags.SetProperty);

            Debug.Assert(valueTupleFields.Length > 0);
            Debug.Assert(valueTupleFields.Length == cqlTupleProperties.Length);

            var valueTupleTypeParam = Expression.Parameter(valueTupleType, "_valueTuple");
            var selectExpression =
                Expression.Lambda(
                    CopyValueTupleIntoCqlTuple(),
                    valueTupleTypeParam);

            Expression CopyValueTupleIntoCqlTuple()
            {
                var newCqlTupleExpr = Expression.New(cqlTupleType);

                var memberAssignments = valueTupleFields
                                        .Zip(cqlTupleProperties, (valueTupleField, cqlTupleProp) => (valueTupleField, cqlTupleProp))
                                        .SelectToArray(
                                            valueTupleFields.Length,
                                            t => Expression.Bind(
                                                t.cqlTupleProp.GetSetMethod()!,
                                                Expression.Field(valueTupleTypeParam, t.valueTupleField)));

                var copyProps = Expression.MemberInit(newCqlTupleExpr, memberAssignments);
                return copyProps;
            }

            var crossJoinedCqlTupleResultsExpression = BindCqlOperator(nameof(ICqlOperators.Select), crossJoinedValueTupleResultsExpression, selectExpression);

            return (crossJoinedCqlTupleResultsExpression, sourcesPreviouslySingletons)!;
        }

        protected Expression SortClause(
            Query query,
            Expression @return)
        {
            //[System.Xml.Serialization.XmlIncludeAttribute(typeof(ByExpression))]
            //[System.Xml.Serialization.XmlIncludeAttribute(typeof(ByColumn))]
            //[System.Xml.Serialization.XmlIncludeAttribute(typeof(ByDirection))]
            using (PushElement(query.sort))
            {
                foreach (var by in query.sort.by)
                {
                    using (PushElement(by))
                    {
                        ListSortDirection order = by.direction.ListSortOrder();
                        switch (by)
                        {
                            case ByExpression byExpression:
                                {
                                    var parameterName = "@this";
                                    var returnElementType = _typeResolver.GetListElementType(@return.Type, true)!;
                                    var sortMemberParameter = Expression.Parameter(returnElementType, parameterName);
                                    using (PushScopes(parameterName,
                                                      KeyValuePair.Create(parameterName, ((Expression)sortMemberParameter, (Element)byExpression.expression))))
                                    {
                                        var sortMemberExpression = TranslateArg(byExpression.expression);
                                        var lambdaBody = _cqlOperatorsBinder.ConvertToType(sortMemberExpression, typeof(object));
                                        var sortLambda = Expression.Lambda(lambdaBody, sortMemberParameter);
                                        return BindCqlOperator(nameof(ICqlOperators.SortBy), @return, sortLambda, Expression.Constant(order, typeof(ListSortDirection)));
                                    }
                                }
                            case ByColumn byColumn:
                                {
                                    var parameterName = "@this";
                                    var returnElementType = _typeResolver.GetListElementType(@return.Type, true)!;
                                    var sortMemberParameter = Expression.Parameter(returnElementType, parameterName);
                                    var pathMemberType = TypeFor(byColumn);
                                    if (pathMemberType == null)
                                    {
                                        throw this.NewExpressionBuildingException($"Type specifier {by.resultTypeName} at {by.locator ?? "unknown"} could not be resolved.");
                                    }
                                    var pathExpression = PropertyHelper(sortMemberParameter, byColumn.path, pathMemberType!);
                                    var lambdaBody = _cqlOperatorsBinder.ConvertToType(pathExpression, typeof(object));
                                    var sortLambda = Expression.Lambda(lambdaBody, sortMemberParameter);
                                    return BindCqlOperator(nameof(ICqlOperators.SortBy), @return, sortLambda, Expression.Constant(order, typeof(ListSortDirection)));
                                }
                            default:
                                {
                                    return BindCqlOperator(nameof(ICqlOperators.ListSort), @return, Expression.Constant(order, typeof(ListSortDirection)));
                                }
                        }
                    }
                }
            }
            return @return;
        }

        protected LambdaExpression WithToSelectManyBody(
            ParameterExpression rootScopeParameter,
            RelationshipClause with)
        {
            if (with.expression == null)
                throw this.NewExpressionBuildingException("With must have a 'source' expression.");

            if (with.suchThat == null)
                throw this.NewExpressionBuildingException("With must have a 'such that' expression.");

            //define "With Such That":
            //[Encounter] E
            //  with[Condition] P
            //   such that P.onset during E.period
            //     and P.abatement after end of E.period

            //Func<Bundle, Context, IEnumerable<Encounter>> x = (bundle, ctx) =>
            //    bundle.Entry.ByResourceType<Encounter>()
            //    .SelectMany(E =>
            //        bundle.Entry.ByResourceType<Condition>() // <--
            //            .Where(P => true) // such that goes here
            //            .Select(P => E));
            var source = TranslateArg(with.expression);
            if (!_typeResolver.IsListType(source.Type))
            {
                // e.g.:
                // with "Index Prescription Start Date" IPSD
                // where IPSD is a Date
                // Promote to an array for consistency.
                var newArray = Expression.NewArrayInit(source.Type, source);
                source = newArray;
            }
            var sourceElementType = _typeResolver.GetListElementType(source.Type)!;

            var whereLambdaParameter = Expression.Parameter(sourceElementType, with.alias);
            using (PushScopes(ImpliedAlias, KeyValuePair.Create(with.alias!, ((Expression)whereLambdaParameter, (Element)with))))
            {
                var suchThatBody = TranslateArg(with.suchThat);

                var whereLambda = Expression.Lambda(suchThatBody, whereLambdaParameter);
                var callWhereOnSource = BindCqlOperator(nameof(ICqlOperators.Where), source, whereLambda);

                var selectLambdaParameter = Expression.Parameter(sourceElementType, with.alias);
                var selectBody = rootScopeParameter; // P => E
                var selectLambda = Expression.Lambda(selectBody, selectLambdaParameter);
                var callSelectOnWhere = BindCqlOperator(nameof(ICqlOperators.Select), callWhereOnSource, selectLambda);
                var selectManyLambda = Expression.Lambda(callSelectOnWhere, rootScopeParameter);
                return selectManyLambda;

            }
        }


        protected Expression Where(
            Elm.Expression queryWhere,
            ParameterExpression sourceParameter,
            Expression @return)
        {
            using (PushElement(queryWhere))
            {
                var whereBody = TranslateArg(queryWhere);
                var whereLambda = Expression.Lambda(whereBody, sourceParameter);
                return BindCqlOperator(nameof(ICqlOperators.Where), @return, whereLambda);
            }
        }

        protected Expression AggregateClause(
            Query query,
            AggregateClause queryAggregate,
            ParameterExpression sourceParameter,
            Expression @return)
        {
            using (PushElement(queryAggregate))
            {
                var resultAlias = queryAggregate.identifier!;
                Type? resultType = null;
                if (queryAggregate.resultTypeSpecifier is { } typeSpecifier)
                {
                    resultType = TypeFor(typeSpecifier);
                }
                else if (!string.IsNullOrWhiteSpace(queryAggregate.resultTypeName.Name!))
                {
                    resultType = _typeResolver.ResolveType(queryAggregate.resultTypeName.Name!);
                }

                if (resultType is null)
                    throw this.NewExpressionBuildingException(
                        $"Could not resolve aggregate query result type for query {query.localId} at {query.locator}");

                var resultParameter = Expression.Parameter(resultType, resultAlias);
                using (PushScopes(ImpliedAlias, KeyValuePair.Create(resultAlias!, ((Expression)resultParameter, (Element)queryAggregate))))
                {
                    var startingValue = TranslateArg(queryAggregate.starting!);
                    var lambdaBody = TranslateArg(queryAggregate.expression!);
                    var lambda = Expression.Lambda(lambdaBody, resultParameter, sourceParameter);
                    return BindCqlOperator(nameof(ICqlOperators.Aggregate), @return, lambda, startingValue);
                }
            }
        }
    }

    #endregion

    #region TypeOperators

    partial class ExpressionBuilderContext
    {
        protected Expression As(As @as) //@ TODO: Cast - As
        {
            if (@as.operand is List list)
            {
                using (PushElement(list))
                {
                    // create new ListType[0]; instead of new object[0] as IEnumerable<object> as IEnumerable<ListType>;
                    if ((list.element?.Length ?? 0) == 0)
                    {
                        var type = TypeFor(@as.asTypeSpecifier!);
                        if (_typeResolver.IsListType(type))
                        {
                            var listElementType = _typeResolver.GetListElementType(type) ?? throw this.NewExpressionBuildingException($"{type} was expected to be a list type.");
                            var newArray = Expression.NewArrayBounds(listElementType, Expression.Constant(0));
                            var elmAs = new ElmAsExpression(newArray, type);
                            return elmAs;
                        }

                        throw this.NewExpressionBuildingException("Cannot use as operator on a list if the as type is not also a list type.");
                    }
                }
            }

            // asTypeSpecifier is an expression with its own resulttypespecifier that actually contains the real type
            if (@as.asTypeSpecifier != null)
            {
                using (PushElement(@as.asTypeSpecifier))
                {
                    if (@as.operand is Null)
                    {
                        var type = TypeFor(@as.asTypeSpecifier!);
                        var defaultExpression = Expression.Default(type);
                        return new ElmAsExpression(defaultExpression, type);
                    }
                    else
                    {
                        var type = TypeFor(@as.asTypeSpecifier!);
                        var operand = TranslateArg(@as.operand!);
                        return new ElmAsExpression(operand, type);
                    }
                }
            }

            {
                if (string.IsNullOrWhiteSpace(@as.asType.Name))
                    throw this.NewExpressionBuildingException("The 'as' operator has no type name.");

                if (@as.operand is null)
                    throw this.NewExpressionBuildingException("Operand cannot be null");

                var type = _typeResolver.ResolveType(@as.asType.Name!)
                           ?? throw this.NewExpressionBuildingException($"Cannot resolve type {@as.asType.Name}");

                var operand = TranslateArg(@as.operand);
                if (!type.IsAssignableTo(operand.Type))
                {
                    _logger.LogWarning(FormatMessage($"Potentially unsafe cast from {operand.Type.ToCSharpString(Defaults.TypeCSharpFormat)} to type {type.ToCSharpString(Defaults.TypeCSharpFormat)}", @as.operand));
                }

                return new ElmAsExpression(operand, type);
            }
        }

        protected Expression Is(Is @is) // @TODO: Cast - Is
        {
            var op = TranslateArg(@is.operand!);
            Type? type = null;
            if (@is.isTypeSpecifier != null)
            {
                if (@is.isTypeSpecifier is ChoiceTypeSpecifier choice)
                {
                    var firstChoiceType = TypeFor(choice.choice[0]) ?? throw this.NewExpressionBuildingException($"Could not resolve type for Is expression");
                    Expression result = op.NewTypeIsExpression(firstChoiceType);
                    for (int i = 1; i < choice.choice.Length; i++)
                    {
                        var cti = TypeFor(choice.choice[i]) ?? throw this.NewExpressionBuildingException($"Could not resolve type for Is expression");
                        var ie = op.NewTypeIsExpression(cti);
                        result = Expression.Or(result, ie);
                    }
                    var ta = result.NewTypeAsExpression<bool?>();
                    return ta;
                }

                type = TypeFor(@is.isTypeSpecifier) ?? throw this.NewExpressionBuildingException($"Could not resolve type for Is expression");
            }
            else if (!string.IsNullOrWhiteSpace(@is.isType?.Name))
            {
                type = _typeResolver.ResolveType(@is.isType.Name) ?? throw this.NewExpressionBuildingException($"Could not resolve type {@is.isType.Name}");
            }

            if (type == null)
                throw this.NewExpressionBuildingException($"Could not identify Is type specifer via {nameof(@is.isTypeSpecifier)} or {nameof(@is.isType)}.");

            var isExpression = op.NewTypeIsExpression(type);
            var nullable = isExpression.NewTypeAsExpression<bool?>();
            return nullable;
        }

        private Expression ChangeType(
            Expression expr,
            TypeSpecifier? typeSpecifier) // @TODO: Cast - ChangeType
        {
            if (typeSpecifier is null)
                return expr;

            if (TypeFor(typeSpecifier) is { } resultType && resultType != expr.Type)
            {
                var typeAs = ChangeType(expr, resultType);
                return typeAs;
            }

            return expr;
        }


        private Expression ChangeType(
            Element element,
            Type outputType)
            => ChangeType(TranslateArg(element), outputType); // @TODO: Cast - ChangeType

        private Expression ChangeType(
            Expression input,
            Type outputType) // @TODO: Cast - ChangeType
        {
            var (expression, typeConversion) = input.TryNewAssignToTypeExpression(outputType, false);
            if (typeConversion != TypeConversion.NoMatch)
            {
                return expression!;
            }

            // if (input.Type == outputType)
            // {
            //     return input;
            // }
            //
            // if (input.Type == typeof(object) || outputType.IsAssignableFrom(input.Type))
            // {
            //     return input.NewTypeAsExpression(outputType);
            // }

            if (_typeResolver.IsListType(input.Type)
                && _typeResolver.IsListType(outputType))
            {
                var inputElementType = _typeResolver.GetListElementType(input.Type, true)!;
                var outputElementType = _typeResolver.GetListElementType(outputType, true)!;
                var lambdaParameter = Expression.Parameter(inputElementType, TypeNameToIdentifier(inputElementType, this));
                var lambdaBody = ChangeType(lambdaParameter, outputElementType);
                var lambda = Expression.Lambda(lambdaBody, lambdaParameter);
                return BindCqlOperator(nameof(ICqlOperators.Select), input, lambda);
            }

            if (TryCorrectQiCoreBindingError(input.Type, outputType, out var correctedTo))
            {
                return BindCqlOperator(nameof(ICqlOperators.Convert), input, Expression.Constant(correctedTo, typeof(Type)));
            }

            return BindCqlOperator(nameof(ICqlOperators.Convert), input, Expression.Constant(outputType, typeof(Type)));
        }
    }

    #endregion
}<|MERGE_RESOLUTION|>--- conflicted
+++ resolved
@@ -364,38 +364,6 @@
                     ConvertsToTime or
                     DateFrom or
                     Distinct or
-<<<<<<< HEAD
-=======
-                    End or
-                    Exists or
-                    Exp or
-                    ExpandValueSet or
-                    Flatten or
-                    Floor or
-                    IsFalse or
-                    IsTrue or
-                    Length or
-                    Ln or
-                    Lower or
-                    Not or
-                    NotEqual or
-                    PointFrom or
-                    Precision or
-                    Predecessor or
-                    SingletonFrom or
-                    Start or
-                    Successor or
-                    TimezoneOffsetFrom or
-                    ToList or
-                    Truncate or
-                    Upper or
-                    Width or
-                    Negate or
-                    Add or
-                    And or
-                    Concatenate or
-                    ConvertQuantity or
->>>>>>> fba2bb10
                     Divide or
                     End or
                     EndsWith or
@@ -404,12 +372,9 @@
                     Except or
                     Exp or
                     Expand or
-<<<<<<< HEAD
                     ExpandValueSet or
                     Flatten or
                     Floor or
-=======
->>>>>>> fba2bb10
                     Greater or
                     GreaterOrEqual or
                     HighBoundary or
