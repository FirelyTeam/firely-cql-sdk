--- conflicted
+++ resolved
@@ -1,2504 +1,2494 @@
-﻿#pragma warning disable CS1591 // Missing XML comment for publicly visible type or member
-/* 
- * Copyright (c) 2023, NCQA and contributors
- * See the file CONTRIBUTORS for details.
- * 
- * This file is licensed under the BSD 3-Clause license
- * available at https://raw.githubusercontent.com/FirelyTeam/firely-cql-sdk/main/LICENSE
- */
-
-using Hl7.Cql.Abstractions;
-using Hl7.Cql.Elm;
-using Hl7.Cql.Model;
-using Hl7.Cql.Primitives;
-using Hl7.Cql.Runtime;
-using Microsoft.Extensions.Logging;
-using System;
-using System.Collections.Generic;
-using System.ComponentModel;
-using System.Globalization;
-using System.Linq;
-using System.Linq.Expressions;
-using System.Reflection;
-using Hl7.Cql.Compiler.Infrastructure;
-using Hl7.Cql.Operators;
-using elm = Hl7.Cql.Elm;
-using Expression = System.Linq.Expressions.Expression;
-
-using ExpressionElementPairForIdentifier = System.Collections.Generic.KeyValuePair<string, (System.Linq.Expressions.Expression, Hl7.Cql.Elm.Element)>;
-
-namespace Hl7.Cql.Compiler
-{
-    /// <summary>
-    /// The ExpressionBuilder translates ELM <see cref="elm.Expression"/>s into <see cref="Expression"/>.
-    /// </summary>
-    internal partial class ExpressionBuilder
-    {
-        // Yeah, hardwired to FHIR 4.0.1 for now.
-        private static readonly IDictionary<string, ClassInfo> modelMapping = Models.ClassesById(Models.Fhir401);
-
-        /// <summary>
-        /// Creates an instance.
-        /// </summary>
-        /// <param name="operatorBinding">The <see cref="Compiler.OperatorBinding"/> used to invoke <see cref="CqlOperator"/>.</param>
-        /// <param name="typeManager">The <see cref="TypeManager"/> used to resolve and create types referenced in <paramref name="library"/>.</param>
-        /// <param name="logger">The <see cref="ILogger{ExpressionBuilder}"/> used to log all messages issued during <see cref="BuildLibraryDefinitions()"/>.</param>
-        /// <param name="library">The <see cref="Library"/> this builder will build.</param>
-        /// <exception cref="ArgumentNullException">If any argument is <see langword="null"/></exception>
-        /// <exception cref="ArgumentException">If the <paramref name="library"/> does not have a valid library or identifier.</exception>
-        public ExpressionBuilder(
-            OperatorBinding operatorBinding,
-            TypeManager typeManager,
-            ILogger<ExpressionBuilder> logger,
-            Library library)
-        {
-            OperatorBinding = operatorBinding ?? throw new ArgumentNullException(nameof(operatorBinding));
-            TypeManager = typeManager ?? throw new ArgumentNullException(nameof(typeManager));
-            Library = library ?? throw new ArgumentNullException(nameof(library));
-            Logger = logger ?? throw new ArgumentNullException(nameof(logger));
-            if (Library.identifier is null) throw new InvalidOperationException("The library identifier must not be null.");
-            if (Library.NameAndVersion is null) throw new InvalidOperationException("The library name and version must not be null.");
-
-            Settings = new ExpressionBuilderSettings();
-            CustomImplementations = new Dictionary<string, Func<ParameterExpression[], LambdaExpression>>();
-            ExpressionMutators = new List<IExpressionMutator>();
-        }
-
-        /// <summary>
-        /// Gets the settings used during <see cref="BuildLibraryDefinitions()"/>.
-        /// These should be set as desired before <see cref="BuildLibraryDefinitions()"/> is called.
-        /// </summary>
-        public ExpressionBuilderSettings Settings { get; }
-
-        /// <summary>
-        /// A dictionary which maps qualified definition names in the form of {<see cref="Library.NameAndVersion"/>}.{<c>Definition.name"</c>}
-        /// to a factory which will produce a <see cref="LambdaExpression"/> given the values of <see cref="ParameterExpression"/>.
-        /// </summary>
-        /// <remarks>
-        /// This function can be used to provide .NET native functions in place of ELM functions, and should also be used to implement
-        /// functions defined in CQL with the <code>external</code> keyword.
-        /// </remarks> 
-        public IDictionary<string, Func<ParameterExpression[], LambdaExpression>> CustomImplementations { get; }
-
-        internal ILogger<ExpressionBuilder> Logger { get; }
-
-        /// <summary>
-        /// The expression visitors that will be executed (in order) on translated expressions.
-        /// </summary>
-        private IList<IExpressionMutator> ExpressionMutators { get; }
-
-        /// <summary>
-        /// The <see cref="Compiler.OperatorBinding"/> used to invoke <see cref="CqlOperator"/>.
-        /// </summary>
-        private OperatorBinding OperatorBinding { get; }
-        /// <summary>
-        /// The <see cref="TypeManager"/> used to resolve and create types referenced in <see cref="Library"/>.
-        /// </summary>
-        public TypeManager TypeManager { get; }
-        /// <summary>
-        /// The <see cref="Library"/> this builder will build.
-        /// </summary>
-        public Library Library { get; }
-
-        /// <summary>
-        /// The Name and Version of the Library.
-        /// </summary>
-        public string LibraryKey => Library.NameAndVersion!;
-
-        /// <summary>
-        /// Generates a lambda expression taking a <see cref="CqlContext"/> parameter whose body is
-        /// <paramref name="expression"/> translated into a <see cref="Expression"/>.
-        /// </summary>
-        /// <remarks>
-        /// This can be compiled to a <see cref="Delegate"/> and executed to resolve a value.
-        /// </remarks>
-        /// <param name="expression">The ELM expression to convert</param>
-        /// <param name="lambdas">Existing lambdas, required if <paramref name="expression"/> contains any references to other ELM definitions</param>
-        /// <param name="ctx">If <paramref name="expression"/> requires contextual scope, provide it via an <see cref="ExpressionBuilderContext"/>.</param>
-        public LambdaExpression Lambda(
-            elm.Expression expression,
-            DefinitionDictionary<LambdaExpression>? lambdas = null,
-            ExpressionBuilderContext? ctx = null)
-        {
-            var parameter = Expression.Parameter(typeof(CqlContext), "rtx");
-            lambdas ??= new DefinitionDictionary<LambdaExpression>();
-            var localLibraryIdentifiers = new Dictionary<string, string>();
-            ctx ??= new ExpressionBuilderContext( this, parameter, lambdas, localLibraryIdentifiers);
-            var translated = TranslateExpression(expression, ctx);
-            var lambda = Expression.Lambda(translated, parameter);
-            return lambda;
-        }
-
-        internal Expression TranslateExpression(elm.Element op, ExpressionBuilderContext ctx)
-        {
-            ctx = ctx.Deeper();
-            Expression? expression;
-            switch (op)
-            {
-                case Abs abs:
-                    expression = Abs(abs, ctx);
-                    break;
-                case Add add:
-                    expression = Add(add, ctx);
-                    break;
-                case After after:
-                    expression = After(after, ctx);
-                    break;
-                case AliasRef ar:
-                    expression = AliasRef(ar, ctx);
-                    break;
-                case AllTrue alt:
-                    expression = AllTrue(alt, ctx);
-                    break;
-                case And and:
-                    expression = And(and, ctx);
-                    break;
-                case As @as:
-                    expression = As(@as, ctx);
-                    break;
-                case AnyTrue ate:
-                    expression = AnyTrue(ate, ctx);
-                    break;
-                case AnyInValueSet avs:
-                    expression = AnyInValueSet(avs, ctx);
-                    break;
-                case Avg avg:
-                    expression = Avg(avg, ctx);
-                    break;
-                case Before before:
-                    expression = Before(before, ctx);
-                    break;
-                case CalculateAgeAt caa:
-                    expression = CalculateAgeAt(caa, ctx);
-                    break;
-                case CalculateAge ca:
-                    expression = CalculateAge(ca, ctx);
-                    break;
-                case Case ce:
-                    expression = Case(ce, ctx);
-                    break;
-                case Ceiling ceil:
-                    expression = Ceiling(ceil, ctx);
-                    break;
-                case Coalesce cle:
-                    expression = Coalesce(cle, ctx);
-                    break;
-                case CodeRef cre:
-                    expression = CodeRef(cre, ctx);
-                    break;
-                case CodeSystemRef csr:
-                    expression = CodeSystemRef(csr, ctx);
-                    break;
-                case Collapse col:
-                    expression = Collapse(col, ctx);
-                    break;
-                case Combine com:
-                    expression = Combine(com, ctx);
-                    break;
-                case Concatenate cctn:
-                    expression = Concatenate(cctn, ctx);
-                    break;
-                case ConceptRef cr:
-                    expression = ConceptRef(cr, ctx);
-                    break;
-                case Contains ct:
-                    expression = Contains(ct, ctx);
-                    break;
-                case ConvertQuantity cqe:
-                    expression = ConvertQuantity(cqe, ctx);
-                    break;
-                case ConvertsToBoolean ce:
-                    expression = ConvertsToBoolean(ce, ctx);
-                    break;
-                case ConvertsToDate ce:
-                    expression = ConvertsToDate(ce, ctx);
-                    break;
-                case ConvertsToDateTime ce:
-                    expression = ConvertsToDateTime(ce, ctx);
-                    break;
-                case ConvertsToDecimal ce:
-                    expression = ConvertsToDecimal(ce, ctx);
-                    break;
-                case ConvertsToLong ce:
-                    expression = ConvertsToLong(ce, ctx);
-                    break;
-                case ConvertsToInteger ce:
-                    expression = ConvertsToInteger(ce, ctx);
-                    break;
-                case ConvertsToQuantity ce:
-                    expression = ConvertsToQuantity(ce, ctx);
-                    break;
-                case ConvertsToString ce:
-                    expression = ConvertsToString(ce, ctx);
-                    break;
-                case ConvertsToTime ce:
-                    expression = ConvertsToTime(ce, ctx);
-                    break;
-                case Count ce:
-                    expression = Count(ce, ctx);
-                    break;
-                case DateFrom dfe:
-                    expression = DateFrom(dfe, ctx);
-                    break;
-                case elm.DateTime dt:
-                    expression = DateTime(dt, ctx);
-                    break;
-                case Date d:
-                    expression = Date(d, ctx);
-                    break;
-                case DateTimeComponentFrom dtcf:
-                    expression = DateTimeComponentFrom(dtcf, ctx);
-                    break;
-                case Descendents desc:
-                    expression = Descendents(desc, ctx);
-                    break;
-                case DifferenceBetween dbe:
-                    expression = DifferenceBetween(dbe, ctx);
-                    break;
-                case Distinct distinct:
-                    expression = Distinct(distinct, ctx);
-                    break;
-                case Divide divide:
-                    expression = Divide(divide, ctx);
-                    break;
-                case DurationBetween dbe:
-                    expression = DurationBetween(dbe, ctx);
-                    break;
-                case End e:
-                    expression = End(e, ctx);
-                    break;
-                case Ends e:
-                    expression = Ends(e, ctx);
-                    break;
-                case EndsWith e:
-                    expression = EndsWith(e, ctx);
-                    break;
-                case Equal eq:
-                    expression = Equal(eq, ctx);
-                    break;
-                case Equivalent eqv:
-                    expression = Equivalent(eqv, ctx);
-                    break;
-                case Except ex:
-                    expression = Except(ex, ctx);
-                    break;
-                case Exists ex:
-                    expression = Exists(ex, ctx);
-                    break;
-                case Exp exe:
-                    expression = Exp(exe, ctx);
-                    break;
-                case Expand expand:
-                    expression = Expand(expand, ctx);
-                    break;
-                case ExpandValueSet evs:
-                    expression = ExpandValueSet(evs, ctx);
-                    break;
-                case FunctionRef fre:
-                    expression = FunctionRef(fre, ctx);
-                    break;
-                case ExpressionRef ere:
-                    expression = ExpressionRef(ere, ctx);
-                    break;
-                case First first:
-                    expression = First(first, ctx);
-                    break;
-                case Flatten fl:
-                    expression = Flatten(fl, ctx);
-                    break;
-                case Floor floor:
-                    expression = Floor(floor, ctx);
-                    break;
-                case GeometricMean gme:
-                    expression = GeometricMean(gme, ctx);
-                    break;
-                case Greater gtr:
-                    expression = Greater(gtr, ctx);
-                    break;
-                case GreaterOrEqual gtre:
-                    expression = GreaterOrEqual(gtre, ctx);
-                    break;
-                case HighBoundary hb:
-                    expression = HighBoundary(hb, ctx);
-                    break;
-                case IdentifierRef ire:
-                    expression = IdentifierRef(ire, ctx);
-                    break;
-                case If @if:
-                    expression = If(@if, ctx);
-                    break;
-                case Implies implies:
-                    expression = Implies(implies, ctx);
-                    break;
-                case Includes inc:
-                    expression = Includes(inc, ctx);
-                    break;
-                case IncludedIn ii:
-                    expression = IncludedIn(ii, ctx);
-                    break;
-                case Indexer idx:
-                    expression = Indexer(idx, ctx);
-                    break;
-                case IndexOf io:
-                    expression = IndexOf(io, ctx);
-                    break;
-                case Instance ine:
-                    expression = Instance(ine, ctx);
-                    break;
-                case Intersect ise:
-                    expression = Intersect(ise, ctx);
-                    break;
-                case Interval ie:
-                    expression = IntervalExpression(ie, ctx);
-                    break;
-                case InValueSet inv:
-                    expression = InValueSet(inv, ctx);
-                    break;
-                case In @in:
-                    expression = In(@in, ctx);
-                    break;
-                case Is @is:
-                    expression = Is(@is, ctx);
-                    break;
-                case IsFalse @isn:
-                    expression = IsFalse(@isn, ctx);
-                    break;
-                case IsNull @isn:
-                    expression = IsNull(@isn, ctx);
-                    break;
-                case IsTrue @isn:
-                    expression = IsTrue(@isn, ctx);
-                    break;
-                case Last last:
-                    expression = Last(last, ctx);
-                    break;
-                case LastPositionOf lpo:
-                    expression = LastPositionOf(lpo, ctx);
-                    break;
-                case Length len:
-                    expression = Length(len, ctx);
-                    break;
-                case Less less:
-                    expression = Less(less, ctx);
-                    break;
-                case LessOrEqual lesse:
-                    expression = LessOrEqual(lesse, ctx);
-                    break;
-                case List list:
-                    expression = List(list, ctx);
-                    break;
-                case Literal lit:
-                    expression = Literal(lit, ctx);
-                    break;
-                case Ln ln:
-                    expression = Ln(ln, ctx);
-                    break;
-                case Log log:
-                    expression = Log(log, ctx);
-                    break;
-                case LowBoundary lb:
-                    expression = LowBoundary(lb, ctx);
-                    break;
-                case Lower e:
-                    expression = Lower(e, ctx);
-                    break;
-                case Matches e:
-                    expression = Matches(e, ctx);
-                    break;
-                case Max max:
-                    expression = Max(max, ctx);
-                    break;
-                case MaxValue max:
-                    expression = MaxValue(max, ctx);
-                    break;
-                case Median med:
-                    expression = Median(med, ctx);
-                    break;
-                case Meets meets:
-                    expression = Meets(meets, ctx);
-                    break;
-                case MeetsBefore meets:
-                    expression = MeetsBefore(meets, ctx);
-                    break;
-                case MeetsAfter meets:
-                    expression = MeetsAfter(meets, ctx);
-                    break;
-                case Message msg:
-                    expression = Message(msg, ctx);
-                    break;
-                case Min min:
-                    expression = Min(min, ctx);
-                    break;
-                case MinValue min:
-                    expression = MinValue(min, ctx);
-                    break;
-                case Mode mode:
-                    expression = Mode(mode, ctx);
-                    break;
-                case Modulo mod:
-                    expression = Modulo(mod, ctx);
-                    break;
-                case Multiply mul:
-                    expression = Multiply(mul, ctx);
-                    break;
-                case Negate neg:
-                    expression = Negate(neg, ctx);
-                    break;
-                case Not not:
-                    expression = Not(not, ctx);
-                    break;
-                case NotEqual ne:
-                    expression = NotEqual(ne, ctx);
-                    break;
-                case Now now:
-                    expression = Now(now, ctx);
-                    break;
-                case Null @null:
-                    expression = Null(@null, ctx);
-                    break;
-                case OperandRef ore:
-                    expression = OperandRef(ore, ctx);
-                    break;
-                case Or or:
-                    expression = Or(or, ctx);
-                    break;
-                case Overlaps ole:
-                    expression = Overlaps(ole, ctx);
-                    break;
-                case OverlapsAfter ola:
-                    expression = OverlapsAfter(ola, ctx);
-                    break;
-                case OverlapsBefore olb:
-                    expression = OverlapsBefore(olb, ctx);
-                    break;
-                case ParameterRef pre:
-                    expression = ParameterRef(pre, ctx);
-                    break;
-                case PointFrom pf:
-                    expression = PointFrom(pf, ctx);
-                    break;
-                case PopulationStdDev pstd:
-                    expression = PopulationStdDev(pstd, ctx);
-                    break;
-                case PopulationVariance pvar:
-                    expression = PopulationVariance(pvar, ctx);
-                    break;
-                case PositionOf po:
-                    expression = PositionOf(po, ctx);
-                    break;
-                case Power pow:
-                    expression = Power(pow, ctx);
-                    break;
-                case Precision pre:
-                    expression = Precision(pre, ctx);
-                    break;
-                case Predecessor prd:
-                    expression = Predecessor(prd, ctx);
-                    break;
-                case Product prod:
-                    expression = Product(prod, ctx);
-                    break;
-                case ProperContains pc:
-                    expression = ProperContains(pc, ctx);
-                    break;
-                case ProperIn pi:
-                    expression = ProperIn(pi, ctx);
-                    break;
-                case ProperIncludes pi:
-                    expression = ProperIncludes(pi, ctx);
-                    break;
-                case ProperIncludedIn pie:
-                    expression = ProperIncludedIn(pie, ctx);
-                    break;
-                case Property pe:
-                    expression = Property(pe, ctx);
-                    break;
-                case Quantity qua:
-                    expression = Quantity(qua, ctx);
-                    break;
-                case Query qe:
-                    expression = Query(qe, ctx);
-                    break;
-                case QueryLetRef qlre:
-                    expression = QueryLetRef(qlre, ctx);
-                    break;
-                case Ratio re:
-                    expression = Ratio(re, ctx);
-                    break;
-                case ReplaceMatches e:
-                    expression = ReplaceMatches(e, ctx);
-                    break;
-                case Retrieve re:
-                    expression = Retrieve(re, ctx);
-                    break;
-                case Round rnd:
-                    expression = Round(rnd, ctx);
-                    break;
-                case SameAs sa:
-                    expression = SameAs(sa, ctx);
-                    break;
-                case SameOrAfter soa:
-                    expression = SameOrAfter(soa, ctx);
-                    break;
-                case SameOrBefore sob:
-                    expression = SameOrBefore(sob, ctx);
-                    break;
-                case SingletonFrom sf:
-                    expression = SingletonFrom(sf, ctx);
-                    break;
-                case Slice slice:
-                    expression = Slice(slice, ctx);
-                    break;
-                case Split split:
-                    expression = Split(split, ctx);
-                    break;
-                case Substring e:
-                    expression = Substring(e, ctx);
-                    break;
-                case Subtract sub:
-                    expression = Subtract(sub, ctx);
-                    break;
-                case Successor suc:
-                    expression = Successor(suc, ctx);
-                    break;
-                case Sum sum:
-                    expression = Sum(sum, ctx);
-                    break;
-                case Starts starts:
-                    expression = Starts(starts, ctx);
-                    break;
-                case Start start:
-                    expression = Start(start, ctx);
-                    break;
-                case StartsWith e:
-                    expression = StartsWith(e, ctx);
-                    break;
-                case StdDev stddev:
-                    expression = StdDev(stddev, ctx);
-                    break;
-                case Time time:
-                    expression = Time(time, ctx);
-                    break;
-                case TimeOfDay tod:
-                    expression = TimeOfDay(tod, ctx);
-                    break;
-                case TimezoneOffsetFrom tofe:
-                    expression = TimezoneOffsetFrom(tofe, ctx);
-                    break;
-                case ToBoolean e:
-                    expression = ToBoolean(e, ctx);
-                    break;
-                case ToConcept tc:
-                    expression = ToConcept(tc, ctx);
-                    break;
-                case ToDateTime tdte:
-                    expression = ToDateTime(tdte, ctx);
-                    break;
-                case ToDate tde:
-                    expression = ToDate(tde, ctx);
-                    break;
-                case Today today:
-                    expression = Today(today, ctx);
-                    break;
-                case ToDecimal tde:
-                    expression = ToDecimal(tde, ctx);
-                    break;
-                case ToInteger tde:
-                    expression = ToInteger(tde, ctx);
-                    break;
-                case ToList tle:
-                    expression = ToList(tle, ctx);
-                    break;
-                case ToLong toLong:
-                    expression = ToLong(toLong, ctx);
-                    break;
-                case ToQuantity tq:
-                    expression = ToQuantity(tq, ctx);
-                    break;
-                case ToString e:
-                    expression = ToString(e, ctx);
-                    break;
-                case ToTime e:
-                    expression = ToTime(e, ctx);
-                    break;
-                case Truncate trunc:
-                    expression = Truncate(trunc, ctx);
-                    break;
-                case TruncatedDivide div:
-                    expression = TruncatedDivide(div, ctx);
-                    break;
-                case elm.Tuple tu:
-                    expression = Tuple(tu, ctx);
-                    break;
-                case Union ue:
-                    expression = Union(ue, ctx);
-                    break;
-                case ValueSetRef vsre:
-                    expression = ValueSetRef(vsre, ctx);
-                    break;
-                case Variance variance:
-                    expression = Variance(variance, ctx);
-                    break;
-                case Upper e:
-                    expression = Upper(e, ctx);
-                    break;
-                case Width width:
-                    expression = Width(width, ctx);
-                    break;
-                case Xor xor:
-                    expression = Xor(xor, ctx);
-                    break;
-                default: throw new NotImplementedException($"Expression {op.GetType().FullName} is not implemented.");
-            }
-            foreach (var visitor in ExpressionMutators)
-            {
-                if (visitor != null)
-                    expression = visitor.Mutate(expression!, op, ctx);
-            }
-            return expression!;
-        }
-
-        protected Expression BinaryOperator(CqlOperator @operator, elm.BinaryExpression be, ExpressionBuilderContext ctx)
-        {
-            var lhsExpression = TranslateExpression(be.operand![0], ctx);
-            var rhsExpression = TranslateExpression(be.operand![1], ctx);
-            var call = OperatorBinding.Bind(@operator, ctx.RuntimeContextParameter, lhsExpression, rhsExpression);
-            return call;
-        }
-
-        protected Expression UnaryOperator(CqlOperator @operator, elm.UnaryExpression unary, ExpressionBuilderContext ctx)
-        {
-            var operand = TranslateExpression(unary.operand!, ctx);
-            var resultType = unary.resultTypeSpecifier != null
-                ? TypeManager.TypeFor(unary.resultTypeSpecifier, ctx)
-                : null;
-            var call = OperatorBinding.Bind(@operator, ctx.RuntimeContextParameter, operand);
-            if (resultType != null && resultType != call.Type)
-            {
-                var typeAs = ChangeType(call, resultType, ctx);
-                return typeAs;
-            }
-            else
-            {
-                return call;
-            }
-        }
-
-        protected Expression NaryOperator(CqlOperator @operator, elm.NaryExpression ne, ExpressionBuilderContext ctx)
-        {
-            var operators = ne.operand
-                .Select(op => TranslateExpression(op, ctx))
-                .ToArray();
-            var call = OperatorBinding.Bind(@operator, ctx.RuntimeContextParameter, operators);
-            return call;
-        }
-
-        protected ConstantExpression Precision(DateTimePrecision elmPrecision, bool precisionSpecified)
-        {
-            if (precisionSpecified)
-            {
-                var name = Enum.GetName(elmPrecision)!.ToLowerInvariant();
-                var ce = Expression.Constant(name, typeof(string));
-                return ce;
-            }
-            else
-            {
-                var ce = Expression.Constant(null, typeof(string));
-                return ce;
-            }
-        }
-
-        protected Expression AggregateOperator(CqlOperator @operator, AggregateExpression aggregate, ExpressionBuilderContext ctx)
-        {
-            var operand = TranslateExpression(aggregate.source!, ctx);
-            var call = OperatorBinding.Bind(@operator, ctx.RuntimeContextParameter, operand);
-            return call;
-        }
-
-        protected Expression? IdentifierRef(IdentifierRef ire, ExpressionBuilderContext ctx)
-        {
-            if (string.Equals("$this", ire.name) && ctx.ImpliedAlias != null)
-            {
-                var scopeExpression = ctx.GetScopeExpression(ctx.ImpliedAlias);
-                return scopeExpression;
-            }
-            var pe = new Property
-            {
-                resultTypeSpecifier = ire.resultTypeSpecifier,
-                resultTypeName = ire.resultTypeName,
-                localId = ire.localId,
-                locator = ire.locator,
-                path = ire.name,
-                scope = ctx.ImpliedAlias!,
-            };
-            var prop = Property(pe, ctx);
-            return prop;
-        }
-
-        protected Expression Query(Query query, ExpressionBuilderContext ctx)
-        {
-            if (query?.source?.Length == 0)
-                throw new NotSupportedException("Queries must define at least 1 source");
-            else if (query!.source!.Length == 1)
-                return SingleSourceQuery(query, ctx);
-            else
-                return MultiSourceQuery(query, ctx);
-
-        }
-
-        protected Expression SingleSourceQuery(Query query, ExpressionBuilderContext ctx)
-        {
-            var querySource = query.source![0];
-            var querySourceAlias = querySource.alias;
-            if (string.IsNullOrWhiteSpace(querySource.alias))
-                throw new ArgumentException("Only aliased query sources are supported.", nameof(query));
-            if (querySource.expression == null)
-                throw new ArgumentException("Query sources must have an expression", nameof(query));
-            var source = TranslateExpression(querySource.expression!, ctx);
-
-            var isSingle = false;
-            // promote single objects into enumerables so where works
-            if (!IsOrImplementsIEnumerableOfT(source.Type))
-            {
-                var arrayInit = Expression.NewArrayInit(source.Type, source);
-                source = arrayInit;
-                isSingle = true;
-            }
-            var @return = source;
-            Type elementType = TypeManager.Resolver.GetListElementType(@return.Type, @throw: true)!;
-
-            // handle with/such-that
-            if (query.relationship != null)
-            {
-                foreach (var relationship in query.relationship ?? Enumerable.Empty<RelationshipClause>())
-                {
-                    var selectManyLambda = WithToSelectManyBody(querySourceAlias!, elementType, relationship, ctx);
-
-                    var selectManyCall = OperatorBinding.Bind(CqlOperator.SelectMany, ctx.RuntimeContextParameter,
-                        @return, selectManyLambda);
-                    if (relationship is Without)
-                    {
-                        var callExcept = OperatorBinding.Bind(CqlOperator.ListExcept, ctx.RuntimeContextParameter,
-                            @return, selectManyCall);
-                        @return = callExcept;
-                    }
-                    else
-                    {
-                        @return = selectManyCall;
-                    }
-                }
-            }
-            // The element type may have changed
-            elementType = TypeManager.Resolver.GetListElementType(@return.Type, @throw: true)!;
-
-            if (query.where != null)
-            {
-                var parameterName = ExpressionBuilderContext.NormalizeIdentifier(querySourceAlias)
-                    ?? TypeNameToIdentifier(elementType, ctx);
-                var whereLambdaParameter = Expression.Parameter(elementType, parameterName);
-                if (querySourceAlias == "ItemOnLine")
-                {
-                }
-                var scopes = new[] { new ExpressionElementPairForIdentifier(querySourceAlias!, (whereLambdaParameter, querySource.expression)) };
-                var subContext = ctx.WithScopes(scopes);
-
-                if (query.let != null)
-                {
-                    var letScopes = new ExpressionElementPairForIdentifier[query.let.Length];
-                    for (int i = 0; i < query.let.Length; i++)
-                    {
-                        var let = query.let[i];
-                        var expression = TranslateExpression(let.expression!, subContext);
-                        letScopes[i] = new ExpressionElementPairForIdentifier(let.identifier!, (expression, let.expression!));
-                    }
-                    subContext = subContext.WithScopes(letScopes);
-                }
-                var whereBody = TranslateExpression(query.where, subContext);
-                var whereLambda = Expression.Lambda(whereBody, whereLambdaParameter);
-                var callWhere = OperatorBinding.Bind(CqlOperator.Where, ctx.RuntimeContextParameter, @return, whereLambda);
-                @return = callWhere;
-            }
-
-            if (query.@return != null)
-            {
-                var parameterName = ExpressionBuilderContext.NormalizeIdentifier(querySourceAlias)
-                ?? TypeNameToIdentifier(elementType, ctx);
-
-
-                var selectLambdaParameter = Expression.Parameter(elementType, parameterName);
-
-                var scopes = new[] { new ExpressionElementPairForIdentifier(querySourceAlias!, (selectLambdaParameter, query.@return)) };
-                var subContext = ctx.WithScopes(scopes);
-
-                if (query.let != null)
-                {
-                    for (int i = 0; i < query.let.Length; i++)
-                    {
-                        var let = query.let[i];
-                        var expression = TranslateExpression(let.expression!, subContext);
-                        subContext = subContext.WithScopes(new ExpressionElementPairForIdentifier(let.identifier!, (expression, let.expression!)));
-                    }
-                }
-                var selectBody = TranslateExpression(query.@return.expression!, subContext);
-                var selectLambda = Expression.Lambda(selectBody, selectLambdaParameter);
-                var callSelect = OperatorBinding.Bind(CqlOperator.Select, ctx.RuntimeContextParameter, @return, selectLambda);
-                @return = callSelect;
-            }
-
-            if (query.aggregate != null)
-            {
-                var parameterName = ExpressionBuilderContext.NormalizeIdentifier(querySourceAlias)
-                ?? TypeNameToIdentifier(elementType, ctx);
-                var sourceAliasParameter = Expression.Parameter(elementType, parameterName);
-                var resultAlias = query.aggregate.identifier!;
-                Type? resultType = null;
-                if (query.aggregate.resultTypeSpecifier != null)
-                {
-                    resultType = TypeManager.TypeFor(query.aggregate.resultTypeSpecifier, ctx);
-                }
-                else if (!string.IsNullOrWhiteSpace(query.aggregate.resultTypeName.Name!))
-                {
-                    resultType = TypeManager.Resolver.ResolveType(query.aggregate.resultTypeName.Name!);
-                }
-
-                if (resultType is null)
-                    throw new InvalidOperationException($"Could not resolve aggregate query result type for query {query.localId} at {query.locator}");
-
-                var resultParameter = Expression.Parameter(resultType, resultAlias);
-                var scopes = new[]
-                {
-                        new ExpressionElementPairForIdentifier(querySourceAlias!, (sourceAliasParameter, query)),
-                        new ExpressionElementPairForIdentifier(resultAlias!, (resultParameter, query.aggregate))
-                    };
-                var subContext = ctx.WithScopes(scopes);
-                if (query.let != null)
-                {
-                    for (int i = 0; i < query.let.Length; i++)
-                    {
-                        var let = query.let[i];
-                        var expression = TranslateExpression(let.expression!, subContext);
-                        subContext = subContext.WithScopes(new ExpressionElementPairForIdentifier(let.identifier!, (expression, let.expression!)));
-                    }
-                }
-                var startingValue = TranslateExpression(query.aggregate.starting!, subContext);
-
-                var lambdaBody = TranslateExpression(query.aggregate.expression!, subContext);
-                var lambda = Expression.Lambda(lambdaBody, resultParameter, sourceAliasParameter);
-                var aggregateCall = OperatorBinding.Bind(CqlOperator.Aggregate, subContext.RuntimeContextParameter, @return, lambda, startingValue);
-                @return = aggregateCall;
-            }
-
-
-            //[System.Xml.Serialization.XmlIncludeAttribute(typeof(ByExpression))]
-            //[System.Xml.Serialization.XmlIncludeAttribute(typeof(ByColumn))]
-            //[System.Xml.Serialization.XmlIncludeAttribute(typeof(ByDirection))]
-            if (query.sort != null && query.sort.by != null && query.sort.by.Length > 0)
-            {
-                foreach (var by in query.sort.by)
-                {
-                    ListSortDirection order = ExtensionMethods.ListSortOrder(by.direction);
-                    if (by is ByExpression byExpression)
-                    {
-                        var parameterName = "@this";
-                        var returnElementType = TypeManager.Resolver.GetListElementType(@return.Type, true)!;
-                        var sortMemberParameter = Expression.Parameter(returnElementType, parameterName);
-                        var subContext = ctx.WithImpliedAlias(parameterName!, sortMemberParameter, byExpression.expression);
-                        var sortMemberExpression = TranslateExpression(byExpression.expression, subContext);
-                        var lambdaBody = Expression.Convert(sortMemberExpression, typeof(object));
-                        var sortLambda = Expression.Lambda(lambdaBody, sortMemberParameter);
-                        var sort = OperatorBinding.Bind(CqlOperator.SortBy, ctx.RuntimeContextParameter,
-                            @return, sortLambda, Expression.Constant(order, typeof(ListSortDirection)));
-                        @return = sort;
-                    }
-                    else if (by is ByColumn byColumn)
-                    {
-                        var parameterName = "@this";
-                        var returnElementType = TypeManager.Resolver.GetListElementType(@return.Type, true)!;
-                        var sortMemberParameter = Expression.Parameter(returnElementType, parameterName);
-                        var pathMemberType = ctx.TypeFor(byColumn);
-                        if (pathMemberType == null)
-                        {
-                            var msg = $"Type specifier {by.resultTypeName} at {by.locator ?? "unknown"} could not be resolved.";
-                            ctx.LogError(msg);
-                            throw new InvalidOperationException(msg);
-                        }
-                        var pathExpression = PropertyHelper(sortMemberParameter, byColumn.path, pathMemberType!, ctx);
-                        var lambdaBody = Expression.Convert(pathExpression, typeof(object));
-                        var sortLambda = Expression.Lambda(lambdaBody, sortMemberParameter);
-                        var sort = OperatorBinding.Bind(CqlOperator.SortBy, ctx.RuntimeContextParameter,
-                            @return, sortLambda, Expression.Constant(order, typeof(ListSortDirection)));
-                        @return = sort;
-                    }
-                    else
-                    {
-                        var sort = OperatorBinding.Bind(CqlOperator.Sort, ctx.RuntimeContextParameter,
-                            @return, Expression.Constant(order, typeof(ListSortDirection)));
-                        @return = sort;
-                    }
-                }
-            }
-
-            if (isSingle)
-            {
-                var callSingle = OperatorBinding.Bind(CqlOperator.Single, ctx.RuntimeContextParameter, @return);
-                @return = callSingle;
-            }
-
-            return @return;
-        }
-        protected Expression MultiSourceQuery(Query query, ExpressionBuilderContext ctx)
-        {
-            // The technique here is to create a cross product of all the query sources.
-            // The combinations will be stored in a tuple whose fields are named by source alias.
-            // we will then create an expression that creates this cross-product of tuples,
-            // and use that as the singular query source for subsequent parts of the query.
-            var tupleSpecifier = new elm.TupleTypeSpecifier
-            {
-                element = query.source.Select(source =>
-                {
-                    return new TupleElementDefinition
-                    {
-                        name = source.alias ?? throw new InvalidOperationException("Missing alias for multi-source query; this is illegal"),
-                        elementType = source.resultTypeSpecifier,
-                    };
-                }).ToArray(),
-            };
-            var multiSourceTupleType = TypeManager.TupleTypeFor(tupleSpecifier, ctx, (type) =>
-                IsOrImplementsIEnumerableOfT(type)
-                    ? TypeManager.Resolver.GetListElementType(type, true)!
-                    : throw new NotSupportedException("Query sources must be lists."));
-            var crossJoinedSource = CrossJoin(query.source!, multiSourceTupleType, ctx);
-            var source = crossJoinedSource;
-
-            var isSingle = false;
-            if (!IsOrImplementsIEnumerableOfT(source.Type))
-            {
-                var arrayInit = Expression.NewArrayInit(source.Type, source);
-                source = arrayInit;
-                isSingle = true;
-            }
-
-            var @return = source;
-            if (query.relationship != null)
-            {
-                foreach (var relationship in query.relationship ?? Enumerable.Empty<RelationshipClause>())
-                {
-                    var selectManyLambda = WithToSelectManyBody(multiSourceTupleType, relationship, ctx);
-
-                    var selectManyCall = OperatorBinding.Bind(CqlOperator.SelectMany, ctx.RuntimeContextParameter,
-                        @return, selectManyLambda);
-                    if (relationship is Without)
-                    {
-                        var callExcept = OperatorBinding.Bind(CqlOperator.ListExcept, ctx.RuntimeContextParameter,
-                            @return, selectManyCall);
-                        @return = callExcept;
-                    }
-                    else
-                    {
-                        @return = selectManyCall;
-                    }
-                }
-            }
-
-            var elementType = TypeManager.Resolver.GetListElementType(@return.Type, true)!;
-            if (query.where != null)
-            {
-                var parameterName = TypeNameToIdentifier(elementType, ctx);
-
-                var whereLambdaParameter = Expression.Parameter(multiSourceTupleType, parameterName);
-                var scopes =
-                    (
-                        from property in multiSourceTupleType!.GetProperties()
-                        let propertyAccess = Expression.Property(whereLambdaParameter, property)
-                        select new ExpressionElementPairForIdentifier(property.Name, (propertyAccess, query.@where))
-                    )
-                    .ToArray();
-                var subContext = ctx.WithScopes(scopes);
-
-
-                if (query.let != null)
-                {
-                    var letScopes = new ExpressionElementPairForIdentifier[query.let.Length];
-                    for (int i = 0; i < query.let.Length; i++)
-                    {
-                        var let = query.let[i];
-                        var expression = TranslateExpression(let.expression!, subContext);
-                        letScopes[i] = new ExpressionElementPairForIdentifier(let.identifier!, (expression, let.expression!));
-                    }
-                    subContext = subContext.WithScopes(letScopes);
-                }
-
-                var whereBody = TranslateExpression(query.where, subContext);
-                var whereLambda = Expression.Lambda(whereBody, whereLambdaParameter);
-                var callWhere = OperatorBinding.Bind(CqlOperator.Where, ctx.RuntimeContextParameter, @return, whereLambda);
-                @return = callWhere;
-            }
-
-
-
-            if (query.@return != null)
-            {
-                var parameterName = TypeNameToIdentifier(elementType, ctx);
-                var selectLambdaParameter = Expression.Parameter(elementType, parameterName);
-
-                var scopes =
-                    (
-                        from property in multiSourceTupleType!.GetProperties()
-                        let propertyAccess = Expression.Property(selectLambdaParameter, property)
-                        select new ExpressionElementPairForIdentifier(property.Name, (propertyAccess, query.@return))
-                    )
-                    .ToArray();
-                var subContext = ctx.WithScopes(scopes);
-
-                if (query.let != null)
-                {
-                    var letScopes = new KeyValuePair<string, (Expression, elm.Expression)>[query.let.Length];
-                    for (int i = 0; i < query.let.Length; i++)
-                    {
-                        var let = query.let[i];
-                        var expression = TranslateExpression(let.expression!, subContext);
-                        subContext = subContext.WithScopes(new ExpressionElementPairForIdentifier(let.identifier!, (expression, let.expression!)));
-                    }
-                }
-                var selectBody = TranslateExpression(query.@return.expression!, subContext);
-                var selectLambda = Expression.Lambda(selectBody, selectLambdaParameter);
-                var callSelect = OperatorBinding.Bind(CqlOperator.Select, ctx.RuntimeContextParameter, @return, selectLambda);
-                @return = callSelect;
-            }
-
-            if (query.aggregate != null)
-            {
-                if (query.aggregate is AggregateClause)
-                {
-                    var parameterName = TypeNameToIdentifier(elementType, ctx);
-                    var sourceParameter = Expression.Parameter(multiSourceTupleType, parameterName);
-                    var scopes =
-                        (
-                            from property in multiSourceTupleType!.GetProperties()
-                            let propertyAccess = Expression.Property(sourceParameter, property)
-                            select new ExpressionElementPairForIdentifier(property.Name, (propertyAccess, query))
-                        )
-                        .ToArray();
-                    var subContext = ctx.WithScopes(scopes);
-
-                    var resultAlias = query.aggregate.identifier!;
-                    Type? resultType = null;
-                    if (query.aggregate.resultTypeSpecifier != null)
-                    {
-                        resultType = TypeManager.TypeFor(query.aggregate.resultTypeSpecifier, ctx);
-                    }
-                    else if (!string.IsNullOrWhiteSpace(query.aggregate.resultTypeName.Name!))
-                    {
-                        resultType = TypeManager.Resolver.ResolveType(query.aggregate.resultTypeName.Name!);
-                    }
-
-                    if (resultType is null)
-                        throw new InvalidOperationException($"Could not resolve aggregate query result type for query {query.localId} at {query.locator}");
-
-                    var resultParameter = Expression.Parameter(resultType, resultAlias);
-
-                    subContext = subContext.WithScopes(new ExpressionElementPairForIdentifier(resultAlias!, (resultParameter, query.aggregate)));
-
-                    if (query.let != null)
-                    {
-                        var letScopes = new ExpressionElementPairForIdentifier[query.let.Length];
-                        for (int i = 0; i < query.let.Length; i++)
-                        {
-                            var let = query.let[i];
-                            var expression = TranslateExpression(let.expression!, subContext);
-                            letScopes[i] = new ExpressionElementPairForIdentifier(let.identifier!, (expression, let.expression!));
-                        }
-                        subContext = subContext.WithScopes(letScopes);
-                    }
-
-                    var startingValue = TranslateExpression(query.aggregate.starting!, subContext);
-
-                    var lambdaBody = TranslateExpression(query.aggregate.expression!, subContext);
-                    var lambda = Expression.Lambda(lambdaBody, resultParameter, sourceParameter);
-                    var aggregateCall = OperatorBinding.Bind(CqlOperator.Aggregate, subContext.RuntimeContextParameter, @return, lambda, startingValue);
-                    @return = aggregateCall;
-                }
-                else
-                {
-                    throw new NotImplementedException($"Aggregate type {query.aggregate.GetType().Name} is not yet implemented.");
-                }
-            }
-
-            if (query.sort != null && query.sort.by != null && query.sort.by.Length > 0)
-            {
-                throw new NotImplementedException("Sort is broken in ELM XSD?");
-                //foreach (var by in query.sort.by)
-                //{
-                //    var order = ListSortDirection.Ascending;
-                //    if (by.direction == "desc" || by.direction == "descending")
-                //        order = ListSortDirection.Descending;
-                //    else if (by.direction == "asc" || by.direction == "ascending")
-                //        order = ListSortDirection.Ascending;
-                //    else throw new InvalidOperationException($"Invalid sort order {by.direction}");
-
-                //    if (by.expression != null)
-                //    {
-                //        var parameterName = "@this";
-                //        var returnElementType = TypeResolver.GetListElementType(@return.Type);
-                //        var sortMemberParameter = Expression.Parameter(returnElementType, parameterName);
-                //        var subContext = ctx.WithImpliedAlias(parameterName!, sortMemberParameter, by.expression);
-                //        var sortMemberExpression = TranslateExpression(by.expression, subContext);
-                //        var lambdaBody = Expression.Convert(sortMemberExpression, typeof(object));
-                //        var sortLambda = System.Linq.Expressions.Expression.Lambda(lambdaBody, sortMemberParameter);
-                //        var sort = Operators.Bind(CqlOperator.SortBy, ctx.RuntimeContextParameter,
-                //            @return, sortLambda, Expression.Constant(order, typeof(SortOrder)));
-                //        @return = sort;
-                //    }
-                //    else if (by.path != null && by.resultTypeName != null)
-                //    {
-                //        var parameterName = "@this";
-                //        var returnElementType = TypeResolver.GetListElementType(@return.Type);
-                //        var sortMemberParameter = Expression.Parameter(returnElementType, parameterName);
-                //        var pathMemberType = TypeResolver.ResolveType(by.resultTypeName);
-                //        if (pathMemberType == null)
-                //        {
-                //            var msg = $"Type specifier {by.resultTypeName} at {by.locator ?? "unknown"} could not be resolved.";
-                //            ctx.LogError(msg);
-                //            throw new InvalidOperationException(msg);
-                //        }
-                //        var pathExpression = PropertyHelper(sortMemberParameter, by.path, pathMemberType!, ctx);
-                //        var lambdaBody = Expression.Convert(pathExpression, typeof(object));
-                //        var sortLambda = System.Linq.Expressions.Expression.Lambda(lambdaBody, sortMemberParameter);
-                //        var sort = Operators.Bind(CqlOperator.SortBy, ctx.RuntimeContextParameter,
-                //            @return, sortLambda, Expression.Constant(order, typeof(SortOrder)));
-                //        @return = sort;
-                //    }
-                //    else
-                //    {
-                //        var sort = Operators.Bind(CqlOperator.Sort, ctx.RuntimeContextParameter,
-                //            @return, Expression.Constant(order, typeof(SortOrder)));
-                //        @return = sort;
-                //    }
-                //}
-            }
-
-            if (isSingle)
-            {
-                var returnElementType = TypeManager.Resolver.GetListElementType(@return.Type);
-                var callSingle = OperatorBinding.Bind(CqlOperator.Single, ctx.RuntimeContextParameter, @return);
-                @return = callSingle;
-            }
-
-            return @return;
-        }
-
-        protected bool IsOrImplementsIEnumerableOfT(Type type) => TypeManager.Resolver.ImplementsGenericInterface(type, typeof(IEnumerable<>));
-
-        protected Expression ValueSetRef(ValueSetRef valueSetRef, ExpressionBuilderContext ctx)
-        {
-            if (string.IsNullOrWhiteSpace(valueSetRef.name))
-                throw new ArgumentException($"The ValueSetRef at {valueSetRef.locator} is missing a name.", nameof(valueSetRef));
-            var type = ctx.TypeFor(valueSetRef, throwIfNotFound: true)!;
-            var cqlValueSet = InvokeDefinitionThroughRuntimeContext(valueSetRef.name, valueSetRef.libraryName, typeof(CqlValueSet), ctx);
-
-            if (IsOrImplementsIEnumerableOfT(type))
-            {
-                var elementType = TypeManager.Resolver.GetListElementType(type);
-                if (elementType != typeof(CqlCode))
-                {
-                    var message = $"The expected type for value set {valueSetRef.name} in this context is {TypeManager.PrettyTypeName(type)}";
-                    ctx.LogError(message, valueSetRef);
-                    throw new InvalidOperationException(message);
-                }
-
-                var @new = CallCreateValueSetFacade(ctx, cqlValueSet);
-                return @new;
-            }
-            return cqlValueSet;
-        }
-
-        protected Expression QueryLetRef(QueryLetRef qlre, ExpressionBuilderContext ctx)
-        {
-            var name = qlre.name!;
-            var expr = ctx.GetScopeExpression(name);
-            return expr;
-        }
-
-        protected Expression AliasRef(AliasRef ar, ExpressionBuilderContext ctx)
-        {
-            var expr = ctx.GetScopeExpression(ar.name!);
-            return expr;
-        }
-
-        protected Expression Tuple(elm.Tuple tuple, ExpressionBuilderContext ctx)
-        {
-            Type tupleType;
-            if (tuple.resultTypeSpecifier is null)
-            {
-                tupleType = TypeManager.TupleTypeFor(tuple, ctx);
-            }
-            else
-            {
-                var tupleTypeSpecifier = (tuple.resultTypeSpecifier as elm.TupleTypeSpecifier) ?? throw new InvalidOperationException($"Tuple expression has a resultType that is not a TupleTypeSpecifier.");
-                tupleType = TypeManager.TupleTypeFor(tupleTypeSpecifier, ctx);
-            }
-
-            var @new = Expression.New(tupleType);
-            if (tuple.element?.Length > 0)
-            {
-                var elementBindings = (tuple.element!)
-                               .Select(element =>
-                               {
-                                   var value = TranslateExpression(element.value!, ctx);
-                                   var memberInfo = GetProperty(tupleType, ExpressionBuilderContext.NormalizeIdentifier(element.name!)!);
-                                   var binding = Binding(value, memberInfo, ctx);
-                                   return binding;
-                               })
-                               .ToArray();
-                var init = Expression.MemberInit(@new, elementBindings);
-                return init;
-            }
-            else return @new;
-        }
-
-        protected Expression List(List list, ExpressionBuilderContext ctx)
-        {
-            if (list.resultTypeSpecifier == null)
-                throw new ArgumentException($"List is missing a result type specifier.", nameof(list));
-            if (list.resultTypeSpecifier is elm.ListTypeSpecifier listTypeSpecifier)
-            {
-
-                var elementType = TypeManager.TypeFor(listTypeSpecifier.elementType, ctx);
-                var elements = list.element?
-                    .Select(ele => TranslateExpression(ele, ctx))
-                    .ToArray() ?? new Expression[0];
-                if (!elementType.IsNullable() && elements.Any(exp => exp.Type.IsNullable()))
-                {
-                    for (int i = 0; i < elements.Length; i++)
-                    {
-                        elements[i] = HandleNullable(elements[i], elementType);
-
-                    }
-                }
-                for (int i = 0; i < elements.Length; i++)
-                {
-                    if (elements[i].Type != elementType)
-                    {
-                        elements[i] = Expression.TypeAs(elements[i], elementType);
-                    }
-                }
-                Expression? array = null;
-                if (elements != null)
-                {
-                    array = Expression.NewArrayInit(elementType, elements);
-                }
-                else
-                {
-                    array = Expression.NewArrayBounds(elementType, Expression.Constant(0));
-                }
-                var asEnumerable = Expression.TypeAs(array, typeof(IEnumerable<>).MakeGenericType(elementType));
-                return asEnumerable;
-            }
-            else
-                throw new ArgumentException($"List is the wrong type", nameof(list));
-
-        }
-
-        protected Expression CodeRef(CodeRef codeRef, ExpressionBuilderContext ctx)
-        {
-            if (string.IsNullOrWhiteSpace(codeRef.name))
-                throw new InvalidOperationException("The code ref has no name.");
-
-            var type = TypeManager.Resolver.ResolveType(codeRef.resultTypeName.Name) ?? throw new InvalidOperationException($"Unable to resolve type {codeRef.resultTypeName}");
-            return InvokeDefinitionThroughRuntimeContext(codeRef.name, codeRef.libraryName, type!, ctx);
-        }
-
-        private Expression CodeSystemRef(CodeSystemRef codeSystemRef, ExpressionBuilderContext ctx)
-        {
-            if (string.IsNullOrWhiteSpace(codeSystemRef.name))
-                throw new InvalidOperationException("The code system ref has no name.");
-            
-            var type = TypeManager.Resolver.CodeType.MakeArrayType();
-            return InvokeDefinitionThroughRuntimeContext(codeSystemRef.name, codeSystemRef.libraryName, type!, ctx);
-        }
-        protected Expression ConceptRef(ConceptRef conceptRef, ExpressionBuilderContext ctx)
-        {
-            if (string.IsNullOrWhiteSpace(conceptRef.name))
-                throw new InvalidOperationException("The concept ref has no name.");
-            
-            var type = TypeManager.Resolver.CodeType.MakeArrayType();
-            return InvokeDefinitionThroughRuntimeContext(conceptRef.name, conceptRef.libraryName, type!, ctx);
-        }
-
-
-        protected Expression Instance(Instance ine, ExpressionBuilderContext ctx)
-        {
-            var instanceType = TypeManager.Resolver.ResolveType(ine.classType.Name!)
-                ?? throw new InvalidOperationException($"Could not resolve type for '{ine.classType.Name!}'");
-
-            if (IsEnum(instanceType))
-            {
-                // constructs like:
-                // FHIR.RemittanceOutcome {value: 'complete'}
-                // FHIR.RemittanceOutcome maps to an enum type
-                if (ine.element?.Length == 1 && string.Equals(ine.element![0].name, "value", StringComparison.OrdinalIgnoreCase))
-                {
-                    var enumValueValue = TranslateExpression(ine.element[0]!.value!, ctx);
-                    if (enumValueValue.Type == instanceType)
-                        return enumValueValue;
-                    else if (enumValueValue.Type == typeof(string))
-                    {
-                        var parseMethod = typeof(Enum).GetMethods()
-                            .Where(m =>
-                                m.Name == nameof(Enum.Parse)
-                                && m.GetParameters().Length == 3)
-                            .Single();
-                        var callEnumParse = Expression.Call(parseMethod, Expression.Constant(instanceType), enumValueValue, Expression.Constant(true));
-                        return callEnumParse;
-                    }
-                }
-            }
-            // Prefer a constructor will all parameters.
-
-
-            //var valueTypes = values
-            //    .Select(v => v.Type)
-            //    .ToArray();
-            //var allConstructors = instanceType!
-            //    .GetConstructors();
-            //ConstructorInfo? allParamsCtor = null;
-            //foreach(var ctor in allConstructors)
-            //{
-            //    var ctorParameters = ctor.GetParameters();
-            //    if (ctorParameters.Length == valueTypes.Length)
-            //    {
-            //        if (ctorParameters.All(p => p.T))
-            //    }
-            //}
-
-            var tuples = ine.element!
-                .Select(el => (el.name!, TranslateExpression(el.value!, ctx)))
-                .ToArray();
-
-            // Handle immutable primitives without public setters on their properties.
-            if (instanceType == typeof(CqlRatio))
-            {
-                Expression? numeratorExpr = null;
-                Expression? denominatorExpr = null;
-
-                foreach (var tuple in tuples)
-                {
-                    if (tuple.Item1 == "numerator")
-                        numeratorExpr = tuple.Item2;
-                    else if (tuple.Item1 == "denominator")
-                        denominatorExpr = tuple.Item2;
-                    else throw new InvalidOperationException($"No property called {tuple.Item1} should exist on {nameof(CqlRatio)}");
-                }
-                var ctor = ConstructorInfos.CqlRatio;
-                var @new = Expression.New(ctor,
-                    numeratorExpr ?? Expression.Default(typeof(CqlQuantity)),
-                    denominatorExpr ?? Expression.Default(typeof(CqlQuantity)));
-                return @new;
-            }
-            else if (instanceType == typeof(CqlQuantity))
-            {
-                Expression? valueExpr = null;
-                Expression? unitExpr = null;
-
-                foreach (var tuple in tuples)
-                {
-                    if (tuple.Item1 == "value")
-                        valueExpr = tuple.Item2;
-                    else if (tuple.Item1 == "unit")
-                        unitExpr = tuple.Item2;
-                    else throw new InvalidOperationException($"No property called {tuple.Item1} should exist on {nameof(CqlQuantity)}");
-                }
-                var ctor = ConstructorInfos.CqlQuantity;
-
-                if (unitExpr is not null)
-                    unitExpr = ChangeType(unitExpr, typeof(string), ctx);
-
-                var @new = Expression.New(ctor,
-                    valueExpr ?? Expression.Default(typeof(decimal?)),
-                    unitExpr ?? Expression.Default(typeof(string)));
-                return @new;
-            }
-            else if (instanceType == typeof(CqlCode))
-            {
-                Expression? codeExpr = null;
-                Expression? systemExpr = null;
-                Expression? versionExpr = null;
-                Expression? displayExpr = null;
-
-
-                foreach (var tuple in tuples)
-                {
-                    if (tuple.Item1 == "code")
-                        codeExpr = tuple.Item2;
-                    else if (tuple.Item1 == "system")
-                        systemExpr = tuple.Item2;
-                    else if (tuple.Item1 == "version")
-                        versionExpr = tuple.Item2;
-                    else if (tuple.Item1 == "display")
-                        displayExpr = tuple.Item2;
-                    else throw new InvalidOperationException($"No property called {tuple.Item1} should exist on {nameof(CqlCode)}");
-                }
-                var ctor = ConstructorInfos.CqlCode;
-                var @new = Expression.New(ctor,
-                    codeExpr ?? Expression.Default(typeof(string)),
-                    systemExpr ?? Expression.Default(typeof(string)),
-                    versionExpr ?? Expression.Default(typeof(string)),
-                    displayExpr ?? Expression.Default(typeof(string)));
-                return @new;
-            }
-            else if (instanceType == typeof(CqlConcept))
-            {
-                Expression? codesExpr = null;
-                Expression? displayExpr = null;
-
-                foreach (var tuple in tuples)
-                {
-                    if (tuple.Item1 == "codes")
-                        codesExpr = tuple.Item2;
-                    else if (tuple.Item1 == "display")
-                        displayExpr = tuple.Item2;
-                    else throw new InvalidOperationException($"No property called {tuple.Item1} should exist on {nameof(CqlConcept)}");
-                }
-                var ctor = ConstructorInfos.CqlConcept;
-                var @new = Expression.New(ctor,
-                    codesExpr ?? Expression.Default(typeof(IEnumerable<CqlCode>)),
-                    displayExpr ?? Expression.Default(typeof(string)));
-                return @new;
-            }
-            else
-            {
-                var elementBindings = new MemberAssignment[tuples.Length];
-                for (int i = 0; i < tuples.Length; i++)
-                {
-                    var tuple = tuples[i];
-                    var element = tuple.Item1;
-                    var expression = tuple.Item2;
-                    string message = $"Could not find member {element} on type {TypeManager.PrettyTypeName(instanceType!)}";
-                    var memberInfo = GetProperty(instanceType!, element) ?? throw new InvalidOperationException(message);
-                    var binding = Binding(expression, memberInfo, ctx);
-                    elementBindings[i] = binding;
-                }
-                var ctor = instanceType!.GetConstructor(Type.EmptyTypes)!;
-                var @new = Expression.New(ctor);
-                var init = Expression.MemberInit(@new, elementBindings);
-                return init;
-            }
-        }
-
-        protected MemberAssignment Binding(Expression value, MemberInfo memberInfo, ExpressionBuilderContext ctx)
-        {
-            if (memberInfo is PropertyInfo property)
-            {
-                if (value.Type == property.PropertyType)
-                {
-                    return Expression.Bind(memberInfo, value);
-                }
-                else if (property.PropertyType.IsArray)
-                {
-                    if (value.Type.IsArray)
-                    {
-                        if (property.PropertyType.GetElementType() == value.Type.GetElementType())
-                        {
-                            return Expression.Bind(memberInfo, value);
-                        }
-                    }
-                    else if (value.Type.IsGenericType)
-                    {
-                        string message = $"{value.Type} was expected to be a list type.";
-                        var valueEnumerableElement = TypeManager.Resolver.GetListElementType(value.Type) ?? throw new InvalidOperationException(message);
-                        var memberArrayElement = property.PropertyType.GetElementType()!;
-                        if (valueEnumerableElement == memberArrayElement)
-                        {
-                            var toArrayMethod = typeof(Enumerable)
-                                .GetMethod(nameof(Enumerable.ToArray))!
-                                .MakeGenericMethod(valueEnumerableElement);
-                            var callToArray = Expression.Call(toArrayMethod, value);
-                            return Expression.Bind(memberInfo, callToArray);
-                        }
-                        else
-                        {
-                            var selectParameter = Expression.Parameter(valueEnumerableElement, TypeNameToIdentifier(value.Type, ctx));
-                            var body = ChangeType(selectParameter, memberArrayElement, ctx);
-                            var selectLambda = Expression.Lambda(body, selectParameter);
-                            var callSelectMethod = OperatorBinding.Bind(CqlOperator.Select, ctx.RuntimeContextParameter, value, selectLambda);
-                            var toArrayMethod = typeof(Enumerable)
-                                .GetMethod(nameof(Enumerable.ToArray))!
-                                .MakeGenericMethod(memberArrayElement);
-                            var callToArray = Expression.Call(toArrayMethod, callSelectMethod);
-                            return Expression.Bind(memberInfo, callToArray);
-                        }
-                    }
-                }
-                else if (TypeManager.Resolver.ImplementsGenericInterface(property.PropertyType, typeof(ICollection<>)))
-                {
-                    if (IsOrImplementsIEnumerableOfT(value.Type))
-                    {
-                        var elementType = TypeManager.Resolver.GetListElementType(property.PropertyType)!;
-                        var ctor = ConstructorInfos.ListOf(elementType);
-                        var newList = Expression.New(ctor, value);
-                        return Expression.Bind(memberInfo, newList);
-                    }
-                }
-                var convert = ChangeType(value, property.PropertyType, ctx);
-                return Expression.Bind(memberInfo, convert);
-            }
-            else throw new NotImplementedException();
-        }
-
-        protected bool IsConvertible(Type from, Type to)
-        {
-            if (from == to)
-                return true;
-            if (to.IsAssignableFrom(from))
-                return true;
-            if (from.IsNullable() && !to.IsNullable())
-                return true;
-            if (IsOrImplementsIEnumerableOfT(from) && IsOrImplementsIEnumerableOfT(to))
-            {
-                var fromElement = TypeManager.Resolver.GetListElementType(from, @throw: true)!;
-                var toElement = TypeManager.Resolver.GetListElementType(to, @throw: true)!;
-                return IsConvertible(fromElement, toElement);
-            }
-            return false;
-        }
-
-        protected Expression If(If @if, ExpressionBuilderContext ctx)
-        {
-            var rc = TranslateExpression(@if.condition!, ctx);
-            var condition = Expression.Coalesce(rc, Expression.Constant(false, typeof(bool)));
-            var then = TranslateExpression(@if.then!, ctx);
-            if (@if.@else != null)
-            {
-                var @else = TranslateExpression(@if.@else!, ctx);
-                if (then.Type.IsValueType)
-                {
-                    @else = HandleNullable(@else, then.Type);
-                }
-                if (then.Type != @else.Type)
-                    throw new InvalidOperationException($"The If expression at {@if.locator} produces two branches with different types.");
-                var ifThenElse = Expression.Condition(condition, then, @else);
-
-                return ifThenElse;
-            }
-            else
-            {
-                var ifThen = Expression.Condition(condition, then, Expression.Convert(Expression.Constant(null), then.Type));
-                return ifThen;
-            }
-        }
-
-        protected Expression Null(Null @null, ExpressionBuilderContext ctx)
-        {
-            var nullType = ctx.TypeFor(@null, false) ?? typeof(object);
-            var constant = Expression.Constant(null, nullType);
-            return constant;
-        }
-
-        protected Expression Literal(Literal lit, ExpressionBuilderContext ctx)
-        {
-            string message = $"Cannot resolve type for {lit.valueType}";
-            var type = TypeManager.Resolver.ResolveType(lit.valueType.Name!) ?? throw new InvalidOperationException(message);
-            var (value, convertedType) = ConvertLiteral(lit, type);
-
-            if (type.IsNullable())
-            {
-                var changed = Expression.Constant(value, convertedType);
-                var asNullable = Expression.Convert(changed, type);
-                return asNullable;
-            }
-            return Expression.Constant(value, convertedType);
-        }
-
-        public static (object?, Type) ConvertLiteral(Literal lit, Type? type)
-        {
-            if (type == null)
-                throw new NotImplementedException();
-            else if (type.IsNullable())
-            {
-                if (string.IsNullOrWhiteSpace(lit.value))
-                    return (null, type);
-                else
-                {
-                    var underlyingType = Nullable.GetUnderlyingType(type);
-                    if (typeof(IConvertible).IsAssignableFrom(underlyingType))
-                    {
-                        try
-                        {
-                            var converted = System.Convert.ChangeType(lit.value, underlyingType, CultureInfo.InvariantCulture);
-                            return (converted, underlyingType);
-                        }
-                        catch (OverflowException)
-                        {
-                            return (null, type);
-                        }
-                    }
-                    else throw new NotSupportedException("Only convertible types can be used for literals.");
-                }
-            }
-            else
-            {
-                if (type == typeof(string))
-                    return (lit.value, type);
-                if (typeof(IConvertible).IsAssignableFrom(type!))
-                {
-                    var converted = System.Convert.ChangeType(lit.value, type, CultureInfo.InvariantCulture);
-                    return (converted, type);
-                }
-                else throw new NotSupportedException("Only convertible types can be used for literals.");
-            }
-        }
-
-        protected Expression OperandRef(OperandRef ore, ExpressionBuilderContext ctx)
-        {
-            if (ctx.Operands.TryGetValue(ore.name!, out var expression))
-                return expression;
-            else throw new ArgumentException($"Operand reference to {ore.name} not found in definition operands.", nameof(ore));
-        }
-
-        protected Expression Case(Case ce, ExpressionBuilderContext ctx)
-        {
-
-            //[{ when1, then1 }, { when2, then2}, { when3, then3 }]
-            // when1 ? then 1 : (when2 ? then 2 : (when3 ? then 3 : else }
-            if (ce.caseItem?.Length > 0 && ce.@else != null)
-            {
-                var elseThen = TranslateExpression(ce.@else!, ctx);
-                var cases = new List<CaseWhenThenExpression.WhenThenCase>();
-
-                if (ce.comparand != null)
-                {
-                    var comparand = TranslateExpression(ce.comparand, ctx);
-
-                    foreach (var caseItem in ce.caseItem)
-                    {
-                        var caseWhen = TranslateExpression(caseItem.when!, ctx);
-                        var caseWhenEquality = Expression.Coalesce(Equal(comparand, caseWhen, ctx), Expression.Constant(false));
-                        var caseThen = TranslateExpression(caseItem.then!, ctx);
-
-                        if (caseThen.Type != elseThen.Type)
-                            caseThen = Expression.Convert(caseThen, elseThen.Type);
-
-                        cases.Add(new(caseWhenEquality, caseThen));
-                    }
-                }
-                else
-                {
-                    foreach (var caseItem in ce.caseItem)
-                    {
-                        var caseWhen = TranslateExpression(caseItem.when!, ctx);
-                        var caseThen = TranslateExpression(caseItem.then!, ctx);
-
-                        if (caseThen.Type != elseThen.Type)
-                            caseThen = Expression.Convert(caseThen, elseThen.Type);
-
-                        if (caseWhen.Type.IsNullable())
-                        {
-                            caseWhen = Expression.Coalesce(caseWhen, Expression.Constant(false));
-                        }
-
-                        cases.Add(new(caseWhen, caseThen));
-                    }
-                }
-
-                return new CaseWhenThenExpression(cases, elseThen);
-            }
-
-            else throw new ArgumentException("Invalid case expression.  At least 1 case and an else must be present.", nameof(ce));
-        }
-
-        protected bool IsInterval(Type t, out Type? elementType)
-        {
-            if (t.IsGenericType && t.GetGenericTypeDefinition() == typeof(CqlInterval<>))
-            {
-                elementType = t.GetGenericArguments()[0];
-                return true;
-            }
-            elementType = null;
-            return false;
-        }
-
-        protected LambdaExpression WithToSelectManyBody(string outerScope,
-            Type outerElementType,
-            RelationshipClause with,
-            ExpressionBuilderContext ctx)
-        {
-            if (with.expression == null)
-                throw new ArgumentException($"With must have a source expression.", nameof(with));
-            if (with.suchThat == null)
-                throw new ArgumentException($"With must have a suchthat expression.", nameof(with));
-
-            //define "With Such That":
-            //[Encounter] E
-            //  with[Condition] P
-            //   such that P.onset during E.period
-            //     and P.abatement after end of E.period
-
-            //Func<Bundle, Context, IEnumerable<Encounter>> x = (bundle, ctx) =>
-            //    bundle.Entry.ByResourceType<Encounter>()
-            //    .SelectMany(E =>
-            //        bundle.Entry.ByResourceType<Condition>() // <-- 
-            //            .Where(P => true) // such that goes here
-            //            .Select(P => E));
-            var selectManyParameter = Expression.Parameter(outerElementType, outerScope);
-            var selectManyContext = ctx.WithScopes(new ExpressionElementPairForIdentifier(outerScope, (selectManyParameter, with)));
-            var source = TranslateExpression(with.expression, selectManyContext);
-            if (!IsOrImplementsIEnumerableOfT(source.Type))
-            {
-                // e.g.:
-                // with "Index Prescription Start Date" IPSD
-                // where IPSD is a Date
-                // Promote to an array for consistency.
-                var newArray = Expression.NewArrayInit(source.Type, source);
-                source = newArray;
-            }
-            var sourcElementType = TypeManager.Resolver.GetListElementType(source.Type)!;
-
-            var whereLambdaParameter = Expression.Parameter(sourcElementType, with.alias);
-            var whereContext = selectManyContext.WithScopes(new ExpressionElementPairForIdentifier(with.alias!, (whereLambdaParameter, with)));
-            var suchThatBody = TranslateExpression(with.suchThat, whereContext);
-
-            var whereLambda = Expression.Lambda(suchThatBody, whereLambdaParameter);
-            var callWhereOnSource = OperatorBinding.Bind(CqlOperator.Where, ctx.RuntimeContextParameter, source, whereLambda);
-
-            var selectLambdaParameter = Expression.Parameter(sourcElementType, with.alias);
-            var selectBody = selectManyParameter; // P => E
-            var selectLambda = Expression.Lambda(selectBody, selectLambdaParameter);
-            var callSelectOnWhere = OperatorBinding.Bind(CqlOperator.Select, ctx.RuntimeContextParameter, callWhereOnSource, selectLambda);
-            var selectManyLambda = Expression.Lambda(callSelectOnWhere, selectManyParameter);
-
-            return selectManyLambda;
-        }
-
-        protected LambdaExpression WithToSelectManyBody(Type tupleType,
-            RelationshipClause with,
-            ExpressionBuilderContext ctx)
-        {
-            if (with.expression == null)
-                throw new ArgumentException($"With must have a source expression.", nameof(with));
-            if (with.suchThat == null)
-                throw new ArgumentException($"With must have a suchthat expression.", nameof(with));
-
-            //define "With Such That":
-            //from [Encounter] enc,
-            //  [Observation] obs
-            //  with[Condition] P
-            //   such that P.onset during E.period
-            //     and P.abatement after end of E.period
-
-            // A tuple type is created e.g.:
-            // class Tuple1
-            // {
-            //      Encounter enc { get; set; }
-            //      Observation obs { get; set; }
-            // }
-            //  We then cross join all combinations of encs and observations into an IEnumerable<TupleT>
-            //  In the CQL, "enc" and "obs" are valid scopes in the with and such-that clauses.
-            //  They need to resolve to property accessors
-            //  on the lambda parameter we create for the SelectMany call.
-            //  IEnumerable<Tuple1> source = <cross join expression>;
-            //
-            //  source
-            //    .SelectMany(T => 
-            //        bundle.Entry.ByResourceType<Condition>() // <-- 
-            //            .Where(P => true) // such that goes here, in place of "true"
-            //            .Select(P => E));
-
-            var selectManyParameter = Expression.Parameter(tupleType, TypeNameToIdentifier(tupleType, ctx));
-            var scopes = (from property in tupleType.GetProperties()
-                          let propertyAccess = Expression.Property(selectManyParameter, property)
-                          select new ExpressionElementPairForIdentifier(property.Name, (propertyAccess, with)))
-                         .ToArray();
-            var selectManyContext = ctx.WithScopes(scopes);
-
-            var source = TranslateExpression(with.expression, selectManyContext);
-            var sourceElementType = TypeManager.Resolver.GetListElementType(source.Type)!;
-
-            var whereLambdaParameter = Expression.Parameter(sourceElementType, with.alias);
-            var whereContext = selectManyContext.WithScopes(new ExpressionElementPairForIdentifier(with.alias!, (whereLambdaParameter, with)));
-            var suchThatBody = TranslateExpression(with.suchThat, whereContext);
-            var whereLambda = Expression.Lambda(suchThatBody, whereLambdaParameter);
-            var callWhereOnSource = OperatorBinding.Bind(CqlOperator.Where, ctx.RuntimeContextParameter, source, whereLambda);
-
-            var selectLambdaParameter = Expression.Parameter(sourceElementType, with.alias);
-            var selectBody = selectManyParameter; // P => E
-            var selectLambda = Expression.Lambda(selectBody, selectLambdaParameter);
-            var callSelectOnWhere = OperatorBinding.Bind(CqlOperator.Select, ctx.RuntimeContextParameter, callWhereOnSource, selectLambda);
-
-            var selectManyLambda = Expression.Lambda(callSelectOnWhere, selectManyParameter);
-            return selectManyLambda;
-        }
-
-        private Expression Retrieve(Retrieve retrieve, ExpressionBuilderContext ctx)
-        {
-            Type? sourceElementType;
-            string? cqlRetrieveResultType;
-
-            // SingletonFrom does not have this specified; in this case use DataType instead
-            if (retrieve.resultTypeSpecifier == null)
-            {
-                if (string.IsNullOrWhiteSpace(retrieve.dataType.Name))
-                    throw new ArgumentException("If a Retrieve lacks a ResultTypeSpecifier it must have a DataType", nameof(retrieve));
-                cqlRetrieveResultType = retrieve.dataType.Name;
-
-                sourceElementType = TypeManager.Resolver.ResolveType(cqlRetrieveResultType);
-            }
-            else
-            {
-                if (retrieve.resultTypeSpecifier is elm.ListTypeSpecifier listTypeSpecifier)
-                {
-                    cqlRetrieveResultType = listTypeSpecifier.elementType is elm.NamedTypeSpecifier nts ? nts.name.Name : null;
-                    sourceElementType = TypeManager.TypeFor(listTypeSpecifier.elementType, ctx);
-                }
-                else throw new NotImplementedException($"Sources with type {retrieve.resultTypeSpecifier.GetType().Name} are not implemented.");
-            }
-
-            Expression? codeProperty;
-
-            var hasCodePropertySpecified = sourceElementType != null && retrieve.codeProperty != null;
-            var isDefaultCodeProperty = retrieve.codeProperty is null ||
-                (cqlRetrieveResultType is not null &&
-                 modelMapping.TryGetValue(cqlRetrieveResultType, out ClassInfo? classInfo) &&
-                 classInfo.primaryCodePath == retrieve.codeProperty);
-
-            if (hasCodePropertySpecified && !isDefaultCodeProperty)
-            {
-                var codePropertyInfo = TypeManager.Resolver.GetProperty(sourceElementType!, retrieve.codeProperty!);
-                codeProperty = Expression.Constant(codePropertyInfo, typeof(PropertyInfo));
-            }
-            else
-            {
-                codeProperty = Expression.Constant(null, typeof(PropertyInfo));
-            }
-
-            if (retrieve.codes != null)
-            {
-                if (retrieve.codes is ValueSetRef valueSetRef)
-                {
-                    if (string.IsNullOrWhiteSpace(valueSetRef.name))
-                        throw new ArgumentException($"The ValueSetRef at {valueSetRef.locator} is missing a name.", nameof(retrieve));
-                    var valueSet = InvokeDefinitionThroughRuntimeContext(valueSetRef.name!, valueSetRef!.libraryName, typeof(CqlValueSet), ctx);
-                    var call = OperatorBinding.Bind(CqlOperator.Retrieve, ctx.RuntimeContextParameter,
-                        Expression.Constant(sourceElementType, typeof(Type)), valueSet, codeProperty!);
-                    return call;
-                }
-                else
-                {
-                    // In this construct, instead of querying a value set, we're testing resources
-                    // against a list of codes, e.g., as defined by the code from or codesystem construct
-                    var codes = TranslateExpression(retrieve.codes, ctx);
-                    var call = OperatorBinding.Bind(CqlOperator.Retrieve, ctx.RuntimeContextParameter,
-                        Expression.Constant(sourceElementType, typeof(Type)), codes, codeProperty!);
-                    return call;
-                }
-            }
-            else
-            {
-                var call = OperatorBinding.Bind(CqlOperator.Retrieve, ctx.RuntimeContextParameter,
-                    Expression.Constant(sourceElementType, typeof(Type)), Expression.Constant(null, typeof(CqlValueSet)), codeProperty!);
-                return call;
-            }
-        }
-
-        protected Expression Property(Property op, ExpressionBuilderContext ctx)
-        {
-            if (string.IsNullOrWhiteSpace(op.path))
-                throw new ArgumentException("path cannot be null or empty", nameof(op));
-            //var path = ExpressionBuilderContext.NormalizeIdentifier(op.path);
-            var path = op.path;
-            if (!string.IsNullOrWhiteSpace(op.scope))
-            {
-                var scopeExpression = ctx.GetScopeExpression(op.scope!);
-                var expectedType = ctx.TypeFor(op, false) ?? typeof(object);
-                var pathMemberInfo = TypeManager.Resolver.GetProperty(scopeExpression.Type, path!) ??
-                    TypeManager.Resolver.GetProperty(scopeExpression.Type, op.path);
-                if (pathMemberInfo == null)
-                {
-                    ctx.LogWarning($"Property {op.path} can't be known at design time, and will be late-bound, slowing performance.  Consider casting the source first so that this property can be definitely bound.", op);
-                    var call = OperatorBinding.Bind(CqlOperator.LateBoundProperty, ctx.RuntimeContextParameter,
-                        scopeExpression, Expression.Constant(op.path, typeof(string)), Expression.Constant(expectedType, typeof(Type)));
-                    return call;
-                }
-                var propogate = PropagateNull(scopeExpression, pathMemberInfo);
-                // This is only necessary for Firely b/c it always initializes colleciton members even if they are 
-                // not included in the FHIR, and this makes it impossible for CQL to differentiate [] from null
-                //
-                //if (typeof(Resource).IsAssignableFrom(scopeExpression.Type)
-                //    && pathMemberInfo is PropertyInfo prop
-                //    && IsOrImplementsIEnumerableOfT(prop.PropertyType))
-                //{
-                //    var method = typeof(BuiltIns).GetMethod(nameof(BuiltIns.NullIfEmpty))
-                //        .MakeGenericMethod(GetElementType(prop.PropertyType));
-                //    var call = Expression.Call(method, propogate);
-                //    return call;
-                //}
-                string message = $"TypeManager failed to resolve type.";
-                var resultType = ctx.TypeFor(op, false) ?? throw new InvalidOperationException(message);
-                if (resultType != propogate.Type)
-                {
-                    propogate = ChangeType(propogate, resultType, ctx);
-                }
-                return propogate;
-            }
-            else if (op.source != null)
-            {
-                var source = TranslateExpression(op.source, ctx);
-                var parts = path.Split('.');
-                if (parts.Length > 1)
-                {
-                    // support paths like birthDate.value on Patient
-                    for (int i = 0; i < parts.Length; i++)
-                    {
-                        var pathPart = parts[i];
-                        var pathMemberInfo = TypeManager.Resolver.GetProperty(source.Type, pathPart!);
-                        if (pathMemberInfo != null)
-                        {
-                            var propertyAccess = PropagateNull(source, pathMemberInfo);
-                            source = propertyAccess;
-                        }
-                    }
-                    return source;
-                }
-                else
-                {
-                    var expectedType = ctx.TypeFor(op, throwIfNotFound: true)!;
-                    var result = PropertyHelper(source, path, expectedType, ctx);
-                    return result;
-                }
-            }
-            else throw new NotImplementedException();
-        }
-
-        protected Expression PropertyHelper(Expression source, string? path, Type expectedType, ExpressionBuilderContext ctx)
-        {
-<<<<<<< HEAD
-            var pathMemberInfo = TypeManager.Resolver.GetProperty(source.Type, path!);
-            if (pathMemberInfo == null)
-=======
-            Expression? result = null;
-            if (TypeResolver.ShouldUseSourceObject(source.Type, path!))
->>>>>>> 31fe30e3
-            {
-                result = source;
-            }
-            else
-            {
-                var pathMemberInfo = TypeResolver.GetProperty(source.Type, path!);
-                if (pathMemberInfo == null)
-                {
-                    ctx.LogWarning($"Property {path} can't be known at design time, and will be late-bound, slowing performance.  Consider casting the source first so that this property can be definitely bound.");
-                    var call = OperatorBinding.Bind(CqlOperator.LateBoundProperty, ctx.RuntimeContextParameter,
-                        source, Expression.Constant(path, typeof(string)), Expression.Constant(expectedType, typeof(Type)));
-                    return call;
-                }
-                if (pathMemberInfo is PropertyInfo property && pathMemberInfo.DeclaringType != source.Type) // the property is on a derived type, so cast it
-                {
-                    var isCheck = Expression.TypeIs(source, pathMemberInfo.DeclaringType!);
-                    var typeAs = Expression.TypeAs(source, pathMemberInfo.DeclaringType!);
-                    var pathAccess = Expression.MakeMemberAccess(typeAs, pathMemberInfo);
-                    Expression? ifIs = pathAccess;
-                    Expression elseNull = Expression.Constant(null, property.PropertyType);
-                    // some ops, like properties on alias refs, don't have type information on them.
-                    // can't check against what we don't have.
-                    if (expectedType != null)
-                    {
-                        if (expectedType != ifIs.Type)
-                        {
-                            ifIs = ChangeType(ifIs, expectedType!, ctx);
-                        }
-                        if (expectedType != elseNull.Type)
-                            elseNull = ChangeType(elseNull, expectedType, ctx);
-                    }
-                    var condition = Expression.Condition(isCheck, ifIs, elseNull);
-                    return condition;
-                }
-                var propogateNull = PropogateNull(source, pathMemberInfo, ctx);
-                result = propogateNull;
-            }
-<<<<<<< HEAD
-            var propogateNull = PropagateNull(source, pathMemberInfo);
-            var result = propogateNull;
-=======
-                
->>>>>>> 31fe30e3
-            if (expectedType != null && expectedType != result.Type)
-            {
-                if (expectedType == typeof(string))
-                {
-                    if (IsEnum(result.Type))
-                        return result;
-                }
-                result = ChangeType(result, expectedType, ctx);
-            }
-            return result;
-        }
-
-        protected Expression FunctionRef(FunctionRef op, ExpressionBuilderContext ctx)
-        {
-            var operands = op.operand
-                .Select(operand => TranslateExpression(operand, ctx))
-                .ToArray();
-            var operandTypes = operands
-                .Select(op => op.Type);
-
-            var functionType = GetFunctionRefReturnType(op, operandTypes, ctx);
-
-            var funcTypeParameters =
-                new[] { typeof(CqlContext) }
-                .Concat(operandTypes)
-                .Concat(new[] { functionType })
-                .ToArray();
-
-            var funcType = GetFuncType(funcTypeParameters);
-
-            // FHIRHelpers has special handling in CQL-to-ELM and does not translate correctly - specifically,
-            // it interprets ToString(value string) oddly.  Normally when string is used in CQL it is resolved to the elm type.
-            // In FHIRHelpers, this string gets treated as a FHIR string, which is normally mapped to a StringElement abstraction.
-            if (op.libraryName != null && op.libraryName.StartsWith("fhirhelpers", StringComparison.OrdinalIgnoreCase))
-            {
-                if (op.name!.Equals("tostring", StringComparison.OrdinalIgnoreCase))
-                {
-                    if (operands[0].Type == typeof(string))
-                    {
-                        return operands[0];
-                    }
-                    else
-                    {
-                        var bind = OperatorBinding.Bind(CqlOperator.Convert, ctx.RuntimeContextParameter,
-
-                            new[] { operands[0], Expression.Constant(typeof(string), typeof(Type)) });
-                        return bind;
-                    }
-                }
-            }
-            // all functions still take the bundle and context parameters, plus whatver the operands
-            // to the actual function are.
-            operands = operands.Prepend(ctx.RuntimeContextParameter).ToArray();
-
-            var invoke = InvokeDefinedFunctionThroughRuntimeContext(op.name!, op.libraryName!, funcType, operands, ctx);
-            return invoke;
-        }
-
-        protected Type GetFuncType(Type[] funcTypeParameters)
-        {
-            Type? funcType;
-            switch (funcTypeParameters.Length)
-            {
-                case 0:
-                    throw new NotSupportedException();
-                case 1:
-                    funcType = typeof(Func<>).MakeGenericType(funcTypeParameters);
-                    break;
-                case 2:
-                    funcType = typeof(Func<,>).MakeGenericType(funcTypeParameters);
-                    break;
-                case 3:
-                    funcType = typeof(Func<,,>).MakeGenericType(funcTypeParameters);
-                    break;
-                case 4:
-                    funcType = typeof(Func<,,,>).MakeGenericType(funcTypeParameters);
-                    break;
-                case 5:
-                    funcType = typeof(Func<,,,,>).MakeGenericType(funcTypeParameters);
-                    break;
-                case 6:
-                    funcType = typeof(Func<,,,,,>).MakeGenericType(funcTypeParameters);
-                    break;
-                case 7:
-                    funcType = typeof(Func<,,,,,,>).MakeGenericType(funcTypeParameters);
-                    break;
-                case 8:
-                    funcType = typeof(Func<,,,,,,,>).MakeGenericType(funcTypeParameters);
-                    break;
-                case 9:
-                    funcType = typeof(Func<,,,,,,,,>).MakeGenericType(funcTypeParameters);
-                    break;
-                case 10:
-                    funcType = typeof(Func<,,,,,,,,,>).MakeGenericType(funcTypeParameters);
-                    break;
-                case 11:
-                    funcType = typeof(Func<,,,,,,,,,,>).MakeGenericType(funcTypeParameters);
-                    break;
-                case 12:
-                    funcType = typeof(Func<,,,,,,,,,,,>).MakeGenericType(funcTypeParameters);
-                    break;
-                case 13:
-                    funcType = typeof(Func<,,,,,,,,,,,,>).MakeGenericType(funcTypeParameters);
-                    break;
-                case 14:
-                    funcType = typeof(Func<,,,,,,,,,,,,,>).MakeGenericType(funcTypeParameters);
-                    break;
-                case 15:
-                    funcType = typeof(Func<,,,,,,,,,,,,,,>).MakeGenericType(funcTypeParameters);
-                    break;
-                default:
-                    throw new NotSupportedException("Functions with more than 15 parameters are not supported.");
-            }
-            return funcType;
-        }
-
-        protected Type GetFunctionRefReturnType(FunctionRef op, IEnumerable<Type> operandTypes, ExpressionBuilderContext ctx)
-        {
-            var operands = op.operand
-                .Select(operand => TranslateExpression(operand, ctx))
-                .Select(op => op.Type)
-                .ToArray();
-            if (op.libraryName?.StartsWith("FHIRHelpers") ?? false)
-            {
-                // cql-to-elm does not handle FHIRHelpers conversion function refs appropriately; they are missing resultTypeSpecifiers
-                switch (op.name)
-                {
-                    case "ToDate":
-                        return TypeManager.Resolver.ResolveType("{urn:hl7-org:elm-types:r1}Date")!;
-                    case "ToDateTime":
-                        return TypeManager.Resolver.ResolveType("{urn:hl7-org:elm-types:r1}DateTime")!;
-                    case "ToQuantity":
-                        return TypeManager.Resolver.ResolveType("{urn:hl7-org:elm-types:r1}Quantity")!;
-                    case "ToInteger":
-                        return TypeManager.Resolver.ResolveType("{urn:hl7-org:elm-types:r1}Integer")!;
-                    case "ToInterval":
-                        if (op.operand?.Length == 1)
-                        {
-                            var operand = op.operand![0];
-                            var typeName = operand.resultTypeName?.Name;
-                            if (operand is As @as)
-                            {
-                                typeName = @as.asType?.Name;
-                                if (typeName == null && @as.asTypeSpecifier != null)
-                                    typeName = @as.asTypeSpecifier.resultTypeName.Name;
-                                if (typeName == null)
-                                    typeName = @as.resultTypeName.Name;
-                            }
-                            if (typeName == "{http://hl7.org/fhir}Period")
-                            {
-                                var pointType = TypeManager.Resolver.ResolveType("{urn:hl7-org:elm-types:r1}DateTime");
-                                var intervalType = TypeManager.Resolver.IntervalType(pointType!);
-                                return intervalType;
-                            }
-                            else if (typeName == "{http://hl7.org/fhir}Range")
-                            {
-                                var pointType = TypeManager.Resolver.ResolveType("{urn:hl7-org:elm-types:r1}Quantity");
-                                var intervalType = TypeManager.Resolver.IntervalType(pointType!);
-                                return intervalType;
-                            }
-                        }
-                        throw new NotImplementedException();
-                    case "ToBoolean":
-                        return TypeManager.Resolver.ResolveType("{urn:hl7-org:elm-types:r1}Boolean")!;
-                    case "ToString":
-                        return TypeManager.Resolver.ResolveType("{urn:hl7-org:elm-types:r1}String")!;
-                    case "ToDecimal":
-                        return TypeManager.Resolver.ResolveType("{urn:hl7-org:elm-types:r1}Decimal")!;
-                    case "ToRatio":
-                        return TypeManager.Resolver.ResolveType("{urn:hl7-org:elm-types:r1}Ratio")!;
-                    case "ToCode":
-                        return TypeManager.Resolver.ResolveType("{urn:hl7-org:elm-types:r1}Code")!;
-                    case "ToConcept":
-                        return TypeManager.Resolver.ResolveType("{urn:hl7-org:elm-types:r1}Concept")!;
-                    default: break;
-                }
-            }
-            if (op.resultTypeSpecifier != null)
-            {
-                string message = $"Cannot resolve result type {op.resultTypeSpecifier}.";
-                return TypeManager.TypeFor(op.resultTypeSpecifier, ctx) ?? throw new InvalidOperationException(message);
-            }
-            else if (!string.IsNullOrWhiteSpace(op.resultTypeName.Name))
-            {
-                return TypeManager.Resolver.ResolveType(op.resultTypeName.Name!)
-                    ?? TypeManager.Resolver.ResolveType(op.resultTypeName.Name)
-                    ?? throw new ArgumentException($"Cannot determine type for function {op.libraryName ?? ""}.{op.name}");
-            }
-            throw new ArgumentException($"Cannot determine type for function {op.libraryName ?? ""}.{op.name}");
-        }
-
-        protected Expression ExpressionRef(ExpressionRef expressionRef, ExpressionBuilderContext ctx)
-        {
-            Type? expressionType = null;
-            if (expressionRef.resultTypeSpecifier != null)
-            {
-                expressionType = TypeManager.TypeFor(expressionRef.resultTypeSpecifier, ctx);
-            }
-            else if (!string.IsNullOrWhiteSpace(expressionRef.resultTypeName?.Name))
-            {
-                expressionType = TypeManager.Resolver.ResolveType(expressionRef.resultTypeName.Name!);
-            }
-            else
-            {
-                var def = Library.statements?
-                    .SingleOrDefault(d => d.name == expressionRef.name);
-                if (def != null)
-                {
-                    expressionType = ctx.TypeFor(def);
-                }
-                else throw new NotSupportedException("Unable to resolve expression reference type.");
-            }
-
-            if (expressionType == null)
-                throw new InvalidOperationException($"Unable to determine type for {expressionRef.localId}");
-
-            var invoke = InvokeDefinitionThroughRuntimeContext(expressionRef.name!, expressionRef.libraryName, expressionType, ctx);
-            return invoke;
-        }
-
-        protected Expression ParameterRef(ParameterRef op, ExpressionBuilderContext ctx)
-        {
-            var libraryKey = Library.NameAndVersion;
-            if (libraryKey is null)
-                throw new InvalidOperationException("Library name and version is null.");
-
-            if (ctx.Definitions.TryGetValue(libraryKey, op.name!, out var lambda) && lambda != null)
-            {
-                var invoke = InvokeDefinitionThroughRuntimeContext(op.name!, null, lambda, ctx);
-                return invoke;
-            }
-
-            throw new ArgumentException($"Parameter {op.name} hasn't been defined yet.", nameof(op));
-        }
-
-        protected MemberInfo GetProperty(Type type, string name)
-        {
-            if (type.IsGenericType)
-            {
-                var gtd = type.GetGenericTypeDefinition();
-                if (gtd == typeof(Nullable<>))
-                {
-                    if (string.Equals(name, "value", StringComparison.OrdinalIgnoreCase))
-                    {
-                        string message = $"value element not found as a Value property on object.";
-                        var valueMember = type.GetProperty("Value") ?? throw new InvalidOperationException(message);
-                        return valueMember;
-                    }
-                }
-            }
-
-            var member = type.GetProperty(name, BindingFlags.IgnoreCase | BindingFlags.Public | BindingFlags.Instance) ?? throw new ArgumentException($"Unknown property {name} on type {type}.");
-            return member;
-        }
-
-        /// <param name="name">The function name</param>
-        /// <param name="libraryAlias">If this is an external call, the local alias defined in the using statement</param>
-        /// <param name="definitionType">The Func or Action type of this definition</param>
-        /// <param name="arguments">The function arguments</param>
-        /// <param name="ctx">The builder context.</param>
-        /// <returns></returns>
-        protected Expression InvokeDefinedFunctionThroughRuntimeContext(string name, string libraryAlias,
-            Type definitionType,
-            Expression[] arguments,
-            ExpressionBuilderContext ctx)
-        {
-            var definitionsProperty = Expression.Property(ctx.RuntimeContextParameter, typeof(CqlContext).GetProperty(nameof(CqlContext.Definitions))!);
-
-            string? libraryName;
-            if (!string.IsNullOrWhiteSpace(libraryAlias))
-            {
-                if (!ctx.LocalLibraryIdentifiers.TryGetValue(libraryAlias, out libraryName))
-                    throw new InvalidOperationException($"Local library {libraryAlias} is not defined; are you missing a using statement?");
-            }
-            else
-            {
-                libraryName = Library.NameAndVersion;
-                if (libraryName is null)
-                    throw new InvalidOperationException("Library name and version is null.");
-            }
-
-            return new FunctionCallExpression(definitionsProperty, libraryName, name, arguments, definitionType);
-        }
-
-        protected Expression InvokeDefinitionThroughRuntimeContext(string name, string? libraryAlias,
-            LambdaExpression definition,
-            ExpressionBuilderContext ctx)
-        {
-            var type = definition.Type;
-            if (type.IsGenericType)
-            {
-                var typeArgs = type.GetGenericArguments();
-                var returnType = typeArgs[^1];
-                var invoke = InvokeDefinitionThroughRuntimeContext(name, libraryAlias, returnType, ctx);
-                return invoke;
-            }
-            else throw new ArgumentException("LambdaExpressions should be a variant of Func<>");
-        }
-
-        protected Expression InvokeDefinitionThroughRuntimeContext(string name, string? libraryAlias,
-        Type definitionReturnType,
-        ExpressionBuilderContext ctx)
-        {
-            var definitionsProperty = Expression.Property(ctx.RuntimeContextParameter, typeof(CqlContext).GetProperty(nameof(CqlContext.Definitions))!);
-
-            string? libraryName;
-            if (!string.IsNullOrWhiteSpace(libraryAlias))
-            {
-                if (!ctx.LocalLibraryIdentifiers.TryGetValue(libraryAlias, out libraryName))
-                    throw new InvalidOperationException($"Local library {libraryAlias} is not defined; are you missing a using statement?");
-            }
-            else
-            {
-                libraryName = Library.NameAndVersion;
-                if (libraryName is null)
-                    throw new InvalidOperationException("Library name and version is null.");
-            }
-
-            var funcType = typeof(Func<,>).MakeGenericType(typeof(CqlContext), definitionReturnType);
-            return new DefinitionCallExpression(definitionsProperty, libraryName, name, ctx.RuntimeContextParameter, funcType);
-        }
-
-        private static Expression HandleNullable(Expression expression, Type targetType) =>
-            (
-                exprNullTypeArg: Nullable.GetUnderlyingType(expression.Type),
-                targetNullTypeArg: Nullable.GetUnderlyingType(targetType)) switch
-            {
-                // Only targetType is nullable
-                (exprNullTypeArg: null, targetNullTypeArg: not null) => Expression.Convert(expression, targetType),
-
-                // Both are nullable or not nullable
-                ({ } exprNullTypeArg, targetNullTypeArg: null) => Expression.Coalesce(expression, Expression.Default(exprNullTypeArg)),
-
-                _ => expression,
-            };
-
-        private Expression CrossJoin(AliasedQuerySource[] sources, Type tupleType, ExpressionBuilderContext ctx)
-        {
-
-            //var a = new int[] { 1, 2, 3 };
-            //var b = new int[] { 4, 5, 6 };
-            //var c = new int[] { 7, 8, 9 };
-
-            //var result = a
-            //    .SelectMany(_a =>
-            //        b.SelectMany(_b =>
-            //            c.Select(_c => new { _a, _b, _c, })))
-            //    .ToArray();
-            //Assert.AreEqual(27, result.Length);
-
-            //var result2 =
-            //    a.SelectMany(_a => b, (__a, _b) => new { __a, _b })
-            //        .SelectMany(ab => c, (_ab, _c) => new { _ab.__a, _ab._b, _c })
-            //            .ToArray();
-
-            if (sources.Length < 2) throw new ArgumentException($"This method should only be called for 2 or more query sources", nameof(sources));
-
-            // the first pair are special as they are not working off of a partially built tuple,
-            // they are working only off of the initial selectmany parameters.
-            var first = sources[0];
-            var firstExpression = TranslateExpression(first.expression!, ctx);
-            var firstElementType = TypeManager.Resolver.GetListElementType(firstExpression.Type)!;
-            var second = sources[1];
-            var secondExpression = TranslateExpression(second.expression!, ctx);
-            var secondElementType = TypeManager.Resolver.GetListElementType(secondExpression.Type)!;
-
-            var firstLambdaParameter = Expression.Parameter(firstElementType, $"_{first.alias}");
-            var firstSelectManyParameter = Expression.Lambda(secondExpression, firstLambdaParameter);
-
-            var secondLambdaParameter = Expression.Parameter(secondElementType, $"_{second.alias}");
-            var @newTuple = Expression.New(tupleType);
-            var memberInit = Expression.MemberInit(newTuple,
-                Expression.Bind(tupleType.GetProperty(first.alias)!, firstLambdaParameter),
-                Expression.Bind(tupleType.GetProperty(second.alias)!, secondLambdaParameter));
-            var secondSelectManyParameter = Expression.Lambda(memberInit, firstLambdaParameter, secondLambdaParameter);
-
-            var callSelectMany = OperatorBinding.Bind(CqlOperator.SelectManyResults, ctx.RuntimeContextParameter,
-                firstExpression,
-                firstSelectManyParameter,
-                secondSelectManyParameter);
-
-            var enumerableOfTupleType = callSelectMany.Type;
-
-            if (sources.Length > 2)
-            {
-                for (int i = 2; i < sources.Length; i++)
-                {
-                    var source = sources[i];
-
-                    var sourceExpression = TranslateExpression(source.expression!, ctx);
-                    string message = $"{sourceExpression.Type} was expected to be a list type.";
-                    var sourceElementType = TypeManager.Resolver.GetListElementType(sourceExpression.Type) ?? throw new InvalidOperationException(message);
-
-                    var parameterName = string.Join(string.Empty, sources.Take(i).Select(st => st.alias));
-                    var parameter = Expression.Parameter(tupleType, $"_{parameterName}");
-                    var p1 = Expression.Lambda(sourceExpression, parameter);
-
-                    // .SelectMany(ab => c, (ab,c) => new Tuple { x = ab.x,  y = ab.y, c = c } )
-                    var ab = Expression.Parameter(tupleType, parameterName);
-                    var c = Expression.Parameter(sourceElementType, $"_{source.alias}");
-                    var bindings = new MemberAssignment[i + 1];
-                    for (int j = 0; j < i; j++)
-                    {
-                        var prop = tupleType.GetProperty(sources[j].alias)!;
-                        bindings[j] = Expression.Bind(prop, Expression.Property(ab, prop));
-                    }
-                    bindings[i] = Expression.Bind(tupleType.GetProperty(source.alias)!, c);
-                    @newTuple = Expression.New(tupleType);
-                    memberInit = Expression.MemberInit(newTuple, bindings);
-                    var p2 = Expression.Lambda(memberInit, ab, c);
-
-                    var callAgain = OperatorBinding.Bind(CqlOperator.SelectManyResults, ctx.RuntimeContextParameter,
-                        callSelectMany,
-                        p1,
-                        p2);
-                    callSelectMany = callAgain;
-                }
-            }
-            return callSelectMany;
-        }
-
-        /// <summary>
-        /// Implements the null propogation operator (x?.y) into (x == null ? null : x.y);
-        /// </summary>
-        private static Expression PropagateNull(Expression before, MemberInfo member)
-        {
-            if (before.Type.IsValueType)
-                return before;
-            else
-            {
-                return new NullConditionalMemberExpression(before, member);
-            }
-        }
-
-        protected static string TypeNameToIdentifier(Type type, ExpressionBuilderContext? ctx)
-        {
-            var typeName = type.Name.ToLowerInvariant();
-            if (type.IsGenericType)
-            {
-                var genericTypeNames = string.Join("_", type.GetGenericArguments().Select(t => TypeNameToIdentifier(t, null)));
-                var tick = typeName.IndexOf('`');
-                if (tick > -1)
-                    typeName = typeName[..tick];
-                var fullName = $"{typeName}_{genericTypeNames}";
-                typeName = fullName;
-            }
-
-            if (ctx != null)
-            {
-                int i = 1;
-                var uniqueTypeName = typeName;
-                while (ctx.HasScope(uniqueTypeName))
-                {
-                    uniqueTypeName = $"{typeName}{i}";
-                    i++;
-                }
-                typeName = uniqueTypeName;
-            }
-
-            return ExpressionBuilderContext.NormalizeIdentifier(typeName!)!;
-        }
-
-        private static bool IsEnum(Type type)
-        {
-            if (type.IsEnum)
-                return true;
-            else if (type.IsNullable() && (Nullable.GetUnderlyingType(type)?.IsEnum ?? false))
-                return true;
-            return false;
-        }
-
-        internal MethodCallExpression CallCreateValueSetFacade(ExpressionBuilderContext ctx, Expression operand)
-        {
-            var operatorsProperty = typeof(CqlContext).GetProperty(nameof(CqlContext.Operators))!;
-            var createFacadeMethod = typeof(ICqlOperators).GetMethod(nameof(ICqlOperators.CreateValueSetFacade))!;
-            var property = Expression.Property(ctx.RuntimeContextParameter, operatorsProperty);
-            var call = Expression.Call(property, createFacadeMethod, operand);
-
-            return call;
-        }
-    }
-}
+﻿#pragma warning disable CS1591 // Missing XML comment for publicly visible type or member
+/* 
+ * Copyright (c) 2023, NCQA and contributors
+ * See the file CONTRIBUTORS for details.
+ * 
+ * This file is licensed under the BSD 3-Clause license
+ * available at https://raw.githubusercontent.com/FirelyTeam/firely-cql-sdk/main/LICENSE
+ */
+
+using Hl7.Cql.Abstractions;
+using Hl7.Cql.Elm;
+using Hl7.Cql.Model;
+using Hl7.Cql.Primitives;
+using Hl7.Cql.Runtime;
+using Microsoft.Extensions.Logging;
+using System;
+using System.Collections.Generic;
+using System.ComponentModel;
+using System.Globalization;
+using System.Linq;
+using System.Linq.Expressions;
+using System.Reflection;
+using Hl7.Cql.Compiler.Infrastructure;
+using Hl7.Cql.Operators;
+using elm = Hl7.Cql.Elm;
+using Expression = System.Linq.Expressions.Expression;
+
+using ExpressionElementPairForIdentifier = System.Collections.Generic.KeyValuePair<string, (System.Linq.Expressions.Expression, Hl7.Cql.Elm.Element)>;
+
+namespace Hl7.Cql.Compiler
+{
+    /// <summary>
+    /// The ExpressionBuilder translates ELM <see cref="elm.Expression"/>s into <see cref="Expression"/>.
+    /// </summary>
+    internal partial class ExpressionBuilder
+    {
+        // Yeah, hardwired to FHIR 4.0.1 for now.
+        private static readonly IDictionary<string, ClassInfo> modelMapping = Models.ClassesById(Models.Fhir401);
+
+        /// <summary>
+        /// Creates an instance.
+        /// </summary>
+        /// <param name="operatorBinding">The <see cref="Compiler.OperatorBinding"/> used to invoke <see cref="CqlOperator"/>.</param>
+        /// <param name="typeManager">The <see cref="TypeManager"/> used to resolve and create types referenced in <paramref name="library"/>.</param>
+        /// <param name="logger">The <see cref="ILogger{ExpressionBuilder}"/> used to log all messages issued during <see cref="BuildLibraryDefinitions()"/>.</param>
+        /// <param name="library">The <see cref="Library"/> this builder will build.</param>
+        /// <exception cref="ArgumentNullException">If any argument is <see langword="null"/></exception>
+        /// <exception cref="ArgumentException">If the <paramref name="library"/> does not have a valid library or identifier.</exception>
+        public ExpressionBuilder(
+            OperatorBinding operatorBinding,
+            TypeManager typeManager,
+            ILogger<ExpressionBuilder> logger,
+            Library library)
+        {
+            OperatorBinding = operatorBinding ?? throw new ArgumentNullException(nameof(operatorBinding));
+            TypeManager = typeManager ?? throw new ArgumentNullException(nameof(typeManager));
+            Library = library ?? throw new ArgumentNullException(nameof(library));
+            Logger = logger ?? throw new ArgumentNullException(nameof(logger));
+            if (Library.identifier is null) throw new InvalidOperationException("The library identifier must not be null.");
+            if (Library.NameAndVersion is null) throw new InvalidOperationException("The library name and version must not be null.");
+
+            Settings = new ExpressionBuilderSettings();
+            CustomImplementations = new Dictionary<string, Func<ParameterExpression[], LambdaExpression>>();
+            ExpressionMutators = new List<IExpressionMutator>();
+        }
+
+        /// <summary>
+        /// Gets the settings used during <see cref="BuildLibraryDefinitions()"/>.
+        /// These should be set as desired before <see cref="BuildLibraryDefinitions()"/> is called.
+        /// </summary>
+        public ExpressionBuilderSettings Settings { get; }
+
+        /// <summary>
+        /// A dictionary which maps qualified definition names in the form of {<see cref="Library.NameAndVersion"/>}.{<c>Definition.name"</c>}
+        /// to a factory which will produce a <see cref="LambdaExpression"/> given the values of <see cref="ParameterExpression"/>.
+        /// </summary>
+        /// <remarks>
+        /// This function can be used to provide .NET native functions in place of ELM functions, and should also be used to implement
+        /// functions defined in CQL with the <code>external</code> keyword.
+        /// </remarks> 
+        public IDictionary<string, Func<ParameterExpression[], LambdaExpression>> CustomImplementations { get; }
+
+        internal ILogger<ExpressionBuilder> Logger { get; }
+
+        /// <summary>
+        /// The expression visitors that will be executed (in order) on translated expressions.
+        /// </summary>
+        private IList<IExpressionMutator> ExpressionMutators { get; }
+
+        /// <summary>
+        /// The <see cref="Compiler.OperatorBinding"/> used to invoke <see cref="CqlOperator"/>.
+        /// </summary>
+        private OperatorBinding OperatorBinding { get; }
+        /// <summary>
+        /// The <see cref="TypeManager"/> used to resolve and create types referenced in <see cref="Library"/>.
+        /// </summary>
+        public TypeManager TypeManager { get; }
+        /// <summary>
+        /// The <see cref="Library"/> this builder will build.
+        /// </summary>
+        public Library Library { get; }
+
+        /// <summary>
+        /// The Name and Version of the Library.
+        /// </summary>
+        public string LibraryKey => Library.NameAndVersion!;
+
+        /// <summary>
+        /// Generates a lambda expression taking a <see cref="CqlContext"/> parameter whose body is
+        /// <paramref name="expression"/> translated into a <see cref="Expression"/>.
+        /// </summary>
+        /// <remarks>
+        /// This can be compiled to a <see cref="Delegate"/> and executed to resolve a value.
+        /// </remarks>
+        /// <param name="expression">The ELM expression to convert</param>
+        /// <param name="lambdas">Existing lambdas, required if <paramref name="expression"/> contains any references to other ELM definitions</param>
+        /// <param name="ctx">If <paramref name="expression"/> requires contextual scope, provide it via an <see cref="ExpressionBuilderContext"/>.</param>
+        public LambdaExpression Lambda(
+            elm.Expression expression,
+            DefinitionDictionary<LambdaExpression>? lambdas = null,
+            ExpressionBuilderContext? ctx = null)
+        {
+            var parameter = Expression.Parameter(typeof(CqlContext), "rtx");
+            lambdas ??= new DefinitionDictionary<LambdaExpression>();
+            var localLibraryIdentifiers = new Dictionary<string, string>();
+            ctx ??= new ExpressionBuilderContext( this, parameter, lambdas, localLibraryIdentifiers);
+            var translated = TranslateExpression(expression, ctx);
+            var lambda = Expression.Lambda(translated, parameter);
+            return lambda;
+        }
+
+        internal Expression TranslateExpression(elm.Element op, ExpressionBuilderContext ctx)
+        {
+            ctx = ctx.Deeper();
+            Expression? expression;
+            switch (op)
+            {
+                case Abs abs:
+                    expression = Abs(abs, ctx);
+                    break;
+                case Add add:
+                    expression = Add(add, ctx);
+                    break;
+                case After after:
+                    expression = After(after, ctx);
+                    break;
+                case AliasRef ar:
+                    expression = AliasRef(ar, ctx);
+                    break;
+                case AllTrue alt:
+                    expression = AllTrue(alt, ctx);
+                    break;
+                case And and:
+                    expression = And(and, ctx);
+                    break;
+                case As @as:
+                    expression = As(@as, ctx);
+                    break;
+                case AnyTrue ate:
+                    expression = AnyTrue(ate, ctx);
+                    break;
+                case AnyInValueSet avs:
+                    expression = AnyInValueSet(avs, ctx);
+                    break;
+                case Avg avg:
+                    expression = Avg(avg, ctx);
+                    break;
+                case Before before:
+                    expression = Before(before, ctx);
+                    break;
+                case CalculateAgeAt caa:
+                    expression = CalculateAgeAt(caa, ctx);
+                    break;
+                case CalculateAge ca:
+                    expression = CalculateAge(ca, ctx);
+                    break;
+                case Case ce:
+                    expression = Case(ce, ctx);
+                    break;
+                case Ceiling ceil:
+                    expression = Ceiling(ceil, ctx);
+                    break;
+                case Coalesce cle:
+                    expression = Coalesce(cle, ctx);
+                    break;
+                case CodeRef cre:
+                    expression = CodeRef(cre, ctx);
+                    break;
+                case CodeSystemRef csr:
+                    expression = CodeSystemRef(csr, ctx);
+                    break;
+                case Collapse col:
+                    expression = Collapse(col, ctx);
+                    break;
+                case Combine com:
+                    expression = Combine(com, ctx);
+                    break;
+                case Concatenate cctn:
+                    expression = Concatenate(cctn, ctx);
+                    break;
+                case ConceptRef cr:
+                    expression = ConceptRef(cr, ctx);
+                    break;
+                case Contains ct:
+                    expression = Contains(ct, ctx);
+                    break;
+                case ConvertQuantity cqe:
+                    expression = ConvertQuantity(cqe, ctx);
+                    break;
+                case ConvertsToBoolean ce:
+                    expression = ConvertsToBoolean(ce, ctx);
+                    break;
+                case ConvertsToDate ce:
+                    expression = ConvertsToDate(ce, ctx);
+                    break;
+                case ConvertsToDateTime ce:
+                    expression = ConvertsToDateTime(ce, ctx);
+                    break;
+                case ConvertsToDecimal ce:
+                    expression = ConvertsToDecimal(ce, ctx);
+                    break;
+                case ConvertsToLong ce:
+                    expression = ConvertsToLong(ce, ctx);
+                    break;
+                case ConvertsToInteger ce:
+                    expression = ConvertsToInteger(ce, ctx);
+                    break;
+                case ConvertsToQuantity ce:
+                    expression = ConvertsToQuantity(ce, ctx);
+                    break;
+                case ConvertsToString ce:
+                    expression = ConvertsToString(ce, ctx);
+                    break;
+                case ConvertsToTime ce:
+                    expression = ConvertsToTime(ce, ctx);
+                    break;
+                case Count ce:
+                    expression = Count(ce, ctx);
+                    break;
+                case DateFrom dfe:
+                    expression = DateFrom(dfe, ctx);
+                    break;
+                case elm.DateTime dt:
+                    expression = DateTime(dt, ctx);
+                    break;
+                case Date d:
+                    expression = Date(d, ctx);
+                    break;
+                case DateTimeComponentFrom dtcf:
+                    expression = DateTimeComponentFrom(dtcf, ctx);
+                    break;
+                case Descendents desc:
+                    expression = Descendents(desc, ctx);
+                    break;
+                case DifferenceBetween dbe:
+                    expression = DifferenceBetween(dbe, ctx);
+                    break;
+                case Distinct distinct:
+                    expression = Distinct(distinct, ctx);
+                    break;
+                case Divide divide:
+                    expression = Divide(divide, ctx);
+                    break;
+                case DurationBetween dbe:
+                    expression = DurationBetween(dbe, ctx);
+                    break;
+                case End e:
+                    expression = End(e, ctx);
+                    break;
+                case Ends e:
+                    expression = Ends(e, ctx);
+                    break;
+                case EndsWith e:
+                    expression = EndsWith(e, ctx);
+                    break;
+                case Equal eq:
+                    expression = Equal(eq, ctx);
+                    break;
+                case Equivalent eqv:
+                    expression = Equivalent(eqv, ctx);
+                    break;
+                case Except ex:
+                    expression = Except(ex, ctx);
+                    break;
+                case Exists ex:
+                    expression = Exists(ex, ctx);
+                    break;
+                case Exp exe:
+                    expression = Exp(exe, ctx);
+                    break;
+                case Expand expand:
+                    expression = Expand(expand, ctx);
+                    break;
+                case ExpandValueSet evs:
+                    expression = ExpandValueSet(evs, ctx);
+                    break;
+                case FunctionRef fre:
+                    expression = FunctionRef(fre, ctx);
+                    break;
+                case ExpressionRef ere:
+                    expression = ExpressionRef(ere, ctx);
+                    break;
+                case First first:
+                    expression = First(first, ctx);
+                    break;
+                case Flatten fl:
+                    expression = Flatten(fl, ctx);
+                    break;
+                case Floor floor:
+                    expression = Floor(floor, ctx);
+                    break;
+                case GeometricMean gme:
+                    expression = GeometricMean(gme, ctx);
+                    break;
+                case Greater gtr:
+                    expression = Greater(gtr, ctx);
+                    break;
+                case GreaterOrEqual gtre:
+                    expression = GreaterOrEqual(gtre, ctx);
+                    break;
+                case HighBoundary hb:
+                    expression = HighBoundary(hb, ctx);
+                    break;
+                case IdentifierRef ire:
+                    expression = IdentifierRef(ire, ctx);
+                    break;
+                case If @if:
+                    expression = If(@if, ctx);
+                    break;
+                case Implies implies:
+                    expression = Implies(implies, ctx);
+                    break;
+                case Includes inc:
+                    expression = Includes(inc, ctx);
+                    break;
+                case IncludedIn ii:
+                    expression = IncludedIn(ii, ctx);
+                    break;
+                case Indexer idx:
+                    expression = Indexer(idx, ctx);
+                    break;
+                case IndexOf io:
+                    expression = IndexOf(io, ctx);
+                    break;
+                case Instance ine:
+                    expression = Instance(ine, ctx);
+                    break;
+                case Intersect ise:
+                    expression = Intersect(ise, ctx);
+                    break;
+                case Interval ie:
+                    expression = IntervalExpression(ie, ctx);
+                    break;
+                case InValueSet inv:
+                    expression = InValueSet(inv, ctx);
+                    break;
+                case In @in:
+                    expression = In(@in, ctx);
+                    break;
+                case Is @is:
+                    expression = Is(@is, ctx);
+                    break;
+                case IsFalse @isn:
+                    expression = IsFalse(@isn, ctx);
+                    break;
+                case IsNull @isn:
+                    expression = IsNull(@isn, ctx);
+                    break;
+                case IsTrue @isn:
+                    expression = IsTrue(@isn, ctx);
+                    break;
+                case Last last:
+                    expression = Last(last, ctx);
+                    break;
+                case LastPositionOf lpo:
+                    expression = LastPositionOf(lpo, ctx);
+                    break;
+                case Length len:
+                    expression = Length(len, ctx);
+                    break;
+                case Less less:
+                    expression = Less(less, ctx);
+                    break;
+                case LessOrEqual lesse:
+                    expression = LessOrEqual(lesse, ctx);
+                    break;
+                case List list:
+                    expression = List(list, ctx);
+                    break;
+                case Literal lit:
+                    expression = Literal(lit, ctx);
+                    break;
+                case Ln ln:
+                    expression = Ln(ln, ctx);
+                    break;
+                case Log log:
+                    expression = Log(log, ctx);
+                    break;
+                case LowBoundary lb:
+                    expression = LowBoundary(lb, ctx);
+                    break;
+                case Lower e:
+                    expression = Lower(e, ctx);
+                    break;
+                case Matches e:
+                    expression = Matches(e, ctx);
+                    break;
+                case Max max:
+                    expression = Max(max, ctx);
+                    break;
+                case MaxValue max:
+                    expression = MaxValue(max, ctx);
+                    break;
+                case Median med:
+                    expression = Median(med, ctx);
+                    break;
+                case Meets meets:
+                    expression = Meets(meets, ctx);
+                    break;
+                case MeetsBefore meets:
+                    expression = MeetsBefore(meets, ctx);
+                    break;
+                case MeetsAfter meets:
+                    expression = MeetsAfter(meets, ctx);
+                    break;
+                case Message msg:
+                    expression = Message(msg, ctx);
+                    break;
+                case Min min:
+                    expression = Min(min, ctx);
+                    break;
+                case MinValue min:
+                    expression = MinValue(min, ctx);
+                    break;
+                case Mode mode:
+                    expression = Mode(mode, ctx);
+                    break;
+                case Modulo mod:
+                    expression = Modulo(mod, ctx);
+                    break;
+                case Multiply mul:
+                    expression = Multiply(mul, ctx);
+                    break;
+                case Negate neg:
+                    expression = Negate(neg, ctx);
+                    break;
+                case Not not:
+                    expression = Not(not, ctx);
+                    break;
+                case NotEqual ne:
+                    expression = NotEqual(ne, ctx);
+                    break;
+                case Now now:
+                    expression = Now(now, ctx);
+                    break;
+                case Null @null:
+                    expression = Null(@null, ctx);
+                    break;
+                case OperandRef ore:
+                    expression = OperandRef(ore, ctx);
+                    break;
+                case Or or:
+                    expression = Or(or, ctx);
+                    break;
+                case Overlaps ole:
+                    expression = Overlaps(ole, ctx);
+                    break;
+                case OverlapsAfter ola:
+                    expression = OverlapsAfter(ola, ctx);
+                    break;
+                case OverlapsBefore olb:
+                    expression = OverlapsBefore(olb, ctx);
+                    break;
+                case ParameterRef pre:
+                    expression = ParameterRef(pre, ctx);
+                    break;
+                case PointFrom pf:
+                    expression = PointFrom(pf, ctx);
+                    break;
+                case PopulationStdDev pstd:
+                    expression = PopulationStdDev(pstd, ctx);
+                    break;
+                case PopulationVariance pvar:
+                    expression = PopulationVariance(pvar, ctx);
+                    break;
+                case PositionOf po:
+                    expression = PositionOf(po, ctx);
+                    break;
+                case Power pow:
+                    expression = Power(pow, ctx);
+                    break;
+                case Precision pre:
+                    expression = Precision(pre, ctx);
+                    break;
+                case Predecessor prd:
+                    expression = Predecessor(prd, ctx);
+                    break;
+                case Product prod:
+                    expression = Product(prod, ctx);
+                    break;
+                case ProperContains pc:
+                    expression = ProperContains(pc, ctx);
+                    break;
+                case ProperIn pi:
+                    expression = ProperIn(pi, ctx);
+                    break;
+                case ProperIncludes pi:
+                    expression = ProperIncludes(pi, ctx);
+                    break;
+                case ProperIncludedIn pie:
+                    expression = ProperIncludedIn(pie, ctx);
+                    break;
+                case Property pe:
+                    expression = Property(pe, ctx);
+                    break;
+                case Quantity qua:
+                    expression = Quantity(qua, ctx);
+                    break;
+                case Query qe:
+                    expression = Query(qe, ctx);
+                    break;
+                case QueryLetRef qlre:
+                    expression = QueryLetRef(qlre, ctx);
+                    break;
+                case Ratio re:
+                    expression = Ratio(re, ctx);
+                    break;
+                case ReplaceMatches e:
+                    expression = ReplaceMatches(e, ctx);
+                    break;
+                case Retrieve re:
+                    expression = Retrieve(re, ctx);
+                    break;
+                case Round rnd:
+                    expression = Round(rnd, ctx);
+                    break;
+                case SameAs sa:
+                    expression = SameAs(sa, ctx);
+                    break;
+                case SameOrAfter soa:
+                    expression = SameOrAfter(soa, ctx);
+                    break;
+                case SameOrBefore sob:
+                    expression = SameOrBefore(sob, ctx);
+                    break;
+                case SingletonFrom sf:
+                    expression = SingletonFrom(sf, ctx);
+                    break;
+                case Slice slice:
+                    expression = Slice(slice, ctx);
+                    break;
+                case Split split:
+                    expression = Split(split, ctx);
+                    break;
+                case Substring e:
+                    expression = Substring(e, ctx);
+                    break;
+                case Subtract sub:
+                    expression = Subtract(sub, ctx);
+                    break;
+                case Successor suc:
+                    expression = Successor(suc, ctx);
+                    break;
+                case Sum sum:
+                    expression = Sum(sum, ctx);
+                    break;
+                case Starts starts:
+                    expression = Starts(starts, ctx);
+                    break;
+                case Start start:
+                    expression = Start(start, ctx);
+                    break;
+                case StartsWith e:
+                    expression = StartsWith(e, ctx);
+                    break;
+                case StdDev stddev:
+                    expression = StdDev(stddev, ctx);
+                    break;
+                case Time time:
+                    expression = Time(time, ctx);
+                    break;
+                case TimeOfDay tod:
+                    expression = TimeOfDay(tod, ctx);
+                    break;
+                case TimezoneOffsetFrom tofe:
+                    expression = TimezoneOffsetFrom(tofe, ctx);
+                    break;
+                case ToBoolean e:
+                    expression = ToBoolean(e, ctx);
+                    break;
+                case ToConcept tc:
+                    expression = ToConcept(tc, ctx);
+                    break;
+                case ToDateTime tdte:
+                    expression = ToDateTime(tdte, ctx);
+                    break;
+                case ToDate tde:
+                    expression = ToDate(tde, ctx);
+                    break;
+                case Today today:
+                    expression = Today(today, ctx);
+                    break;
+                case ToDecimal tde:
+                    expression = ToDecimal(tde, ctx);
+                    break;
+                case ToInteger tde:
+                    expression = ToInteger(tde, ctx);
+                    break;
+                case ToList tle:
+                    expression = ToList(tle, ctx);
+                    break;
+                case ToLong toLong:
+                    expression = ToLong(toLong, ctx);
+                    break;
+                case ToQuantity tq:
+                    expression = ToQuantity(tq, ctx);
+                    break;
+                case ToString e:
+                    expression = ToString(e, ctx);
+                    break;
+                case ToTime e:
+                    expression = ToTime(e, ctx);
+                    break;
+                case Truncate trunc:
+                    expression = Truncate(trunc, ctx);
+                    break;
+                case TruncatedDivide div:
+                    expression = TruncatedDivide(div, ctx);
+                    break;
+                case elm.Tuple tu:
+                    expression = Tuple(tu, ctx);
+                    break;
+                case Union ue:
+                    expression = Union(ue, ctx);
+                    break;
+                case ValueSetRef vsre:
+                    expression = ValueSetRef(vsre, ctx);
+                    break;
+                case Variance variance:
+                    expression = Variance(variance, ctx);
+                    break;
+                case Upper e:
+                    expression = Upper(e, ctx);
+                    break;
+                case Width width:
+                    expression = Width(width, ctx);
+                    break;
+                case Xor xor:
+                    expression = Xor(xor, ctx);
+                    break;
+                default: throw new NotImplementedException($"Expression {op.GetType().FullName} is not implemented.");
+            }
+            foreach (var visitor in ExpressionMutators)
+            {
+                if (visitor != null)
+                    expression = visitor.Mutate(expression!, op, ctx);
+            }
+            return expression!;
+        }
+
+        protected Expression BinaryOperator(CqlOperator @operator, elm.BinaryExpression be, ExpressionBuilderContext ctx)
+        {
+            var lhsExpression = TranslateExpression(be.operand![0], ctx);
+            var rhsExpression = TranslateExpression(be.operand![1], ctx);
+            var call = OperatorBinding.Bind(@operator, ctx.RuntimeContextParameter, lhsExpression, rhsExpression);
+            return call;
+        }
+
+        protected Expression UnaryOperator(CqlOperator @operator, elm.UnaryExpression unary, ExpressionBuilderContext ctx)
+        {
+            var operand = TranslateExpression(unary.operand!, ctx);
+            var resultType = unary.resultTypeSpecifier != null
+                ? TypeManager.TypeFor(unary.resultTypeSpecifier, ctx)
+                : null;
+            var call = OperatorBinding.Bind(@operator, ctx.RuntimeContextParameter, operand);
+            if (resultType != null && resultType != call.Type)
+            {
+                var typeAs = ChangeType(call, resultType, ctx);
+                return typeAs;
+            }
+            else
+            {
+                return call;
+            }
+        }
+
+        protected Expression NaryOperator(CqlOperator @operator, elm.NaryExpression ne, ExpressionBuilderContext ctx)
+        {
+            var operators = ne.operand
+                .Select(op => TranslateExpression(op, ctx))
+                .ToArray();
+            var call = OperatorBinding.Bind(@operator, ctx.RuntimeContextParameter, operators);
+            return call;
+        }
+
+        protected ConstantExpression Precision(DateTimePrecision elmPrecision, bool precisionSpecified)
+        {
+            if (precisionSpecified)
+            {
+                var name = Enum.GetName(elmPrecision)!.ToLowerInvariant();
+                var ce = Expression.Constant(name, typeof(string));
+                return ce;
+            }
+            else
+            {
+                var ce = Expression.Constant(null, typeof(string));
+                return ce;
+            }
+        }
+
+        protected Expression AggregateOperator(CqlOperator @operator, AggregateExpression aggregate, ExpressionBuilderContext ctx)
+        {
+            var operand = TranslateExpression(aggregate.source!, ctx);
+            var call = OperatorBinding.Bind(@operator, ctx.RuntimeContextParameter, operand);
+            return call;
+        }
+
+        protected Expression? IdentifierRef(IdentifierRef ire, ExpressionBuilderContext ctx)
+        {
+            if (string.Equals("$this", ire.name) && ctx.ImpliedAlias != null)
+            {
+                var scopeExpression = ctx.GetScopeExpression(ctx.ImpliedAlias);
+                return scopeExpression;
+            }
+            var pe = new Property
+            {
+                resultTypeSpecifier = ire.resultTypeSpecifier,
+                resultTypeName = ire.resultTypeName,
+                localId = ire.localId,
+                locator = ire.locator,
+                path = ire.name,
+                scope = ctx.ImpliedAlias!,
+            };
+            var prop = Property(pe, ctx);
+            return prop;
+        }
+
+        protected Expression Query(Query query, ExpressionBuilderContext ctx)
+        {
+            if (query?.source?.Length == 0)
+                throw new NotSupportedException("Queries must define at least 1 source");
+            else if (query!.source!.Length == 1)
+                return SingleSourceQuery(query, ctx);
+            else
+                return MultiSourceQuery(query, ctx);
+
+        }
+
+        protected Expression SingleSourceQuery(Query query, ExpressionBuilderContext ctx)
+        {
+            var querySource = query.source![0];
+            var querySourceAlias = querySource.alias;
+            if (string.IsNullOrWhiteSpace(querySource.alias))
+                throw new ArgumentException("Only aliased query sources are supported.", nameof(query));
+            if (querySource.expression == null)
+                throw new ArgumentException("Query sources must have an expression", nameof(query));
+            var source = TranslateExpression(querySource.expression!, ctx);
+
+            var isSingle = false;
+            // promote single objects into enumerables so where works
+            if (!IsOrImplementsIEnumerableOfT(source.Type))
+            {
+                var arrayInit = Expression.NewArrayInit(source.Type, source);
+                source = arrayInit;
+                isSingle = true;
+            }
+            var @return = source;
+            Type elementType = TypeManager.Resolver.GetListElementType(@return.Type, @throw: true)!;
+
+            // handle with/such-that
+            if (query.relationship != null)
+            {
+                foreach (var relationship in query.relationship ?? Enumerable.Empty<RelationshipClause>())
+                {
+                    var selectManyLambda = WithToSelectManyBody(querySourceAlias!, elementType, relationship, ctx);
+
+                    var selectManyCall = OperatorBinding.Bind(CqlOperator.SelectMany, ctx.RuntimeContextParameter,
+                        @return, selectManyLambda);
+                    if (relationship is Without)
+                    {
+                        var callExcept = OperatorBinding.Bind(CqlOperator.ListExcept, ctx.RuntimeContextParameter,
+                            @return, selectManyCall);
+                        @return = callExcept;
+                    }
+                    else
+                    {
+                        @return = selectManyCall;
+                    }
+                }
+            }
+            // The element type may have changed
+            elementType = TypeManager.Resolver.GetListElementType(@return.Type, @throw: true)!;
+
+            if (query.where != null)
+            {
+                var parameterName = ExpressionBuilderContext.NormalizeIdentifier(querySourceAlias)
+                    ?? TypeNameToIdentifier(elementType, ctx);
+                var whereLambdaParameter = Expression.Parameter(elementType, parameterName);
+                if (querySourceAlias == "ItemOnLine")
+                {
+                }
+                var scopes = new[] { new ExpressionElementPairForIdentifier(querySourceAlias!, (whereLambdaParameter, querySource.expression)) };
+                var subContext = ctx.WithScopes(scopes);
+
+                if (query.let != null)
+                {
+                    var letScopes = new ExpressionElementPairForIdentifier[query.let.Length];
+                    for (int i = 0; i < query.let.Length; i++)
+                    {
+                        var let = query.let[i];
+                        var expression = TranslateExpression(let.expression!, subContext);
+                        letScopes[i] = new ExpressionElementPairForIdentifier(let.identifier!, (expression, let.expression!));
+                    }
+                    subContext = subContext.WithScopes(letScopes);
+                }
+                var whereBody = TranslateExpression(query.where, subContext);
+                var whereLambda = Expression.Lambda(whereBody, whereLambdaParameter);
+                var callWhere = OperatorBinding.Bind(CqlOperator.Where, ctx.RuntimeContextParameter, @return, whereLambda);
+                @return = callWhere;
+            }
+
+            if (query.@return != null)
+            {
+                var parameterName = ExpressionBuilderContext.NormalizeIdentifier(querySourceAlias)
+                ?? TypeNameToIdentifier(elementType, ctx);
+
+
+                var selectLambdaParameter = Expression.Parameter(elementType, parameterName);
+
+                var scopes = new[] { new ExpressionElementPairForIdentifier(querySourceAlias!, (selectLambdaParameter, query.@return)) };
+                var subContext = ctx.WithScopes(scopes);
+
+                if (query.let != null)
+                {
+                    for (int i = 0; i < query.let.Length; i++)
+                    {
+                        var let = query.let[i];
+                        var expression = TranslateExpression(let.expression!, subContext);
+                        subContext = subContext.WithScopes(new ExpressionElementPairForIdentifier(let.identifier!, (expression, let.expression!)));
+                    }
+                }
+                var selectBody = TranslateExpression(query.@return.expression!, subContext);
+                var selectLambda = Expression.Lambda(selectBody, selectLambdaParameter);
+                var callSelect = OperatorBinding.Bind(CqlOperator.Select, ctx.RuntimeContextParameter, @return, selectLambda);
+                @return = callSelect;
+            }
+
+            if (query.aggregate != null)
+            {
+                var parameterName = ExpressionBuilderContext.NormalizeIdentifier(querySourceAlias)
+                ?? TypeNameToIdentifier(elementType, ctx);
+                var sourceAliasParameter = Expression.Parameter(elementType, parameterName);
+                var resultAlias = query.aggregate.identifier!;
+                Type? resultType = null;
+                if (query.aggregate.resultTypeSpecifier != null)
+                {
+                    resultType = TypeManager.TypeFor(query.aggregate.resultTypeSpecifier, ctx);
+                }
+                else if (!string.IsNullOrWhiteSpace(query.aggregate.resultTypeName.Name!))
+                {
+                    resultType = TypeManager.Resolver.ResolveType(query.aggregate.resultTypeName.Name!);
+                }
+
+                if (resultType is null)
+                    throw new InvalidOperationException($"Could not resolve aggregate query result type for query {query.localId} at {query.locator}");
+
+                var resultParameter = Expression.Parameter(resultType, resultAlias);
+                var scopes = new[]
+                {
+                        new ExpressionElementPairForIdentifier(querySourceAlias!, (sourceAliasParameter, query)),
+                        new ExpressionElementPairForIdentifier(resultAlias!, (resultParameter, query.aggregate))
+                    };
+                var subContext = ctx.WithScopes(scopes);
+                if (query.let != null)
+                {
+                    for (int i = 0; i < query.let.Length; i++)
+                    {
+                        var let = query.let[i];
+                        var expression = TranslateExpression(let.expression!, subContext);
+                        subContext = subContext.WithScopes(new ExpressionElementPairForIdentifier(let.identifier!, (expression, let.expression!)));
+                    }
+                }
+                var startingValue = TranslateExpression(query.aggregate.starting!, subContext);
+
+                var lambdaBody = TranslateExpression(query.aggregate.expression!, subContext);
+                var lambda = Expression.Lambda(lambdaBody, resultParameter, sourceAliasParameter);
+                var aggregateCall = OperatorBinding.Bind(CqlOperator.Aggregate, subContext.RuntimeContextParameter, @return, lambda, startingValue);
+                @return = aggregateCall;
+            }
+
+
+            //[System.Xml.Serialization.XmlIncludeAttribute(typeof(ByExpression))]
+            //[System.Xml.Serialization.XmlIncludeAttribute(typeof(ByColumn))]
+            //[System.Xml.Serialization.XmlIncludeAttribute(typeof(ByDirection))]
+            if (query.sort != null && query.sort.by != null && query.sort.by.Length > 0)
+            {
+                foreach (var by in query.sort.by)
+                {
+                    ListSortDirection order = ExtensionMethods.ListSortOrder(by.direction);
+                    if (by is ByExpression byExpression)
+                    {
+                        var parameterName = "@this";
+                        var returnElementType = TypeManager.Resolver.GetListElementType(@return.Type, true)!;
+                        var sortMemberParameter = Expression.Parameter(returnElementType, parameterName);
+                        var subContext = ctx.WithImpliedAlias(parameterName!, sortMemberParameter, byExpression.expression);
+                        var sortMemberExpression = TranslateExpression(byExpression.expression, subContext);
+                        var lambdaBody = Expression.Convert(sortMemberExpression, typeof(object));
+                        var sortLambda = Expression.Lambda(lambdaBody, sortMemberParameter);
+                        var sort = OperatorBinding.Bind(CqlOperator.SortBy, ctx.RuntimeContextParameter,
+                            @return, sortLambda, Expression.Constant(order, typeof(ListSortDirection)));
+                        @return = sort;
+                    }
+                    else if (by is ByColumn byColumn)
+                    {
+                        var parameterName = "@this";
+                        var returnElementType = TypeManager.Resolver.GetListElementType(@return.Type, true)!;
+                        var sortMemberParameter = Expression.Parameter(returnElementType, parameterName);
+                        var pathMemberType = ctx.TypeFor(byColumn);
+                        if (pathMemberType == null)
+                        {
+                            var msg = $"Type specifier {by.resultTypeName} at {by.locator ?? "unknown"} could not be resolved.";
+                            ctx.LogError(msg);
+                            throw new InvalidOperationException(msg);
+                        }
+                        var pathExpression = PropertyHelper(sortMemberParameter, byColumn.path, pathMemberType!, ctx);
+                        var lambdaBody = Expression.Convert(pathExpression, typeof(object));
+                        var sortLambda = Expression.Lambda(lambdaBody, sortMemberParameter);
+                        var sort = OperatorBinding.Bind(CqlOperator.SortBy, ctx.RuntimeContextParameter,
+                            @return, sortLambda, Expression.Constant(order, typeof(ListSortDirection)));
+                        @return = sort;
+                    }
+                    else
+                    {
+                        var sort = OperatorBinding.Bind(CqlOperator.Sort, ctx.RuntimeContextParameter,
+                            @return, Expression.Constant(order, typeof(ListSortDirection)));
+                        @return = sort;
+                    }
+                }
+            }
+
+            if (isSingle)
+            {
+                var callSingle = OperatorBinding.Bind(CqlOperator.Single, ctx.RuntimeContextParameter, @return);
+                @return = callSingle;
+            }
+
+            return @return;
+        }
+        protected Expression MultiSourceQuery(Query query, ExpressionBuilderContext ctx)
+        {
+            // The technique here is to create a cross product of all the query sources.
+            // The combinations will be stored in a tuple whose fields are named by source alias.
+            // we will then create an expression that creates this cross-product of tuples,
+            // and use that as the singular query source for subsequent parts of the query.
+            var tupleSpecifier = new elm.TupleTypeSpecifier
+            {
+                element = query.source.Select(source =>
+                {
+                    return new TupleElementDefinition
+                    {
+                        name = source.alias ?? throw new InvalidOperationException("Missing alias for multi-source query; this is illegal"),
+                        elementType = source.resultTypeSpecifier,
+                    };
+                }).ToArray(),
+            };
+            var multiSourceTupleType = TypeManager.TupleTypeFor(tupleSpecifier, ctx, (type) =>
+                IsOrImplementsIEnumerableOfT(type)
+                    ? TypeManager.Resolver.GetListElementType(type, true)!
+                    : throw new NotSupportedException("Query sources must be lists."));
+            var crossJoinedSource = CrossJoin(query.source!, multiSourceTupleType, ctx);
+            var source = crossJoinedSource;
+
+            var isSingle = false;
+            if (!IsOrImplementsIEnumerableOfT(source.Type))
+            {
+                var arrayInit = Expression.NewArrayInit(source.Type, source);
+                source = arrayInit;
+                isSingle = true;
+            }
+
+            var @return = source;
+            if (query.relationship != null)
+            {
+                foreach (var relationship in query.relationship ?? Enumerable.Empty<RelationshipClause>())
+                {
+                    var selectManyLambda = WithToSelectManyBody(multiSourceTupleType, relationship, ctx);
+
+                    var selectManyCall = OperatorBinding.Bind(CqlOperator.SelectMany, ctx.RuntimeContextParameter,
+                        @return, selectManyLambda);
+                    if (relationship is Without)
+                    {
+                        var callExcept = OperatorBinding.Bind(CqlOperator.ListExcept, ctx.RuntimeContextParameter,
+                            @return, selectManyCall);
+                        @return = callExcept;
+                    }
+                    else
+                    {
+                        @return = selectManyCall;
+                    }
+                }
+            }
+
+            var elementType = TypeManager.Resolver.GetListElementType(@return.Type, true)!;
+            if (query.where != null)
+            {
+                var parameterName = TypeNameToIdentifier(elementType, ctx);
+
+                var whereLambdaParameter = Expression.Parameter(multiSourceTupleType, parameterName);
+                var scopes =
+                    (
+                        from property in multiSourceTupleType!.GetProperties()
+                        let propertyAccess = Expression.Property(whereLambdaParameter, property)
+                        select new ExpressionElementPairForIdentifier(property.Name, (propertyAccess, query.@where))
+                    )
+                    .ToArray();
+                var subContext = ctx.WithScopes(scopes);
+
+
+                if (query.let != null)
+                {
+                    var letScopes = new ExpressionElementPairForIdentifier[query.let.Length];
+                    for (int i = 0; i < query.let.Length; i++)
+                    {
+                        var let = query.let[i];
+                        var expression = TranslateExpression(let.expression!, subContext);
+                        letScopes[i] = new ExpressionElementPairForIdentifier(let.identifier!, (expression, let.expression!));
+                    }
+                    subContext = subContext.WithScopes(letScopes);
+                }
+
+                var whereBody = TranslateExpression(query.where, subContext);
+                var whereLambda = Expression.Lambda(whereBody, whereLambdaParameter);
+                var callWhere = OperatorBinding.Bind(CqlOperator.Where, ctx.RuntimeContextParameter, @return, whereLambda);
+                @return = callWhere;
+            }
+
+
+
+            if (query.@return != null)
+            {
+                var parameterName = TypeNameToIdentifier(elementType, ctx);
+                var selectLambdaParameter = Expression.Parameter(elementType, parameterName);
+
+                var scopes =
+                    (
+                        from property in multiSourceTupleType!.GetProperties()
+                        let propertyAccess = Expression.Property(selectLambdaParameter, property)
+                        select new ExpressionElementPairForIdentifier(property.Name, (propertyAccess, query.@return))
+                    )
+                    .ToArray();
+                var subContext = ctx.WithScopes(scopes);
+
+                if (query.let != null)
+                {
+                    var letScopes = new KeyValuePair<string, (Expression, elm.Expression)>[query.let.Length];
+                    for (int i = 0; i < query.let.Length; i++)
+                    {
+                        var let = query.let[i];
+                        var expression = TranslateExpression(let.expression!, subContext);
+                        subContext = subContext.WithScopes(new ExpressionElementPairForIdentifier(let.identifier!, (expression, let.expression!)));
+                    }
+                }
+                var selectBody = TranslateExpression(query.@return.expression!, subContext);
+                var selectLambda = Expression.Lambda(selectBody, selectLambdaParameter);
+                var callSelect = OperatorBinding.Bind(CqlOperator.Select, ctx.RuntimeContextParameter, @return, selectLambda);
+                @return = callSelect;
+            }
+
+            if (query.aggregate != null)
+            {
+                if (query.aggregate is AggregateClause)
+                {
+                    var parameterName = TypeNameToIdentifier(elementType, ctx);
+                    var sourceParameter = Expression.Parameter(multiSourceTupleType, parameterName);
+                    var scopes =
+                        (
+                            from property in multiSourceTupleType!.GetProperties()
+                            let propertyAccess = Expression.Property(sourceParameter, property)
+                            select new ExpressionElementPairForIdentifier(property.Name, (propertyAccess, query))
+                        )
+                        .ToArray();
+                    var subContext = ctx.WithScopes(scopes);
+
+                    var resultAlias = query.aggregate.identifier!;
+                    Type? resultType = null;
+                    if (query.aggregate.resultTypeSpecifier != null)
+                    {
+                        resultType = TypeManager.TypeFor(query.aggregate.resultTypeSpecifier, ctx);
+                    }
+                    else if (!string.IsNullOrWhiteSpace(query.aggregate.resultTypeName.Name!))
+                    {
+                        resultType = TypeManager.Resolver.ResolveType(query.aggregate.resultTypeName.Name!);
+                    }
+
+                    if (resultType is null)
+                        throw new InvalidOperationException($"Could not resolve aggregate query result type for query {query.localId} at {query.locator}");
+
+                    var resultParameter = Expression.Parameter(resultType, resultAlias);
+
+                    subContext = subContext.WithScopes(new ExpressionElementPairForIdentifier(resultAlias!, (resultParameter, query.aggregate)));
+
+                    if (query.let != null)
+                    {
+                        var letScopes = new ExpressionElementPairForIdentifier[query.let.Length];
+                        for (int i = 0; i < query.let.Length; i++)
+                        {
+                            var let = query.let[i];
+                            var expression = TranslateExpression(let.expression!, subContext);
+                            letScopes[i] = new ExpressionElementPairForIdentifier(let.identifier!, (expression, let.expression!));
+                        }
+                        subContext = subContext.WithScopes(letScopes);
+                    }
+
+                    var startingValue = TranslateExpression(query.aggregate.starting!, subContext);
+
+                    var lambdaBody = TranslateExpression(query.aggregate.expression!, subContext);
+                    var lambda = Expression.Lambda(lambdaBody, resultParameter, sourceParameter);
+                    var aggregateCall = OperatorBinding.Bind(CqlOperator.Aggregate, subContext.RuntimeContextParameter, @return, lambda, startingValue);
+                    @return = aggregateCall;
+                }
+                else
+                {
+                    throw new NotImplementedException($"Aggregate type {query.aggregate.GetType().Name} is not yet implemented.");
+                }
+            }
+
+            if (query.sort != null && query.sort.by != null && query.sort.by.Length > 0)
+            {
+                throw new NotImplementedException("Sort is broken in ELM XSD?");
+                //foreach (var by in query.sort.by)
+                //{
+                //    var order = ListSortDirection.Ascending;
+                //    if (by.direction == "desc" || by.direction == "descending")
+                //        order = ListSortDirection.Descending;
+                //    else if (by.direction == "asc" || by.direction == "ascending")
+                //        order = ListSortDirection.Ascending;
+                //    else throw new InvalidOperationException($"Invalid sort order {by.direction}");
+
+                //    if (by.expression != null)
+                //    {
+                //        var parameterName = "@this";
+                //        var returnElementType = TypeResolver.GetListElementType(@return.Type);
+                //        var sortMemberParameter = Expression.Parameter(returnElementType, parameterName);
+                //        var subContext = ctx.WithImpliedAlias(parameterName!, sortMemberParameter, by.expression);
+                //        var sortMemberExpression = TranslateExpression(by.expression, subContext);
+                //        var lambdaBody = Expression.Convert(sortMemberExpression, typeof(object));
+                //        var sortLambda = System.Linq.Expressions.Expression.Lambda(lambdaBody, sortMemberParameter);
+                //        var sort = Operators.Bind(CqlOperator.SortBy, ctx.RuntimeContextParameter,
+                //            @return, sortLambda, Expression.Constant(order, typeof(SortOrder)));
+                //        @return = sort;
+                //    }
+                //    else if (by.path != null && by.resultTypeName != null)
+                //    {
+                //        var parameterName = "@this";
+                //        var returnElementType = TypeResolver.GetListElementType(@return.Type);
+                //        var sortMemberParameter = Expression.Parameter(returnElementType, parameterName);
+                //        var pathMemberType = TypeResolver.ResolveType(by.resultTypeName);
+                //        if (pathMemberType == null)
+                //        {
+                //            var msg = $"Type specifier {by.resultTypeName} at {by.locator ?? "unknown"} could not be resolved.";
+                //            ctx.LogError(msg);
+                //            throw new InvalidOperationException(msg);
+                //        }
+                //        var pathExpression = PropertyHelper(sortMemberParameter, by.path, pathMemberType!, ctx);
+                //        var lambdaBody = Expression.Convert(pathExpression, typeof(object));
+                //        var sortLambda = System.Linq.Expressions.Expression.Lambda(lambdaBody, sortMemberParameter);
+                //        var sort = Operators.Bind(CqlOperator.SortBy, ctx.RuntimeContextParameter,
+                //            @return, sortLambda, Expression.Constant(order, typeof(SortOrder)));
+                //        @return = sort;
+                //    }
+                //    else
+                //    {
+                //        var sort = Operators.Bind(CqlOperator.Sort, ctx.RuntimeContextParameter,
+                //            @return, Expression.Constant(order, typeof(SortOrder)));
+                //        @return = sort;
+                //    }
+                //}
+            }
+
+            if (isSingle)
+            {
+                var returnElementType = TypeManager.Resolver.GetListElementType(@return.Type);
+                var callSingle = OperatorBinding.Bind(CqlOperator.Single, ctx.RuntimeContextParameter, @return);
+                @return = callSingle;
+            }
+
+            return @return;
+        }
+
+        protected bool IsOrImplementsIEnumerableOfT(Type type) => TypeManager.Resolver.ImplementsGenericInterface(type, typeof(IEnumerable<>));
+
+        protected Expression ValueSetRef(ValueSetRef valueSetRef, ExpressionBuilderContext ctx)
+        {
+            if (string.IsNullOrWhiteSpace(valueSetRef.name))
+                throw new ArgumentException($"The ValueSetRef at {valueSetRef.locator} is missing a name.", nameof(valueSetRef));
+            var type = ctx.TypeFor(valueSetRef, throwIfNotFound: true)!;
+            var cqlValueSet = InvokeDefinitionThroughRuntimeContext(valueSetRef.name, valueSetRef.libraryName, typeof(CqlValueSet), ctx);
+
+            if (IsOrImplementsIEnumerableOfT(type))
+            {
+                var elementType = TypeManager.Resolver.GetListElementType(type);
+                if (elementType != typeof(CqlCode))
+                {
+                    var message = $"The expected type for value set {valueSetRef.name} in this context is {TypeManager.PrettyTypeName(type)}";
+                    ctx.LogError(message, valueSetRef);
+                    throw new InvalidOperationException(message);
+                }
+
+                var @new = CallCreateValueSetFacade(ctx, cqlValueSet);
+                return @new;
+            }
+            return cqlValueSet;
+        }
+
+        protected Expression QueryLetRef(QueryLetRef qlre, ExpressionBuilderContext ctx)
+        {
+            var name = qlre.name!;
+            var expr = ctx.GetScopeExpression(name);
+            return expr;
+        }
+
+        protected Expression AliasRef(AliasRef ar, ExpressionBuilderContext ctx)
+        {
+            var expr = ctx.GetScopeExpression(ar.name!);
+            return expr;
+        }
+
+        protected Expression Tuple(elm.Tuple tuple, ExpressionBuilderContext ctx)
+        {
+            Type tupleType;
+            if (tuple.resultTypeSpecifier is null)
+            {
+                tupleType = TypeManager.TupleTypeFor(tuple, ctx);
+            }
+            else
+            {
+                var tupleTypeSpecifier = (tuple.resultTypeSpecifier as elm.TupleTypeSpecifier) ?? throw new InvalidOperationException($"Tuple expression has a resultType that is not a TupleTypeSpecifier.");
+                tupleType = TypeManager.TupleTypeFor(tupleTypeSpecifier, ctx);
+            }
+
+            var @new = Expression.New(tupleType);
+            if (tuple.element?.Length > 0)
+            {
+                var elementBindings = (tuple.element!)
+                               .Select(element =>
+                               {
+                                   var value = TranslateExpression(element.value!, ctx);
+                                   var memberInfo = GetProperty(tupleType, ExpressionBuilderContext.NormalizeIdentifier(element.name!)!);
+                                   var binding = Binding(value, memberInfo, ctx);
+                                   return binding;
+                               })
+                               .ToArray();
+                var init = Expression.MemberInit(@new, elementBindings);
+                return init;
+            }
+            else return @new;
+        }
+
+        protected Expression List(List list, ExpressionBuilderContext ctx)
+        {
+            if (list.resultTypeSpecifier == null)
+                throw new ArgumentException($"List is missing a result type specifier.", nameof(list));
+            if (list.resultTypeSpecifier is elm.ListTypeSpecifier listTypeSpecifier)
+            {
+
+                var elementType = TypeManager.TypeFor(listTypeSpecifier.elementType, ctx);
+                var elements = list.element?
+                    .Select(ele => TranslateExpression(ele, ctx))
+                    .ToArray() ?? new Expression[0];
+                if (!elementType.IsNullable() && elements.Any(exp => exp.Type.IsNullable()))
+                {
+                    for (int i = 0; i < elements.Length; i++)
+                    {
+                        elements[i] = HandleNullable(elements[i], elementType);
+
+                    }
+                }
+                for (int i = 0; i < elements.Length; i++)
+                {
+                    if (elements[i].Type != elementType)
+                    {
+                        elements[i] = Expression.TypeAs(elements[i], elementType);
+                    }
+                }
+                Expression? array = null;
+                if (elements != null)
+                {
+                    array = Expression.NewArrayInit(elementType, elements);
+                }
+                else
+                {
+                    array = Expression.NewArrayBounds(elementType, Expression.Constant(0));
+                }
+                var asEnumerable = Expression.TypeAs(array, typeof(IEnumerable<>).MakeGenericType(elementType));
+                return asEnumerable;
+            }
+            else
+                throw new ArgumentException($"List is the wrong type", nameof(list));
+
+        }
+
+        protected Expression CodeRef(CodeRef codeRef, ExpressionBuilderContext ctx)
+        {
+            if (string.IsNullOrWhiteSpace(codeRef.name))
+                throw new InvalidOperationException("The code ref has no name.");
+
+            var type = TypeManager.Resolver.ResolveType(codeRef.resultTypeName.Name) ?? throw new InvalidOperationException($"Unable to resolve type {codeRef.resultTypeName}");
+            return InvokeDefinitionThroughRuntimeContext(codeRef.name, codeRef.libraryName, type!, ctx);
+        }
+
+        private Expression CodeSystemRef(CodeSystemRef codeSystemRef, ExpressionBuilderContext ctx)
+        {
+            if (string.IsNullOrWhiteSpace(codeSystemRef.name))
+                throw new InvalidOperationException("The code system ref has no name.");
+            
+            var type = TypeManager.Resolver.CodeType.MakeArrayType();
+            return InvokeDefinitionThroughRuntimeContext(codeSystemRef.name, codeSystemRef.libraryName, type!, ctx);
+        }
+        protected Expression ConceptRef(ConceptRef conceptRef, ExpressionBuilderContext ctx)
+        {
+            if (string.IsNullOrWhiteSpace(conceptRef.name))
+                throw new InvalidOperationException("The concept ref has no name.");
+            
+            var type = TypeManager.Resolver.CodeType.MakeArrayType();
+            return InvokeDefinitionThroughRuntimeContext(conceptRef.name, conceptRef.libraryName, type!, ctx);
+        }
+
+
+        protected Expression Instance(Instance ine, ExpressionBuilderContext ctx)
+        {
+            var instanceType = TypeManager.Resolver.ResolveType(ine.classType.Name!)
+                ?? throw new InvalidOperationException($"Could not resolve type for '{ine.classType.Name!}'");
+
+            if (IsEnum(instanceType))
+            {
+                // constructs like:
+                // FHIR.RemittanceOutcome {value: 'complete'}
+                // FHIR.RemittanceOutcome maps to an enum type
+                if (ine.element?.Length == 1 && string.Equals(ine.element![0].name, "value", StringComparison.OrdinalIgnoreCase))
+                {
+                    var enumValueValue = TranslateExpression(ine.element[0]!.value!, ctx);
+                    if (enumValueValue.Type == instanceType)
+                        return enumValueValue;
+                    else if (enumValueValue.Type == typeof(string))
+                    {
+                        var parseMethod = typeof(Enum).GetMethods()
+                            .Where(m =>
+                                m.Name == nameof(Enum.Parse)
+                                && m.GetParameters().Length == 3)
+                            .Single();
+                        var callEnumParse = Expression.Call(parseMethod, Expression.Constant(instanceType), enumValueValue, Expression.Constant(true));
+                        return callEnumParse;
+                    }
+                }
+            }
+            // Prefer a constructor will all parameters.
+
+
+            //var valueTypes = values
+            //    .Select(v => v.Type)
+            //    .ToArray();
+            //var allConstructors = instanceType!
+            //    .GetConstructors();
+            //ConstructorInfo? allParamsCtor = null;
+            //foreach(var ctor in allConstructors)
+            //{
+            //    var ctorParameters = ctor.GetParameters();
+            //    if (ctorParameters.Length == valueTypes.Length)
+            //    {
+            //        if (ctorParameters.All(p => p.T))
+            //    }
+            //}
+
+            var tuples = ine.element!
+                .Select(el => (el.name!, TranslateExpression(el.value!, ctx)))
+                .ToArray();
+
+            // Handle immutable primitives without public setters on their properties.
+            if (instanceType == typeof(CqlRatio))
+            {
+                Expression? numeratorExpr = null;
+                Expression? denominatorExpr = null;
+
+                foreach (var tuple in tuples)
+                {
+                    if (tuple.Item1 == "numerator")
+                        numeratorExpr = tuple.Item2;
+                    else if (tuple.Item1 == "denominator")
+                        denominatorExpr = tuple.Item2;
+                    else throw new InvalidOperationException($"No property called {tuple.Item1} should exist on {nameof(CqlRatio)}");
+                }
+                var ctor = ConstructorInfos.CqlRatio;
+                var @new = Expression.New(ctor,
+                    numeratorExpr ?? Expression.Default(typeof(CqlQuantity)),
+                    denominatorExpr ?? Expression.Default(typeof(CqlQuantity)));
+                return @new;
+            }
+            else if (instanceType == typeof(CqlQuantity))
+            {
+                Expression? valueExpr = null;
+                Expression? unitExpr = null;
+
+                foreach (var tuple in tuples)
+                {
+                    if (tuple.Item1 == "value")
+                        valueExpr = tuple.Item2;
+                    else if (tuple.Item1 == "unit")
+                        unitExpr = tuple.Item2;
+                    else throw new InvalidOperationException($"No property called {tuple.Item1} should exist on {nameof(CqlQuantity)}");
+                }
+                var ctor = ConstructorInfos.CqlQuantity;
+
+                if (unitExpr is not null)
+                    unitExpr = ChangeType(unitExpr, typeof(string), ctx);
+
+                var @new = Expression.New(ctor,
+                    valueExpr ?? Expression.Default(typeof(decimal?)),
+                    unitExpr ?? Expression.Default(typeof(string)));
+                return @new;
+            }
+            else if (instanceType == typeof(CqlCode))
+            {
+                Expression? codeExpr = null;
+                Expression? systemExpr = null;
+                Expression? versionExpr = null;
+                Expression? displayExpr = null;
+
+
+                foreach (var tuple in tuples)
+                {
+                    if (tuple.Item1 == "code")
+                        codeExpr = tuple.Item2;
+                    else if (tuple.Item1 == "system")
+                        systemExpr = tuple.Item2;
+                    else if (tuple.Item1 == "version")
+                        versionExpr = tuple.Item2;
+                    else if (tuple.Item1 == "display")
+                        displayExpr = tuple.Item2;
+                    else throw new InvalidOperationException($"No property called {tuple.Item1} should exist on {nameof(CqlCode)}");
+                }
+                var ctor = ConstructorInfos.CqlCode;
+                var @new = Expression.New(ctor,
+                    codeExpr ?? Expression.Default(typeof(string)),
+                    systemExpr ?? Expression.Default(typeof(string)),
+                    versionExpr ?? Expression.Default(typeof(string)),
+                    displayExpr ?? Expression.Default(typeof(string)));
+                return @new;
+            }
+            else if (instanceType == typeof(CqlConcept))
+            {
+                Expression? codesExpr = null;
+                Expression? displayExpr = null;
+
+                foreach (var tuple in tuples)
+                {
+                    if (tuple.Item1 == "codes")
+                        codesExpr = tuple.Item2;
+                    else if (tuple.Item1 == "display")
+                        displayExpr = tuple.Item2;
+                    else throw new InvalidOperationException($"No property called {tuple.Item1} should exist on {nameof(CqlConcept)}");
+                }
+                var ctor = ConstructorInfos.CqlConcept;
+                var @new = Expression.New(ctor,
+                    codesExpr ?? Expression.Default(typeof(IEnumerable<CqlCode>)),
+                    displayExpr ?? Expression.Default(typeof(string)));
+                return @new;
+            }
+            else
+            {
+                var elementBindings = new MemberAssignment[tuples.Length];
+                for (int i = 0; i < tuples.Length; i++)
+                {
+                    var tuple = tuples[i];
+                    var element = tuple.Item1;
+                    var expression = tuple.Item2;
+                    string message = $"Could not find member {element} on type {TypeManager.PrettyTypeName(instanceType!)}";
+                    var memberInfo = GetProperty(instanceType!, element) ?? throw new InvalidOperationException(message);
+                    var binding = Binding(expression, memberInfo, ctx);
+                    elementBindings[i] = binding;
+                }
+                var ctor = instanceType!.GetConstructor(Type.EmptyTypes)!;
+                var @new = Expression.New(ctor);
+                var init = Expression.MemberInit(@new, elementBindings);
+                return init;
+            }
+        }
+
+        protected MemberAssignment Binding(Expression value, MemberInfo memberInfo, ExpressionBuilderContext ctx)
+        {
+            if (memberInfo is PropertyInfo property)
+            {
+                if (value.Type == property.PropertyType)
+                {
+                    return Expression.Bind(memberInfo, value);
+                }
+                else if (property.PropertyType.IsArray)
+                {
+                    if (value.Type.IsArray)
+                    {
+                        if (property.PropertyType.GetElementType() == value.Type.GetElementType())
+                        {
+                            return Expression.Bind(memberInfo, value);
+                        }
+                    }
+                    else if (value.Type.IsGenericType)
+                    {
+                        string message = $"{value.Type} was expected to be a list type.";
+                        var valueEnumerableElement = TypeManager.Resolver.GetListElementType(value.Type) ?? throw new InvalidOperationException(message);
+                        var memberArrayElement = property.PropertyType.GetElementType()!;
+                        if (valueEnumerableElement == memberArrayElement)
+                        {
+                            var toArrayMethod = typeof(Enumerable)
+                                .GetMethod(nameof(Enumerable.ToArray))!
+                                .MakeGenericMethod(valueEnumerableElement);
+                            var callToArray = Expression.Call(toArrayMethod, value);
+                            return Expression.Bind(memberInfo, callToArray);
+                        }
+                        else
+                        {
+                            var selectParameter = Expression.Parameter(valueEnumerableElement, TypeNameToIdentifier(value.Type, ctx));
+                            var body = ChangeType(selectParameter, memberArrayElement, ctx);
+                            var selectLambda = Expression.Lambda(body, selectParameter);
+                            var callSelectMethod = OperatorBinding.Bind(CqlOperator.Select, ctx.RuntimeContextParameter, value, selectLambda);
+                            var toArrayMethod = typeof(Enumerable)
+                                .GetMethod(nameof(Enumerable.ToArray))!
+                                .MakeGenericMethod(memberArrayElement);
+                            var callToArray = Expression.Call(toArrayMethod, callSelectMethod);
+                            return Expression.Bind(memberInfo, callToArray);
+                        }
+                    }
+                }
+                else if (TypeManager.Resolver.ImplementsGenericInterface(property.PropertyType, typeof(ICollection<>)))
+                {
+                    if (IsOrImplementsIEnumerableOfT(value.Type))
+                    {
+                        var elementType = TypeManager.Resolver.GetListElementType(property.PropertyType)!;
+                        var ctor = ConstructorInfos.ListOf(elementType);
+                        var newList = Expression.New(ctor, value);
+                        return Expression.Bind(memberInfo, newList);
+                    }
+                }
+                var convert = ChangeType(value, property.PropertyType, ctx);
+                return Expression.Bind(memberInfo, convert);
+            }
+            else throw new NotImplementedException();
+        }
+
+        protected bool IsConvertible(Type from, Type to)
+        {
+            if (from == to)
+                return true;
+            if (to.IsAssignableFrom(from))
+                return true;
+            if (from.IsNullable() && !to.IsNullable())
+                return true;
+            if (IsOrImplementsIEnumerableOfT(from) && IsOrImplementsIEnumerableOfT(to))
+            {
+                var fromElement = TypeManager.Resolver.GetListElementType(from, @throw: true)!;
+                var toElement = TypeManager.Resolver.GetListElementType(to, @throw: true)!;
+                return IsConvertible(fromElement, toElement);
+            }
+            return false;
+        }
+
+        protected Expression If(If @if, ExpressionBuilderContext ctx)
+        {
+            var rc = TranslateExpression(@if.condition!, ctx);
+            var condition = Expression.Coalesce(rc, Expression.Constant(false, typeof(bool)));
+            var then = TranslateExpression(@if.then!, ctx);
+            if (@if.@else != null)
+            {
+                var @else = TranslateExpression(@if.@else!, ctx);
+                if (then.Type.IsValueType)
+                {
+                    @else = HandleNullable(@else, then.Type);
+                }
+                if (then.Type != @else.Type)
+                    throw new InvalidOperationException($"The If expression at {@if.locator} produces two branches with different types.");
+                var ifThenElse = Expression.Condition(condition, then, @else);
+
+                return ifThenElse;
+            }
+            else
+            {
+                var ifThen = Expression.Condition(condition, then, Expression.Convert(Expression.Constant(null), then.Type));
+                return ifThen;
+            }
+        }
+
+        protected Expression Null(Null @null, ExpressionBuilderContext ctx)
+        {
+            var nullType = ctx.TypeFor(@null, false) ?? typeof(object);
+            var constant = Expression.Constant(null, nullType);
+            return constant;
+        }
+
+        protected Expression Literal(Literal lit, ExpressionBuilderContext ctx)
+        {
+            string message = $"Cannot resolve type for {lit.valueType}";
+            var type = TypeManager.Resolver.ResolveType(lit.valueType.Name!) ?? throw new InvalidOperationException(message);
+            var (value, convertedType) = ConvertLiteral(lit, type);
+
+            if (type.IsNullable())
+            {
+                var changed = Expression.Constant(value, convertedType);
+                var asNullable = Expression.Convert(changed, type);
+                return asNullable;
+            }
+            return Expression.Constant(value, convertedType);
+        }
+
+        public static (object?, Type) ConvertLiteral(Literal lit, Type? type)
+        {
+            if (type == null)
+                throw new NotImplementedException();
+            else if (type.IsNullable())
+            {
+                if (string.IsNullOrWhiteSpace(lit.value))
+                    return (null, type);
+                else
+                {
+                    var underlyingType = Nullable.GetUnderlyingType(type);
+                    if (typeof(IConvertible).IsAssignableFrom(underlyingType))
+                    {
+                        try
+                        {
+                            var converted = System.Convert.ChangeType(lit.value, underlyingType, CultureInfo.InvariantCulture);
+                            return (converted, underlyingType);
+                        }
+                        catch (OverflowException)
+                        {
+                            return (null, type);
+                        }
+                    }
+                    else throw new NotSupportedException("Only convertible types can be used for literals.");
+                }
+            }
+            else
+            {
+                if (type == typeof(string))
+                    return (lit.value, type);
+                if (typeof(IConvertible).IsAssignableFrom(type!))
+                {
+                    var converted = System.Convert.ChangeType(lit.value, type, CultureInfo.InvariantCulture);
+                    return (converted, type);
+                }
+                else throw new NotSupportedException("Only convertible types can be used for literals.");
+            }
+        }
+
+        protected Expression OperandRef(OperandRef ore, ExpressionBuilderContext ctx)
+        {
+            if (ctx.Operands.TryGetValue(ore.name!, out var expression))
+                return expression;
+            else throw new ArgumentException($"Operand reference to {ore.name} not found in definition operands.", nameof(ore));
+        }
+
+        protected Expression Case(Case ce, ExpressionBuilderContext ctx)
+        {
+
+            //[{ when1, then1 }, { when2, then2}, { when3, then3 }]
+            // when1 ? then 1 : (when2 ? then 2 : (when3 ? then 3 : else }
+            if (ce.caseItem?.Length > 0 && ce.@else != null)
+            {
+                var elseThen = TranslateExpression(ce.@else!, ctx);
+                var cases = new List<CaseWhenThenExpression.WhenThenCase>();
+
+                if (ce.comparand != null)
+                {
+                    var comparand = TranslateExpression(ce.comparand, ctx);
+
+                    foreach (var caseItem in ce.caseItem)
+                    {
+                        var caseWhen = TranslateExpression(caseItem.when!, ctx);
+                        var caseWhenEquality = Expression.Coalesce(Equal(comparand, caseWhen, ctx), Expression.Constant(false));
+                        var caseThen = TranslateExpression(caseItem.then!, ctx);
+
+                        if (caseThen.Type != elseThen.Type)
+                            caseThen = Expression.Convert(caseThen, elseThen.Type);
+
+                        cases.Add(new(caseWhenEquality, caseThen));
+                    }
+                }
+                else
+                {
+                    foreach (var caseItem in ce.caseItem)
+                    {
+                        var caseWhen = TranslateExpression(caseItem.when!, ctx);
+                        var caseThen = TranslateExpression(caseItem.then!, ctx);
+
+                        if (caseThen.Type != elseThen.Type)
+                            caseThen = Expression.Convert(caseThen, elseThen.Type);
+
+                        if (caseWhen.Type.IsNullable())
+                        {
+                            caseWhen = Expression.Coalesce(caseWhen, Expression.Constant(false));
+                        }
+
+                        cases.Add(new(caseWhen, caseThen));
+                    }
+                }
+
+                return new CaseWhenThenExpression(cases, elseThen);
+            }
+
+            else throw new ArgumentException("Invalid case expression.  At least 1 case and an else must be present.", nameof(ce));
+        }
+
+        protected bool IsInterval(Type t, out Type? elementType)
+        {
+            if (t.IsGenericType && t.GetGenericTypeDefinition() == typeof(CqlInterval<>))
+            {
+                elementType = t.GetGenericArguments()[0];
+                return true;
+            }
+            elementType = null;
+            return false;
+        }
+
+        protected LambdaExpression WithToSelectManyBody(string outerScope,
+            Type outerElementType,
+            RelationshipClause with,
+            ExpressionBuilderContext ctx)
+        {
+            if (with.expression == null)
+                throw new ArgumentException($"With must have a source expression.", nameof(with));
+            if (with.suchThat == null)
+                throw new ArgumentException($"With must have a suchthat expression.", nameof(with));
+
+            //define "With Such That":
+            //[Encounter] E
+            //  with[Condition] P
+            //   such that P.onset during E.period
+            //     and P.abatement after end of E.period
+
+            //Func<Bundle, Context, IEnumerable<Encounter>> x = (bundle, ctx) =>
+            //    bundle.Entry.ByResourceType<Encounter>()
+            //    .SelectMany(E =>
+            //        bundle.Entry.ByResourceType<Condition>() // <-- 
+            //            .Where(P => true) // such that goes here
+            //            .Select(P => E));
+            var selectManyParameter = Expression.Parameter(outerElementType, outerScope);
+            var selectManyContext = ctx.WithScopes(new ExpressionElementPairForIdentifier(outerScope, (selectManyParameter, with)));
+            var source = TranslateExpression(with.expression, selectManyContext);
+            if (!IsOrImplementsIEnumerableOfT(source.Type))
+            {
+                // e.g.:
+                // with "Index Prescription Start Date" IPSD
+                // where IPSD is a Date
+                // Promote to an array for consistency.
+                var newArray = Expression.NewArrayInit(source.Type, source);
+                source = newArray;
+            }
+            var sourcElementType = TypeManager.Resolver.GetListElementType(source.Type)!;
+
+            var whereLambdaParameter = Expression.Parameter(sourcElementType, with.alias);
+            var whereContext = selectManyContext.WithScopes(new ExpressionElementPairForIdentifier(with.alias!, (whereLambdaParameter, with)));
+            var suchThatBody = TranslateExpression(with.suchThat, whereContext);
+
+            var whereLambda = Expression.Lambda(suchThatBody, whereLambdaParameter);
+            var callWhereOnSource = OperatorBinding.Bind(CqlOperator.Where, ctx.RuntimeContextParameter, source, whereLambda);
+
+            var selectLambdaParameter = Expression.Parameter(sourcElementType, with.alias);
+            var selectBody = selectManyParameter; // P => E
+            var selectLambda = Expression.Lambda(selectBody, selectLambdaParameter);
+            var callSelectOnWhere = OperatorBinding.Bind(CqlOperator.Select, ctx.RuntimeContextParameter, callWhereOnSource, selectLambda);
+            var selectManyLambda = Expression.Lambda(callSelectOnWhere, selectManyParameter);
+
+            return selectManyLambda;
+        }
+
+        protected LambdaExpression WithToSelectManyBody(Type tupleType,
+            RelationshipClause with,
+            ExpressionBuilderContext ctx)
+        {
+            if (with.expression == null)
+                throw new ArgumentException($"With must have a source expression.", nameof(with));
+            if (with.suchThat == null)
+                throw new ArgumentException($"With must have a suchthat expression.", nameof(with));
+
+            //define "With Such That":
+            //from [Encounter] enc,
+            //  [Observation] obs
+            //  with[Condition] P
+            //   such that P.onset during E.period
+            //     and P.abatement after end of E.period
+
+            // A tuple type is created e.g.:
+            // class Tuple1
+            // {
+            //      Encounter enc { get; set; }
+            //      Observation obs { get; set; }
+            // }
+            //  We then cross join all combinations of encs and observations into an IEnumerable<TupleT>
+            //  In the CQL, "enc" and "obs" are valid scopes in the with and such-that clauses.
+            //  They need to resolve to property accessors
+            //  on the lambda parameter we create for the SelectMany call.
+            //  IEnumerable<Tuple1> source = <cross join expression>;
+            //
+            //  source
+            //    .SelectMany(T => 
+            //        bundle.Entry.ByResourceType<Condition>() // <-- 
+            //            .Where(P => true) // such that goes here, in place of "true"
+            //            .Select(P => E));
+
+            var selectManyParameter = Expression.Parameter(tupleType, TypeNameToIdentifier(tupleType, ctx));
+            var scopes = (from property in tupleType.GetProperties()
+                          let propertyAccess = Expression.Property(selectManyParameter, property)
+                          select new ExpressionElementPairForIdentifier(property.Name, (propertyAccess, with)))
+                         .ToArray();
+            var selectManyContext = ctx.WithScopes(scopes);
+
+            var source = TranslateExpression(with.expression, selectManyContext);
+            var sourceElementType = TypeManager.Resolver.GetListElementType(source.Type)!;
+
+            var whereLambdaParameter = Expression.Parameter(sourceElementType, with.alias);
+            var whereContext = selectManyContext.WithScopes(new ExpressionElementPairForIdentifier(with.alias!, (whereLambdaParameter, with)));
+            var suchThatBody = TranslateExpression(with.suchThat, whereContext);
+            var whereLambda = Expression.Lambda(suchThatBody, whereLambdaParameter);
+            var callWhereOnSource = OperatorBinding.Bind(CqlOperator.Where, ctx.RuntimeContextParameter, source, whereLambda);
+
+            var selectLambdaParameter = Expression.Parameter(sourceElementType, with.alias);
+            var selectBody = selectManyParameter; // P => E
+            var selectLambda = Expression.Lambda(selectBody, selectLambdaParameter);
+            var callSelectOnWhere = OperatorBinding.Bind(CqlOperator.Select, ctx.RuntimeContextParameter, callWhereOnSource, selectLambda);
+
+            var selectManyLambda = Expression.Lambda(callSelectOnWhere, selectManyParameter);
+            return selectManyLambda;
+        }
+
+        private Expression Retrieve(Retrieve retrieve, ExpressionBuilderContext ctx)
+        {
+            Type? sourceElementType;
+            string? cqlRetrieveResultType;
+
+            // SingletonFrom does not have this specified; in this case use DataType instead
+            if (retrieve.resultTypeSpecifier == null)
+            {
+                if (string.IsNullOrWhiteSpace(retrieve.dataType.Name))
+                    throw new ArgumentException("If a Retrieve lacks a ResultTypeSpecifier it must have a DataType", nameof(retrieve));
+                cqlRetrieveResultType = retrieve.dataType.Name;
+
+                sourceElementType = TypeManager.Resolver.ResolveType(cqlRetrieveResultType);
+            }
+            else
+            {
+                if (retrieve.resultTypeSpecifier is elm.ListTypeSpecifier listTypeSpecifier)
+                {
+                    cqlRetrieveResultType = listTypeSpecifier.elementType is elm.NamedTypeSpecifier nts ? nts.name.Name : null;
+                    sourceElementType = TypeManager.TypeFor(listTypeSpecifier.elementType, ctx);
+                }
+                else throw new NotImplementedException($"Sources with type {retrieve.resultTypeSpecifier.GetType().Name} are not implemented.");
+            }
+
+            Expression? codeProperty;
+
+            var hasCodePropertySpecified = sourceElementType != null && retrieve.codeProperty != null;
+            var isDefaultCodeProperty = retrieve.codeProperty is null ||
+                (cqlRetrieveResultType is not null &&
+                 modelMapping.TryGetValue(cqlRetrieveResultType, out ClassInfo? classInfo) &&
+                 classInfo.primaryCodePath == retrieve.codeProperty);
+
+            if (hasCodePropertySpecified && !isDefaultCodeProperty)
+            {
+                var codePropertyInfo = TypeManager.Resolver.GetProperty(sourceElementType!, retrieve.codeProperty!);
+                codeProperty = Expression.Constant(codePropertyInfo, typeof(PropertyInfo));
+            }
+            else
+            {
+                codeProperty = Expression.Constant(null, typeof(PropertyInfo));
+            }
+
+            if (retrieve.codes != null)
+            {
+                if (retrieve.codes is ValueSetRef valueSetRef)
+                {
+                    if (string.IsNullOrWhiteSpace(valueSetRef.name))
+                        throw new ArgumentException($"The ValueSetRef at {valueSetRef.locator} is missing a name.", nameof(retrieve));
+                    var valueSet = InvokeDefinitionThroughRuntimeContext(valueSetRef.name!, valueSetRef!.libraryName, typeof(CqlValueSet), ctx);
+                    var call = OperatorBinding.Bind(CqlOperator.Retrieve, ctx.RuntimeContextParameter,
+                        Expression.Constant(sourceElementType, typeof(Type)), valueSet, codeProperty!);
+                    return call;
+                }
+                else
+                {
+                    // In this construct, instead of querying a value set, we're testing resources
+                    // against a list of codes, e.g., as defined by the code from or codesystem construct
+                    var codes = TranslateExpression(retrieve.codes, ctx);
+                    var call = OperatorBinding.Bind(CqlOperator.Retrieve, ctx.RuntimeContextParameter,
+                        Expression.Constant(sourceElementType, typeof(Type)), codes, codeProperty!);
+                    return call;
+                }
+            }
+            else
+            {
+                var call = OperatorBinding.Bind(CqlOperator.Retrieve, ctx.RuntimeContextParameter,
+                    Expression.Constant(sourceElementType, typeof(Type)), Expression.Constant(null, typeof(CqlValueSet)), codeProperty!);
+                return call;
+            }
+        }
+
+        protected Expression Property(Property op, ExpressionBuilderContext ctx)
+        {
+            if (string.IsNullOrWhiteSpace(op.path))
+                throw new ArgumentException("path cannot be null or empty", nameof(op));
+            //var path = ExpressionBuilderContext.NormalizeIdentifier(op.path);
+            var path = op.path;
+            if (!string.IsNullOrWhiteSpace(op.scope))
+            {
+                var scopeExpression = ctx.GetScopeExpression(op.scope!);
+                var expectedType = ctx.TypeFor(op, false) ?? typeof(object);
+                var pathMemberInfo = TypeManager.Resolver.GetProperty(scopeExpression.Type, path!) ??
+                    TypeManager.Resolver.GetProperty(scopeExpression.Type, op.path);
+                if (pathMemberInfo == null)
+                {
+                    ctx.LogWarning($"Property {op.path} can't be known at design time, and will be late-bound, slowing performance.  Consider casting the source first so that this property can be definitely bound.", op);
+                    var call = OperatorBinding.Bind(CqlOperator.LateBoundProperty, ctx.RuntimeContextParameter,
+                        scopeExpression, Expression.Constant(op.path, typeof(string)), Expression.Constant(expectedType, typeof(Type)));
+                    return call;
+                }
+                var propogate = PropagateNull(scopeExpression, pathMemberInfo);
+                // This is only necessary for Firely b/c it always initializes colleciton members even if they are 
+                // not included in the FHIR, and this makes it impossible for CQL to differentiate [] from null
+                //
+                //if (typeof(Resource).IsAssignableFrom(scopeExpression.Type)
+                //    && pathMemberInfo is PropertyInfo prop
+                //    && IsOrImplementsIEnumerableOfT(prop.PropertyType))
+                //{
+                //    var method = typeof(BuiltIns).GetMethod(nameof(BuiltIns.NullIfEmpty))
+                //        .MakeGenericMethod(GetElementType(prop.PropertyType));
+                //    var call = Expression.Call(method, propogate);
+                //    return call;
+                //}
+                string message = $"TypeManager failed to resolve type.";
+                var resultType = ctx.TypeFor(op, false) ?? throw new InvalidOperationException(message);
+                if (resultType != propogate.Type)
+                {
+                    propogate = ChangeType(propogate, resultType, ctx);
+                }
+                return propogate;
+            }
+            else if (op.source != null)
+            {
+                var source = TranslateExpression(op.source, ctx);
+                var parts = path.Split('.');
+                if (parts.Length > 1)
+                {
+                    // support paths like birthDate.value on Patient
+                    for (int i = 0; i < parts.Length; i++)
+                    {
+                        var pathPart = parts[i];
+                        var pathMemberInfo = TypeManager.Resolver.GetProperty(source.Type, pathPart!);
+                        if (pathMemberInfo != null)
+                        {
+                            var propertyAccess = PropagateNull(source, pathMemberInfo);
+                            source = propertyAccess;
+                        }
+                    }
+                    return source;
+                }
+                else
+                {
+                    var expectedType = ctx.TypeFor(op, throwIfNotFound: true)!;
+                    var result = PropertyHelper(source, path, expectedType, ctx);
+                    return result;
+                }
+            }
+            else throw new NotImplementedException();
+        }
+
+        protected Expression PropertyHelper(Expression source, string? path, Type expectedType, ExpressionBuilderContext ctx)
+        {
+            Expression? result = null;
+            if (TypeManager.Resolver.ShouldUseSourceObject(source.Type, path!))
+            {
+                result = source;
+            }
+            else
+            {
+                var pathMemberInfo = TypeManager.Resolver.GetProperty(source.Type, path!);
+                if (pathMemberInfo == null)
+                {
+                    ctx.LogWarning($"Property {path} can't be known at design time, and will be late-bound, slowing performance.  Consider casting the source first so that this property can be definitely bound.");
+                    var call = OperatorBinding.Bind(CqlOperator.LateBoundProperty, ctx.RuntimeContextParameter,
+                        source, Expression.Constant(path, typeof(string)), Expression.Constant(expectedType, typeof(Type)));
+                    return call;
+                }
+                if (pathMemberInfo is PropertyInfo property && pathMemberInfo.DeclaringType != source.Type) // the property is on a derived type, so cast it
+                {
+                    var isCheck = Expression.TypeIs(source, pathMemberInfo.DeclaringType!);
+                    var typeAs = Expression.TypeAs(source, pathMemberInfo.DeclaringType!);
+                    var pathAccess = Expression.MakeMemberAccess(typeAs, pathMemberInfo);
+                    Expression? ifIs = pathAccess;
+                    Expression elseNull = Expression.Constant(null, property.PropertyType);
+                    // some ops, like properties on alias refs, don't have type information on them.
+                    // can't check against what we don't have.
+                    if (expectedType != null)
+                    {
+                        if (expectedType != ifIs.Type)
+                        {
+                            ifIs = ChangeType(ifIs, expectedType!, ctx);
+                        }
+                        if (expectedType != elseNull.Type)
+                            elseNull = ChangeType(elseNull, expectedType, ctx);
+                    }
+                    var condition = Expression.Condition(isCheck, ifIs, elseNull);
+                    return condition;
+                }
+                var propogateNull = PropagateNull(source, pathMemberInfo);
+                result = propogateNull;
+            }
+                
+            if (expectedType != null && expectedType != result.Type)
+            {
+                if (expectedType == typeof(string))
+                {
+                    if (IsEnum(result.Type))
+                        return result;
+                }
+                result = ChangeType(result, expectedType, ctx);
+            }
+            return result;
+        }
+
+        protected Expression FunctionRef(FunctionRef op, ExpressionBuilderContext ctx)
+        {
+            var operands = op.operand
+                .Select(operand => TranslateExpression(operand, ctx))
+                .ToArray();
+            var operandTypes = operands
+                .Select(op => op.Type);
+
+            var functionType = GetFunctionRefReturnType(op, operandTypes, ctx);
+
+            var funcTypeParameters =
+                new[] { typeof(CqlContext) }
+                .Concat(operandTypes)
+                .Concat(new[] { functionType })
+                .ToArray();
+
+            var funcType = GetFuncType(funcTypeParameters);
+
+            // FHIRHelpers has special handling in CQL-to-ELM and does not translate correctly - specifically,
+            // it interprets ToString(value string) oddly.  Normally when string is used in CQL it is resolved to the elm type.
+            // In FHIRHelpers, this string gets treated as a FHIR string, which is normally mapped to a StringElement abstraction.
+            if (op.libraryName != null && op.libraryName.StartsWith("fhirhelpers", StringComparison.OrdinalIgnoreCase))
+            {
+                if (op.name!.Equals("tostring", StringComparison.OrdinalIgnoreCase))
+                {
+                    if (operands[0].Type == typeof(string))
+                    {
+                        return operands[0];
+                    }
+                    else
+                    {
+                        var bind = OperatorBinding.Bind(CqlOperator.Convert, ctx.RuntimeContextParameter,
+
+                            new[] { operands[0], Expression.Constant(typeof(string), typeof(Type)) });
+                        return bind;
+                    }
+                }
+            }
+            // all functions still take the bundle and context parameters, plus whatver the operands
+            // to the actual function are.
+            operands = operands.Prepend(ctx.RuntimeContextParameter).ToArray();
+
+            var invoke = InvokeDefinedFunctionThroughRuntimeContext(op.name!, op.libraryName!, funcType, operands, ctx);
+            return invoke;
+        }
+
+        protected Type GetFuncType(Type[] funcTypeParameters)
+        {
+            Type? funcType;
+            switch (funcTypeParameters.Length)
+            {
+                case 0:
+                    throw new NotSupportedException();
+                case 1:
+                    funcType = typeof(Func<>).MakeGenericType(funcTypeParameters);
+                    break;
+                case 2:
+                    funcType = typeof(Func<,>).MakeGenericType(funcTypeParameters);
+                    break;
+                case 3:
+                    funcType = typeof(Func<,,>).MakeGenericType(funcTypeParameters);
+                    break;
+                case 4:
+                    funcType = typeof(Func<,,,>).MakeGenericType(funcTypeParameters);
+                    break;
+                case 5:
+                    funcType = typeof(Func<,,,,>).MakeGenericType(funcTypeParameters);
+                    break;
+                case 6:
+                    funcType = typeof(Func<,,,,,>).MakeGenericType(funcTypeParameters);
+                    break;
+                case 7:
+                    funcType = typeof(Func<,,,,,,>).MakeGenericType(funcTypeParameters);
+                    break;
+                case 8:
+                    funcType = typeof(Func<,,,,,,,>).MakeGenericType(funcTypeParameters);
+                    break;
+                case 9:
+                    funcType = typeof(Func<,,,,,,,,>).MakeGenericType(funcTypeParameters);
+                    break;
+                case 10:
+                    funcType = typeof(Func<,,,,,,,,,>).MakeGenericType(funcTypeParameters);
+                    break;
+                case 11:
+                    funcType = typeof(Func<,,,,,,,,,,>).MakeGenericType(funcTypeParameters);
+                    break;
+                case 12:
+                    funcType = typeof(Func<,,,,,,,,,,,>).MakeGenericType(funcTypeParameters);
+                    break;
+                case 13:
+                    funcType = typeof(Func<,,,,,,,,,,,,>).MakeGenericType(funcTypeParameters);
+                    break;
+                case 14:
+                    funcType = typeof(Func<,,,,,,,,,,,,,>).MakeGenericType(funcTypeParameters);
+                    break;
+                case 15:
+                    funcType = typeof(Func<,,,,,,,,,,,,,,>).MakeGenericType(funcTypeParameters);
+                    break;
+                default:
+                    throw new NotSupportedException("Functions with more than 15 parameters are not supported.");
+            }
+            return funcType;
+        }
+
+        protected Type GetFunctionRefReturnType(FunctionRef op, IEnumerable<Type> operandTypes, ExpressionBuilderContext ctx)
+        {
+            var operands = op.operand
+                .Select(operand => TranslateExpression(operand, ctx))
+                .Select(op => op.Type)
+                .ToArray();
+            if (op.libraryName?.StartsWith("FHIRHelpers") ?? false)
+            {
+                // cql-to-elm does not handle FHIRHelpers conversion function refs appropriately; they are missing resultTypeSpecifiers
+                switch (op.name)
+                {
+                    case "ToDate":
+                        return TypeManager.Resolver.ResolveType("{urn:hl7-org:elm-types:r1}Date")!;
+                    case "ToDateTime":
+                        return TypeManager.Resolver.ResolveType("{urn:hl7-org:elm-types:r1}DateTime")!;
+                    case "ToQuantity":
+                        return TypeManager.Resolver.ResolveType("{urn:hl7-org:elm-types:r1}Quantity")!;
+                    case "ToInteger":
+                        return TypeManager.Resolver.ResolveType("{urn:hl7-org:elm-types:r1}Integer")!;
+                    case "ToInterval":
+                        if (op.operand?.Length == 1)
+                        {
+                            var operand = op.operand![0];
+                            var typeName = operand.resultTypeName?.Name;
+                            if (operand is As @as)
+                            {
+                                typeName = @as.asType?.Name;
+                                if (typeName == null && @as.asTypeSpecifier != null)
+                                    typeName = @as.asTypeSpecifier.resultTypeName.Name;
+                                if (typeName == null)
+                                    typeName = @as.resultTypeName.Name;
+                            }
+                            if (typeName == "{http://hl7.org/fhir}Period")
+                            {
+                                var pointType = TypeManager.Resolver.ResolveType("{urn:hl7-org:elm-types:r1}DateTime");
+                                var intervalType = TypeManager.Resolver.IntervalType(pointType!);
+                                return intervalType;
+                            }
+                            else if (typeName == "{http://hl7.org/fhir}Range")
+                            {
+                                var pointType = TypeManager.Resolver.ResolveType("{urn:hl7-org:elm-types:r1}Quantity");
+                                var intervalType = TypeManager.Resolver.IntervalType(pointType!);
+                                return intervalType;
+                            }
+                        }
+                        throw new NotImplementedException();
+                    case "ToBoolean":
+                        return TypeManager.Resolver.ResolveType("{urn:hl7-org:elm-types:r1}Boolean")!;
+                    case "ToString":
+                        return TypeManager.Resolver.ResolveType("{urn:hl7-org:elm-types:r1}String")!;
+                    case "ToDecimal":
+                        return TypeManager.Resolver.ResolveType("{urn:hl7-org:elm-types:r1}Decimal")!;
+                    case "ToRatio":
+                        return TypeManager.Resolver.ResolveType("{urn:hl7-org:elm-types:r1}Ratio")!;
+                    case "ToCode":
+                        return TypeManager.Resolver.ResolveType("{urn:hl7-org:elm-types:r1}Code")!;
+                    case "ToConcept":
+                        return TypeManager.Resolver.ResolveType("{urn:hl7-org:elm-types:r1}Concept")!;
+                    default: break;
+                }
+            }
+            if (op.resultTypeSpecifier != null)
+            {
+                string message = $"Cannot resolve result type {op.resultTypeSpecifier}.";
+                return TypeManager.TypeFor(op.resultTypeSpecifier, ctx) ?? throw new InvalidOperationException(message);
+            }
+            else if (!string.IsNullOrWhiteSpace(op.resultTypeName.Name))
+            {
+                return TypeManager.Resolver.ResolveType(op.resultTypeName.Name!)
+                    ?? TypeManager.Resolver.ResolveType(op.resultTypeName.Name)
+                    ?? throw new ArgumentException($"Cannot determine type for function {op.libraryName ?? ""}.{op.name}");
+            }
+            throw new ArgumentException($"Cannot determine type for function {op.libraryName ?? ""}.{op.name}");
+        }
+
+        protected Expression ExpressionRef(ExpressionRef expressionRef, ExpressionBuilderContext ctx)
+        {
+            Type? expressionType = null;
+            if (expressionRef.resultTypeSpecifier != null)
+            {
+                expressionType = TypeManager.TypeFor(expressionRef.resultTypeSpecifier, ctx);
+            }
+            else if (!string.IsNullOrWhiteSpace(expressionRef.resultTypeName?.Name))
+            {
+                expressionType = TypeManager.Resolver.ResolveType(expressionRef.resultTypeName.Name!);
+            }
+            else
+            {
+                var def = Library.statements?
+                    .SingleOrDefault(d => d.name == expressionRef.name);
+                if (def != null)
+                {
+                    expressionType = ctx.TypeFor(def);
+                }
+                else throw new NotSupportedException("Unable to resolve expression reference type.");
+            }
+
+            if (expressionType == null)
+                throw new InvalidOperationException($"Unable to determine type for {expressionRef.localId}");
+
+            var invoke = InvokeDefinitionThroughRuntimeContext(expressionRef.name!, expressionRef.libraryName, expressionType, ctx);
+            return invoke;
+        }
+
+        protected Expression ParameterRef(ParameterRef op, ExpressionBuilderContext ctx)
+        {
+            var libraryKey = Library.NameAndVersion;
+            if (libraryKey is null)
+                throw new InvalidOperationException("Library name and version is null.");
+
+            if (ctx.Definitions.TryGetValue(libraryKey, op.name!, out var lambda) && lambda != null)
+            {
+                var invoke = InvokeDefinitionThroughRuntimeContext(op.name!, null, lambda, ctx);
+                return invoke;
+            }
+
+            throw new ArgumentException($"Parameter {op.name} hasn't been defined yet.", nameof(op));
+        }
+
+        protected MemberInfo GetProperty(Type type, string name)
+        {
+            if (type.IsGenericType)
+            {
+                var gtd = type.GetGenericTypeDefinition();
+                if (gtd == typeof(Nullable<>))
+                {
+                    if (string.Equals(name, "value", StringComparison.OrdinalIgnoreCase))
+                    {
+                        string message = $"value element not found as a Value property on object.";
+                        var valueMember = type.GetProperty("Value") ?? throw new InvalidOperationException(message);
+                        return valueMember;
+                    }
+                }
+            }
+
+            var member = type.GetProperty(name, BindingFlags.IgnoreCase | BindingFlags.Public | BindingFlags.Instance) ?? throw new ArgumentException($"Unknown property {name} on type {type}.");
+            return member;
+        }
+
+        /// <param name="name">The function name</param>
+        /// <param name="libraryAlias">If this is an external call, the local alias defined in the using statement</param>
+        /// <param name="definitionType">The Func or Action type of this definition</param>
+        /// <param name="arguments">The function arguments</param>
+        /// <param name="ctx">The builder context.</param>
+        /// <returns></returns>
+        protected Expression InvokeDefinedFunctionThroughRuntimeContext(string name, string libraryAlias,
+            Type definitionType,
+            Expression[] arguments,
+            ExpressionBuilderContext ctx)
+        {
+            var definitionsProperty = Expression.Property(ctx.RuntimeContextParameter, typeof(CqlContext).GetProperty(nameof(CqlContext.Definitions))!);
+
+            string? libraryName;
+            if (!string.IsNullOrWhiteSpace(libraryAlias))
+            {
+                if (!ctx.LocalLibraryIdentifiers.TryGetValue(libraryAlias, out libraryName))
+                    throw new InvalidOperationException($"Local library {libraryAlias} is not defined; are you missing a using statement?");
+            }
+            else
+            {
+                libraryName = Library.NameAndVersion;
+                if (libraryName is null)
+                    throw new InvalidOperationException("Library name and version is null.");
+            }
+
+            return new FunctionCallExpression(definitionsProperty, libraryName, name, arguments, definitionType);
+        }
+
+        protected Expression InvokeDefinitionThroughRuntimeContext(string name, string? libraryAlias,
+            LambdaExpression definition,
+            ExpressionBuilderContext ctx)
+        {
+            var type = definition.Type;
+            if (type.IsGenericType)
+            {
+                var typeArgs = type.GetGenericArguments();
+                var returnType = typeArgs[^1];
+                var invoke = InvokeDefinitionThroughRuntimeContext(name, libraryAlias, returnType, ctx);
+                return invoke;
+            }
+            else throw new ArgumentException("LambdaExpressions should be a variant of Func<>");
+        }
+
+        protected Expression InvokeDefinitionThroughRuntimeContext(string name, string? libraryAlias,
+        Type definitionReturnType,
+        ExpressionBuilderContext ctx)
+        {
+            var definitionsProperty = Expression.Property(ctx.RuntimeContextParameter, typeof(CqlContext).GetProperty(nameof(CqlContext.Definitions))!);
+
+            string? libraryName;
+            if (!string.IsNullOrWhiteSpace(libraryAlias))
+            {
+                if (!ctx.LocalLibraryIdentifiers.TryGetValue(libraryAlias, out libraryName))
+                    throw new InvalidOperationException($"Local library {libraryAlias} is not defined; are you missing a using statement?");
+            }
+            else
+            {
+                libraryName = Library.NameAndVersion;
+                if (libraryName is null)
+                    throw new InvalidOperationException("Library name and version is null.");
+            }
+
+            var funcType = typeof(Func<,>).MakeGenericType(typeof(CqlContext), definitionReturnType);
+            return new DefinitionCallExpression(definitionsProperty, libraryName, name, ctx.RuntimeContextParameter, funcType);
+        }
+
+        private static Expression HandleNullable(Expression expression, Type targetType) =>
+            (
+                exprNullTypeArg: Nullable.GetUnderlyingType(expression.Type),
+                targetNullTypeArg: Nullable.GetUnderlyingType(targetType)) switch
+            {
+                // Only targetType is nullable
+                (exprNullTypeArg: null, targetNullTypeArg: not null) => Expression.Convert(expression, targetType),
+
+                // Both are nullable or not nullable
+                ({ } exprNullTypeArg, targetNullTypeArg: null) => Expression.Coalesce(expression, Expression.Default(exprNullTypeArg)),
+
+                _ => expression,
+            };
+
+        private Expression CrossJoin(AliasedQuerySource[] sources, Type tupleType, ExpressionBuilderContext ctx)
+        {
+
+            //var a = new int[] { 1, 2, 3 };
+            //var b = new int[] { 4, 5, 6 };
+            //var c = new int[] { 7, 8, 9 };
+
+            //var result = a
+            //    .SelectMany(_a =>
+            //        b.SelectMany(_b =>
+            //            c.Select(_c => new { _a, _b, _c, })))
+            //    .ToArray();
+            //Assert.AreEqual(27, result.Length);
+
+            //var result2 =
+            //    a.SelectMany(_a => b, (__a, _b) => new { __a, _b })
+            //        .SelectMany(ab => c, (_ab, _c) => new { _ab.__a, _ab._b, _c })
+            //            .ToArray();
+
+            if (sources.Length < 2) throw new ArgumentException($"This method should only be called for 2 or more query sources", nameof(sources));
+
+            // the first pair are special as they are not working off of a partially built tuple,
+            // they are working only off of the initial selectmany parameters.
+            var first = sources[0];
+            var firstExpression = TranslateExpression(first.expression!, ctx);
+            var firstElementType = TypeManager.Resolver.GetListElementType(firstExpression.Type)!;
+            var second = sources[1];
+            var secondExpression = TranslateExpression(second.expression!, ctx);
+            var secondElementType = TypeManager.Resolver.GetListElementType(secondExpression.Type)!;
+
+            var firstLambdaParameter = Expression.Parameter(firstElementType, $"_{first.alias}");
+            var firstSelectManyParameter = Expression.Lambda(secondExpression, firstLambdaParameter);
+
+            var secondLambdaParameter = Expression.Parameter(secondElementType, $"_{second.alias}");
+            var @newTuple = Expression.New(tupleType);
+            var memberInit = Expression.MemberInit(newTuple,
+                Expression.Bind(tupleType.GetProperty(first.alias)!, firstLambdaParameter),
+                Expression.Bind(tupleType.GetProperty(second.alias)!, secondLambdaParameter));
+            var secondSelectManyParameter = Expression.Lambda(memberInit, firstLambdaParameter, secondLambdaParameter);
+
+            var callSelectMany = OperatorBinding.Bind(CqlOperator.SelectManyResults, ctx.RuntimeContextParameter,
+                firstExpression,
+                firstSelectManyParameter,
+                secondSelectManyParameter);
+
+            var enumerableOfTupleType = callSelectMany.Type;
+
+            if (sources.Length > 2)
+            {
+                for (int i = 2; i < sources.Length; i++)
+                {
+                    var source = sources[i];
+
+                    var sourceExpression = TranslateExpression(source.expression!, ctx);
+                    string message = $"{sourceExpression.Type} was expected to be a list type.";
+                    var sourceElementType = TypeManager.Resolver.GetListElementType(sourceExpression.Type) ?? throw new InvalidOperationException(message);
+
+                    var parameterName = string.Join(string.Empty, sources.Take(i).Select(st => st.alias));
+                    var parameter = Expression.Parameter(tupleType, $"_{parameterName}");
+                    var p1 = Expression.Lambda(sourceExpression, parameter);
+
+                    // .SelectMany(ab => c, (ab,c) => new Tuple { x = ab.x,  y = ab.y, c = c } )
+                    var ab = Expression.Parameter(tupleType, parameterName);
+                    var c = Expression.Parameter(sourceElementType, $"_{source.alias}");
+                    var bindings = new MemberAssignment[i + 1];
+                    for (int j = 0; j < i; j++)
+                    {
+                        var prop = tupleType.GetProperty(sources[j].alias)!;
+                        bindings[j] = Expression.Bind(prop, Expression.Property(ab, prop));
+                    }
+                    bindings[i] = Expression.Bind(tupleType.GetProperty(source.alias)!, c);
+                    @newTuple = Expression.New(tupleType);
+                    memberInit = Expression.MemberInit(newTuple, bindings);
+                    var p2 = Expression.Lambda(memberInit, ab, c);
+
+                    var callAgain = OperatorBinding.Bind(CqlOperator.SelectManyResults, ctx.RuntimeContextParameter,
+                        callSelectMany,
+                        p1,
+                        p2);
+                    callSelectMany = callAgain;
+                }
+            }
+            return callSelectMany;
+        }
+
+        /// <summary>
+        /// Implements the null propagation operator (x?.y) into (x == null ? null : x.y);
+        /// </summary>
+        private static Expression PropagateNull(Expression before, MemberInfo member)
+        {
+            if (before.Type.IsValueType)
+                return before;
+            else
+            {
+                return new NullConditionalMemberExpression(before, member);
+            }
+        }
+
+        protected static string TypeNameToIdentifier(Type type, ExpressionBuilderContext? ctx)
+        {
+            var typeName = type.Name.ToLowerInvariant();
+            if (type.IsGenericType)
+            {
+                var genericTypeNames = string.Join("_", type.GetGenericArguments().Select(t => TypeNameToIdentifier(t, null)));
+                var tick = typeName.IndexOf('`');
+                if (tick > -1)
+                    typeName = typeName[..tick];
+                var fullName = $"{typeName}_{genericTypeNames}";
+                typeName = fullName;
+            }
+
+            if (ctx != null)
+            {
+                int i = 1;
+                var uniqueTypeName = typeName;
+                while (ctx.HasScope(uniqueTypeName))
+                {
+                    uniqueTypeName = $"{typeName}{i}";
+                    i++;
+                }
+                typeName = uniqueTypeName;
+            }
+
+            return ExpressionBuilderContext.NormalizeIdentifier(typeName!)!;
+        }
+
+        private static bool IsEnum(Type type)
+        {
+            if (type.IsEnum)
+                return true;
+            else if (type.IsNullable() && (Nullable.GetUnderlyingType(type)?.IsEnum ?? false))
+                return true;
+            return false;
+        }
+
+        internal MethodCallExpression CallCreateValueSetFacade(ExpressionBuilderContext ctx, Expression operand)
+        {
+            var operatorsProperty = typeof(CqlContext).GetProperty(nameof(CqlContext.Operators))!;
+            var createFacadeMethod = typeof(ICqlOperators).GetMethod(nameof(ICqlOperators.CreateValueSetFacade))!;
+            var property = Expression.Property(ctx.RuntimeContextParameter, operatorsProperty);
+            var call = Expression.Call(property, createFacadeMethod, operand);
+
+            return call;
+        }
+    }
+}