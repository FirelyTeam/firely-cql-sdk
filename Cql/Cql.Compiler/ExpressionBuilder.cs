<<<<<<< HEAD
﻿using Microsoft.Extensions.Logging;
using Hl7.Cql.Runtime;
using Hl7.Cql.Primitives;
using Hl7.Cql.ValueSets;
using Hl7.Cql.Elm;
using System;
using System.Collections.Generic;
using System.Linq;
using System.Linq.Expressions;
using System.Reflection;
using elm = Hl7.Cql.Elm;
using Expression = System.Linq.Expressions.Expression;
using System.ComponentModel;

namespace Hl7.Cql.Compiler
{
    /// <summary>
    /// The ExpressionBuilder translates ELM <see cref="elm.Expression"/>s into <see cref="Expression"/>.
    /// </summary>
    public partial class ExpressionBuilder
=======
﻿/* 
 * Copyright (c) 2023, NCQA and contributors
 * See the file CONTRIBUTORS for details.
 * 
 * This file is licensed under the BSD 3-Clause license
 * available at https://raw.githubusercontent.com/FirelyTeam/cql-sdk/main/LICENSE
 */

using Hl7.Cql.Elm;
using Hl7.Cql.Primitives;
using Hl7.Cql.Runtime;
using Hl7.Cql.ValueSets;
using Microsoft.Extensions.Logging;
using System;
using System.Collections.Generic;
using System.Globalization;
using System.Linq;
using System.Linq.Expressions;
using System.Reflection;
using elm = Hl7.Cql.Elm.Expressions;
using Expression = System.Linq.Expressions.Expression;

namespace Hl7.Cql.Compiler
{
    /// <summary>
    /// The ExpressionBuilder translates ELM <see cref="Elm.Expressions.Expression"/>s into <see cref="System.Linq.Expressions.Expression"/>.
    /// </summary>
    public partial class ExpressionBuilder
>>>>>>> e8a6ce57
    {
        /// <summary>
        /// Creates an instance.
        /// </summary>
        /// <param name="operatorBinding">The <see cref="Compiler.OperatorBinding"/> used to invoke <see cref="CqlOperator"/>.</param>
        /// <param name="typeManager">The <see cref="TypeManager"/> used to resolve and create types referenced in <paramref name="elm"/>.</param>
        /// <param name="elm">The <see cref="ElmPackage"/> this builder will build.</param>
        /// <param name="logger">The <see cref="ILogger{ExpressionBuilder}"/> used to log all messages issued during <see cref="Build"/>.</param>
        /// <exception cref="ArgumentNullException">If any argument is <see langword="null"/></exception>
        /// <exception cref="ArgumentException">If the <paramref name="elm"/> does not have a valid library or identifier.</exception>
        public ExpressionBuilder(OperatorBinding operatorBinding,
            TypeManager typeManager,
            Library elm,
            ILogger<ExpressionBuilder> logger)
        {
            OperatorBinding = operatorBinding;
            TypeManager = typeManager ?? throw new ArgumentNullException(nameof(typeManager));
            Library = elm ?? throw new ArgumentNullException(nameof(elm));
            Logger = logger ?? throw new ArgumentNullException(nameof(logger));
            if (Library.identifier == null)
                throw new ArgumentException("Package is missing a library identifier", nameof(elm));

        }

        /// <summary>
        /// Gets the settings used during <see cref="Build"/>.
        /// These should be set as desired before <see cref="Build"/> is called.
        /// </summary>
        public ExpressionBuilderSettings Settings { get; } = new ExpressionBuilderSettings();
        /// <summary>
        /// A dictionary which maps qualified definition names in the form of {<see cref="ElmPackage.NameAndVersion"/>}.{<see cref="elm.Definition.name"/>}
        /// to a factory which will produce a <see cref="LambdaExpression"/> given the values of <see cref="ParameterExpression"/>.
        /// </summary>
        /// <remarks>
        /// This function can be used to provide .NET native functions in place of ELM functions, and should also be used to implement
        /// functions defined in CQL with the <code>external</code> keyword.
        /// </remarks>
        public IDictionary<string, Func<ParameterExpression[], LambdaExpression>> CustomImplementations { get; }
            = new Dictionary<string, Func<ParameterExpression[], LambdaExpression>>();
        /// <summary>
        /// The <see cref="Compiler.OperatorBinding"/> used to invoke <see cref="CqlOperator"/>.
        /// </summary>
        public OperatorBinding OperatorBinding { get; }
        /// <summary>
        /// The <see cref="TypeManager"/> used to resolve and create types referenced in <paramref name="elm"/>.
        /// </summary>
        public TypeManager TypeManager { get; }
        /// <summary>
        /// The <see cref="ElmPackage"/> this builder will build.
        /// </summary>
        public Library Library { get; }
        protected internal TypeResolver TypeResolver => TypeManager.Resolver;

        protected internal ILogger<ExpressionBuilder> Logger { get; }

        /// <summary>
        /// The expression visitors that will be executed (in order) on translated expressions.
        /// </summary>
        public IList<IExpressionMutator> ExpressionMutators { get; } = new List<IExpressionMutator>();

        internal string ThisLibraryKey => Library.NameAndVersion
            ?? throw new InvalidOperationException("Name and version is null.");

        /// <summary>
        /// Builds <see cref="LambdaExpression"/>s for each definition in <see cref="Library"/>.
        /// </summary>
        /// <returns>The <see cref="DefinitionDictionary{LambdaExpression}"/> for this <see cref="Library"/>.</returns>
        /// <exception cref="InvalidOperationException">If any fatal translation errors occur.</exception>
        public DefinitionDictionary<LambdaExpression> Build()
        {
            var definitions = new DefinitionDictionary<LambdaExpression>();
            var localLibraryIdentifiers = new Dictionary<string, string>();

            var version = Library.identifier!.version;
            if (string.IsNullOrWhiteSpace(version))
                version = "1.0.0";

            if (!string.IsNullOrWhiteSpace(Library.identifier!.id))
            {
                var nav = ThisLibraryKey;
                if (Library?.includes != null)
                {
                    foreach (var def in Library!.includes!)
                    {
                        var alias = !string.IsNullOrWhiteSpace(def.localIdentifier)
                            ? def.localIdentifier!
                            : def.path!;

                        var libNav = def.NameAndVersion();
                        if (libNav != null)
                        {
                            localLibraryIdentifiers.Add(alias, libNav);
                        }
                        else throw new InvalidOperationException($"Include {def.localId} does not have a well-formed name and version");
                    }
                }

                if (Library?.valueSets != null)
                {
                    foreach (var def in Library!.valueSets!)
                    {
                        var ctor = typeof(CqlValueSet).GetConstructor(new[] { typeof(string), typeof(string) });
                        var @new = Expression.New(ctor, Expression.Constant(def.id, typeof(string)), Expression.Constant(def.version, typeof(string)));
                        var contextParameter = Expression.Parameter(typeof(CqlContext), "context");
                        var lambda = Expression.Lambda(@new, contextParameter);
                        definitions.Add(ThisLibraryKey, def.name!, lambda);
                    }
                }

                if (Library?.codeSystems != null && Library?.codes != null)
                {
                    var codeSystemUrls = Library?.codeSystems!
                        .ToDictionary(cs => cs.name, cs => cs.id)
                        ?? new Dictionary<string, string>();

                    var codesByCodeSystemName = new Dictionary<string, List<CqlCode>>();
                    var codeCtor = typeof(CqlCode).GetConstructor(new Type[]
                    {
                        typeof(string),
                        typeof(string),
                        typeof(string),
                        typeof(string)
                    });

                    foreach (var code in Library?.codes)
                    {
                        if (code.codeSystem == null)
                            throw new InvalidOperationException("Code definition has a null codeSystem node.");
                        if (!codesByCodeSystemName.TryGetValue(code.codeSystem!.name!, out var codings))
                        {
                            codings = new List<CqlCode>();
                            codesByCodeSystemName.Add(code.codeSystem!.name!, codings);
                        }
                        if (!codeSystemUrls.TryGetValue(code.codeSystem.name, out var csUrl))
                            throw new InvalidOperationException($"Undefined code system {code.codeSystem.name!}");
                        var existingCode = codings.SingleOrDefault(c => c.code == code.id && c.system == csUrl);
                        if (existingCode != null)
                            throw new InvalidOperationException($"Duplicate code detected: {code.id} from {code.codeSystem.name} ({csUrl})");
                        codings.Add(new CqlCode(code.id, csUrl, null, null));


                        var newCodingExpression = Expression.New(codeCtor,
                            Expression.Constant(code.id),
                            Expression.Constant(csUrl),
                            Expression.Constant(null, typeof(string)),
                            Expression.Constant(null, typeof(string))
                        );

                        var contextParameter = Expression.Parameter(typeof(CqlContext), "context");
                        var lambda = Expression.Lambda(newCodingExpression, contextParameter);
                        definitions.Add(ThisLibraryKey, code.name!, lambda);
                    }
                    foreach (var kvp in codesByCodeSystemName)
                    {
                        var initMembers = kvp.Value.Select(coding =>
                            Expression.New(codeCtor,
                                Expression.Constant(coding.code),
                                Expression.Constant(coding.system),
                                Expression.Constant(null, typeof(string)),
                                Expression.Constant(null, typeof(string))
                            )).ToArray();

                        var arrayOfCodesInitializer = Expression.NewArrayInit(typeof(CqlCode), initMembers);
                        var contextParameter = Expression.Parameter(typeof(CqlContext), "context");
                        var lambda = Expression.Lambda(arrayOfCodesInitializer, contextParameter);
                        definitions.Add(ThisLibraryKey, kvp.Key, lambda);
                    }
                }

                if (Library?.parameters != null)
                {
                    foreach (var parameter in Library?.parameters ?? Enumerable.Empty<elm.ParameterDef>())
                    {
                        if (definitions.ContainsKey(null, parameter.name!))
                            throw new InvalidOperationException($"There is already a definition named {parameter.name}");

                        var contextParameter = Expression.Parameter(typeof(CqlContext), "context");
                        var buildContext = new ExpressionBuilderContext(this,
                            contextParameter,
                            definitions,
                            localLibraryIdentifiers);

                        Expression? defaultValue = null;
                        if (parameter.@default != null)
                            defaultValue = Expression.TypeAs(TranslateExpression(parameter.@default, buildContext), typeof(object));
                        else defaultValue = Expression.Constant(null, typeof(object));

                        var resolveParam = Expression.Call(
                            contextParameter,
                            typeof(CqlContext).GetMethod(nameof(CqlContext.ResolveParameter)),
                            Expression.Constant(Library!.NameAndVersion),
                            Expression.Constant(parameter.name),
                            defaultValue
                        );

                        var parameterType = TypeManager.TypeFor(parameter.parameterTypeSpecifier!, buildContext);
                        var cast = Expression.Convert(resolveParam, parameterType);
                        // e.g. (bundle, context) => context.Parameters["Measurement Period"]
                        var lambda = Expression.Lambda(cast, contextParameter);

                        definitions.Add(ThisLibraryKey, parameter.name!, lambda);
                    }
                }

                foreach (var def in Library?.statements ?? Enumerable.Empty<elm.ExpressionDef>())
                {
                    if (def.expression != null)
                    {
                        var contextParameter = Expression.Parameter(typeof(CqlContext), "context");
                        var buildContext = new ExpressionBuilderContext(this,
                            contextParameter,
                            definitions,
                            localLibraryIdentifiers);

                        if (string.IsNullOrWhiteSpace(def.name))
                        {
                            var message = $"Definition with local ID {def.localId} does not have a name.  This is not allowed.";
                            buildContext.LogError(message, def);
                            throw new InvalidOperationException(message);
                        }
                        var customKey = $"{nav}.{def.name}";
                        Type[] functionParameterTypes = Type.EmptyTypes;
                        var parameters = new[] { buildContext.RuntimeContextParameter };
                        var function = def as FunctionDef;
                        if (function != null && function.operand != null)
                        {
                            functionParameterTypes = new Type[function.operand!.Length];
                            int i = 0;
                            foreach (var operand in function.operand!)
                            {
                                if (operand.operandTypeSpecifier != null)
                                {
                                    var operandType = TypeManager.TypeFor(operand.operandTypeSpecifier, buildContext, true)!;
                                    var opName = ExpressionBuilderContext.NormalizeIdentifier(operand.name);
                                    var parameter = Expression.Parameter(operandType, opName);
                                    buildContext.Operands.Add(operand.name!, parameter);
                                    functionParameterTypes[i] = parameter.Type;
                                    i += 1;
                                }
                                else throw new InvalidOperationException($"Operand for function {def.name} is missing its {nameof(operand.operandTypeSpecifier)} property");
                            }

                            parameters = parameters
                                .Concat(buildContext.Operands.Values)
                                .ToArray();
                            if (CustomImplementations.TryGetValue(customKey, out var factory) && factory != null)
                            {
                                var customLambda = factory(parameters);
                                definitions.Add(ThisLibraryKey, def.name, functionParameterTypes, customLambda);
                                continue;
                            }
                            else if (function?.external ?? false)
                            {
                                var message = $"{customKey} is declared external, but {nameof(CustomImplementations)} does not define this function.";
                                buildContext.LogError(message, def);
                                if (Settings.AllowUnresolvedExternals)
                                {
                                    var returnType = TypeManager.TypeFor(def, buildContext, throwIfNotFound: true)!;
                                    var paramTypes = new[] { typeof(CqlContext) }
                                        .Concat(functionParameterTypes)
                                        .ToArray();
                                    var notImplemented = NotImplemented(customKey, paramTypes, returnType, buildContext);
                                    definitions.Add(ThisLibraryKey, def.name, paramTypes, notImplemented);
                                    continue;
                                }
                                else throw new InvalidOperationException(message);
                            }

                        }
                        buildContext = buildContext.Deeper(def);
                        var bodyExpression = TranslateExpression(def.expression, buildContext);
                        var lambda = Expression.Lambda(bodyExpression, parameters);
                        if (function != null && definitions.ContainsKey(ThisLibraryKey, def.name, functionParameterTypes))
                        {
                            var ops = function.operand?
                                .Where(op => op.operandTypeSpecifier != null && op.operandTypeSpecifier.resultTypeName != null)
                                .Select(op => $"{op.name} {op.operandTypeSpecifier!.resultTypeName!}");
                            var message = $"Function {def.name}({string.Join(", ", ops)}) skipped; another function matching this signature already exists.";
                            buildContext.LogWarning(message, def);
                        }
                        else
                        {
                            foreach (var annotation in def.annotation?.OfType<Annotation>() ?? Enumerable.Empty<Annotation>())
                            {
                                foreach (var tag in annotation.t ?? Enumerable.Empty<Tag>())
                                {
                                    var name = tag.name;
                                    if (!string.IsNullOrWhiteSpace(name))
                                    {
                                        var value = tag.value ?? string.Empty;
                                        definitions.AddTag(ThisLibraryKey, def.name, functionParameterTypes ?? new Type[0], name, value);

                                    }
                                }
                            }
                            definitions.Add(ThisLibraryKey, def.name, functionParameterTypes, lambda);
                        }
                    }
                    else throw new InvalidOperationException($"Definition {def.name} does not have an expression property");
                }
                return definitions;
            }
            else throw new InvalidOperationException("This package does not have a name and version.");
        }

        /// <summary>
        /// Generates a lambda expression taking a <see cref="CqlContext"/> parameter whose body is
        /// <paramref name="expression"/> translated into a <see cref="Expression"/>.
        /// </summary>
        /// <remarks>
        /// This can be compiled to a <see cref="Delegate"/> and executed to resolve a value.
        /// </remarks>
        /// <param name="expression">The ELM expression to convert</param>
        /// <param name="lambdas">Existing lambdas, required if <paramref name="expression"/> contains any references to other ELM definitions</param>
        /// <param name="ctx">If <paramref name="expression"/> requires contextual scope, provide it via an <see cref="ExpressionBuilderContext"/>.</param>
        public LambdaExpression Lambda(elm.Expression expression,
            DefinitionDictionary<LambdaExpression>? lambdas = null,
            ExpressionBuilderContext? ctx = null)
        {
            var parameter = Expression.Parameter(typeof(CqlContext), "rtx");
            lambdas ??= new DefinitionDictionary<LambdaExpression>();
            ctx ??= new ExpressionBuilderContext(this, parameter, lambdas, new Dictionary<string, string>());
            lambdas = new DefinitionDictionary<LambdaExpression>();
            var translated = TranslateExpression(expression, ctx);
            var lambda = Expression.Lambda(translated, parameter);
            return lambda;
        }

        protected Expression TranslateExpression(elm.Element op, ExpressionBuilderContext ctx)
        {
            ctx = ctx.Deeper(op);
            Expression? expression;
            switch (op)
            {
                case Abs abs:
                    expression = Abs(abs, ctx);
                    break;
                case Add add:
                    expression = Add(add, ctx);
                    break;
                case After after:
                    expression = After(after, ctx);
                    break;
                case AliasRef ar:
                    expression = AliasRef(ar, ctx);
                    break;
                case AllTrue alt:
                    expression = AllTrue(alt, ctx);
                    break;
                case And and:
                    expression = And(and, ctx);
                    break;
                case As @as:
                    expression = As(@as, ctx);
                    break;
                case AnyTrue ate:
                    expression = AnyTrue(ate, ctx);
                    break;
                case AnyInValueSet avs:
                    expression = AnyInValueSet(avs, ctx);
                    break;
                case Avg avg:
                    expression = Avg(avg, ctx);
                    break;
                case Before before:
                    expression = Before(before, ctx);
                    break;
                case CalculateAgeAt caa:
                    expression = CalculateAgeAt(caa, ctx);
                    break;
                case CalculateAge ca:
                    expression = CalculateAge(ca, ctx);
                    break;
                case Case ce:
                    expression = Case(ce, ctx);
                    break;
                case Ceiling ceil:
                    expression = Ceiling(ceil, ctx);
                    break;
                case Coalesce cle:
                    expression = Coalesce(cle, ctx);
                    break;
                case CodeRef cre:
                    expression = CodeRef(cre, ctx);
                    break;
                case Collapse col:
                    expression = Collapse(col, ctx);
                    break;
                case Combine com:
                    expression = Combine(com, ctx);
                    break;
                case Concatenate cctn:
                    expression = Concatenate(cctn, ctx);
                    break;
                case Contains ct:
                    expression = Contains(ct, ctx);
                    break;
                case ConvertQuantity cqe:
                    expression = ConvertQuantity(cqe, ctx);
                    break;
                case ConvertsToBoolean ce:
                    expression = ConvertsToBoolean(ce, ctx);
                    break;
                case ConvertsToDate ce:
                    expression = ConvertsToDate(ce, ctx);
                    break;
                case ConvertsToDateTime ce:
                    expression = ConvertsToDateTime(ce, ctx);
                    break;
                case ConvertsToDecimal ce:
                    expression = ConvertsToDecimal(ce, ctx);
                    break;
                case ConvertsToLong ce:
                    expression = ConvertsToLong(ce, ctx);
                    break;
                case ConvertsToInteger ce:
                    expression = ConvertsToInteger(ce, ctx);
                    break;
                case ConvertsToQuantity ce:
                    expression = ConvertsToQuantity(ce, ctx);
                    break;
                case ConvertsToString ce:
                    expression = ConvertsToString(ce, ctx);
                    break;
                case ConvertsToTime ce:
                    expression = ConvertsToTime(ce, ctx);
                    break;
                case Count ce:
                    expression = Count(ce, ctx);
                    break;
                case DateFrom dfe:
                    expression = DateFrom(dfe, ctx);
                    break;
                case elm.DateTime dt:
                    expression = DateTime(dt, ctx);
                    break;
                case Date d:
                    expression = Date(d, ctx);
                    break;
                case DateTimeComponentFrom dtcf:
                    expression = DateTimeComponentFrom(dtcf, ctx);
                    break;
                case Descendents desc:
                    expression = Descendents(desc, ctx);
                    break;
                case DifferenceBetween dbe:
                    expression = DifferenceBetween(dbe, ctx);
                    break;
                case Distinct distinct:
                    expression = Distinct(distinct, ctx);
                    break;
                case Divide divide:
                    expression = Divide(divide, ctx);
                    break;
                case DurationBetween dbe:
                    expression = DurationBetween(dbe, ctx);
                    break;
                case End e:
                    expression = End(e, ctx);
                    break;
                case Ends e:
                    expression = Ends(e, ctx);
                    break;
                case EndsWith e:
                    expression = EndsWith(e, ctx);
                    break;
                case Equal eq:
                    expression = Equal(eq, ctx);
                    break;
                case Equivalent eqv:
                    expression = Equivalent(eqv, ctx);
                    break;
                case Except ex:
                    expression = Except(ex, ctx);
                    break;
                case Exists ex:
                    expression = Exists(ex, ctx);
                    break;
                case Exp exe:
                    expression = Exp(exe, ctx);
                    break;
                case Expand expand:
                    expression = Expand(expand, ctx);
                    break;
                case ExpandValueSet evs:
                    expression = ExpandValueSet(evs, ctx);
                    break;
                case FunctionRef fre:
                    expression = FunctionRef(fre, ctx);
                    break;
                case ExpressionRef ere:
                    expression = ExpressionRef(ere, ctx);
                    break;
                case First first:
                    expression = First(first, ctx);
                    break;
                case Flatten fl:
                    expression = Flatten(fl, ctx);
                    break;
                case Floor floor:
                    expression = Floor(floor, ctx);
                    break;
                case GeometricMean gme:
                    expression = GeometricMean(gme, ctx);
                    break;
                case Greater gtr:
                    expression = Greater(gtr, ctx);
                    break;
                case GreaterOrEqual gtre:
                    expression = GreaterOrEqual(gtre, ctx);
                    break;
                case HighBoundary hb:
                    expression = HighBoundary(hb, ctx);
                    break;
                case IdentifierRef ire:
                    expression = IdentifierRef(ire, ctx);
                    break;
                case If @if:
                    expression = If(@if, ctx);
                    break;
                case Includes inc:
                    expression = Includes(inc, ctx);
                    break;
                case IncludedIn ii:
                    expression = IncludedIn(ii, ctx);
                    break;
                case Indexer idx:
                    expression = Indexer(idx, ctx);
                    break;
                case IndexOf io:
                    expression = IndexOf(io, ctx);
                    break;
                case Instance ine:
                    expression = Instance(ine, ctx);
                    break;
                case Intersect ise:
                    expression = Intersect(ise, ctx);
                    break;
                case Interval ie:
                    expression = IntervalExpression(ie, ctx);
                    break;
                case InValueSet inv:
                    expression = InValueSet(inv, ctx);
                    break;
                case In @in:
                    expression = In(@in, ctx);
                    break;
                case Is @is:
                    expression = Is(@is, ctx);
                    break;
                case IsFalse @isn:
                    expression = IsFalse(@isn, ctx);
                    break;
                case IsNull @isn:
                    expression = IsNull(@isn, ctx);
                    break;
                case IsTrue @isn:
                    expression = IsTrue(@isn, ctx);
                    break;
                case Last last:
                    expression = Last(last, ctx);
                    break;
                case LastPositionOf lpo:
                    expression = LastPositionOf(lpo, ctx);
                    break;
                case Length len:
                    expression = Length(len, ctx);
                    break;
                case Less less:
                    expression = Less(less, ctx);
                    break;
                case LessOrEqual lesse:
                    expression = LessOrEqual(lesse, ctx);
                    break;
                case List list:
                    expression = List(list, ctx);
                    break;
                case Literal lit:
                    expression = Literal(lit, ctx);
                    break;
                case Ln ln:
                    expression = Ln(ln, ctx);
                    break;
                case Log log:
                    expression = Log(log, ctx);
                    break;
                case LowBoundary lb:
                    expression = LowBoundary(lb, ctx);
                    break;
                case Lower e:
                    expression = Lower(e, ctx);
                    break;
                case Matches e:
                    expression = Matches(e, ctx);
                    break;
                case Max max:
                    expression = Max(max, ctx);
                    break;
                case MaxValue max:
                    expression = MaxValue(max, ctx);
                    break;
                case Median med:
                    expression = Median(med, ctx);
                    break;
                case Meets meets:
                    expression = Meets(meets, ctx);
                    break;
                case MeetsBefore meets:
                    expression = MeetsBefore(meets, ctx);
                    break;
                case MeetsAfter meets:
                    expression = MeetsAfter(meets, ctx);
                    break;
                case Message msg:
                    expression = Message(msg, ctx);
                    break;
                case Min min:
                    expression = Min(min, ctx);
                    break;
                case MinValue min:
                    expression = MinValue(min, ctx);
                    break;
                case Mode mode:
                    expression = Mode(mode, ctx);
                    break;
                case Modulo mod:
                    expression = Modulo(mod, ctx);
                    break;
                case Multiply mul:
                    expression = Multiply(mul, ctx);
                    break;
                case Negate neg:
                    expression = Negate(neg, ctx);
                    break;
                case Not not:
                    expression = Not(not, ctx);
                    break;
                case Now now:
                    expression = Now(now, ctx);
                    break;
                case Null @null:
                    expression = Null(@null, ctx);
                    break;
                case OperandRef ore:
                    expression = OperandRef(ore, ctx);
                    break;
                case Or or:
                    expression = Or(or, ctx);
                    break;
                case Overlaps ole:
                    expression = Overlaps(ole, ctx);
                    break;
                case OverlapsAfter ola:
                    expression = OverlapsAfter(ola, ctx);
                    break;
                case OverlapsBefore olb:
                    expression = OverlapsBefore(olb, ctx);
                    break;
                case ParameterRef pre:
                    expression = ParameterRef(pre, ctx);
                    break;
                case PointFrom pf:
                    expression = PointFrom(pf, ctx);
                    break;
                case PopulationStdDev pstd:
                    expression = PopulationStdDev(pstd, ctx);
                    break;
                case PopulationVariance pvar:
                    expression = PopulationVariance(pvar, ctx);
                    break;
                case PositionOf po:
                    expression = PositionOf(po, ctx);
                    break;
                case Power pow:
                    expression = Power(pow, ctx);
                    break;
                case Precision pre:
                    expression = Precision(pre, ctx);
                    break;
                case Predecessor prd:
                    expression = Predecessor(prd, ctx);
                    break;
                case Product prod:
                    expression = Product(prod, ctx);
                    break;
                case ProperContains pc:
                    expression = ProperContains(pc, ctx);
                    break;
                case ProperIn pi:
                    expression = ProperIn(pi, ctx);
                    break;
                case ProperIncludes pi:
                    expression = ProperIncludes(pi, ctx);
                    break;
                case ProperIncludedIn pie:
                    expression = ProperIncludedIn(pie, ctx);
                    break;
                case Property pe:
                    expression = Property(pe, ctx);
                    break;
                case Quantity qua:
                    expression = Quantity(qua, ctx);
                    break;
                case Query qe:
                    expression = Query(qe, ctx);
                    break;
                case QueryLetRef qlre:
                    expression = QueryLetRef(qlre, ctx);
                    break;
                case Ratio re:
                    expression = Ratio(re, ctx);
                    break;
                case ReplaceMatches e:
                    expression = ReplaceMatches(e, ctx);
                    break;
                case Retrieve re:
                    expression = Retrieve(re, ctx);
                    break;
                case Round rnd:
                    expression = Round(rnd, ctx);
                    break;
                case SameAs sa:
                    expression = SameAs(sa, ctx);
                    break;
                case SameOrAfter soa:
                    expression = SameOrAfter(soa, ctx);
                    break;
                case SameOrBefore sob:
                    expression = SameOrBefore(sob, ctx);
                    break;
                case SingletonFrom sf:
                    expression = SingletonFrom(sf, ctx);
                    break;
                case Slice slice:
                    expression = Slice(slice, ctx);
                    break;
                case Split split:
                    expression = Split(split, ctx);
                    break;
                case Substring e:
                    expression = Substring(e, ctx);
                    break;
                case Subtract sub:
                    expression = Subtract(sub, ctx);
                    break;
                case Successor suc:
                    expression = Successor(suc, ctx);
                    break;
                case Sum sum:
                    expression = Sum(sum, ctx);
                    break;
                case Starts starts:
                    expression = Starts(starts, ctx);
                    break;
                case Start start:
                    expression = Start(start, ctx);
                    break;
                case StartsWith e:
                    expression = StartsWith(e, ctx);
                    break;
                case StdDev stddev:
                    expression = StdDev(stddev, ctx);
                    break;
                case Time time:
                    expression = Time(time, ctx);
                    break;
                case TimeOfDay tod:
                    expression = TimeOfDay(tod, ctx);
                    break;
                case TimezoneOffsetFrom tofe:
                    expression = TimezoneOffsetFrom(tofe, ctx);
                    break;
                case ToBoolean e:
                    expression = ToBoolean(e, ctx);
                    break;
                case ToConcept tc:
                    expression = ToConcept(tc, ctx);
                    break;
                case ToDateTime tdte:
                    expression = ToDateTime(tdte, ctx);
                    break;
                case ToDate tde:
                    expression = ToDate(tde, ctx);
                    break;
                case Today today:
                    expression = Today(today, ctx);
                    break;
                case ToDecimal tde:
                    expression = ToDecimal(tde, ctx);
                    break;
                case ToInteger tde:
                    expression = ToInteger(tde, ctx);
                    break;
                case ToList tle:
                    expression = ToList(tle, ctx);
                    break;
                case ToQuantity tq:
                    expression = ToQuantity(tq, ctx);
                    break;
                case ToString e:
                    expression = ToString(e, ctx);
                    break;
                case ToTime e:
                    expression = ToTime(e, ctx);
                    break;
                case Truncate trunc:
                    expression = Truncate(trunc, ctx);
                    break;
                case TruncatedDivide div:
                    expression = TruncatedDivide(div, ctx);
                    break;
                case elm.Tuple tu:
                    expression = Tuple(tu, ctx);
                    break;
                case Union ue:
                    expression = Union(ue, ctx);
                    break;
                case ValueSetRef vsre:
                    expression = ValueSetRef(vsre, ctx);
                    break;
                case Variance variance:
                    expression = Variance(variance, ctx);
                    break;
                case Upper e:
                    expression = Upper(e, ctx);
                    break;
                case Width width:
                    expression = Width(width, ctx);
                    break;
                case Xor xor:
                    expression = Xor(xor, ctx);
                    break;
                default: throw new NotImplementedException($"Expression {op.GetType().FullName} is not implemented.");
            }
            foreach (var visitor in ExpressionMutators)
            {
                if (visitor != null)
                    expression = visitor.Mutate(expression!, op, ctx);
            }
            return expression!;
        }

        protected Expression BinaryOperator(CqlOperator @operator, elm.BinaryExpression be, ExpressionBuilderContext ctx)
        {
            var lhsExpression = TranslateExpression(be.operand![0], ctx);
            var rhsExpression = TranslateExpression(be.operand![1], ctx);
            var call = OperatorBinding.Bind(@operator, ctx.RuntimeContextParameter, lhsExpression, rhsExpression);
            return call;
        }

        protected Expression UnaryOperator(CqlOperator @operator, elm.UnaryExpression unary, ExpressionBuilderContext ctx)
        {
            var operand = TranslateExpression(unary.operand!, ctx);
            var resultType = unary.resultTypeSpecifier != null
                ? TypeManager.TypeFor(unary.resultTypeSpecifier, ctx)
                : null;
            var call = OperatorBinding.Bind(@operator, ctx.RuntimeContextParameter, operand);
            if (resultType != null && resultType != call.Type)
            {
                var typeAs = ChangeType(call, resultType, ctx);
                return typeAs;
            }
            else
            {
                return call;
            }
        }

        protected Expression NaryOperator(CqlOperator @operator, elm.NaryExpression ne, ExpressionBuilderContext ctx)
        {
            var operators = ne.operand
                .Select(op => TranslateExpression(op, ctx))
                .ToArray();
            var call = OperatorBinding.Bind(@operator, ctx.RuntimeContextParameter, operators);
            return call;
        }

        protected ConstantExpression Precision(DateTimePrecision elmPrecision, bool precisionSpecified)
        {
            if (precisionSpecified)
            {
                var name = Enum.GetName(elmPrecision)!.ToLowerInvariant();
                var ce = Expression.Constant(name, typeof(string));
                return ce;
            }
            else
            {
                var ce = Expression.Constant(null, typeof(string));
                return ce;
            }
        }

        protected Expression AggregateOperator(CqlOperator @operator, AggregateExpression aggregate, ExpressionBuilderContext ctx)
        {
            var operand = TranslateExpression(aggregate.source!, ctx);
            var call = OperatorBinding.Bind(@operator, ctx.RuntimeContextParameter, operand);
            return call;
        }

        protected Expression? IdentifierRef(IdentifierRef ire, ExpressionBuilderContext ctx)
        {
            if (string.Equals("$this", ire.name) && ctx.ImpliedAlias != null)
            {
                var scopeExpression = ctx.GetScopeExpression(ctx.ImpliedAlias);
                return scopeExpression;
            }
            var pe = new Property
            {
                resultTypeSpecifier = ire.resultTypeSpecifier,
                resultTypeName = ire.resultTypeName,
                localId = ire.localId,
                locator = ire.locator,
                path = ire.name,
                scope = ctx.ImpliedAlias,
            };
            var prop = Property(pe, ctx);
            return prop;
        }

        protected Expression Query(Query query, ExpressionBuilderContext ctx)
        {
            if (query?.source?.Length == 0)
                throw new NotSupportedException("Queries must define at least 1 source");
            else if (query!.source!.Length == 1)
                return SingleSourceQuery(query, ctx);
            else
                return MultiSourceQuery(query, ctx);

        }

        protected Expression SingleSourceQuery(Query query, ExpressionBuilderContext ctx)
        {
            var querySource = query.source![0];
            var querySourceAlias = querySource.alias;
            if (string.IsNullOrWhiteSpace(querySource.alias))
                throw new ArgumentException("Only aliased query sources are supported.", nameof(query));
            if (querySource.expression == null)
                throw new ArgumentException("Query sources must have an expression", nameof(query));
            var source = TranslateExpression(querySource.expression!, ctx);

            var isSingle = false;
            // promote single objects into enumerables so where works
            if (!IsOrImplementsIEnumerableOfT(source.Type))
            {
                var arrayInit = Expression.NewArrayInit(source.Type, source);
                source = arrayInit;
                isSingle = true;
            }
            var @return = source;
            Type elementType = TypeResolver.GetListElementType(@return.Type, @throw: true)!;

            // handle with/such-that
            if (query.relationship != null)
            {
                foreach (var relationship in query.relationship ?? Enumerable.Empty<RelationshipClause>())
                {
                    var selectManyLambda = WithToSelectManyBody(querySourceAlias!, elementType, relationship, ctx);

                    var selectManyCall = OperatorBinding.Bind(CqlOperator.SelectMany, ctx.RuntimeContextParameter,
                        @return, selectManyLambda);
                    if (relationship is Without)
                    {
                        var callExcept = OperatorBinding.Bind(CqlOperator.ListExcept, ctx.RuntimeContextParameter,
                            @return, selectManyCall);
                        @return = callExcept;
                    }
                    else
                    {
                        @return = selectManyCall;
                    }
                }
            }
            // The element type may have changed
            elementType = TypeResolver.GetListElementType(@return.Type, @throw: true)!;

            if (query.where != null)
            {
                var parameterName = ExpressionBuilderContext.NormalizeIdentifier(querySourceAlias)
                    ?? TypeNameToIdentifier(elementType, ctx);
                var whereLambdaParameter = Expression.Parameter(elementType, parameterName);
                if (querySourceAlias == "ItemOnLine")
                {
                }
                var scopes = new[] { new KeyValuePair<string, (Expression, elm.Element)>(querySourceAlias!, (whereLambdaParameter, querySource.expression)) };
                var subContext = ctx.WithScopes(scopes);

                if (query.let != null)
                {
                    var letScopes = new KeyValuePair<string, (Expression, elm.Element)>[query.let.Length];
                    for (int i = 0; i < query.let.Length; i++)
                    {
                        var let = query.let[i];
                        var expression = TranslateExpression(let.expression!, subContext);
                        letScopes[i] = new KeyValuePair<string, (Expression, elm.Element)>(let.identifier!, (expression, let.expression!));
                    }
                    subContext = subContext.WithScopes(letScopes);
                }
                var whereBody = TranslateExpression(query.where, subContext);
                var whereLambda = System.Linq.Expressions.Expression.Lambda(whereBody, whereLambdaParameter);
                var callWhere = OperatorBinding.Bind(CqlOperator.Where, ctx.RuntimeContextParameter, @return, whereLambda);
                @return = callWhere;
            }

            if (query.@return != null)
            {
                var parameterName = ExpressionBuilderContext.NormalizeIdentifier(querySourceAlias)
                ?? TypeNameToIdentifier(elementType, ctx);


                var selectLambdaParameter = Expression.Parameter(elementType, parameterName);

                var scopes = new[] { new KeyValuePair<string, (Expression, elm.Element)>(querySourceAlias!, (selectLambdaParameter, query.@return)) };
                var subContext = ctx.WithScopes(scopes);

                if (query.let != null)
                {
                    for (int i = 0; i < query.let.Length; i++)
                    {
                        var let = query.let[i];
                        var expression = TranslateExpression(let.expression!, subContext);
                        subContext = subContext.WithScopes(new KeyValuePair<string, (Expression, elm.Element)>(let.identifier!, (expression, let.expression!)));
                    }
                }
                var selectBody = TranslateExpression(query.@return.expression!, subContext);
                var selectLambda = Expression.Lambda(selectBody, selectLambdaParameter);
                var callSelect = OperatorBinding.Bind(CqlOperator.Select, ctx.RuntimeContextParameter, @return, selectLambda);
                @return = callSelect;
            }

            if (query.aggregate != null)
            {
                var parameterName = ExpressionBuilderContext.NormalizeIdentifier(querySourceAlias)
                ?? TypeNameToIdentifier(elementType, ctx);
                var sourceAliasParameter = Expression.Parameter(elementType, parameterName);
                var resultAlias = query.aggregate.identifier!;
                Type? resultType = null;
                if (query.aggregate.resultTypeSpecifier != null)
                {
                    resultType = TypeManager.TypeFor(query.aggregate.resultTypeSpecifier, ctx, true);
                }
                else if (!string.IsNullOrWhiteSpace(query.aggregate.resultTypeName.Name!))
                {
                    resultType = TypeResolver.ResolveType(query.aggregate.resultTypeName.Name!);
                }
                if (resultType == null)
                {
                    throw new InvalidOperationException($"Could not resolve aggregate query result type for query {query.localId} at {query.locator}");
                }
                var resultParameter = Expression.Parameter(resultType, resultAlias);
                var scopes = new[]
                {
                        new KeyValuePair<string, (Expression, elm.Element)>(querySourceAlias!, (sourceAliasParameter, query)),
                        new KeyValuePair<string, (Expression, elm.Element)>(resultAlias!, (resultParameter, query.aggregate))
                    };
                var subContext = ctx.WithScopes(scopes);
                if (query.let != null)
                {
                    for (int i = 0; i < query.let.Length; i++)
                    {
                        var let = query.let[i];
                        var expression = TranslateExpression(let.expression!, subContext);
                        subContext = subContext.WithScopes(new KeyValuePair<string, (Expression, elm.Element)>(let.identifier!, (expression, let.expression!)));
                    }
                }
                var startingValue = TranslateExpression(query.aggregate.starting!, subContext);

                var lambdaBody = TranslateExpression(query.aggregate.expression!, subContext);
                var lambda = Expression.Lambda(lambdaBody, resultParameter, sourceAliasParameter);
                var aggregateCall = OperatorBinding.Bind(CqlOperator.Aggregate, subContext.RuntimeContextParameter, @return, lambda, startingValue);
                @return = aggregateCall;
            }


            //[System.Xml.Serialization.XmlIncludeAttribute(typeof(ByExpression))]
            //[System.Xml.Serialization.XmlIncludeAttribute(typeof(ByColumn))]
            //[System.Xml.Serialization.XmlIncludeAttribute(typeof(ByDirection))]
            if (query.sort != null && query.sort.by != null && query.sort.by.Length > 0)
            {
                foreach (var by in query.sort.by)
                {
                    ListSortDirection order = ExtensionMethods.ListSortOrder(by.direction);
                    if (by is ByExpression byExpression)
                    {
                        var parameterName = "@this";
                        var returnElementType = TypeResolver.GetListElementType(@return.Type, true)!;
                        var sortMemberParameter = Expression.Parameter(returnElementType, parameterName);
                        var subContext = ctx.WithImpliedAlias(parameterName!, sortMemberParameter, byExpression.expression);
                        var sortMemberExpression = TranslateExpression(byExpression.expression, subContext);
                        var lambdaBody = Expression.Convert(sortMemberExpression, typeof(object));
                        var sortLambda = System.Linq.Expressions.Expression.Lambda(lambdaBody, sortMemberParameter);
                        var sort = OperatorBinding.Bind(CqlOperator.SortBy, ctx.RuntimeContextParameter,
                            @return, sortLambda, Expression.Constant(order, typeof(ListSortDirection)));
                        @return = sort;
                    }
                    else if (by is ByColumn byColumn)
                    {
                        var parameterName = "@this";
                        var returnElementType = TypeResolver.GetListElementType(@return.Type, true)!;
                        var sortMemberParameter = Expression.Parameter(returnElementType, parameterName);
                        var pathMemberType = TypeManager.TypeFor(byColumn, ctx);
                        if (pathMemberType == null)
                        {
                            var msg = $"Type specifier {by.resultTypeName} at {by.locator ?? "unknown"} could not be resolved.";
                            ctx.LogError(msg);
                            throw new InvalidOperationException(msg);
                        }
                        var pathExpression = PropertyHelper(sortMemberParameter, byColumn.path, pathMemberType!, ctx);
                        var lambdaBody = Expression.Convert(pathExpression, typeof(object));
                        var sortLambda = System.Linq.Expressions.Expression.Lambda(lambdaBody, sortMemberParameter);
                        var sort = OperatorBinding.Bind(CqlOperator.SortBy, ctx.RuntimeContextParameter,
                            @return, sortLambda, Expression.Constant(order, typeof(ListSortDirection)));
                        @return = sort;
                    }
                    else
                    {
                        var sort = OperatorBinding.Bind(CqlOperator.Sort, ctx.RuntimeContextParameter,
                            @return, Expression.Constant(order, typeof(ListSortDirection)));
                        @return = sort;
                    }
                }
            }

            if (isSingle)
            {
                var callSingle = OperatorBinding.Bind(CqlOperator.Single, ctx.RuntimeContextParameter, @return);
                @return = callSingle;
            }

            return @return;
        }
        protected Expression MultiSourceQuery(Query query, ExpressionBuilderContext ctx)
        {
            // The technique here is to create a cross product of all the query sources.
            // The combinations will be stored in a tuple whose fields are named by source alias.
            // we will then create an expression that creates this cross-product of tuples,
            // and use that as the singular query source for subsequent parts of the query.
            var tupleSpecifier = new elm.TupleTypeSpecifier
            {
                element = query.source.Select(source => new TupleElementDefinition
                {
                    name = source.alias ?? throw new InvalidOperationException("Missing alias for multi-source query; this is illegal"),
                    elementType = source.resultTypeSpecifier,

                }).ToArray(),
            };
            var multiSourceTupleType = TypeManager.TupleTypeFor(tupleSpecifier, ctx, (type) =>
                IsOrImplementsIEnumerableOfT(type)
                    ? TypeResolver.GetListElementType(type, true)!
                    : throw new NotSupportedException("Query sources must be lists."));
            var crossJoinedSource = CrossJoin(query.source!, multiSourceTupleType, ctx);
            var source = crossJoinedSource;

            var isSingle = false;
            if (!IsOrImplementsIEnumerableOfT(source.Type))
            {
                var arrayInit = Expression.NewArrayInit(source.Type, source);
                source = arrayInit;
                isSingle = true;
            }

            var @return = source;
            if (query.relationship != null)
            {
                foreach (var relationship in query.relationship ?? Enumerable.Empty<RelationshipClause>())
                {
                    var selectManyLambda = WithToSelectManyBody(multiSourceTupleType, relationship, ctx);

                    var selectManyCall = OperatorBinding.Bind(CqlOperator.SelectMany, ctx.RuntimeContextParameter,
                        @return, selectManyLambda);
                    if (relationship is Without)
                    {
                        var callExcept = OperatorBinding.Bind(CqlOperator.ListExcept, ctx.RuntimeContextParameter,
                            @return, selectManyCall);
                        @return = callExcept;
                    }
                    else
                    {
                        @return = selectManyCall;
                    }
                }
            }

            var elementType = TypeResolver.GetListElementType(@return.Type, true)!;
            if (query.where != null)
            {
                var parameterName = TypeNameToIdentifier(elementType, ctx);

                var whereLambdaParameter = Expression.Parameter(multiSourceTupleType, parameterName);
                var scopes =
                    (
                        from property in multiSourceTupleType!.GetProperties()
                        let propertyAccess = Expression.Property(whereLambdaParameter, property)
                        select new KeyValuePair<string, (Expression, elm.Element)>(property.Name, (propertyAccess, query.@where))
                    )
                    .ToArray();
                var subContext = ctx.WithScopes(scopes);


                if (query.let != null)
                {
                    var letScopes = new KeyValuePair<string, (Expression, elm.Element)>[query.let.Length];
                    for (int i = 0; i < query.let.Length; i++)
                    {
                        var let = query.let[i];
                        var expression = TranslateExpression(let.expression!, subContext);
                        letScopes[i] = new KeyValuePair<string, (Expression, elm.Element)>(let.identifier!, (expression, let.expression!));
                    }
                    subContext = subContext.WithScopes(letScopes);
                }

                var whereBody = TranslateExpression(query.where, subContext);
                var whereLambda = System.Linq.Expressions.Expression.Lambda(whereBody, whereLambdaParameter);
                var callWhere = OperatorBinding.Bind(CqlOperator.Where, ctx.RuntimeContextParameter, @return, whereLambda);
                @return = callWhere;
            }



            if (query.@return != null)
            {
                var parameterName = TypeNameToIdentifier(elementType, ctx);
                var selectLambdaParameter = Expression.Parameter(elementType, parameterName);

                var scopes =
                    (
                        from property in multiSourceTupleType!.GetProperties()
                        let propertyAccess = Expression.Property(selectLambdaParameter, property)
                        select new KeyValuePair<string, (Expression, elm.Element)>(property.Name, (propertyAccess, query.@return))
                    )
                    .ToArray();
                var subContext = ctx.WithScopes(scopes);

                if (query.let != null)
                {
                    var letScopes = new KeyValuePair<string, (Expression, elm.Expression)>[query.let.Length];
                    for (int i = 0; i < query.let.Length; i++)
                    {
                        var let = query.let[i];
                        var expression = TranslateExpression(let.expression!, subContext);
                        subContext = subContext.WithScopes(new KeyValuePair<string, (Expression, elm.Element)>(let.identifier!, (expression, let.expression!)));
                    }
                }
                var selectBody = TranslateExpression(query.@return.expression!, subContext);
                var selectLambda = Expression.Lambda(selectBody, selectLambdaParameter);
                var callSelect = OperatorBinding.Bind(CqlOperator.Select, ctx.RuntimeContextParameter, @return, selectLambda);
                @return = callSelect;
            }

            if (query.aggregate != null)
            {
                if (query.aggregate is elm.AggregateClause)
                {
                    var parameterName = TypeNameToIdentifier(elementType, ctx);
                    var sourceParameter = Expression.Parameter(multiSourceTupleType, parameterName);
                    var scopes =
                        (
                            from property in multiSourceTupleType!.GetProperties()
                            let propertyAccess = Expression.Property(sourceParameter, property)
                            select new KeyValuePair<string, (Expression, elm.Element)>(property.Name, (propertyAccess, query))
                        )
                        .ToArray();
                    var subContext = ctx.WithScopes(scopes);

                    var resultAlias = query.aggregate.identifier!;
                    Type? resultType = null;
                    if (query.aggregate.resultTypeSpecifier != null)
                    {
                        resultType = TypeManager.TypeFor(query.aggregate.resultTypeSpecifier, ctx, true);
                    }
                    else if (!string.IsNullOrWhiteSpace(query.aggregate.resultTypeName.Name!))
                    {
                        resultType = TypeResolver.ResolveType(query.aggregate.resultTypeName.Name!);
                    }
                    if (resultType == null)
                    {
                        throw new InvalidOperationException($"Could not resolve aggregate query result type for query {query.localId} at {query.locator}");
                    }
                    var resultParameter = Expression.Parameter(resultType, resultAlias);

                    subContext = subContext.WithScopes(new KeyValuePair<string, (Expression, elm.Element)>(resultAlias!, (resultParameter, query.aggregate)));

                    if (query.let != null)
                    {
                        var letScopes = new KeyValuePair<string, (Expression, elm.Element)>[query.let.Length];
                        for (int i = 0; i < query.let.Length; i++)
                        {
                            var let = query.let[i];
                            var expression = TranslateExpression(let.expression!, subContext);
                            letScopes[i] = new KeyValuePair<string, (Expression, elm.Element)>(let.identifier!, (expression, let.expression!));
                        }
                        subContext = subContext.WithScopes(letScopes);
                    }

                    var startingValue = TranslateExpression(query.aggregate.starting!, subContext);

                    var lambdaBody = TranslateExpression(query.aggregate.expression!, subContext);
                    var lambda = Expression.Lambda(lambdaBody, resultParameter, sourceParameter);
                    var aggregateCall = OperatorBinding.Bind(CqlOperator.Aggregate, subContext.RuntimeContextParameter, @return, lambda, startingValue);
                    @return = aggregateCall;
                }
                else
                {
                    throw new NotImplementedException($"Aggregate type {query.aggregate.GetType().Name} is not yet implemented.");
                }
            }

            if (query.sort != null && query.sort.by != null && query.sort.by.Length > 0)
            {
                throw new NotImplementedException("Sort is broken in ELM XSD?");
                //foreach (var by in query.sort.by)
                //{
                //    var order = ListSortDirection.Ascending;
                //    if (by.direction == "desc" || by.direction == "descending")
                //        order = ListSortDirection.Descending;
                //    else if (by.direction == "asc" || by.direction == "ascending")
                //        order = ListSortDirection.Ascending;
                //    else throw new InvalidOperationException($"Invalid sort order {by.direction}");

                //    if (by.expression != null)
                //    {
                //        var parameterName = "@this";
                //        var returnElementType = TypeResolver.GetListElementType(@return.Type);
                //        var sortMemberParameter = Expression.Parameter(returnElementType, parameterName);
                //        var subContext = ctx.WithImpliedAlias(parameterName!, sortMemberParameter, by.expression);
                //        var sortMemberExpression = TranslateExpression(by.expression, subContext);
                //        var lambdaBody = Expression.Convert(sortMemberExpression, typeof(object));
                //        var sortLambda = System.Linq.Expressions.Expression.Lambda(lambdaBody, sortMemberParameter);
                //        var sort = Operators.Bind(CqlOperator.SortBy, ctx.RuntimeContextParameter,
                //            @return, sortLambda, Expression.Constant(order, typeof(SortOrder)));
                //        @return = sort;
                //    }
                //    else if (by.path != null && by.resultTypeName != null)
                //    {
                //        var parameterName = "@this";
                //        var returnElementType = TypeResolver.GetListElementType(@return.Type);
                //        var sortMemberParameter = Expression.Parameter(returnElementType, parameterName);
                //        var pathMemberType = TypeResolver.ResolveType(by.resultTypeName);
                //        if (pathMemberType == null)
                //        {
                //            var msg = $"Type specifier {by.resultTypeName} at {by.locator ?? "unknown"} could not be resolved.";
                //            ctx.LogError(msg);
                //            throw new InvalidOperationException(msg);
                //        }
                //        var pathExpression = PropertyHelper(sortMemberParameter, by.path, pathMemberType!, ctx);
                //        var lambdaBody = Expression.Convert(pathExpression, typeof(object));
                //        var sortLambda = System.Linq.Expressions.Expression.Lambda(lambdaBody, sortMemberParameter);
                //        var sort = Operators.Bind(CqlOperator.SortBy, ctx.RuntimeContextParameter,
                //            @return, sortLambda, Expression.Constant(order, typeof(SortOrder)));
                //        @return = sort;
                //    }
                //    else
                //    {
                //        var sort = Operators.Bind(CqlOperator.Sort, ctx.RuntimeContextParameter,
                //            @return, Expression.Constant(order, typeof(SortOrder)));
                //        @return = sort;
                //    }
                //}
            }

            if (isSingle)
            {
                var returnElementType = TypeResolver.GetListElementType(@return.Type);
                var callSingle = OperatorBinding.Bind(CqlOperator.Single, ctx.RuntimeContextParameter, @return);
                @return = callSingle;
            }

            return @return;
        }

        protected bool IsOrImplementsIEnumerableOfT(Type type) => TypeResolver.ImplementsGenericInterface(type, typeof(IEnumerable<>));

        protected Expression ValueSetRef(ValueSetRef valueSetRef, ExpressionBuilderContext ctx)
        {
            if (string.IsNullOrWhiteSpace(valueSetRef.name))
                throw new ArgumentException($"The ValueSetRef at {valueSetRef.locator} is missing a name.", nameof(valueSetRef));
            var type = TypeManager.TypeFor(valueSetRef, ctx, throwIfNotFound: true)!;
            var cqlValueSet = InvokeDefinitionThroughRuntimeContext(valueSetRef.name, valueSetRef.libraryName, typeof(CqlValueSet), ctx);

            if (IsOrImplementsIEnumerableOfT(type))
            {
                var elementType = TypeResolver.GetListElementType(type);
                if (elementType == typeof(CqlCode))
                {
                    var ctor = typeof(ValueSetFacade).GetConstructor(new[] { typeof(CqlValueSet), typeof(CqlContext) });
                    var @new = Expression.New(ctor, cqlValueSet, ctx.RuntimeContextParameter);
                    return @new;
                }
                else
                {
                    var message = $"The expected type for value set {valueSetRef.name} in this context is {TypeManager.PrettyTypeName(type)}";
                    ctx.LogError(message, valueSetRef);
                    throw new InvalidOperationException(message);
                }
            }
            return cqlValueSet;
        }

        protected Expression QueryLetRef(QueryLetRef qlre, ExpressionBuilderContext ctx)
        {
            var name = qlre.name!;
            var expr = ctx.GetScopeExpression(name);
            return expr;
        }

        protected Expression AliasRef(AliasRef ar, ExpressionBuilderContext ctx)
        {
            var expr = ctx.GetScopeExpression(ar.name!);
            return expr;
        }

        protected Expression Tuple(elm.Tuple tuple, ExpressionBuilderContext ctx)
        {
            if (tuple.resultTypeSpecifier is elm.TupleTypeSpecifier tupleTypeSpecifier)
            {
                var tupleType = TypeManager.TupleTypeFor(tupleTypeSpecifier, ctx);
                var @new = Expression.New(tupleType);
                if (tuple.element?.Length > 0)
                {
                    var elementBindings = (tuple.element!)
                                   .Select(element =>
                                   {
                                       var value = TranslateExpression(element.value!, ctx);
                                       var memberInfo = GetProperty(tupleType, ExpressionBuilderContext.NormalizeIdentifier(element.name!)!);
                                       var binding = Binding(value, memberInfo, ctx);
                                       return binding;
                                   })
                                   .ToArray();
                    var init = Expression.MemberInit(@new, elementBindings);
                    return init;
                }
                else return @new;
            }
            else throw new InvalidOperationException($"Tuple expression has a resultType that is not a TupleTypeSpecifier.");
        }

        protected Expression List(List list, ExpressionBuilderContext ctx)
        {
            if (list.resultTypeSpecifier == null)
                throw new ArgumentException($"List is missing a result type specifier.", nameof(list));
            if (list.resultTypeSpecifier is elm.ListTypeSpecifier listTypeSpecifier)
            {

                var elementType = TypeManager.TypeFor(listTypeSpecifier.elementType, ctx, true);
                var elements = list.element?
                    .Select(ele => TranslateExpression(ele, ctx))
                    .ToArray() ?? new Expression[0];
                if (!IsNullable(elementType) && elements.Any(exp => IsNullable(exp.Type)))
                {
                    for (int i = 0; i < elements.Length; i++)
                    {
                        elements[i] = HandleNullable(elements[i], elementType);

                    }
                }
                for (int i = 0; i < elements.Length; i++)
                {
                    if (elements[i].Type != elementType)
                    {
                        elements[i] = Expression.TypeAs(elements[i], elementType);
                    }
                }
                Expression? array = null;
                if (elements != null)
                {
                    array = Expression.NewArrayInit(elementType, elements);
                }
                else
                {
                    array = Expression.NewArrayBounds(elementType, Expression.Constant(0));
                }
                var asEnumerable = Expression.TypeAs(array, typeof(IEnumerable<>).MakeGenericType(elementType));
                return asEnumerable;
            }
            else
                throw new ArgumentException($"List is the wrong type", nameof(list));

        }

        protected Expression CodeRef(CodeRef cre, ExpressionBuilderContext ctx)
        {
            if (!string.IsNullOrWhiteSpace(cre.name))
            {
                var type = TypeResolver.ResolveType(cre.resultTypeName.Name!)
                    ?? throw new InvalidOperationException($"Unable to resolve type {cre.resultTypeName}");
                return InvokeDefinitionThroughRuntimeContext(cre.name, cre.libraryName, type!, ctx);
            }
            else throw new InvalidOperationException($"CodeRefExpression {cre.name} is null");
        }

        protected Expression Instance(Instance ine, ExpressionBuilderContext ctx)
        {
            var instanceType = TypeResolver.ResolveType(ine.classType.Name!);
            if (instanceType!.IsEnum)
            {
                // constructs like:
                // FHIR.RemittanceOutcome {value: 'complete'}
                // FHIR.RemittanceOutcome maps to an enum type
                if (ine.element?.Length == 1 && string.Equals(ine.element![0].name, "value", StringComparison.OrdinalIgnoreCase))
                {
                    var enumValueValue = TranslateExpression(ine.element[0]!.value!, ctx);
                    if (enumValueValue.Type == instanceType)
                        return enumValueValue;
                    else if (enumValueValue.Type == typeof(string))
                    {
                        var parseMethod = typeof(Enum).GetMethods()
                            .Where(m =>
                                m.Name == nameof(Enum.Parse)
                                && m.GetParameters().Length == 3)
                            .Single();
                        var callEnumParse = Expression.Call(parseMethod, Expression.Constant(instanceType), enumValueValue, Expression.Constant(true));
                        return callEnumParse;
                    }
                }
            }
            // Prefer a constructor will all parameters.


            //var valueTypes = values
            //    .Select(v => v.Type)
            //    .ToArray();
            //var allConstructors = instanceType!
            //    .GetConstructors();
            //ConstructorInfo? allParamsCtor = null;
            //foreach(var ctor in allConstructors)
            //{
            //    var ctorParameters = ctor.GetParameters();
            //    if (ctorParameters.Length == valueTypes.Length)
            //    {
            //        if (ctorParameters.All(p => p.T))
            //    }
            //}

            var tuples = ine.element
                .Select(el => (el.name!, TranslateExpression(el.value!, ctx)))
                .ToArray();

            // Handle immutable primitives without public setters on their properties.
            if (instanceType == typeof(CqlRatio))
            {
                Expression? numeratorExpr = null;
                Expression? denominatorExpr = null;

                foreach (var tuple in tuples)
                {
                    if (tuple.Item1 == "numerator")
                        numeratorExpr = tuple.Item2;
                    else if (tuple.Item1 == "denominator")
                        denominatorExpr = tuple.Item2;
                    else throw new InvalidOperationException($"No property called {tuple.Item1} should exist on {nameof(CqlRatio)}");
                }
                var ctor = typeof(CqlRatio).GetConstructor(new[] { typeof(CqlQuantity), typeof(CqlQuantity) });
                var @new = Expression.New(ctor,
                    numeratorExpr ?? Expression.Default(typeof(CqlQuantity)),
                    denominatorExpr ?? Expression.Default(typeof(CqlQuantity)));
                return @new;
            }
            else if (instanceType == typeof(CqlCode))
            {
                Expression? codeExpr = null;
                Expression? systemExpr = null;
                Expression? versionExpr = null;
                Expression? displayExpr = null;


                foreach (var tuple in tuples)
                {
                    if (tuple.Item1 == "code")
                        codeExpr = tuple.Item2;
                    else if (tuple.Item1 == "system")
                        systemExpr = tuple.Item2;
                    else if (tuple.Item1 == "version")
                        versionExpr = tuple.Item2;
                    else if (tuple.Item1 == "display")
                        displayExpr = tuple.Item2;
                    else throw new InvalidOperationException($"No property called {tuple.Item1} should exist on {nameof(CqlCode)}");
                }
                var ctor = typeof(CqlCode).GetConstructor(new[] {
                    typeof(string),
                    typeof(string),
                    typeof(string),
                    typeof(string)
                });
                var @new = Expression.New(ctor,
                    codeExpr ?? Expression.Default(typeof(string)),
                    systemExpr ?? Expression.Default(typeof(string)),
                    versionExpr ?? Expression.Default(typeof(string)),
                    displayExpr ?? Expression.Default(typeof(string)));
                return @new;
            }
            else if (instanceType == typeof(CqlConcept))
            {
                Expression? codesExpr = null;
                Expression? displayExpr = null;

                foreach (var tuple in tuples)
                {
                    if (tuple.Item1 == "codes")
                        codesExpr = tuple.Item2;
                    else if (tuple.Item1 == "display")
                        displayExpr = tuple.Item2;
                    else throw new InvalidOperationException($"No property called {tuple.Item1} should exist on {nameof(CqlConcept)}");
                }
                var ctor = typeof(CqlConcept).GetConstructor(new[] { typeof(IEnumerable<CqlCode>), typeof(string) });
                var @new = Expression.New(ctor,
                    codesExpr ?? Expression.Default(typeof(IEnumerable<CqlCode>)),
                    displayExpr ?? Expression.Default(typeof(string)));
                return @new;
            }
            else
            {
                var elementBindings = new MemberAssignment[tuples.Length];
                for (int i = 0; i < tuples.Length; i++)
                {
                    var tuple = tuples[i];
                    var element = tuple.Item1;
                    var expression = tuple.Item2;
                    var memberInfo = GetProperty(instanceType!, element);
                    if (memberInfo == null)
                        throw new InvalidOperationException($"Could not find member {element} on type {TypeManager.PrettyTypeName(instanceType!)}");
                    var binding = Binding(expression, memberInfo, ctx);
                    elementBindings[i] = binding;
                }
                var ctor = instanceType!.GetConstructor(Type.EmptyTypes);
                var @new = Expression.New(ctor);
                var init = Expression.MemberInit(@new, elementBindings);
                return init;
            }
        }

        protected MemberAssignment Binding(Expression value, MemberInfo memberInfo, ExpressionBuilderContext ctx)
        {
            if (memberInfo is PropertyInfo property)
            {
                if (value.Type == property.PropertyType)
                {
                    return Expression.Bind(memberInfo, value);
                }
                else if (property.PropertyType.IsArray)
                {
                    if (value.Type.IsArray)
                    {
                        if (property.PropertyType.GetElementType() == value.Type.GetElementType())
                        {
                            return Expression.Bind(memberInfo, value);
                        }
                    }
                    else if (value.Type.IsGenericType)
                    {
                        var valueEnumerableElement = TypeResolver.GetListElementType(value.Type);
                        var memberArrayElement = property.PropertyType.GetElementType();
                        if (valueEnumerableElement == memberArrayElement)
                        {
                            var toArrayMethod = typeof(Enumerable)
                                .GetMethod(nameof(Enumerable.ToArray))
                                .MakeGenericMethod(valueEnumerableElement);
                            var callToArray = Expression.Call(toArrayMethod, value);
                            return Expression.Bind(memberInfo, callToArray);
                        }
                        else
                        {
                            var selectParameter = Expression.Parameter(valueEnumerableElement, TypeNameToIdentifier(value.Type, ctx));
                            var body = ChangeType(selectParameter, memberArrayElement, ctx);
                            var selectLambda = Expression.Lambda(body, selectParameter);
                            var callSelectMethod = OperatorBinding.Bind(CqlOperator.Select, ctx.RuntimeContextParameter, value, selectLambda);
                            var toArrayMethod = typeof(Enumerable)
                                .GetMethod(nameof(Enumerable.ToArray))
                                .MakeGenericMethod(memberArrayElement);
                            var callToArray = Expression.Call(toArrayMethod, callSelectMethod);
                            return Expression.Bind(memberInfo, callToArray);
                        }
                    }
                }
                else if (TypeResolver.ImplementsGenericInterface(property.PropertyType, typeof(ICollection<>)))
                {
                    if (IsOrImplementsIEnumerableOfT(value.Type))
                    {
                        var elementType = TypeResolver.GetListElementType(property.PropertyType);
                        var listType = typeof(List<>).MakeGenericType(elementType);
                        var ctor = listType.GetConstructor(new[] { typeof(IEnumerable<>).MakeGenericType(elementType) });
                        var newList = Expression.New(ctor, value);
                        return Expression.Bind(memberInfo, newList);
                    }
                }
                var convert = ChangeType(value, property.PropertyType, ctx);
                return Expression.Bind(memberInfo, convert);
            }
            else throw new NotImplementedException();
        }

        protected bool IsConvertible(Type from, Type to)
        {
            if (from == to)
                return true;
            if (to.IsAssignableFrom(from))
                return true;
            if (IsNullable(from) && !IsNullable(to))
                return true;
            if (IsOrImplementsIEnumerableOfT(from) && IsOrImplementsIEnumerableOfT(to))
            {
                var fromElement = TypeResolver.GetListElementType(from, @throw: true)!;
                var toElement = TypeResolver.GetListElementType(to, @throw: true)!;
                return IsConvertible(fromElement, toElement);
            }
            return false;
        }

        protected Expression If(If @if, ExpressionBuilderContext ctx)
        {
            var rc = TranslateExpression(@if.condition!, ctx);
            var condition = Expression.Coalesce(rc, Expression.Constant(false, typeof(bool)));
            var then = TranslateExpression(@if.then!, ctx);
            if (@if.@else != null)
            {
                var @else = TranslateExpression(@if.@else!, ctx);
                if (then.Type.IsValueType)
                {
                    @else = HandleNullable(@else, then.Type);
                }
                if (then.Type != @else.Type)
                    throw new InvalidOperationException($"The If expression at {@if.locator} produces two branches with different types.");
                var ifThenElse = Expression.Condition(condition, then, @else);
                return ifThenElse;
            }
            else
            {
                var ifThen = Expression.Condition(condition, then, Expression.Convert(Expression.Constant(null), then.Type));
                return ifThen;
            }
        }

        protected Expression Null(Null @null, ExpressionBuilderContext ctx)
        {
            var nullType = TypeManager.TypeFor(@null, ctx, false) ?? typeof(object);
            var constant = Expression.Constant(null, nullType);
            return constant;
        }

        protected Expression Literal(Literal lit, ExpressionBuilderContext ctx)
        {
            var type = TypeResolver.ResolveType(lit.valueType.Name!)
                ?? throw new InvalidOperationException($"Cannot resolve type for {lit.valueType}");
            var (value, convertedType) = ConvertLiteral(lit, type);

            if (IsNullable(type))
            {
                var changed = Expression.Constant(value, convertedType);
                var asNullable = Expression.Convert(changed, type);
                return asNullable;
            }
            return Expression.Constant(value, convertedType);
        }

        public static (object?, Type) ConvertLiteral(Literal lit, Type? type)
        {
            if (type == null)
                throw new NotImplementedException();
            else if (IsNullable(type))
            {
                if (string.IsNullOrWhiteSpace(lit.value))
                    return (null, type);
                else
                {
                    var underlyingType = Nullable.GetUnderlyingType(type);
                    if (typeof(IConvertible).IsAssignableFrom(underlyingType))
                    {
                        try
                        {
                            var converted = System.Convert.ChangeType(lit.value, underlyingType);
                            return (converted, underlyingType);
                        }
                        catch (OverflowException)
                        {
                            return (null, type);
                        }
                    }
                    else throw new NotSupportedException("Only convertible types can be used for literals.");
                }
            }
            else
            {
                if (type == typeof(string))
                    return (lit.value, type);
                if (typeof(IConvertible).IsAssignableFrom(type!))
                {
                    var converted = System.Convert.ChangeType(lit.value, type);
                    return (converted, type);
                }
                else throw new NotSupportedException("Only convertible types can be used for literals.");
            }
        }

        protected Expression OperandRef(OperandRef ore, ExpressionBuilderContext ctx)
        {
            if (ctx.Operands.TryGetValue(ore.name!, out var expression))
                return expression;
            else throw new ArgumentException($"Operand reference to {ore.name} not found in definition operands.", nameof(ore));
        }

        protected Expression Case(Case ce, ExpressionBuilderContext ctx)
        {

            //[{ when1, then1 }, { when2, then2}, { when3, then3 }]
            // when1 ? then 1 : (when2 ? then 2 : (when3 ? then 3 : else }
            if (ce.caseItem?.Length > 0 && ce.@else != null)
            {
                if (ce.comparand != null)
                {
                    var comparand = TranslateExpression(ce.comparand, ctx);

                    var elseThen = TranslateExpression(ce.@else!, ctx);
                    var lastItem = ce.caseItem[^1];
                    var lastItemWhen = TranslateExpression(lastItem.when!, ctx);
                    var lastItemWhenEquality = Expression.Coalesce(Equal(comparand, lastItemWhen, ctx), Expression.Constant(false));
                    var lastItemThen = TranslateExpression(lastItem.then!, ctx);

                    if (lastItemThen.Type != elseThen.Type)
                        throw new InvalidOperationException("Both conditional outcomes must have the same type.");

                    elseThen = Expression.Condition(lastItemWhenEquality, lastItemThen, elseThen);

                    for (int i = ce.caseItem.Length - 2; i > -1; i--)
                    {
                        var caseWhen = TranslateExpression(ce.caseItem[i].when!, ctx);
                        var caseWhenEquality = Expression.Coalesce(Equal(comparand, caseWhen, ctx), Expression.Constant(false));
                        var caseThen = TranslateExpression(ce.caseItem[i].then!, ctx);
                        if (elseThen.Type != caseThen.Type)
                            throw new InvalidOperationException("Case return types are not consistent.");
                        elseThen = Expression.Condition(caseWhenEquality, caseThen, elseThen);
                    }
                    return elseThen;
                }
                else
                {
                    var elseThen = TranslateExpression(ce.@else!, ctx);
                    var lastItem = ce.caseItem[^1];
                    var lastItemWhen = TranslateExpression(lastItem.when!, ctx);
                    var lastItemThen = TranslateExpression(lastItem.then!, ctx);

                    if (IsNullable(lastItemWhen.Type))
                    {
                        lastItemWhen = Expression.Coalesce(lastItemWhen, Expression.Constant(false));
                    }

                    elseThen = Expression.Condition(lastItemWhen, lastItemThen, elseThen);

                    for (int i = ce.caseItem.Length - 2; i > -1; i--)
                    {
                        var caseWhen = TranslateExpression(ce.caseItem[i].when!, ctx);
                        var caseThen = TranslateExpression(ce.caseItem[i].then!, ctx);
                        if (elseThen.Type != caseThen.Type)
                            throw new InvalidOperationException("Case return types are not consistent.");
                        if (IsNullable(caseWhen.Type))
                        {
                            caseWhen = Expression.Coalesce(caseWhen, Expression.Constant(false));
                        }
                        elseThen = Expression.Condition(caseWhen, caseThen, elseThen);
                    }
                    return elseThen;
                }
            }

            else throw new ArgumentException("Invalid case expression.  At least 1 case and an else must be present.", nameof(ce));
        }

        protected bool IsInterval(Type t, out Type? elementType)
        {
            if (t.IsGenericType && t.GetGenericTypeDefinition() == typeof(CqlInterval<>))
            {
                elementType = t.GetGenericArguments()[0];
                return true;
            }
            elementType = null;
            return false;
        }

        protected LambdaExpression WithToSelectManyBody(string outerScope,
            Type outerElementType,
            RelationshipClause with,
            ExpressionBuilderContext ctx)
        {
            if (with.expression == null)
                throw new ArgumentException($"With must have a source expression.", nameof(with));
            if (with.suchThat == null)
                throw new ArgumentException($"With must have a suchthat expression.", nameof(with));

            //define "With Such That":
            //[Encounter] E
            //  with[Condition] P
            //   such that P.onset during E.period
            //     and P.abatement after end of E.period

            //Func<Bundle, Context, IEnumerable<Encounter>> x = (bundle, ctx) =>
            //    bundle.Entry.ByResourceType<Encounter>()
            //    .SelectMany(E =>
            //        bundle.Entry.ByResourceType<Condition>() // <-- 
            //            .Where(P => true) // such that goes here
            //            .Select(P => E));
            var selectManyParameter = Expression.Parameter(outerElementType, outerScope);
            var selectManyContext = ctx.WithScopes(new KeyValuePair<string, (Expression, elm.Element)>(outerScope, (selectManyParameter, with)));
            var source = TranslateExpression(with.expression, selectManyContext);
            if (!IsOrImplementsIEnumerableOfT(source.Type))
            {
                // e.g.:
                // with "Index Prescription Start Date" IPSD
                // where IPSD is a Date
                // Promote to an array for consistency.
                var newArray = Expression.NewArrayInit(source.Type, source);
                source = newArray;
            }
            var sourcElementType = TypeResolver.GetListElementType(source.Type);

            var whereLambdaParameter = Expression.Parameter(sourcElementType, with.alias);
            var whereContext = selectManyContext.WithScopes(new KeyValuePair<string, (Expression, elm.Element)>(with.alias!, (whereLambdaParameter, with)));
            var suchThatBody = TranslateExpression(with.suchThat, whereContext);

            var whereLambda = Expression.Lambda(suchThatBody, whereLambdaParameter);
            var callWhereOnSource = OperatorBinding.Bind(CqlOperator.Where, ctx.RuntimeContextParameter, source, whereLambda);

            var selectLambdaParameter = Expression.Parameter(sourcElementType, with.alias);
            var selectBody = selectManyParameter; // P => E
            var selectLambda = Expression.Lambda(selectBody, selectLambdaParameter);
            var callSelectOnWhere = OperatorBinding.Bind(CqlOperator.Select, ctx.RuntimeContextParameter, callWhereOnSource, selectLambda);
            var selectManyLambda = Expression.Lambda(callSelectOnWhere, selectManyParameter);

            return selectManyLambda;
        }

        protected LambdaExpression WithToSelectManyBody(Type tupleType,
            RelationshipClause with, 
            ExpressionBuilderContext ctx)
        {
            if (with.expression == null)
                throw new ArgumentException($"With must have a source expression.", nameof(with));
            if (with.suchThat == null)
                throw new ArgumentException($"With must have a suchthat expression.", nameof(with));

            //define "With Such That":
            //from [Encounter] enc,
            //  [Observation] obs
            //  with[Condition] P
            //   such that P.onset during E.period
            //     and P.abatement after end of E.period

            // A tuple type is created e.g.:
            // class Tuple1
            // {
            //      Encounter enc { get; set; }
            //      Observation obs { get; set; }
            // }
            //  We then cross join all combinations of encs and observations into an IEnumerable<TupleT>
            //  In the CQL, "enc" and "obs" are valid scopes in the with and such-that clauses.
            //  They need to resolve to property accessors
            //  on the lambda parameter we create for the SelectMany call.
            //  IEnumerable<Tuple1> source = <cross join expression>;
            //
            //  source
            //    .SelectMany(T => 
            //        bundle.Entry.ByResourceType<Condition>() // <-- 
            //            .Where(P => true) // such that goes here, in place of "true"
            //            .Select(P => E));

            var selectManyParameter = Expression.Parameter(tupleType, TypeNameToIdentifier(tupleType, ctx));
            var scopes = (from property in tupleType.GetProperties()
                          let propertyAccess = Expression.Property(selectManyParameter, property)
                          select new KeyValuePair<string, (Expression, elm.Element)>(property.Name, (propertyAccess, with)))
                         .ToArray();
            var selectManyContext = ctx.WithScopes(scopes);

            var source = TranslateExpression(with.expression, selectManyContext);
            var sourceElementType = TypeResolver.GetListElementType(source.Type);

            var whereLambdaParameter = Expression.Parameter(sourceElementType, with.alias);
            var whereContext = selectManyContext.WithScopes(new KeyValuePair<string, (Expression, elm.Element)>(with.alias!, (whereLambdaParameter, with)));
            var suchThatBody = TranslateExpression(with.suchThat, whereContext);
            var whereLambda = Expression.Lambda(suchThatBody, whereLambdaParameter);
            var callWhereOnSource = OperatorBinding.Bind(CqlOperator.Where, ctx.RuntimeContextParameter, source, whereLambda);

            var selectLambdaParameter = Expression.Parameter(sourceElementType, with.alias);
            var selectBody = selectManyParameter; // P => E
            var selectLambda = Expression.Lambda(selectBody, selectLambdaParameter);
            var callSelectOnWhere = OperatorBinding.Bind(CqlOperator.Select, ctx.RuntimeContextParameter, callWhereOnSource, selectLambda);

            var selectManyLambda = Expression.Lambda(callSelectOnWhere, selectManyParameter);
            return selectManyLambda;
        }

        protected Expression Retrieve(Retrieve retrieve, ExpressionBuilderContext ctx)
        {
            Type? sourceElementType;
            // SingletonFrom does not have this specified; in this case use DataType instead
            if (retrieve.resultTypeSpecifier == null)
            {
                if (string.IsNullOrWhiteSpace(retrieve.dataType.Name))
                    throw new ArgumentException("If a Retrieve lacks a ResultTypeSpecifier it must have a DataType", nameof(retrieve));
                var dataType = retrieve.dataType;
                sourceElementType = TypeResolver.ResolveType(dataType.Name);
            }
            else
            {
                if (retrieve.resultTypeSpecifier is elm.ListTypeSpecifier listTypeSpecifier)
                {
                    sourceElementType = TypeManager.TypeFor(listTypeSpecifier.elementType, ctx, true);
                }
                else throw new NotImplementedException($"Sources with type {retrieve.resultTypeSpecifier.GetType().Name} are not implemented.");
            }

            Expression? codeProperty;
            if (sourceElementType != null && retrieve.codeProperty != null)
            {
                var codePropertyInfo = TypeResolver.GetProperty(sourceElementType!, retrieve.codeProperty);
                codeProperty = Expression.Constant(codePropertyInfo, typeof(PropertyInfo));
            }
            else
            {
                codeProperty = Expression.Constant(null, typeof(PropertyInfo));
            }

            if (retrieve.codes != null)
            {
                if (retrieve.codes is ValueSetRef valueSetRef)
                {
                    if (string.IsNullOrWhiteSpace(valueSetRef.name))
                        throw new ArgumentException($"The ValueSetRef at {valueSetRef.locator} is missing a name.", nameof(retrieve));
                    var valueSet = InvokeDefinitionThroughRuntimeContext(valueSetRef.name!, valueSetRef!.libraryName, typeof(CqlValueSet), ctx);
                    var call = OperatorBinding.Bind(CqlOperator.Retrieve, ctx.RuntimeContextParameter,
                        Expression.Constant(sourceElementType, typeof(Type)), valueSet, codeProperty!);
                    return call;
                }
                else
                {
                    // In this construct, instead of querying a value set, we're testing resources
                    // against a list of codes, e.g., as defined by the code from or codesystem construct
                    var codes = TranslateExpression(retrieve.codes, ctx);
                    var call = OperatorBinding.Bind(CqlOperator.Retrieve, ctx.RuntimeContextParameter,
                        Expression.Constant(sourceElementType, typeof(Type)), codes, codeProperty!);
                    return call;
                }
            }
            else
            {
                var call = OperatorBinding.Bind(CqlOperator.Retrieve, ctx.RuntimeContextParameter,
                    Expression.Constant(sourceElementType, typeof(Type)), Expression.Constant(null, typeof(CqlValueSet)), codeProperty!);
                return call;
            }
        }

        protected Expression Property(Property op, ExpressionBuilderContext ctx)
        {
            if (string.IsNullOrWhiteSpace(op.path))
                throw new ArgumentException("path cannot be null or empty", nameof(op));
            //var path = ExpressionBuilderContext.NormalizeIdentifier(op.path);
            var path = op.path;
            if (!string.IsNullOrWhiteSpace(op.scope))
            {
                var scopeExpression = ctx.GetScopeExpression(op.scope!);
                var expectedType = TypeManager.TypeFor(op, ctx, false) ?? typeof(object);
                var pathMemberInfo = TypeResolver.GetProperty(scopeExpression.Type, path!) ??
                    TypeResolver.GetProperty(scopeExpression.Type, op.path);
                if (pathMemberInfo == null)
                {
                    ctx.LogWarning($"Property {op.path} can't be known at design time, and will be late-bound, slowing performance.  Consider casting the source first so that this property can be definitely bound.", op);
                    var call = OperatorBinding.Bind(CqlOperator.LateBoundProperty, ctx.RuntimeContextParameter,
                        scopeExpression, Expression.Constant(op.path, typeof(string)), Expression.Constant(expectedType, typeof(Type)));
                    return call;
                }
                var propogate = PropogateNull(scopeExpression, pathMemberInfo, ctx);
                // This is only necessary for Firely b/c it always initializes colleciton members even if they are 
                // not included in the FHIR, and this makes it impossible for CQL to differentiate [] from null
                //
                //if (typeof(Resource).IsAssignableFrom(scopeExpression.Type)
                //    && pathMemberInfo is PropertyInfo prop
                //    && IsOrImplementsIEnumerableOfT(prop.PropertyType))
                //{
                //    var method = typeof(BuiltIns).GetMethod(nameof(BuiltIns.NullIfEmpty))
                //        .MakeGenericMethod(GetElementType(prop.PropertyType));
                //    var call = Expression.Call(method, propogate);
                //    return call;
                //}
                var resultType = TypeManager.TypeFor(op, ctx, false);
                if (resultType != propogate.Type)
                {
                    propogate = ChangeType(propogate, resultType, ctx);
                }
                return propogate;
            }
            else if (op.source != null)
            {
                var source = TranslateExpression(op.source, ctx);
                var parts = path.Split('.');
                if (parts.Length > 1)
                {
                    // support paths like birthDate.value on Patient
                    for (int i = 0; i < parts.Length; i++)
                    {
                        var pathPart = parts[i];
                        var pathMemberInfo = TypeResolver.GetProperty(source.Type, pathPart!);
                        if (pathMemberInfo != null)
                        {
                            var propertyAccess = PropogateNull(source, pathMemberInfo, ctx);
                            source = propertyAccess;
                        }
                    }
<<<<<<< HEAD
                    return source;
                }
                else
                {
                    var expectedType = TypeManager.TypeFor(op, ctx, throwIfNotFound: true)!;
=======
                }
            }

            if (isSingle)
            {
                var returnElementType = TypeResolver.GetListElementType(@return.Type);
                var callSingle = Operators.Bind(CqlOperator.Single, ctx.RuntimeContextParameter, @return);
                @return = callSingle;
            }

            return @return;
        }

        protected bool IsOrImplementsIEnumerableOfT(Type type) => TypeResolver.ImplementsGenericInterface(type, typeof(IEnumerable<>));

        protected Expression ValueSetRef(elm.ValueSetRefExpression valueSetRef, ExpressionBuilderContext ctx)
        {
            if (string.IsNullOrWhiteSpace(valueSetRef.name))
                throw new ArgumentException($"The ValueSetRef at {valueSetRef.locator} is missing a name.", nameof(valueSetRef));
            var type = TypeManager.TypeFor(valueSetRef, ctx, throwIfNotFound: true)!;
            var cqlValueSet = InvokeDefinitionThroughRuntimeContext(valueSetRef.name, valueSetRef.libraryName, typeof(CqlValueSet), ctx);

            if (IsOrImplementsIEnumerableOfT(type))
            {
                var elementType = TypeResolver.GetListElementType(type);
                if (elementType == typeof(CqlCode))
                {
                    var ctor = typeof(ValueSetFacade).GetConstructor(new[] { typeof(CqlValueSet), typeof(CqlContext) });
                    var @new = Expression.New(ctor, cqlValueSet, ctx.RuntimeContextParameter);
                    return @new;
                }
                else
                {
                    var message = $"The expected type for value set {valueSetRef.name} in this context is {TypeManager.PrettyTypeName(type)}";
                    ctx.LogError(message, valueSetRef);
                    throw new InvalidOperationException(message);
                }
            }
            return cqlValueSet;
        }

        protected Expression QueryLetRef(elm.QueryLetRefExpression qlre, ExpressionBuilderContext ctx)
        {
            var name = qlre.name!;
            var expr = ctx.GetScopeExpression(name);
            return expr;
        }

        protected Expression AliasRef(elm.AliasRefExpression ar, ExpressionBuilderContext ctx)
        {
            var expr = ctx.GetScopeExpression(ar.name!);
            return expr;
        }

        protected Expression Tuple(elm.TupleExpression tuple, ExpressionBuilderContext ctx)
        {
            var tupleType = TypeManager.TupleTypeFor(tuple.resultTypeSpecifier!, ctx);
            var @new = Expression.New(tupleType);
            if (tuple.element?.Length > 0)
            {
                var elementBindings = (tuple.element!)
                               .Select(element =>
                               {
                                   var value = TranslateExpression(element.value!, ctx);
                                   var memberInfo = GetProperty(tupleType, ExpressionBuilderContext.NormalizeIdentifier(element.name!)!);
                                   var binding = Binding(value, memberInfo, ctx);
                                   return binding;
                               })
                               .ToArray();
                var init = Expression.MemberInit(@new, elementBindings);
                return init;
            }
            else return @new;
        }

        protected Expression List(elm.ListExpression list, ExpressionBuilderContext ctx)
        {
            if (list.resultTypeSpecifier == null)
                throw new ArgumentException($"List is missing a result type specifier.", nameof(list));
            if (list.resultTypeSpecifier.type != "ListTypeSpecifier" || list.resultTypeSpecifier.elementType == null)
                throw new ArgumentException($"List is the wrong type or missing an elementType property", nameof(list));

            var elementType = TypeManager.TypeFor(list.resultTypeSpecifier.elementType, ctx, true);
            var elements = list.element?
                .Select(ele => TranslateExpression(ele, ctx))
                .ToArray() ?? new Expression[0];
            if (!IsNullable(elementType) && elements.Any(exp => IsNullable(exp.Type)))
            {
                for (int i = 0; i < elements.Length; i++)
                {
                    elements[i] = HandleNullable(elements[i], elementType);

                }
            }
            for (int i = 0; i < elements.Length; i++)
            {
                if (elements[i].Type != elementType)
                {
                    elements[i] = Expression.TypeAs(elements[i], elementType);
                }
            }
            Expression? array = null;
            if (elements != null)
            {
                array = Expression.NewArrayInit(elementType, elements);
            }
            else
            {
                array = Expression.NewArrayBounds(elementType, Expression.Constant(0));
            }
            var asEnumerable = Expression.TypeAs(array, typeof(IEnumerable<>).MakeGenericType(elementType));
            return asEnumerable;
        }

        protected Expression CodeRef(elm.CodeRefExpression cre, ExpressionBuilderContext ctx)
        {
            if (!string.IsNullOrWhiteSpace(cre.name))
            {
                var type = TypeResolver.ResolveType(cre.resultTypeName!)
                    ?? throw new InvalidOperationException($"Unable to resolve type {cre.resultTypeName}");
                return InvokeDefinitionThroughRuntimeContext(cre.name, cre.libraryName, type!, ctx);
            }
            else throw new InvalidOperationException($"CodeRefExpression {cre.name} is null");
        }

        protected Expression Instance(elm.InstanceExpression ine, ExpressionBuilderContext ctx)
        {
            var instanceType = TypeResolver.ResolveType(ine.classType!);
            if (instanceType!.IsEnum)
            {
                // constructs like:
                // FHIR.RemittanceOutcome {value: 'complete'}
                // FHIR.RemittanceOutcome maps to an enum type
                if (ine.element?.Length == 1 && string.Equals(ine.element![0].name, "value", StringComparison.OrdinalIgnoreCase))
                {
                    var enumValueValue = TranslateExpression(ine.element[0]!.value!, ctx);
                    if (enumValueValue.Type == instanceType)
                        return enumValueValue;
                    else if (enumValueValue.Type == typeof(string))
                    {
                        var parseMethod = typeof(Enum).GetMethods()
                            .Where(m =>
                                m.Name == nameof(Enum.Parse)
                                && m.GetParameters().Length == 3)
                            .Single();
                        var callEnumParse = Expression.Call(parseMethod, Expression.Constant(instanceType), enumValueValue, Expression.Constant(true));
                        return callEnumParse;
                    }
                }
            }
            // Prefer a constructor will all parameters.


            //var valueTypes = values
            //    .Select(v => v.Type)
            //    .ToArray();
            //var allConstructors = instanceType!
            //    .GetConstructors();
            //ConstructorInfo? allParamsCtor = null;
            //foreach(var ctor in allConstructors)
            //{
            //    var ctorParameters = ctor.GetParameters();
            //    if (ctorParameters.Length == valueTypes.Length)
            //    {
            //        if (ctorParameters.All(p => p.T))
            //    }
            //}

            var tuples = ine.element
                .Select(el => (el.name!, TranslateExpression(el.value!, ctx)))
                .ToArray();

            // Handle immutable primitives without public setters on their properties.
            if (instanceType == typeof(CqlRatio))
            {
                Expression? numeratorExpr = null;
                Expression? denominatorExpr = null;

                foreach (var tuple in tuples)
                {
                    if (tuple.Item1 == "numerator")
                        numeratorExpr = tuple.Item2;
                    else if (tuple.Item1 == "denominator")
                        denominatorExpr = tuple.Item2;
                    else throw new InvalidOperationException($"No property called {tuple.Item1} should exist on {nameof(CqlRatio)}");
                }
                var ctor = typeof(CqlRatio).GetConstructor(new[] { typeof(CqlQuantity), typeof(CqlQuantity) });
                var @new = Expression.New(ctor,
                    numeratorExpr ?? Expression.Default(typeof(CqlQuantity)),
                    denominatorExpr ?? Expression.Default(typeof(CqlQuantity)));
                return @new;
            }
            else if (instanceType == typeof(CqlCode))
            {
                Expression? codeExpr = null;
                Expression? systemExpr = null;
                Expression? versionExpr = null;
                Expression? displayExpr = null;


                foreach (var tuple in tuples)
                {
                    if (tuple.Item1 == "code")
                        codeExpr = tuple.Item2;
                    else if (tuple.Item1 == "system")
                        systemExpr = tuple.Item2;
                    else if (tuple.Item1 == "version")
                        versionExpr = tuple.Item2;
                    else if (tuple.Item1 == "display")
                        displayExpr = tuple.Item2;
                    else throw new InvalidOperationException($"No property called {tuple.Item1} should exist on {nameof(CqlCode)}");
                }
                var ctor = typeof(CqlCode).GetConstructor(new[] {
                    typeof(string),
                    typeof(string),
                    typeof(string),
                    typeof(string)
                });
                var @new = Expression.New(ctor,
                    codeExpr ?? Expression.Default(typeof(string)),
                    systemExpr ?? Expression.Default(typeof(string)),
                    versionExpr ?? Expression.Default(typeof(string)),
                    displayExpr ?? Expression.Default(typeof(string)));
                return @new;
            }
            else if (instanceType == typeof(CqlConcept))
            {
                Expression? codesExpr = null;
                Expression? displayExpr = null;

                foreach (var tuple in tuples)
                {
                    if (tuple.Item1 == "codes")
                        codesExpr = tuple.Item2;
                    else if (tuple.Item1 == "display")
                        displayExpr = tuple.Item2;
                    else throw new InvalidOperationException($"No property called {tuple.Item1} should exist on {nameof(CqlConcept)}");
                }
                var ctor = typeof(CqlConcept).GetConstructor(new[] { typeof(IEnumerable<CqlCode>), typeof(string) });
                var @new = Expression.New(ctor,
                    codesExpr ?? Expression.Default(typeof(IEnumerable<CqlCode>)),
                    displayExpr ?? Expression.Default(typeof(string)));
                return @new;
            }
            else
            {
                var elementBindings = new MemberAssignment[tuples.Length];
                for (int i = 0; i < tuples.Length; i++)
                {
                    var tuple = tuples[i];
                    var element = tuple.Item1;
                    var expression = tuple.Item2;
                    var memberInfo = GetProperty(instanceType!, element);
                    if (memberInfo == null)
                        throw new InvalidOperationException($"Could not find member {element} on type {TypeManager.PrettyTypeName(instanceType!)}");
                    var binding = Binding(expression, memberInfo, ctx);
                    elementBindings[i] = binding;
                }
                var ctor = instanceType!.GetConstructor(Type.EmptyTypes);
                var @new = Expression.New(ctor);
                var init = Expression.MemberInit(@new, elementBindings);
                return init;
            }
        }

        protected MemberAssignment Binding(Expression value, MemberInfo memberInfo, ExpressionBuilderContext ctx)
        {
            if (memberInfo is PropertyInfo property)
            {
                if (value.Type == property.PropertyType)
                {
                    return Expression.Bind(memberInfo, value);
                }
                else if (property.PropertyType.IsArray)
                {
                    if (value.Type.IsArray)
                    {
                        if (property.PropertyType.GetElementType() == value.Type.GetElementType())
                        {
                            return Expression.Bind(memberInfo, value);
                        }
                    }
                    else if (value.Type.IsGenericType)
                    {
                        var valueEnumerableElement = TypeResolver.GetListElementType(value.Type);
                        var memberArrayElement = property.PropertyType.GetElementType();
                        if (valueEnumerableElement == memberArrayElement)
                        {
                            var toArrayMethod = typeof(Enumerable)
                                .GetMethod(nameof(Enumerable.ToArray))
                                .MakeGenericMethod(valueEnumerableElement);
                            var callToArray = Expression.Call(toArrayMethod, value);
                            return Expression.Bind(memberInfo, callToArray);
                        }
                        else
                        {
                            var selectParameter = Expression.Parameter(valueEnumerableElement, TypeNameToIdentifier(value.Type, ctx));
                            var body = ChangeType(selectParameter, memberArrayElement, ctx);
                            var selectLambda = Expression.Lambda(body, selectParameter);
                            var callSelectMethod = Operators.Bind(CqlOperator.Select, ctx.RuntimeContextParameter, value, selectLambda);
                            var toArrayMethod = typeof(Enumerable)
                                .GetMethod(nameof(Enumerable.ToArray))
                                .MakeGenericMethod(memberArrayElement);
                            var callToArray = Expression.Call(toArrayMethod, callSelectMethod);
                            return Expression.Bind(memberInfo, callToArray);
                        }
                    }
                }
                else if (TypeResolver.ImplementsGenericInterface(property.PropertyType, typeof(ICollection<>)))
                {
                    if (IsOrImplementsIEnumerableOfT(value.Type))
                    {
                        var elementType = TypeResolver.GetListElementType(property.PropertyType);
                        var listType = typeof(List<>).MakeGenericType(elementType);
                        var ctor = listType.GetConstructor(new[] { typeof(IEnumerable<>).MakeGenericType(elementType) });
                        var newList = Expression.New(ctor, value);
                        return Expression.Bind(memberInfo, newList);
                    }
                }
                var convert = ChangeType(value, property.PropertyType, ctx);
                return Expression.Bind(memberInfo, convert);
            }
            else throw new NotImplementedException();
        }

        protected bool IsConvertible(Type from, Type to)
        {
            if (from == to)
                return true;
            if (to.IsAssignableFrom(from))
                return true;
            if (IsNullable(from) && !IsNullable(to))
                return true;
            if (IsOrImplementsIEnumerableOfT(from) && IsOrImplementsIEnumerableOfT(to))
            {
                var fromElement = TypeResolver.GetListElementType(from, @throw: true)!;
                var toElement = TypeResolver.GetListElementType(to, @throw: true)!;
                return IsConvertible(fromElement, toElement);
            }
            return false;
        }

        protected Expression If(elm.IfExpression @if, ExpressionBuilderContext ctx)
        {
            var rc = TranslateExpression(@if.condition!, ctx);
            var condition = Expression.Coalesce(rc, Expression.Constant(false, typeof(bool)));
            var then = TranslateExpression(@if.then!, ctx);
            if (@if.@else != null)
            {
                var @else = TranslateExpression(@if.@else!, ctx);
                if (then.Type.IsValueType)
                {
                    @else = HandleNullable(@else, then.Type);
                }
                if (then.Type != @else.Type)
                    throw new InvalidOperationException($"The If expression at {@if.locator} produces two branches with different types.");
                var ifThenElse = Expression.Condition(condition, then, @else);
                return ifThenElse;
            }
            else
            {
                var ifThen = Expression.Condition(condition, then, Expression.Convert(Expression.Constant(null), then.Type));
                return ifThen;
            }
        }

        protected Expression Null(elm.NullExpression @null, ExpressionBuilderContext ctx)
        {
            var nullType = TypeManager.TypeFor(@null, ctx, false) ?? typeof(object);
            var constant = Expression.Constant(null, nullType);
            return constant;
        }

        protected Expression Literal(elm.LiteralExpression lit, ExpressionBuilderContext ctx)
        {
            var type = TypeResolver.ResolveType(lit.valueType!)
                ?? throw new InvalidOperationException($"Cannot resolve type for {lit.valueType}");
            var (value, convertedType) = ConvertLiteral(lit, type);

            if (IsNullable(type))
            {
                var changed = Expression.Constant(value, convertedType);
                var asNullable = Expression.Convert(changed, type);
                return asNullable;
            }
            return Expression.Constant(value, convertedType);
        }

        public static (object?, Type) ConvertLiteral(elm.LiteralExpression lit, Type? type)
        {
            if (type == null)
                throw new NotImplementedException();
            else if (IsNullable(type))
            {
                if (string.IsNullOrWhiteSpace(lit.value))
                    return (null, type);
                else
                {
                    var underlyingType = Nullable.GetUnderlyingType(type);
                    if (typeof(IConvertible).IsAssignableFrom(underlyingType))
                    {
                        try
                        {
                            var converted = Convert.ChangeType(lit.value, underlyingType, CultureInfo.InvariantCulture);
                            return (converted, underlyingType);
                        }
                        catch (OverflowException)
                        {
                            return (null, type);
                        }
                    }
                    else throw new NotSupportedException("Only convertible types can be used for literals.");
                }
            }
            else
            {
                if (type == typeof(string))
                    return (lit.value, type);
                if (typeof(IConvertible).IsAssignableFrom(type!))
                {
                    var converted = Convert.ChangeType(lit.value, type, CultureInfo.InvariantCulture);
                    return (converted, type);
                }
                else throw new NotSupportedException("Only convertible types can be used for literals.");
            }
        }

        protected Expression OperandRef(elm.OperandRefExpression ore, ExpressionBuilderContext ctx)
        {
            if (ctx.Operands.TryGetValue(ore.name!, out var expression))
                return expression;
            else throw new ArgumentException($"Operand reference to {ore.name} not found in definition operands.", nameof(ore));
        }

        protected Expression Case(elm.CaseExpression ce, ExpressionBuilderContext ctx)
        {

            //[{ when1, then1 }, { when2, then2}, { when3, then3 }]
            // when1 ? then 1 : (when2 ? then 2 : (when3 ? then 3 : else }
            if (ce.caseItem?.Length > 0 && ce.@else != null)
            {
                if (ce.comparand != null)
                {
                    var comparand = TranslateExpression(ce.comparand, ctx);

                    var elseThen = TranslateExpression(ce.@else!, ctx);
                    var lastItem = ce.caseItem[^1];
                    var lastItemWhen = TranslateExpression(lastItem.when!, ctx);
                    var lastItemWhenEquality = Expression.Coalesce(Equal(comparand, lastItemWhen, ctx), Expression.Constant(false));
                    var lastItemThen = TranslateExpression(lastItem.then!, ctx);

                    if (lastItemThen.Type != elseThen.Type)
                        throw new InvalidOperationException("Both conditional outcomes must have the same type.");

                    elseThen = Expression.Condition(lastItemWhenEquality, lastItemThen, elseThen);

                    for (int i = ce.caseItem.Length - 2; i > -1; i--)
                    {
                        var caseWhen = TranslateExpression(ce.caseItem[i].when!, ctx);
                        var caseWhenEquality = Expression.Coalesce(Equal(comparand, caseWhen, ctx), Expression.Constant(false));
                        var caseThen = TranslateExpression(ce.caseItem[i].then!, ctx);
                        if (elseThen.Type != caseThen.Type)
                            throw new InvalidOperationException("Case return types are not consistent.");
                        elseThen = Expression.Condition(caseWhenEquality, caseThen, elseThen);
                    }
                    return elseThen;
                }
                else
                {
                    var elseThen = TranslateExpression(ce.@else!, ctx);
                    var lastItem = ce.caseItem[^1];
                    var lastItemWhen = TranslateExpression(lastItem.when!, ctx);
                    var lastItemThen = TranslateExpression(lastItem.then!, ctx);

                    if (IsNullable(lastItemWhen.Type))
                    {
                        lastItemWhen = Expression.Coalesce(lastItemWhen, Expression.Constant(false));
                    }

                    elseThen = Expression.Condition(lastItemWhen, lastItemThen, elseThen);

                    for (int i = ce.caseItem.Length - 2; i > -1; i--)
                    {
                        var caseWhen = TranslateExpression(ce.caseItem[i].when!, ctx);
                        var caseThen = TranslateExpression(ce.caseItem[i].then!, ctx);
                        if (elseThen.Type != caseThen.Type)
                            throw new InvalidOperationException("Case return types are not consistent.");
                        if (IsNullable(caseWhen.Type))
                        {
                            caseWhen = Expression.Coalesce(caseWhen, Expression.Constant(false));
                        }
                        elseThen = Expression.Condition(caseWhen, caseThen, elseThen);
                    }
                    return elseThen;
                }
            }

            else throw new ArgumentException("Invalid case expression.  At least 1 case and an else must be present.", nameof(ce));
        }

        protected bool IsInterval(Type t, out Type? elementType)
        {
            if (t.IsGenericType && t.GetGenericTypeDefinition() == typeof(CqlInterval<>))
            {
                elementType = t.GetGenericArguments()[0];
                return true;
            }
            elementType = null;
            return false;
        }

        protected LambdaExpression WithToSelectManyBody(string outerScope,
            Type outerElementType,
            elm.WithExpression with,
            ExpressionBuilderContext ctx)
        {
            if (with.expression == null)
                throw new ArgumentException($"With must have a source expression.", nameof(with));
            if (with.suchThat == null)
                throw new ArgumentException($"With must have a suchthat expression.", nameof(with));

            //define "With Such That":
            //[Encounter] E
            //  with[Condition] P
            //   such that P.onset during E.period
            //     and P.abatement after end of E.period

            //Func<Bundle, Context, IEnumerable<Encounter>> x = (bundle, ctx) =>
            //    bundle.Entry.ByResourceType<Encounter>()
            //    .SelectMany(E =>
            //        bundle.Entry.ByResourceType<Condition>() // <-- 
            //            .Where(P => true) // such that goes here
            //            .Select(P => E));
            var selectManyParameter = Expression.Parameter(outerElementType, outerScope);
            var selectManyContext = ctx.WithScopes(new KeyValuePair<string, (Expression, elm.Expression)>(outerScope, (selectManyParameter, with)));
            var source = TranslateExpression(with.expression, selectManyContext);
            if (!IsOrImplementsIEnumerableOfT(source.Type))
            {
                // e.g.:
                // with "Index Prescription Start Date" IPSD
                // where IPSD is a Date
                // Promote to an array for consistency.
                var newArray = Expression.NewArrayInit(source.Type, source);
                source = newArray;
            }
            var sourcElementType = TypeResolver.GetListElementType(source.Type);

            var whereLambdaParameter = Expression.Parameter(sourcElementType, with.alias);
            var whereContext = selectManyContext.WithScopes(new KeyValuePair<string, (Expression, elm.Expression)>(with.alias!, (whereLambdaParameter, with)));
            var suchThatBody = TranslateExpression(with.suchThat, whereContext);

            var whereLambda = Expression.Lambda(suchThatBody, whereLambdaParameter);
            var callWhereOnSource = Operators.Bind(CqlOperator.Where, ctx.RuntimeContextParameter, source, whereLambda);

            var selectLambdaParameter = Expression.Parameter(sourcElementType, with.alias);
            var selectBody = selectManyParameter; // P => E
            var selectLambda = Expression.Lambda(selectBody, selectLambdaParameter);
            var callSelectOnWhere = Operators.Bind(CqlOperator.Select, ctx.RuntimeContextParameter, callWhereOnSource, selectLambda);
            var selectManyLambda = Expression.Lambda(callSelectOnWhere, selectManyParameter);

            return selectManyLambda;
        }

        protected LambdaExpression WithToSelectManyBody(Type tupleType,
            elm.WithExpression with, ExpressionBuilderContext ctx)
        {
            if (with.expression == null)
                throw new ArgumentException($"With must have a source expression.", nameof(with));
            if (with.suchThat == null)
                throw new ArgumentException($"With must have a suchthat expression.", nameof(with));

            //define "With Such That":
            //from [Encounter] enc,
            //  [Observation] obs
            //  with[Condition] P
            //   such that P.onset during E.period
            //     and P.abatement after end of E.period

            // A tuple type is created e.g.:
            // class Tuple1
            // {
            //      Encounter enc { get; set; }
            //      Observation obs { get; set; }
            // }
            //  We then cross join all combinations of encs and observations into an IEnumerable<TupleT>
            //  In the CQL, "enc" and "obs" are valid scopes in the with and such-that clauses.
            //  They need to resolve to property accessors
            //  on the lambda parameter we create for the SelectMany call.
            //  IEnumerable<Tuple1> source = <cross join expression>;
            //
            //  source
            //    .SelectMany(T => 
            //        bundle.Entry.ByResourceType<Condition>() // <-- 
            //            .Where(P => true) // such that goes here, in place of "true"
            //            .Select(P => E));

            var selectManyParameter = Expression.Parameter(tupleType, TypeNameToIdentifier(tupleType, ctx));
            var scopes = (from property in tupleType.GetProperties()
                          let propertyAccess = Expression.Property(selectManyParameter, property)
                          select new KeyValuePair<string, (Expression, elm.Expression)>(property.Name, (propertyAccess, with)))
                         .ToArray();
            var selectManyContext = ctx.WithScopes(scopes);

            var source = TranslateExpression(with.expression, selectManyContext);
            var sourceElementType = TypeResolver.GetListElementType(source.Type);

            var whereLambdaParameter = Expression.Parameter(sourceElementType, with.alias);
            var whereContext = selectManyContext.WithScopes(new KeyValuePair<string, (Expression, elm.Expression)>(with.alias!, (whereLambdaParameter, with)));
            var suchThatBody = TranslateExpression(with.suchThat, whereContext);
            var whereLambda = Expression.Lambda(suchThatBody, whereLambdaParameter);
            var callWhereOnSource = Operators.Bind(CqlOperator.Where, ctx.RuntimeContextParameter, source, whereLambda);

            var selectLambdaParameter = Expression.Parameter(sourceElementType, with.alias);
            var selectBody = selectManyParameter; // P => E
            var selectLambda = Expression.Lambda(selectBody, selectLambdaParameter);
            var callSelectOnWhere = Operators.Bind(CqlOperator.Select, ctx.RuntimeContextParameter, callWhereOnSource, selectLambda);

            var selectManyLambda = Expression.Lambda(callSelectOnWhere, selectManyParameter);
            return selectManyLambda;
        }

        protected Expression Retrieve(elm.RetrieveExpression retrieve, ExpressionBuilderContext ctx)
        {
            Type? sourceElementType;
            // SingletonFrom does not have this specified; in this case use DataType instead
            if (retrieve.resultTypeSpecifier == null)
            {
                if (string.IsNullOrWhiteSpace(retrieve.dataType))
                    throw new ArgumentException("If a Retrieve lacks a ResultTypeSpecifier it must have a DataType", nameof(retrieve));
                var dataType = retrieve.dataType;
                sourceElementType = TypeResolver.ResolveType(dataType);
            }
            else
            {
                if (retrieve.resultTypeSpecifier.type == "ListTypeSpecifier")
                {
                    if (retrieve.resultTypeSpecifier.elementType?.name == null)
                        throw new ArgumentException("Retrieve expression with a ListTypeSpecifier must have an element type", nameof(retrieve));
                    var listTypeName = retrieve.resultTypeSpecifier.elementType.name;
                    sourceElementType = TypeResolver.ResolveType(listTypeName);
                }
                else throw new NotImplementedException($"Sources with type {retrieve.resultTypeSpecifier.type} are not implemented.");
            }

            Expression? codeProperty;
            if (sourceElementType != null && retrieve.codeProperty != null)
            {
                var codePropertyInfo = TypeResolver.GetProperty(sourceElementType!, retrieve.codeProperty);
                codeProperty = Expression.Constant(codePropertyInfo, typeof(PropertyInfo));
            }
            else
            {
                codeProperty = Expression.Constant(null, typeof(PropertyInfo));
            }

            if (retrieve.codes != null)
            {
                if (retrieve.codes is elm.ValueSetRefExpression valueSetRef)
                {
                    if (string.IsNullOrWhiteSpace(valueSetRef.name))
                        throw new ArgumentException($"The ValueSetRef at {valueSetRef.locator} is missing a name.", nameof(retrieve));
                    var valueSet = InvokeDefinitionThroughRuntimeContext(valueSetRef.name!, valueSetRef!.libraryName, typeof(CqlValueSet), ctx);
                    var call = Operators.Bind(CqlOperator.Retrieve, ctx.RuntimeContextParameter,
                        Expression.Constant(sourceElementType, typeof(Type)), valueSet, codeProperty!);
                    return call;
                }
                else
                {
                    // In this construct, instead of querying a value set, we're testing resources
                    // against a list of codes, e.g., as defined by the code from or codesystem construct
                    var codes = TranslateExpression(retrieve.codes, ctx);
                    var call = Operators.Bind(CqlOperator.Retrieve, ctx.RuntimeContextParameter,
                        Expression.Constant(sourceElementType, typeof(Type)), codes, codeProperty!);
                    return call;
                }
            }
            else
            {
                var call = Operators.Bind(CqlOperator.Retrieve, ctx.RuntimeContextParameter,
                    Expression.Constant(sourceElementType, typeof(Type)), Expression.Constant(null, typeof(CqlValueSet)), codeProperty!);
                return call;
            }
        }

        protected Expression Property(elm.PropertyExpression op, ExpressionBuilderContext ctx)
        {
            if (string.IsNullOrWhiteSpace(op.path))
                throw new ArgumentException("path cannot be null or empty", nameof(op));
            //var path = ExpressionBuilderContext.NormalizeIdentifier(op.path);
            var path = op.path;
            if (!string.IsNullOrWhiteSpace(op.scope))
            {
                var scopeExpression = ctx.GetScopeExpression(op.scope!);
                var expectedType = TypeManager.TypeFor(op, ctx, false) ?? typeof(object);
                var pathMemberInfo = TypeResolver.GetProperty(scopeExpression.Type, path!) ??
                    TypeResolver.GetProperty(scopeExpression.Type, op.path);
                if (pathMemberInfo == null)
                {
                    ctx.LogWarning($"Property {op.path} can't be known at design time, and will be late-bound, slowing performance.  Consider casting the source first so that this property can be definitely bound.", op);
                    var call = Operators.Bind(CqlOperator.LateBoundProperty, ctx.RuntimeContextParameter,
                        scopeExpression, Expression.Constant(op.path, typeof(string)), Expression.Constant(expectedType, typeof(Type)));
                    return call;
                }
                var propogate = PropogateNull(scopeExpression, pathMemberInfo, ctx);
                // This is only necessary for Firely b/c it always initializes colleciton members even if they are 
                // not included in the FHIR, and this makes it impossible for CQL to differentiate [] from null
                //
                //if (typeof(Resource).IsAssignableFrom(scopeExpression.Type)
                //    && pathMemberInfo is PropertyInfo prop
                //    && IsOrImplementsIEnumerableOfT(prop.PropertyType))
                //{
                //    var method = typeof(BuiltIns).GetMethod(nameof(BuiltIns.NullIfEmpty))
                //        .MakeGenericMethod(GetElementType(prop.PropertyType));
                //    var call = Expression.Call(method, propogate);
                //    return call;
                //}
                var resultType = TypeManager.TypeFor(op, ctx, false);
                if (resultType != propogate.Type)
                {
                    propogate = ChangeType(propogate, resultType, ctx);
                }
                return propogate;
            }
            else if (op.source != null)
            {
                var source = TranslateExpression(op.source, ctx);
                var parts = path.Split('.');
                if (parts.Length > 1)
                {
                    // support paths like birthDate.value on Patient
                    for (int i = 0; i < parts.Length; i++)
                    {
                        var pathPart = parts[i];
                        var pathMemberInfo = TypeResolver.GetProperty(source.Type, pathPart!);
                        if (pathMemberInfo != null)
                        {
                            var propertyAccess = PropogateNull(source, pathMemberInfo, ctx);
                            source = propertyAccess;
                        }
                    }
                    return source;
                }
                else
                {
                    var expectedType = TypeManager.TypeFor(op, ctx, throwIfNotFound: true)!;
>>>>>>> e8a6ce57
                    var result = PropertyHelper(source, path, expectedType, ctx);
                    return result;
                }
                throw new NotImplementedException();
            }
            else throw new NotImplementedException();
        }

        protected Expression PropertyHelper(Expression source, string? path, Type expectedType, ExpressionBuilderContext ctx)
        {
            var pathMemberInfo = TypeResolver.GetProperty(source.Type, path!);
            if (pathMemberInfo == null)
            {
                ctx.LogWarning($"Property {path} can't be known at design time, and will be late-bound, slowing performance.  Consider casting the source first so that this property can be definitely bound.");
                var call = OperatorBinding.Bind(CqlOperator.LateBoundProperty, ctx.RuntimeContextParameter,
                    source, Expression.Constant(path, typeof(string)), Expression.Constant(expectedType, typeof(Type)));
                return call;
            }
            if (pathMemberInfo is PropertyInfo property && pathMemberInfo.DeclaringType != source.Type) // the property is on a derived type, so cast it
            {
                var isCheck = Expression.TypeIs(source, pathMemberInfo.DeclaringType);
                var typeAs = Expression.TypeAs(source, pathMemberInfo.DeclaringType);
                var pathAccess = Expression.MakeMemberAccess(typeAs, pathMemberInfo);
                Expression? ifIs = pathAccess;
                Expression elseNull = Expression.Constant(null, property.PropertyType);
                // some ops, like properties on alias refs, don't have type information on them.
                // can't check against what we don't have.
                if (expectedType != null)
                {
                    if (expectedType != ifIs.Type)
                    {
                        ifIs = ChangeType(ifIs, expectedType!, ctx);
                    }
                    if (expectedType != elseNull.Type)
                        elseNull = ChangeType(elseNull, expectedType, ctx);
                }
                var condition = Expression.Condition(isCheck, ifIs, elseNull);
                return condition;
            }
            var propogateNull = PropogateNull(source, pathMemberInfo, ctx);
            var result = propogateNull;
            if (expectedType != null && expectedType != result.Type)
            {
                if (expectedType == typeof(string))
                {
                    if (result.Type.IsEnum)
                        return result;
                    else if (IsNullable(result.Type) && Nullable.GetUnderlyingType(result.Type).IsEnum)
                        return result;
                }
                result = ChangeType(result, expectedType, ctx);
            }
            return result;
        }

        protected Expression FunctionRef(FunctionRef op, ExpressionBuilderContext ctx)
        {
            var operands = op.operand
                .Select(operand => TranslateExpression(operand, ctx))
                .ToArray();
            var operandTypes = operands
                .Select(op => op.Type);

            var functionType = GetFunctionRefReturnType(op, operandTypes, ctx);

            var funcTypeParameters =
                new[] { typeof(CqlContext) }
                .Concat(operandTypes)
                .Concat(new[] { functionType })
                .ToArray();

            var funcType = GetFuncType(funcTypeParameters);
            var callStackCtor = typeof(CallStackEntry).GetConstructor(new[] { typeof(string), typeof(string), typeof(string) });
            var newCallStack = Expression.New(callStackCtor,
                Expression.Constant(op.name, typeof(string)),
                Expression.Constant(op.locator, typeof(string)),
                Expression.Constant(op.localId, typeof(string)));

            var deeper = Expression.Call(ctx.RuntimeContextParameter, typeof(CqlContext).GetMethod(nameof(CqlContext.Deeper)), newCallStack);

            // FHIRHelpers has special handling in CQL-to-ELM and does not translate correctly - specifically,
            // it interprets ToString(value string) oddly.  Normally when string is used in CQL it is resolved to the elm type.
            // In FHIRHelpers, this string gets treated as a FHIR string, which is normally mapped to a StringElement abstraction.
            if (op.libraryName != null && op.libraryName.StartsWith("fhirhelpers", StringComparison.OrdinalIgnoreCase))
            {
                if (op.name!.Equals("tostring", StringComparison.OrdinalIgnoreCase))
                {
                    if (operands[0].Type == typeof(string))
                    {
                        return operands[0];
                    }
                    else
                    {
                        var bind = OperatorBinding.Bind(CqlOperator.Convert, deeper,
                            new[] { operands[0], Expression.Constant(typeof(string), typeof(Type)) });
                        return bind;
                    }
                }
            }
            // all functions still take the bundle and context parameters, plus whatver the operands
            // to the actual function are.
            operands = new[]
            {
                    deeper
            }
            .Concat(operands)
            .ToArray();

            var invoke = InvokeDefinedFunctionThroughRuntimeContext(op.name!, op.libraryName!, funcType, operands, ctx);
            return invoke;
        }

        protected Type GetFuncType(Type[] funcTypeParameters)
        {
            Type? funcType;
            switch (funcTypeParameters.Length)
            {
                case 0:
                    throw new NotSupportedException();
                case 1:
                    funcType = typeof(Func<>).MakeGenericType(funcTypeParameters);
                    break;
                case 2:
                    funcType = typeof(Func<,>).MakeGenericType(funcTypeParameters);
                    break;
                case 3:
                    funcType = typeof(Func<,,>).MakeGenericType(funcTypeParameters);
                    break;
                case 4:
                    funcType = typeof(Func<,,,>).MakeGenericType(funcTypeParameters);
                    break;
                case 5:
                    funcType = typeof(Func<,,,,>).MakeGenericType(funcTypeParameters);
                    break;
                case 6:
                    funcType = typeof(Func<,,,,,>).MakeGenericType(funcTypeParameters);
                    break;
                case 7:
                    funcType = typeof(Func<,,,,,,>).MakeGenericType(funcTypeParameters);
                    break;
                case 8:
                    funcType = typeof(Func<,,,,,,,>).MakeGenericType(funcTypeParameters);
                    break;
                case 9:
                    funcType = typeof(Func<,,,,,,,,>).MakeGenericType(funcTypeParameters);
                    break;
                case 10:
                    funcType = typeof(Func<,,,,,,,,,>).MakeGenericType(funcTypeParameters);
                    break;
                case 11:
                    funcType = typeof(Func<,,,,,,,,,,>).MakeGenericType(funcTypeParameters);
                    break;
                case 12:
                    funcType = typeof(Func<,,,,,,,,,,,>).MakeGenericType(funcTypeParameters);
                    break;
                case 13:
                    funcType = typeof(Func<,,,,,,,,,,,,>).MakeGenericType(funcTypeParameters);
                    break;
                case 14:
                    funcType = typeof(Func<,,,,,,,,,,,,,>).MakeGenericType(funcTypeParameters);
                    break;
                case 15:
                    funcType = typeof(Func<,,,,,,,,,,,,,,>).MakeGenericType(funcTypeParameters);
                    break;
                default:
                    throw new NotSupportedException("Fucntions with more than 15 parameters are not supported.");
            }
            return funcType;
        }

        protected Type GetFunctionRefReturnType(FunctionRef op, IEnumerable<Type> operandTypes, ExpressionBuilderContext ctx)
        {
            var operands = op.operand
                .Select(operand => TranslateExpression(operand, ctx))
                .Select(op => op.Type)
                .ToArray();
            if (op.libraryName?.StartsWith("FHIRHelpers") ?? false)
            {
                // cql-to-elm does not handle FHIRHelpers conversion function refs appropriately; they are missing resultTypeSpecifiers
                switch (op.name)
                {
                    case "ToDate":
                        return TypeResolver.ResolveType("{urn:hl7-org:elm-types:r1}Date")!;
                    case "ToDateTime":
                        return TypeResolver.ResolveType("{urn:hl7-org:elm-types:r1}DateTime")!;
                    case "ToQuantity":
                        return TypeResolver.ResolveType("{urn:hl7-org:elm-types:r1}Quantity")!;
                    case "ToInteger":
                        return TypeResolver.ResolveType("{urn:hl7-org:elm-types:r1}Integer")!;
                    case "ToInterval":
                        if (op.operand?.Length == 1)
                        {
                            var operand = op.operand![0];
                            var typeName = operand.resultTypeName.Name;
                            if (operand is As @as)
                            {
                                typeName = @as.asType?.Name;
                                if (typeName == null && @as.asTypeSpecifier != null)
                                    typeName = @as.asTypeSpecifier.resultTypeName.Name;
                                if (typeName == null)
                                    typeName = @as.resultTypeName.Name;
                            }
                            if (typeName == "{http://hl7.org/fhir}Period")
                            {
                                var pointType = TypeResolver.ResolveType("{urn:hl7-org:elm-types:r1}DateTime");
                                var intervalType = TypeResolver.IntervalType(pointType!);
                                return intervalType;
                            }
                            else if (typeName == "{http://hl7.org/fhir}Range")
                            {
                                var pointType = TypeResolver.ResolveType("{urn:hl7-org:elm-types:r1}Quantity");
                                var intervalType = TypeResolver.IntervalType(pointType!);
                                return intervalType;
                            }
                        }
                        throw new NotImplementedException();
                    case "ToBoolean":
                        return TypeResolver.ResolveType("{urn:hl7-org:elm-types:r1}Boolean")!;
                    case "ToString":
                        return TypeResolver.ResolveType("{urn:hl7-org:elm-types:r1}String")!;
                    case "ToDecimal":
                        return TypeResolver.ResolveType("{urn:hl7-org:elm-types:r1}Decimal")!;
                    case "ToRatio":
                        return TypeResolver.ResolveType("{urn:hl7-org:elm-types:r1}Ratio")!;
                    case "ToCode":
                        return TypeResolver.ResolveType("{urn:hl7-org:elm-types:r1}Code")!;
                    case "ToConcept":
                        return TypeResolver.ResolveType("{urn:hl7-org:elm-types:r1}Concept")!;
                    default: break;
                }
            }
            if (op.resultTypeSpecifier != null)
            {
                return TypeManager.TypeFor(op.resultTypeSpecifier, ctx);
            }
            else if (!string.IsNullOrWhiteSpace(op.resultTypeName.Name))
            {
                return TypeResolver.ResolveType(op.resultTypeName.Name!)
                    ?? TypeResolver.ResolveType(op.resultTypeName.Name)
                    ?? throw new ArgumentException($"Cannot determine type for function {op.libraryName ?? ""}.{op.name}");
            }
            throw new ArgumentException($"Cannot determine type for function {op.libraryName ?? ""}.{op.name}");
        }

        protected Expression ExpressionRef(ExpressionRef expressionRef, ExpressionBuilderContext ctx)
        {
            Type? expressionType = null;
            if (expressionRef.resultTypeSpecifier != null)
            {
                expressionType = TypeManager.TypeFor(expressionRef.resultTypeSpecifier, ctx);
            }
            else if (!string.IsNullOrWhiteSpace(expressionRef.resultTypeName?.Name))
            {
                expressionType = TypeResolver.ResolveType(expressionRef.resultTypeName.Name!);
            }
            else
            {
                var def = Library?.statements?
                    .SingleOrDefault(d => d.name == expressionRef.name);
                if (def != null)
                {
                    expressionType = TypeManager.TypeFor(def, ctx);
                }
                else throw new NotSupportedException("Unable to resolve expression reference type.");
            }
            if (expressionType == null)
                throw new InvalidOperationException($"Unable to determine type for {expressionRef.localId}");
            var invoke = InvokeDefinitionThroughRuntimeContext(expressionRef.name!, expressionRef.libraryName, expressionType, ctx);
            return invoke;
        }

        protected Expression ParameterRef(ParameterRef op, ExpressionBuilderContext ctx)
        {
            if (ctx.Definitions.TryGetValue(ThisLibraryKey, op.name!, out var lambda) && lambda != null)
            {
                var invoke = InvokeDefinitionThroughRuntimeContext(op.name!, null, lambda, ctx);
                return invoke;
            }
            else throw new ArgumentException($"Parameter {op.name} hasn't been defined yet.", nameof(op));

        }

        protected MemberInfo GetProperty(Type type, string name)
        {
            if (type.IsGenericType)
            {
                var gtd = type.GetGenericTypeDefinition();
                if (gtd == typeof(Nullable<>))
                {
                    if (string.Equals(name, "value", StringComparison.OrdinalIgnoreCase))
                    {
                        var valueMember = type.GetProperty("Value");
                        return valueMember;
                    }
                }
            }

            var member = type.GetProperty(name, BindingFlags.IgnoreCase | BindingFlags.Public | BindingFlags.Instance);
            return member;
        }

        /// <param name="name">The function name</param>
        /// <param name="libraryAlias">If this is an external call, the local alias defined in the using statement</param>
        /// <param name="definitionType">The Func or Action type of this definition</param>
        /// <param name="arguments">The function arguments</param>
        /// <returns></returns>
        protected Expression InvokeDefinedFunctionThroughRuntimeContext(string name, string libraryAlias,
            Type definitionType,
            Expression[] arguments,
            ExpressionBuilderContext ctx)
        {
            var definitionsProperty = Expression.Property(ctx.RuntimeContextParameter, typeof(CqlContext).GetProperty(nameof(CqlContext.Definitions)));
            var itemProperty = typeof(DefinitionDictionary<Delegate>).GetProperty("Item", new[] { typeof(string), typeof(string), typeof(Type[]) });
            var argumentTypes = arguments
                .Skip(1) // skip runtimecontext
                .Select(arg => arg.Type)
                .ToArray();
            string? libraryName = null;
            if (!string.IsNullOrWhiteSpace(libraryAlias))
            {
                if (!ctx.LocalLibraryIdentifiers.TryGetValue(libraryAlias, out libraryName))
                    throw new InvalidOperationException($"Local library {libraryAlias} is not defined; are you missing a using statement?");
            }
            else libraryName = ThisLibraryKey;
            var typeArrayInitializer = Expression.NewArrayInit(typeof(Type),
                argumentTypes
                .Select(type => Expression.Constant(type))
                .ToArray());

            var indices = new Expression[] { Expression.Constant(libraryName, typeof(string)), Expression.Constant(name), typeArrayInitializer };
            var index = Expression.MakeIndex(definitionsProperty, itemProperty, indices);
            var asFunc = Expression.TypeAs(index, definitionType);
            var invoke = Expression.Invoke(asFunc, arguments);
            return invoke;
        }

        protected Expression InvokeDefinitionThroughRuntimeContext(string name, string? libraryAlias,
            LambdaExpression definition,
            ExpressionBuilderContext ctx)
        {
            var type = definition.Type;
            if (type.IsGenericType)
            {
                var typeArgs = type.GetGenericArguments();
                var returnType = typeArgs[^1];
                var invoke = InvokeDefinitionThroughRuntimeContext(name, libraryAlias, returnType, ctx);
                return invoke;
            }
            else throw new ArgumentException("LambdaExpressions should be a variant of Func<>");
        }

        protected Expression InvokeDefinitionThroughRuntimeContext(string name, string? libraryAlias,
        Type definitionReturnType,
        ExpressionBuilderContext ctx)
        {
            var definitionsProperty = Expression.Property(ctx.RuntimeContextParameter, typeof(CqlContext).GetProperty(nameof(CqlContext.Definitions)));
            // gets indexer that takes two strings - lib name and def name
            var itemProperty = typeof(DefinitionDictionary<Delegate>).GetProperty("Item", new[] { typeof(string), typeof(string) });
            Expression[]? indices;
            if (string.IsNullOrWhiteSpace(libraryAlias))
            {
                indices = new[] { Expression.Constant(ThisLibraryKey, typeof(string)), Expression.Constant(name) };
            }
            else
            {
                if (!ctx.LocalLibraryIdentifiers.TryGetValue(libraryAlias, out string libraryName))
                    throw new InvalidOperationException($"Local library {libraryAlias} is not defined; are you missing a using statement?");
                indices = new[] { Expression.Constant(libraryName), Expression.Constant(name) };
            }
            var index = Expression.MakeIndex(definitionsProperty, itemProperty, indices);
            var funcType = typeof(Func<,>).MakeGenericType(typeof(CqlContext), definitionReturnType);
            var asFunc = Expression.TypeAs(index, funcType);
            var invoke = Expression.Invoke(asFunc, new[] { ctx.RuntimeContextParameter });
            return invoke;
        }

        protected Expression CoalesceNullableValueType(Expression nullable)
        {
            if (nullable.Type.IsGenericType && nullable.Type.GetGenericTypeDefinition() == typeof(Nullable<>))
            {
                var coalesce = Expression.Coalesce(nullable, Expression.Default(Nullable.GetUnderlyingType(nullable.Type)));
                return coalesce;
            }
            else return nullable;
        }

        protected static bool IsNullable(Type type) => type.IsGenericType && type.GetGenericTypeDefinition() == typeof(Nullable<>);
        protected Expression HandleNullable(Expression expression, Type targetType)
        {
            if (IsNullable(targetType))
            {
                if (!IsNullable(expression.Type))
                    expression = Expression.Convert(expression, targetType);
            }
            else if (IsNullable(expression.Type))
                expression = CoalesceNullableValueType(expression);
            return expression;
        }
        protected Expression CrossJoin(elm.AliasedQuerySource[] sources, Type tupleType, ExpressionBuilderContext ctx)
        {

            //var a = new int[] { 1, 2, 3 };
            //var b = new int[] { 4, 5, 6 };
            //var c = new int[] { 7, 8, 9 };

            //var result = a
            //    .SelectMany(_a =>
            //        b.SelectMany(_b =>
            //            c.Select(_c => new { _a, _b, _c, })))
            //    .ToArray();
            //Assert.AreEqual(27, result.Length);

            //var result2 =
            //    a.SelectMany(_a => b, (__a, _b) => new { __a, _b })
            //        .SelectMany(ab => c, (_ab, _c) => new { _ab.__a, _ab._b, _c })
            //            .ToArray();

            if (sources.Length < 2) throw new ArgumentException($"This method should only be called for 2 or more query sources", nameof(sources));

            // the first pair are special as they are not working off of a partially built tuple,
            // they are working only off of the initial selectmany parameters.
            var first = sources[0];
            var firstExpression = TranslateExpression(first.expression!, ctx);
            var firstElementType = TypeResolver.GetListElementType(firstExpression.Type);
            var second = sources[1];
            var secondExpression = TranslateExpression(second.expression!, ctx);
            var secondElementType = TypeResolver.GetListElementType(secondExpression.Type);

            var firstLambdaParameter = Expression.Parameter(firstElementType, $"_{first.alias}");
            var firstSelectManyParameter = Expression.Lambda(secondExpression, firstLambdaParameter);

            var secondLambdaParameter = Expression.Parameter(secondElementType, $"_{second.alias}");
            var @newTuple = Expression.New(tupleType);
            var memberInit = Expression.MemberInit(newTuple,
                Expression.Bind(tupleType.GetProperty(first.alias), firstLambdaParameter),
                Expression.Bind(tupleType.GetProperty(second.alias), secondLambdaParameter));
            var secondSelectManyParameter = Expression.Lambda(memberInit, firstLambdaParameter, secondLambdaParameter);

            var callSelectMany = OperatorBinding.Bind(CqlOperator.SelectManyResults, ctx.RuntimeContextParameter,
                firstExpression,
                firstSelectManyParameter,
                secondSelectManyParameter);

            var enumerableOfTupleType = callSelectMany.Type;

            if (sources.Length > 2)
            {
                for (int i = 2; i < sources.Length; i++)
                {
                    var source = sources[i];

                    var sourceExpression = TranslateExpression(source.expression!, ctx);
                    var sourceElementType = TypeResolver.GetListElementType(sourceExpression.Type);

                    var parameterName = string.Join(string.Empty, sources.Take(i).Select(st => st.alias));
                    var parameter = Expression.Parameter(tupleType, $"_{parameterName}");
                    var p1 = Expression.Lambda(sourceExpression, parameter);

                    // .SelectMany(ab => c, (ab,c) => new Tuple { x = ab.x,  y = ab.y, c = c } )
                    var ab = Expression.Parameter(tupleType, parameterName);
                    var c = Expression.Parameter(sourceElementType, $"_{source.alias}");
                    var bindings = new MemberAssignment[i + 1];
                    for (int j = 0; j < i; j++)
                    {
                        var prop = tupleType.GetProperty(sources[j].alias);
                        bindings[j] = Expression.Bind(prop, Expression.Property(ab, prop));
                    }
                    bindings[i] = Expression.Bind(tupleType.GetProperty(source.alias), c);
                    @newTuple = Expression.New(tupleType);
                    memberInit = Expression.MemberInit(newTuple, bindings);
                    var p2 = Expression.Lambda(memberInit, ab, c);

                    var callAgain = OperatorBinding.Bind(CqlOperator.SelectManyResults, ctx.RuntimeContextParameter,
                        callSelectMany,
                        p1,
                        p2);
                    callSelectMany = callAgain;
                }
            }
            return callSelectMany;
        }

        /// <summary>
        /// Implements the null propogation operator (x?.y) into (x == null ? null : x.y);
        /// </summary>
        protected Expression PropogateNull(Expression before, MemberInfo member, ExpressionBuilderContext ctx)
        {
            if (before.Type.IsValueType)
                return before;
            else
            {
                Type? memberType;
                if (member is PropertyInfo property)
                    memberType = property.PropertyType;
                else if (member is FieldInfo field)
                    memberType = field.FieldType;
                else throw new NotImplementedException();
                var parameter = Expression.Parameter(before.Type, TypeNameToIdentifier(before.Type, ctx));
                var body = Expression.MakeMemberAccess(parameter, member);
                var lambda = Expression.Lambda(body, parameter);
                var call = OperatorBinding.Bind(CqlOperator.PropertyOrDefault, ctx.RuntimeContextParameter,
                    before, lambda, Expression.Constant(before.Type, typeof(Type)), Expression.Constant(memberType, typeof(Type)));
                return call;
            }
        }

        protected string TypeNameToIdentifier(Type type, ExpressionBuilderContext? ctx)
        {
            var typeName = type.Name.ToLowerInvariant();
            if (type.IsGenericType)
            {
                var genericTypeNames = string.Join("_", type.GetGenericArguments().Select(t => TypeNameToIdentifier(t, null)));
                var tick = typeName.IndexOf('`');
                if (tick > -1)
                    typeName = typeName[..tick];
                var fullName = $"{typeName}_{genericTypeNames}";
                typeName = fullName;
            }

            if (ctx != null)
            {
                int i = 1;
                var uniqueTypeName = typeName;
                while (ctx.HasScope(uniqueTypeName))
                {
                    uniqueTypeName = $"{typeName}{i}";
                    i++;
                }
                typeName = uniqueTypeName;
            }

            return ExpressionBuilderContext.NormalizeIdentifier(typeName!)!;
        }

        protected readonly Lazy<MethodInfo> MakeGenericLambda = new(() =>
            (from method in
                typeof(Expression).GetMethods(BindingFlags.Public | BindingFlags.Static)
             where method.Name == nameof(Expression.Lambda)
                 && method.IsGenericMethod
             let parameters = method.GetParameters()
             where parameters.Length == 2
             && parameters[0].ParameterType == typeof(Expression)
             && parameters[1].ParameterType == typeof(ParameterExpression[])
             select method).Single());


        protected LambdaExpression NotImplemented(string nav, Type[] functionParameterTypes, Type returnType, ExpressionBuilderContext context)
        {
            var parameters = functionParameterTypes
                .Select((type, index) => Expression.Parameter(type, TypeNameToIdentifier(type, context) + index))
                .ToArray();
            var ctor = typeof(NotImplementedException).GetConstructor(new[] { typeof(string) });
            var @new = Expression.New(ctor, Expression.Constant($"External function {nav} is not implemented."));
            var @throw = Expression.Throw(@new, returnType);
            var lambda = Expression.Lambda(@throw, parameters);
            //var funcTypes = new Type[functionParameterTypes.Length + 1];
            //Array.Copy(functionParameterTypes, funcTypes, functionParameterTypes.Length);
            //funcTypes[funcTypes.Length - 1] = returnType;
            //var funcType = GetFuncType(funcTypes);
            //var makeLambda = MakeGenericLambda.Value.MakeGenericMethod(funcType);
            //var lambda = (LambdaExpression)makeLambda.Invoke(null, new object[] { @throw, parameters });
            return lambda;
        }

    }
}<|MERGE_RESOLUTION|>--- conflicted
+++ resolved
@@ -1,922 +1,892 @@
-<<<<<<< HEAD
-﻿using Microsoft.Extensions.Logging;
-using Hl7.Cql.Runtime;
-using Hl7.Cql.Primitives;
-using Hl7.Cql.ValueSets;
-using Hl7.Cql.Elm;
-using System;
-using System.Collections.Generic;
-using System.Linq;
-using System.Linq.Expressions;
-using System.Reflection;
+﻿using Hl7.Cql.Elm;
+using Hl7.Cql.Primitives;
+using Hl7.Cql.Runtime;
+using Hl7.Cql.ValueSets;
+using Microsoft.Extensions.Logging;
+using System;
+using System.Collections.Generic;
+using System.ComponentModel;
+using System.Globalization;
+using System.Linq;
+using System.Linq.Expressions;
+using System.Reflection;
 using elm = Hl7.Cql.Elm;
-using Expression = System.Linq.Expressions.Expression;
-using System.ComponentModel;
-
-namespace Hl7.Cql.Compiler
-{
-    /// <summary>
+using Expression = System.Linq.Expressions.Expression;
+
+namespace Hl7.Cql.Compiler
+{
+    /// <summary>
     /// The ExpressionBuilder translates ELM <see cref="elm.Expression"/>s into <see cref="Expression"/>.
-    /// </summary>
-    public partial class ExpressionBuilder
-=======
-﻿/* 
- * Copyright (c) 2023, NCQA and contributors
- * See the file CONTRIBUTORS for details.
- * 
- * This file is licensed under the BSD 3-Clause license
- * available at https://raw.githubusercontent.com/FirelyTeam/cql-sdk/main/LICENSE
- */
-
-using Hl7.Cql.Elm;
-using Hl7.Cql.Primitives;
-using Hl7.Cql.Runtime;
-using Hl7.Cql.ValueSets;
-using Microsoft.Extensions.Logging;
-using System;
-using System.Collections.Generic;
-using System.Globalization;
-using System.Linq;
-using System.Linq.Expressions;
-using System.Reflection;
-using elm = Hl7.Cql.Elm.Expressions;
-using Expression = System.Linq.Expressions.Expression;
-
-namespace Hl7.Cql.Compiler
-{
-    /// <summary>
-    /// The ExpressionBuilder translates ELM <see cref="Elm.Expressions.Expression"/>s into <see cref="System.Linq.Expressions.Expression"/>.
-    /// </summary>
-    public partial class ExpressionBuilder
->>>>>>> e8a6ce57
-    {
-        /// <summary>
-        /// Creates an instance.
-        /// </summary>
+    /// </summary>
+    public partial class ExpressionBuilder
+    {
+        /// <summary>
+        /// Creates an instance.
+        /// </summary>
         /// <param name="operatorBinding">The <see cref="Compiler.OperatorBinding"/> used to invoke <see cref="CqlOperator"/>.</param>
-        /// <param name="typeManager">The <see cref="TypeManager"/> used to resolve and create types referenced in <paramref name="elm"/>.</param>
-        /// <param name="elm">The <see cref="ElmPackage"/> this builder will build.</param>
-        /// <param name="logger">The <see cref="ILogger{ExpressionBuilder}"/> used to log all messages issued during <see cref="Build"/>.</param>
-        /// <exception cref="ArgumentNullException">If any argument is <see langword="null"/></exception>
-        /// <exception cref="ArgumentException">If the <paramref name="elm"/> does not have a valid library or identifier.</exception>
+        /// <param name="typeManager">The <see cref="TypeManager"/> used to resolve and create types referenced in <paramref name="elm"/>.</param>
+        /// <param name="elm">The <see cref="ElmPackage"/> this builder will build.</param>
+        /// <param name="logger">The <see cref="ILogger{ExpressionBuilder}"/> used to log all messages issued during <see cref="Build"/>.</param>
+        /// <exception cref="ArgumentNullException">If any argument is <see langword="null"/></exception>
+        /// <exception cref="ArgumentException">If the <paramref name="elm"/> does not have a valid library or identifier.</exception>
         public ExpressionBuilder(OperatorBinding operatorBinding,
-            TypeManager typeManager,
+            TypeManager typeManager,
             Library elm,
-            ILogger<ExpressionBuilder> logger)
-        {
-            OperatorBinding = operatorBinding;
-            TypeManager = typeManager ?? throw new ArgumentNullException(nameof(typeManager));
+            ILogger<ExpressionBuilder> logger)
+        {
+            OperatorBinding = operatorBinding;
+            TypeManager = typeManager ?? throw new ArgumentNullException(nameof(typeManager));
             Library = elm ?? throw new ArgumentNullException(nameof(elm));
-            Logger = logger ?? throw new ArgumentNullException(nameof(logger));
+            Logger = logger ?? throw new ArgumentNullException(nameof(logger));
             if (Library.identifier == null)
-                throw new ArgumentException("Package is missing a library identifier", nameof(elm));
-
-        }
-
-        /// <summary>
-        /// Gets the settings used during <see cref="Build"/>.
-        /// These should be set as desired before <see cref="Build"/> is called.
-        /// </summary>
-        public ExpressionBuilderSettings Settings { get; } = new ExpressionBuilderSettings();
-        /// <summary>
+                throw new ArgumentException("Package is missing a library identifier", nameof(elm));
+
+        }
+
+        /// <summary>
+        /// Gets the settings used during <see cref="Build"/>.
+        /// These should be set as desired before <see cref="Build"/> is called.
+        /// </summary>
+        public ExpressionBuilderSettings Settings { get; } = new ExpressionBuilderSettings();
+        /// <summary>
         /// A dictionary which maps qualified definition names in the form of {<see cref="ElmPackage.NameAndVersion"/>}.{<see cref="elm.Definition.name"/>}
-        /// to a factory which will produce a <see cref="LambdaExpression"/> given the values of <see cref="ParameterExpression"/>.
-        /// </summary>
-        /// <remarks>
-        /// This function can be used to provide .NET native functions in place of ELM functions, and should also be used to implement
-        /// functions defined in CQL with the <code>external</code> keyword.
-        /// </remarks>
-        public IDictionary<string, Func<ParameterExpression[], LambdaExpression>> CustomImplementations { get; }
-            = new Dictionary<string, Func<ParameterExpression[], LambdaExpression>>();
-        /// <summary>
+        /// to a factory which will produce a <see cref="LambdaExpression"/> given the values of <see cref="ParameterExpression"/>.
+        /// </summary>
+        /// <remarks>
+        /// This function can be used to provide .NET native functions in place of ELM functions, and should also be used to implement
+        /// functions defined in CQL with the <code>external</code> keyword.
+        /// </remarks>
+        public IDictionary<string, Func<ParameterExpression[], LambdaExpression>> CustomImplementations { get; }
+            = new Dictionary<string, Func<ParameterExpression[], LambdaExpression>>();
+        /// <summary>
         /// The <see cref="Compiler.OperatorBinding"/> used to invoke <see cref="CqlOperator"/>.
-        /// </summary>
+        /// </summary>
         public OperatorBinding OperatorBinding { get; }
-        /// <summary>
-        /// The <see cref="TypeManager"/> used to resolve and create types referenced in <paramref name="elm"/>.
-        /// </summary>
-        public TypeManager TypeManager { get; }
-        /// <summary>
-        /// The <see cref="ElmPackage"/> this builder will build.
-        /// </summary>
+        /// <summary>
+        /// The <see cref="TypeManager"/> used to resolve and create types referenced in <paramref name="elm"/>.
+        /// </summary>
+        public TypeManager TypeManager { get; }
+        /// <summary>
+        /// The <see cref="ElmPackage"/> this builder will build.
+        /// </summary>
         public Library Library { get; }
-        protected internal TypeResolver TypeResolver => TypeManager.Resolver;
-
-        protected internal ILogger<ExpressionBuilder> Logger { get; }
-
-        /// <summary>
-        /// The expression visitors that will be executed (in order) on translated expressions.
-        /// </summary>
-        public IList<IExpressionMutator> ExpressionMutators { get; } = new List<IExpressionMutator>();
-
+        protected internal TypeResolver TypeResolver => TypeManager.Resolver;
+
+        protected internal ILogger<ExpressionBuilder> Logger { get; }
+
+        /// <summary>
+        /// The expression visitors that will be executed (in order) on translated expressions.
+        /// </summary>
+        public IList<IExpressionMutator> ExpressionMutators { get; } = new List<IExpressionMutator>();
+
         internal string ThisLibraryKey => Library.NameAndVersion
             ?? throw new InvalidOperationException("Name and version is null.");
-
-        /// <summary>
+
+        /// <summary>
         /// Builds <see cref="LambdaExpression"/>s for each definition in <see cref="Library"/>.
-        /// </summary>
+        /// </summary>
         /// <returns>The <see cref="DefinitionDictionary{LambdaExpression}"/> for this <see cref="Library"/>.</returns>
-        /// <exception cref="InvalidOperationException">If any fatal translation errors occur.</exception>
-        public DefinitionDictionary<LambdaExpression> Build()
-        {
-            var definitions = new DefinitionDictionary<LambdaExpression>();
-            var localLibraryIdentifiers = new Dictionary<string, string>();
-
+        /// <exception cref="InvalidOperationException">If any fatal translation errors occur.</exception>
+        public DefinitionDictionary<LambdaExpression> Build()
+        {
+            var definitions = new DefinitionDictionary<LambdaExpression>();
+            var localLibraryIdentifiers = new Dictionary<string, string>();
+
             var version = Library.identifier!.version;
-            if (string.IsNullOrWhiteSpace(version))
-                version = "1.0.0";
-
+            if (string.IsNullOrWhiteSpace(version))
+                version = "1.0.0";
+
             if (!string.IsNullOrWhiteSpace(Library.identifier!.id))
-            {
+            {
                 var nav = ThisLibraryKey;
                 if (Library?.includes != null)
-                {
+                {
                     foreach (var def in Library!.includes!)
-                    {
-                        var alias = !string.IsNullOrWhiteSpace(def.localIdentifier)
-                            ? def.localIdentifier!
-                            : def.path!;
-
+                    {
+                        var alias = !string.IsNullOrWhiteSpace(def.localIdentifier)
+                            ? def.localIdentifier!
+                            : def.path!;
+
                         var libNav = def.NameAndVersion();
                         if (libNav != null)
-                        {
+                        {
                             localLibraryIdentifiers.Add(alias, libNav);
-                        }
-                        else throw new InvalidOperationException($"Include {def.localId} does not have a well-formed name and version");
-                    }
-                }
-
+                        }
+                        else throw new InvalidOperationException($"Include {def.localId} does not have a well-formed name and version");
+                    }
+                }
+
                 if (Library?.valueSets != null)
-                {
+                {
                     foreach (var def in Library!.valueSets!)
-                    {
-                        var ctor = typeof(CqlValueSet).GetConstructor(new[] { typeof(string), typeof(string) });
-                        var @new = Expression.New(ctor, Expression.Constant(def.id, typeof(string)), Expression.Constant(def.version, typeof(string)));
-                        var contextParameter = Expression.Parameter(typeof(CqlContext), "context");
-                        var lambda = Expression.Lambda(@new, contextParameter);
-                        definitions.Add(ThisLibraryKey, def.name!, lambda);
-                    }
-                }
-
+                    {
+                        var ctor = typeof(CqlValueSet).GetConstructor(new[] { typeof(string), typeof(string) });
+                        var @new = Expression.New(ctor, Expression.Constant(def.id, typeof(string)), Expression.Constant(def.version, typeof(string)));
+                        var contextParameter = Expression.Parameter(typeof(CqlContext), "context");
+                        var lambda = Expression.Lambda(@new, contextParameter);
+                        definitions.Add(ThisLibraryKey, def.name!, lambda);
+                    }
+                }
+
                 if (Library?.codeSystems != null && Library?.codes != null)
-                {
+                {
                     var codeSystemUrls = Library?.codeSystems!
-                        .ToDictionary(cs => cs.name, cs => cs.id)
+                        .ToDictionary(cs => cs.name, cs => cs.id)
                         ?? new Dictionary<string, string>();
-
-                    var codesByCodeSystemName = new Dictionary<string, List<CqlCode>>();
-                    var codeCtor = typeof(CqlCode).GetConstructor(new Type[]
-                    {
-                        typeof(string),
-                        typeof(string),
-                        typeof(string),
-                        typeof(string)
-                    });
-
+
+                    var codesByCodeSystemName = new Dictionary<string, List<CqlCode>>();
+                    var codeCtor = typeof(CqlCode).GetConstructor(new Type[]
+                    {
+                        typeof(string),
+                        typeof(string),
+                        typeof(string),
+                        typeof(string)
+                    });
+
                     foreach (var code in Library?.codes)
-                    {
-                        if (code.codeSystem == null)
-                            throw new InvalidOperationException("Code definition has a null codeSystem node.");
-                        if (!codesByCodeSystemName.TryGetValue(code.codeSystem!.name!, out var codings))
-                        {
-                            codings = new List<CqlCode>();
-                            codesByCodeSystemName.Add(code.codeSystem!.name!, codings);
-                        }
-                        if (!codeSystemUrls.TryGetValue(code.codeSystem.name, out var csUrl))
-                            throw new InvalidOperationException($"Undefined code system {code.codeSystem.name!}");
-                        var existingCode = codings.SingleOrDefault(c => c.code == code.id && c.system == csUrl);
-                        if (existingCode != null)
-                            throw new InvalidOperationException($"Duplicate code detected: {code.id} from {code.codeSystem.name} ({csUrl})");
-                        codings.Add(new CqlCode(code.id, csUrl, null, null));
-
-
-                        var newCodingExpression = Expression.New(codeCtor,
-                            Expression.Constant(code.id),
-                            Expression.Constant(csUrl),
-                            Expression.Constant(null, typeof(string)),
-                            Expression.Constant(null, typeof(string))
-                        );
-
-                        var contextParameter = Expression.Parameter(typeof(CqlContext), "context");
-                        var lambda = Expression.Lambda(newCodingExpression, contextParameter);
-                        definitions.Add(ThisLibraryKey, code.name!, lambda);
-                    }
-                    foreach (var kvp in codesByCodeSystemName)
-                    {
-                        var initMembers = kvp.Value.Select(coding =>
-                            Expression.New(codeCtor,
-                                Expression.Constant(coding.code),
-                                Expression.Constant(coding.system),
-                                Expression.Constant(null, typeof(string)),
-                                Expression.Constant(null, typeof(string))
-                            )).ToArray();
-
-                        var arrayOfCodesInitializer = Expression.NewArrayInit(typeof(CqlCode), initMembers);
-                        var contextParameter = Expression.Parameter(typeof(CqlContext), "context");
-                        var lambda = Expression.Lambda(arrayOfCodesInitializer, contextParameter);
-                        definitions.Add(ThisLibraryKey, kvp.Key, lambda);
-                    }
-                }
-
+                    {
+                        if (code.codeSystem == null)
+                            throw new InvalidOperationException("Code definition has a null codeSystem node.");
+                        if (!codesByCodeSystemName.TryGetValue(code.codeSystem!.name!, out var codings))
+                        {
+                            codings = new List<CqlCode>();
+                            codesByCodeSystemName.Add(code.codeSystem!.name!, codings);
+                        }
+                        if (!codeSystemUrls.TryGetValue(code.codeSystem.name, out var csUrl))
+                            throw new InvalidOperationException($"Undefined code system {code.codeSystem.name!}");
+                        var existingCode = codings.SingleOrDefault(c => c.code == code.id && c.system == csUrl);
+                        if (existingCode != null)
+                            throw new InvalidOperationException($"Duplicate code detected: {code.id} from {code.codeSystem.name} ({csUrl})");
+                        codings.Add(new CqlCode(code.id, csUrl, null, null));
+
+
+                        var newCodingExpression = Expression.New(codeCtor,
+                            Expression.Constant(code.id),
+                            Expression.Constant(csUrl),
+                            Expression.Constant(null, typeof(string)),
+                            Expression.Constant(null, typeof(string))
+                        );
+
+                        var contextParameter = Expression.Parameter(typeof(CqlContext), "context");
+                        var lambda = Expression.Lambda(newCodingExpression, contextParameter);
+                        definitions.Add(ThisLibraryKey, code.name!, lambda);
+                    }
+                    foreach (var kvp in codesByCodeSystemName)
+                    {
+                        var initMembers = kvp.Value.Select(coding =>
+                            Expression.New(codeCtor,
+                                Expression.Constant(coding.code),
+                                Expression.Constant(coding.system),
+                                Expression.Constant(null, typeof(string)),
+                                Expression.Constant(null, typeof(string))
+                            )).ToArray();
+
+                        var arrayOfCodesInitializer = Expression.NewArrayInit(typeof(CqlCode), initMembers);
+                        var contextParameter = Expression.Parameter(typeof(CqlContext), "context");
+                        var lambda = Expression.Lambda(arrayOfCodesInitializer, contextParameter);
+                        definitions.Add(ThisLibraryKey, kvp.Key, lambda);
+                    }
+                }
+
                 if (Library?.parameters != null)
-                {
+                {
                     foreach (var parameter in Library?.parameters ?? Enumerable.Empty<elm.ParameterDef>())
-                    {
-                        if (definitions.ContainsKey(null, parameter.name!))
-                            throw new InvalidOperationException($"There is already a definition named {parameter.name}");
-
-                        var contextParameter = Expression.Parameter(typeof(CqlContext), "context");
-                        var buildContext = new ExpressionBuilderContext(this,
-                            contextParameter,
-                            definitions,
-                            localLibraryIdentifiers);
-
-                        Expression? defaultValue = null;
-                        if (parameter.@default != null)
-                            defaultValue = Expression.TypeAs(TranslateExpression(parameter.@default, buildContext), typeof(object));
-                        else defaultValue = Expression.Constant(null, typeof(object));
-
-                        var resolveParam = Expression.Call(
-                            contextParameter,
-                            typeof(CqlContext).GetMethod(nameof(CqlContext.ResolveParameter)),
+                    {
+                        if (definitions.ContainsKey(null, parameter.name!))
+                            throw new InvalidOperationException($"There is already a definition named {parameter.name}");
+
+                        var contextParameter = Expression.Parameter(typeof(CqlContext), "context");
+                        var buildContext = new ExpressionBuilderContext(this,
+                            contextParameter,
+                            definitions,
+                            localLibraryIdentifiers);
+
+                        Expression? defaultValue = null;
+                        if (parameter.@default != null)
+                            defaultValue = Expression.TypeAs(TranslateExpression(parameter.@default, buildContext), typeof(object));
+                        else defaultValue = Expression.Constant(null, typeof(object));
+
+                        var resolveParam = Expression.Call(
+                            contextParameter,
+                            typeof(CqlContext).GetMethod(nameof(CqlContext.ResolveParameter)),
                             Expression.Constant(Library!.NameAndVersion),
-                            Expression.Constant(parameter.name),
-                            defaultValue
-                        );
-
-                        var parameterType = TypeManager.TypeFor(parameter.parameterTypeSpecifier!, buildContext);
-                        var cast = Expression.Convert(resolveParam, parameterType);
-                        // e.g. (bundle, context) => context.Parameters["Measurement Period"]
-                        var lambda = Expression.Lambda(cast, contextParameter);
-
-                        definitions.Add(ThisLibraryKey, parameter.name!, lambda);
-                    }
-                }
-
+                            Expression.Constant(parameter.name),
+                            defaultValue
+                        );
+
+                        var parameterType = TypeManager.TypeFor(parameter.parameterTypeSpecifier!, buildContext);
+                        var cast = Expression.Convert(resolveParam, parameterType);
+                        // e.g. (bundle, context) => context.Parameters["Measurement Period"]
+                        var lambda = Expression.Lambda(cast, contextParameter);
+
+                        definitions.Add(ThisLibraryKey, parameter.name!, lambda);
+                    }
+                }
+
                 foreach (var def in Library?.statements ?? Enumerable.Empty<elm.ExpressionDef>())
-                {
-                    if (def.expression != null)
-                    {
-                        var contextParameter = Expression.Parameter(typeof(CqlContext), "context");
-                        var buildContext = new ExpressionBuilderContext(this,
-                            contextParameter,
-                            definitions,
-                            localLibraryIdentifiers);
-
-                        if (string.IsNullOrWhiteSpace(def.name))
-                        {
-                            var message = $"Definition with local ID {def.localId} does not have a name.  This is not allowed.";
-                            buildContext.LogError(message, def);
-                            throw new InvalidOperationException(message);
-                        }
-                        var customKey = $"{nav}.{def.name}";
-                        Type[] functionParameterTypes = Type.EmptyTypes;
-                        var parameters = new[] { buildContext.RuntimeContextParameter };
+                {
+                    if (def.expression != null)
+                    {
+                        var contextParameter = Expression.Parameter(typeof(CqlContext), "context");
+                        var buildContext = new ExpressionBuilderContext(this,
+                            contextParameter,
+                            definitions,
+                            localLibraryIdentifiers);
+
+                        if (string.IsNullOrWhiteSpace(def.name))
+                        {
+                            var message = $"Definition with local ID {def.localId} does not have a name.  This is not allowed.";
+                            buildContext.LogError(message, def);
+                            throw new InvalidOperationException(message);
+                        }
+                        var customKey = $"{nav}.{def.name}";
+                        Type[] functionParameterTypes = Type.EmptyTypes;
+                        var parameters = new[] { buildContext.RuntimeContextParameter };
                         var function = def as FunctionDef;
                         if (function != null && function.operand != null)
-                        {
+                        {
                             functionParameterTypes = new Type[function.operand!.Length];
-                            int i = 0;
+                            int i = 0;
                             foreach (var operand in function.operand!)
-                            {
-                                if (operand.operandTypeSpecifier != null)
-                                {
-                                    var operandType = TypeManager.TypeFor(operand.operandTypeSpecifier, buildContext, true)!;
-                                    var opName = ExpressionBuilderContext.NormalizeIdentifier(operand.name);
-                                    var parameter = Expression.Parameter(operandType, opName);
-                                    buildContext.Operands.Add(operand.name!, parameter);
-                                    functionParameterTypes[i] = parameter.Type;
-                                    i += 1;
-                                }
-                                else throw new InvalidOperationException($"Operand for function {def.name} is missing its {nameof(operand.operandTypeSpecifier)} property");
-                            }
-
-                            parameters = parameters
-                                .Concat(buildContext.Operands.Values)
-                                .ToArray();
-                            if (CustomImplementations.TryGetValue(customKey, out var factory) && factory != null)
-                            {
-                                var customLambda = factory(parameters);
-                                definitions.Add(ThisLibraryKey, def.name, functionParameterTypes, customLambda);
-                                continue;
-                            }
+                            {
+                                if (operand.operandTypeSpecifier != null)
+                                {
+                                    var operandType = TypeManager.TypeFor(operand.operandTypeSpecifier, buildContext, true)!;
+                                    var opName = ExpressionBuilderContext.NormalizeIdentifier(operand.name);
+                                    var parameter = Expression.Parameter(operandType, opName);
+                                    buildContext.Operands.Add(operand.name!, parameter);
+                                    functionParameterTypes[i] = parameter.Type;
+                                    i += 1;
+                                }
+                                else throw new InvalidOperationException($"Operand for function {def.name} is missing its {nameof(operand.operandTypeSpecifier)} property");
+                            }
+
+                            parameters = parameters
+                                .Concat(buildContext.Operands.Values)
+                                .ToArray();
+                            if (CustomImplementations.TryGetValue(customKey, out var factory) && factory != null)
+                            {
+                                var customLambda = factory(parameters);
+                                definitions.Add(ThisLibraryKey, def.name, functionParameterTypes, customLambda);
+                                continue;
+                            }
                             else if (function?.external ?? false)
-                            {
-                                var message = $"{customKey} is declared external, but {nameof(CustomImplementations)} does not define this function.";
-                                buildContext.LogError(message, def);
-                                if (Settings.AllowUnresolvedExternals)
-                                {
-                                    var returnType = TypeManager.TypeFor(def, buildContext, throwIfNotFound: true)!;
-                                    var paramTypes = new[] { typeof(CqlContext) }
-                                        .Concat(functionParameterTypes)
-                                        .ToArray();
-                                    var notImplemented = NotImplemented(customKey, paramTypes, returnType, buildContext);
-                                    definitions.Add(ThisLibraryKey, def.name, paramTypes, notImplemented);
-                                    continue;
-                                }
-                                else throw new InvalidOperationException(message);
-                            }
-
-                        }
-                        buildContext = buildContext.Deeper(def);
-                        var bodyExpression = TranslateExpression(def.expression, buildContext);
-                        var lambda = Expression.Lambda(bodyExpression, parameters);
+                            {
+                                var message = $"{customKey} is declared external, but {nameof(CustomImplementations)} does not define this function.";
+                                buildContext.LogError(message, def);
+                                if (Settings.AllowUnresolvedExternals)
+                                {
+                                    var returnType = TypeManager.TypeFor(def, buildContext, throwIfNotFound: true)!;
+                                    var paramTypes = new[] { typeof(CqlContext) }
+                                        .Concat(functionParameterTypes)
+                                        .ToArray();
+                                    var notImplemented = NotImplemented(customKey, paramTypes, returnType, buildContext);
+                                    definitions.Add(ThisLibraryKey, def.name, paramTypes, notImplemented);
+                                    continue;
+                                }
+                                else throw new InvalidOperationException(message);
+                            }
+
+                        }
+                        buildContext = buildContext.Deeper(def);
+                        var bodyExpression = TranslateExpression(def.expression, buildContext);
+                        var lambda = Expression.Lambda(bodyExpression, parameters);
                         if (function != null && definitions.ContainsKey(ThisLibraryKey, def.name, functionParameterTypes))
-                        {
+                        {
                             var ops = function.operand?
-                                .Where(op => op.operandTypeSpecifier != null && op.operandTypeSpecifier.resultTypeName != null)
-                                .Select(op => $"{op.name} {op.operandTypeSpecifier!.resultTypeName!}");
-                            var message = $"Function {def.name}({string.Join(", ", ops)}) skipped; another function matching this signature already exists.";
-                            buildContext.LogWarning(message, def);
-                        }
-                        else
-                        {
+                                .Where(op => op.operandTypeSpecifier != null && op.operandTypeSpecifier.resultTypeName != null)
+                                .Select(op => $"{op.name} {op.operandTypeSpecifier!.resultTypeName!}");
+                            var message = $"Function {def.name}({string.Join(", ", ops)}) skipped; another function matching this signature already exists.";
+                            buildContext.LogWarning(message, def);
+                        }
+                        else
+                        {
                             foreach (var annotation in def.annotation?.OfType<Annotation>() ?? Enumerable.Empty<Annotation>())
-                            {
-                                foreach (var tag in annotation.t ?? Enumerable.Empty<Tag>())
-                                {
-                                    var name = tag.name;
-                                    if (!string.IsNullOrWhiteSpace(name))
-                                    {
-                                        var value = tag.value ?? string.Empty;
-                                        definitions.AddTag(ThisLibraryKey, def.name, functionParameterTypes ?? new Type[0], name, value);
-
-                                    }
-                                }
-                            }
-                            definitions.Add(ThisLibraryKey, def.name, functionParameterTypes, lambda);
-                        }
-                    }
-                    else throw new InvalidOperationException($"Definition {def.name} does not have an expression property");
-                }
-                return definitions;
-            }
-            else throw new InvalidOperationException("This package does not have a name and version.");
-        }
-
-        /// <summary>
-        /// Generates a lambda expression taking a <see cref="CqlContext"/> parameter whose body is
+                            {
+                                foreach (var tag in annotation.t ?? Enumerable.Empty<Tag>())
+                                {
+                                    var name = tag.name;
+                                    if (!string.IsNullOrWhiteSpace(name))
+                                    {
+                                        var value = tag.value ?? string.Empty;
+                                        definitions.AddTag(ThisLibraryKey, def.name, functionParameterTypes ?? new Type[0], name, value);
+
+                                    }
+                                }
+                            }
+                            definitions.Add(ThisLibraryKey, def.name, functionParameterTypes, lambda);
+                        }
+                    }
+                    else throw new InvalidOperationException($"Definition {def.name} does not have an expression property");
+                }
+                return definitions;
+            }
+            else throw new InvalidOperationException("This package does not have a name and version.");
+        }
+
+        /// <summary>
+        /// Generates a lambda expression taking a <see cref="CqlContext"/> parameter whose body is
         /// <paramref name="expression"/> translated into a <see cref="Expression"/>.
-        /// </summary>
-        /// <remarks>
-        /// This can be compiled to a <see cref="Delegate"/> and executed to resolve a value.
-        /// </remarks>
-        /// <param name="expression">The ELM expression to convert</param>
-        /// <param name="lambdas">Existing lambdas, required if <paramref name="expression"/> contains any references to other ELM definitions</param>
-        /// <param name="ctx">If <paramref name="expression"/> requires contextual scope, provide it via an <see cref="ExpressionBuilderContext"/>.</param>
-        public LambdaExpression Lambda(elm.Expression expression,
-            DefinitionDictionary<LambdaExpression>? lambdas = null,
-            ExpressionBuilderContext? ctx = null)
-        {
-            var parameter = Expression.Parameter(typeof(CqlContext), "rtx");
-            lambdas ??= new DefinitionDictionary<LambdaExpression>();
-            ctx ??= new ExpressionBuilderContext(this, parameter, lambdas, new Dictionary<string, string>());
-            lambdas = new DefinitionDictionary<LambdaExpression>();
-            var translated = TranslateExpression(expression, ctx);
-            var lambda = Expression.Lambda(translated, parameter);
-            return lambda;
-        }
-
+        /// </summary>
+        /// <remarks>
+        /// This can be compiled to a <see cref="Delegate"/> and executed to resolve a value.
+        /// </remarks>
+        /// <param name="expression">The ELM expression to convert</param>
+        /// <param name="lambdas">Existing lambdas, required if <paramref name="expression"/> contains any references to other ELM definitions</param>
+        /// <param name="ctx">If <paramref name="expression"/> requires contextual scope, provide it via an <see cref="ExpressionBuilderContext"/>.</param>
+        public LambdaExpression Lambda(elm.Expression expression,
+            DefinitionDictionary<LambdaExpression>? lambdas = null,
+            ExpressionBuilderContext? ctx = null)
+        {
+            var parameter = Expression.Parameter(typeof(CqlContext), "rtx");
+            lambdas ??= new DefinitionDictionary<LambdaExpression>();
+            ctx ??= new ExpressionBuilderContext(this, parameter, lambdas, new Dictionary<string, string>());
+            lambdas = new DefinitionDictionary<LambdaExpression>();
+            var translated = TranslateExpression(expression, ctx);
+            var lambda = Expression.Lambda(translated, parameter);
+            return lambda;
+        }
+
         protected Expression TranslateExpression(elm.Element op, ExpressionBuilderContext ctx)
-        {
-            ctx = ctx.Deeper(op);
-            Expression? expression;
-            switch (op)
-            {
+        {
+            ctx = ctx.Deeper(op);
+            Expression? expression;
+            switch (op)
+            {
                 case Abs abs:
-                    expression = Abs(abs, ctx);
-                    break;
+                    expression = Abs(abs, ctx);
+                    break;
                 case Add add:
-                    expression = Add(add, ctx);
-                    break;
+                    expression = Add(add, ctx);
+                    break;
                 case After after:
-                    expression = After(after, ctx);
-                    break;
+                    expression = After(after, ctx);
+                    break;
                 case AliasRef ar:
-                    expression = AliasRef(ar, ctx);
-                    break;
+                    expression = AliasRef(ar, ctx);
+                    break;
                 case AllTrue alt:
-                    expression = AllTrue(alt, ctx);
-                    break;
+                    expression = AllTrue(alt, ctx);
+                    break;
                 case And and:
-                    expression = And(and, ctx);
-                    break;
+                    expression = And(and, ctx);
+                    break;
                 case As @as:
-                    expression = As(@as, ctx);
-                    break;
+                    expression = As(@as, ctx);
+                    break;
                 case AnyTrue ate:
-                    expression = AnyTrue(ate, ctx);
-                    break;
+                    expression = AnyTrue(ate, ctx);
+                    break;
                 case AnyInValueSet avs:
-                    expression = AnyInValueSet(avs, ctx);
-                    break;
+                    expression = AnyInValueSet(avs, ctx);
+                    break;
                 case Avg avg:
-                    expression = Avg(avg, ctx);
-                    break;
+                    expression = Avg(avg, ctx);
+                    break;
                 case Before before:
-                    expression = Before(before, ctx);
-                    break;
+                    expression = Before(before, ctx);
+                    break;
                 case CalculateAgeAt caa:
-                    expression = CalculateAgeAt(caa, ctx);
-                    break;
+                    expression = CalculateAgeAt(caa, ctx);
+                    break;
                 case CalculateAge ca:
-                    expression = CalculateAge(ca, ctx);
-                    break;
+                    expression = CalculateAge(ca, ctx);
+                    break;
                 case Case ce:
-                    expression = Case(ce, ctx);
-                    break;
+                    expression = Case(ce, ctx);
+                    break;
                 case Ceiling ceil:
-                    expression = Ceiling(ceil, ctx);
-                    break;
+                    expression = Ceiling(ceil, ctx);
+                    break;
                 case Coalesce cle:
-                    expression = Coalesce(cle, ctx);
-                    break;
+                    expression = Coalesce(cle, ctx);
+                    break;
                 case CodeRef cre:
-                    expression = CodeRef(cre, ctx);
-                    break;
+                    expression = CodeRef(cre, ctx);
+                    break;
                 case Collapse col:
-                    expression = Collapse(col, ctx);
-                    break;
+                    expression = Collapse(col, ctx);
+                    break;
                 case Combine com:
-                    expression = Combine(com, ctx);
-                    break;
+                    expression = Combine(com, ctx);
+                    break;
                 case Concatenate cctn:
-                    expression = Concatenate(cctn, ctx);
-                    break;
+                    expression = Concatenate(cctn, ctx);
+                    break;
                 case Contains ct:
-                    expression = Contains(ct, ctx);
-                    break;
+                    expression = Contains(ct, ctx);
+                    break;
                 case ConvertQuantity cqe:
-                    expression = ConvertQuantity(cqe, ctx);
-                    break;
+                    expression = ConvertQuantity(cqe, ctx);
+                    break;
                 case ConvertsToBoolean ce:
-                    expression = ConvertsToBoolean(ce, ctx);
-                    break;
+                    expression = ConvertsToBoolean(ce, ctx);
+                    break;
                 case ConvertsToDate ce:
-                    expression = ConvertsToDate(ce, ctx);
-                    break;
+                    expression = ConvertsToDate(ce, ctx);
+                    break;
                 case ConvertsToDateTime ce:
-                    expression = ConvertsToDateTime(ce, ctx);
-                    break;
+                    expression = ConvertsToDateTime(ce, ctx);
+                    break;
                 case ConvertsToDecimal ce:
-                    expression = ConvertsToDecimal(ce, ctx);
-                    break;
+                    expression = ConvertsToDecimal(ce, ctx);
+                    break;
                 case ConvertsToLong ce:
-                    expression = ConvertsToLong(ce, ctx);
-                    break;
+                    expression = ConvertsToLong(ce, ctx);
+                    break;
                 case ConvertsToInteger ce:
-                    expression = ConvertsToInteger(ce, ctx);
-                    break;
+                    expression = ConvertsToInteger(ce, ctx);
+                    break;
                 case ConvertsToQuantity ce:
-                    expression = ConvertsToQuantity(ce, ctx);
-                    break;
+                    expression = ConvertsToQuantity(ce, ctx);
+                    break;
                 case ConvertsToString ce:
-                    expression = ConvertsToString(ce, ctx);
-                    break;
+                    expression = ConvertsToString(ce, ctx);
+                    break;
                 case ConvertsToTime ce:
-                    expression = ConvertsToTime(ce, ctx);
-                    break;
+                    expression = ConvertsToTime(ce, ctx);
+                    break;
                 case Count ce:
-                    expression = Count(ce, ctx);
-                    break;
+                    expression = Count(ce, ctx);
+                    break;
                 case DateFrom dfe:
-                    expression = DateFrom(dfe, ctx);
-                    break;
+                    expression = DateFrom(dfe, ctx);
+                    break;
                 case elm.DateTime dt:
-                    expression = DateTime(dt, ctx);
-                    break;
+                    expression = DateTime(dt, ctx);
+                    break;
                 case Date d:
-                    expression = Date(d, ctx);
-                    break;
+                    expression = Date(d, ctx);
+                    break;
                 case DateTimeComponentFrom dtcf:
-                    expression = DateTimeComponentFrom(dtcf, ctx);
-                    break;
+                    expression = DateTimeComponentFrom(dtcf, ctx);
+                    break;
                 case Descendents desc:
-                    expression = Descendents(desc, ctx);
-                    break;
+                    expression = Descendents(desc, ctx);
+                    break;
                 case DifferenceBetween dbe:
-                    expression = DifferenceBetween(dbe, ctx);
-                    break;
+                    expression = DifferenceBetween(dbe, ctx);
+                    break;
                 case Distinct distinct:
-                    expression = Distinct(distinct, ctx);
-                    break;
+                    expression = Distinct(distinct, ctx);
+                    break;
                 case Divide divide:
-                    expression = Divide(divide, ctx);
-                    break;
+                    expression = Divide(divide, ctx);
+                    break;
                 case DurationBetween dbe:
-                    expression = DurationBetween(dbe, ctx);
-                    break;
+                    expression = DurationBetween(dbe, ctx);
+                    break;
                 case End e:
-                    expression = End(e, ctx);
-                    break;
+                    expression = End(e, ctx);
+                    break;
                 case Ends e:
-                    expression = Ends(e, ctx);
-                    break;
+                    expression = Ends(e, ctx);
+                    break;
                 case EndsWith e:
-                    expression = EndsWith(e, ctx);
-                    break;
+                    expression = EndsWith(e, ctx);
+                    break;
                 case Equal eq:
-                    expression = Equal(eq, ctx);
-                    break;
+                    expression = Equal(eq, ctx);
+                    break;
                 case Equivalent eqv:
-                    expression = Equivalent(eqv, ctx);
-                    break;
+                    expression = Equivalent(eqv, ctx);
+                    break;
                 case Except ex:
-                    expression = Except(ex, ctx);
-                    break;
+                    expression = Except(ex, ctx);
+                    break;
                 case Exists ex:
-                    expression = Exists(ex, ctx);
-                    break;
+                    expression = Exists(ex, ctx);
+                    break;
                 case Exp exe:
-                    expression = Exp(exe, ctx);
-                    break;
+                    expression = Exp(exe, ctx);
+                    break;
                 case Expand expand:
-                    expression = Expand(expand, ctx);
-                    break;
+                    expression = Expand(expand, ctx);
+                    break;
                 case ExpandValueSet evs:
-                    expression = ExpandValueSet(evs, ctx);
-                    break;
+                    expression = ExpandValueSet(evs, ctx);
+                    break;
                 case FunctionRef fre:
                     expression = FunctionRef(fre, ctx);
                     break;
                 case ExpressionRef ere:
-                    expression = ExpressionRef(ere, ctx);
-                    break;
+                    expression = ExpressionRef(ere, ctx);
+                    break;
                 case First first:
-                    expression = First(first, ctx);
-                    break;
+                    expression = First(first, ctx);
+                    break;
                 case Flatten fl:
-                    expression = Flatten(fl, ctx);
-                    break;
+                    expression = Flatten(fl, ctx);
+                    break;
                 case Floor floor:
-                    expression = Floor(floor, ctx);
-                    break;
+                    expression = Floor(floor, ctx);
+                    break;
                 case GeometricMean gme:
-                    expression = GeometricMean(gme, ctx);
-                    break;
+                    expression = GeometricMean(gme, ctx);
+                    break;
                 case Greater gtr:
-                    expression = Greater(gtr, ctx);
-                    break;
+                    expression = Greater(gtr, ctx);
+                    break;
                 case GreaterOrEqual gtre:
-                    expression = GreaterOrEqual(gtre, ctx);
-                    break;
+                    expression = GreaterOrEqual(gtre, ctx);
+                    break;
                 case HighBoundary hb:
-                    expression = HighBoundary(hb, ctx);
-                    break;
+                    expression = HighBoundary(hb, ctx);
+                    break;
                 case IdentifierRef ire:
-                    expression = IdentifierRef(ire, ctx);
-                    break;
+                    expression = IdentifierRef(ire, ctx);
+                    break;
                 case If @if:
-                    expression = If(@if, ctx);
-                    break;
+                    expression = If(@if, ctx);
+                    break;
                 case Includes inc:
-                    expression = Includes(inc, ctx);
-                    break;
+                    expression = Includes(inc, ctx);
+                    break;
                 case IncludedIn ii:
-                    expression = IncludedIn(ii, ctx);
-                    break;
+                    expression = IncludedIn(ii, ctx);
+                    break;
                 case Indexer idx:
-                    expression = Indexer(idx, ctx);
-                    break;
+                    expression = Indexer(idx, ctx);
+                    break;
                 case IndexOf io:
-                    expression = IndexOf(io, ctx);
-                    break;
+                    expression = IndexOf(io, ctx);
+                    break;
                 case Instance ine:
-                    expression = Instance(ine, ctx);
-                    break;
+                    expression = Instance(ine, ctx);
+                    break;
                 case Intersect ise:
-                    expression = Intersect(ise, ctx);
-                    break;
+                    expression = Intersect(ise, ctx);
+                    break;
                 case Interval ie:
-                    expression = IntervalExpression(ie, ctx);
-                    break;
+                    expression = IntervalExpression(ie, ctx);
+                    break;
                 case InValueSet inv:
-                    expression = InValueSet(inv, ctx);
-                    break;
+                    expression = InValueSet(inv, ctx);
+                    break;
                 case In @in:
-                    expression = In(@in, ctx);
-                    break;
+                    expression = In(@in, ctx);
+                    break;
                 case Is @is:
-                    expression = Is(@is, ctx);
-                    break;
+                    expression = Is(@is, ctx);
+                    break;
                 case IsFalse @isn:
-                    expression = IsFalse(@isn, ctx);
-                    break;
+                    expression = IsFalse(@isn, ctx);
+                    break;
                 case IsNull @isn:
-                    expression = IsNull(@isn, ctx);
-                    break;
+                    expression = IsNull(@isn, ctx);
+                    break;
                 case IsTrue @isn:
-                    expression = IsTrue(@isn, ctx);
-                    break;
+                    expression = IsTrue(@isn, ctx);
+                    break;
                 case Last last:
-                    expression = Last(last, ctx);
-                    break;
+                    expression = Last(last, ctx);
+                    break;
                 case LastPositionOf lpo:
-                    expression = LastPositionOf(lpo, ctx);
-                    break;
+                    expression = LastPositionOf(lpo, ctx);
+                    break;
                 case Length len:
-                    expression = Length(len, ctx);
-                    break;
+                    expression = Length(len, ctx);
+                    break;
                 case Less less:
-                    expression = Less(less, ctx);
-                    break;
+                    expression = Less(less, ctx);
+                    break;
                 case LessOrEqual lesse:
-                    expression = LessOrEqual(lesse, ctx);
-                    break;
+                    expression = LessOrEqual(lesse, ctx);
+                    break;
                 case List list:
-                    expression = List(list, ctx);
-                    break;
+                    expression = List(list, ctx);
+                    break;
                 case Literal lit:
-                    expression = Literal(lit, ctx);
-                    break;
+                    expression = Literal(lit, ctx);
+                    break;
                 case Ln ln:
-                    expression = Ln(ln, ctx);
-                    break;
+                    expression = Ln(ln, ctx);
+                    break;
                 case Log log:
-                    expression = Log(log, ctx);
-                    break;
+                    expression = Log(log, ctx);
+                    break;
                 case LowBoundary lb:
-                    expression = LowBoundary(lb, ctx);
-                    break;
+                    expression = LowBoundary(lb, ctx);
+                    break;
                 case Lower e:
-                    expression = Lower(e, ctx);
-                    break;
+                    expression = Lower(e, ctx);
+                    break;
                 case Matches e:
-                    expression = Matches(e, ctx);
-                    break;
+                    expression = Matches(e, ctx);
+                    break;
                 case Max max:
-                    expression = Max(max, ctx);
-                    break;
+                    expression = Max(max, ctx);
+                    break;
                 case MaxValue max:
                     expression = MaxValue(max, ctx);
-                    break;
+                    break;
                 case Median med:
-                    expression = Median(med, ctx);
-                    break;
+                    expression = Median(med, ctx);
+                    break;
                 case Meets meets:
-                    expression = Meets(meets, ctx);
-                    break;
+                    expression = Meets(meets, ctx);
+                    break;
                 case MeetsBefore meets:
-                    expression = MeetsBefore(meets, ctx);
-                    break;
+                    expression = MeetsBefore(meets, ctx);
+                    break;
                 case MeetsAfter meets:
-                    expression = MeetsAfter(meets, ctx);
-                    break;
+                    expression = MeetsAfter(meets, ctx);
+                    break;
                 case Message msg:
-                    expression = Message(msg, ctx);
-                    break;
+                    expression = Message(msg, ctx);
+                    break;
                 case Min min:
-                    expression = Min(min, ctx);
-                    break;
+                    expression = Min(min, ctx);
+                    break;
                 case MinValue min:
                     expression = MinValue(min, ctx);
-                    break;
+                    break;
                 case Mode mode:
-                    expression = Mode(mode, ctx);
-                    break;
+                    expression = Mode(mode, ctx);
+                    break;
                 case Modulo mod:
-                    expression = Modulo(mod, ctx);
-                    break;
+                    expression = Modulo(mod, ctx);
+                    break;
                 case Multiply mul:
-                    expression = Multiply(mul, ctx);
-                    break;
+                    expression = Multiply(mul, ctx);
+                    break;
                 case Negate neg:
-                    expression = Negate(neg, ctx);
-                    break;
+                    expression = Negate(neg, ctx);
+                    break;
                 case Not not:
-                    expression = Not(not, ctx);
-                    break;
+                    expression = Not(not, ctx);
+                    break;
                 case Now now:
-                    expression = Now(now, ctx);
-                    break;
+                    expression = Now(now, ctx);
+                    break;
                 case Null @null:
-                    expression = Null(@null, ctx);
-                    break;
+                    expression = Null(@null, ctx);
+                    break;
                 case OperandRef ore:
-                    expression = OperandRef(ore, ctx);
-                    break;
+                    expression = OperandRef(ore, ctx);
+                    break;
                 case Or or:
-                    expression = Or(or, ctx);
-                    break;
+                    expression = Or(or, ctx);
+                    break;
                 case Overlaps ole:
-                    expression = Overlaps(ole, ctx);
-                    break;
+                    expression = Overlaps(ole, ctx);
+                    break;
                 case OverlapsAfter ola:
-                    expression = OverlapsAfter(ola, ctx);
-                    break;
+                    expression = OverlapsAfter(ola, ctx);
+                    break;
                 case OverlapsBefore olb:
-                    expression = OverlapsBefore(olb, ctx);
-                    break;
+                    expression = OverlapsBefore(olb, ctx);
+                    break;
                 case ParameterRef pre:
-                    expression = ParameterRef(pre, ctx);
-                    break;
+                    expression = ParameterRef(pre, ctx);
+                    break;
                 case PointFrom pf:
-                    expression = PointFrom(pf, ctx);
-                    break;
+                    expression = PointFrom(pf, ctx);
+                    break;
                 case PopulationStdDev pstd:
-                    expression = PopulationStdDev(pstd, ctx);
-                    break;
+                    expression = PopulationStdDev(pstd, ctx);
+                    break;
                 case PopulationVariance pvar:
-                    expression = PopulationVariance(pvar, ctx);
-                    break;
+                    expression = PopulationVariance(pvar, ctx);
+                    break;
                 case PositionOf po:
-                    expression = PositionOf(po, ctx);
-                    break;
+                    expression = PositionOf(po, ctx);
+                    break;
                 case Power pow:
-                    expression = Power(pow, ctx);
-                    break;
+                    expression = Power(pow, ctx);
+                    break;
                 case Precision pre:
-                    expression = Precision(pre, ctx);
-                    break;
+                    expression = Precision(pre, ctx);
+                    break;
                 case Predecessor prd:
-                    expression = Predecessor(prd, ctx);
-                    break;
+                    expression = Predecessor(prd, ctx);
+                    break;
                 case Product prod:
-                    expression = Product(prod, ctx);
-                    break;
+                    expression = Product(prod, ctx);
+                    break;
                 case ProperContains pc:
-                    expression = ProperContains(pc, ctx);
-                    break;
+                    expression = ProperContains(pc, ctx);
+                    break;
                 case ProperIn pi:
-                    expression = ProperIn(pi, ctx);
-                    break;
+                    expression = ProperIn(pi, ctx);
+                    break;
                 case ProperIncludes pi:
-                    expression = ProperIncludes(pi, ctx);
-                    break;
+                    expression = ProperIncludes(pi, ctx);
+                    break;
                 case ProperIncludedIn pie:
-                    expression = ProperIncludedIn(pie, ctx);
-                    break;
+                    expression = ProperIncludedIn(pie, ctx);
+                    break;
                 case Property pe:
-                    expression = Property(pe, ctx);
-                    break;
+                    expression = Property(pe, ctx);
+                    break;
                 case Quantity qua:
-                    expression = Quantity(qua, ctx);
-                    break;
+                    expression = Quantity(qua, ctx);
+                    break;
                 case Query qe:
-                    expression = Query(qe, ctx);
-                    break;
+                    expression = Query(qe, ctx);
+                    break;
                 case QueryLetRef qlre:
-                    expression = QueryLetRef(qlre, ctx);
-                    break;
+                    expression = QueryLetRef(qlre, ctx);
+                    break;
                 case Ratio re:
-                    expression = Ratio(re, ctx);
-                    break;
+                    expression = Ratio(re, ctx);
+                    break;
                 case ReplaceMatches e:
-                    expression = ReplaceMatches(e, ctx);
-                    break;
+                    expression = ReplaceMatches(e, ctx);
+                    break;
                 case Retrieve re:
-                    expression = Retrieve(re, ctx);
-                    break;
+                    expression = Retrieve(re, ctx);
+                    break;
                 case Round rnd:
-                    expression = Round(rnd, ctx);
-                    break;
+                    expression = Round(rnd, ctx);
+                    break;
                 case SameAs sa:
-                    expression = SameAs(sa, ctx);
-                    break;
+                    expression = SameAs(sa, ctx);
+                    break;
                 case SameOrAfter soa:
-                    expression = SameOrAfter(soa, ctx);
-                    break;
+                    expression = SameOrAfter(soa, ctx);
+                    break;
                 case SameOrBefore sob:
-                    expression = SameOrBefore(sob, ctx);
-                    break;
+                    expression = SameOrBefore(sob, ctx);
+                    break;
                 case SingletonFrom sf:
-                    expression = SingletonFrom(sf, ctx);
-                    break;
+                    expression = SingletonFrom(sf, ctx);
+                    break;
                 case Slice slice:
-                    expression = Slice(slice, ctx);
-                    break;
+                    expression = Slice(slice, ctx);
+                    break;
                 case Split split:
-                    expression = Split(split, ctx);
-                    break;
+                    expression = Split(split, ctx);
+                    break;
                 case Substring e:
-                    expression = Substring(e, ctx);
-                    break;
+                    expression = Substring(e, ctx);
+                    break;
                 case Subtract sub:
-                    expression = Subtract(sub, ctx);
-                    break;
+                    expression = Subtract(sub, ctx);
+                    break;
                 case Successor suc:
-                    expression = Successor(suc, ctx);
-                    break;
+                    expression = Successor(suc, ctx);
+                    break;
                 case Sum sum:
-                    expression = Sum(sum, ctx);
-                    break;
+                    expression = Sum(sum, ctx);
+                    break;
                 case Starts starts:
-                    expression = Starts(starts, ctx);
-                    break;
+                    expression = Starts(starts, ctx);
+                    break;
                 case Start start:
-                    expression = Start(start, ctx);
-                    break;
+                    expression = Start(start, ctx);
+                    break;
                 case StartsWith e:
-                    expression = StartsWith(e, ctx);
-                    break;
+                    expression = StartsWith(e, ctx);
+                    break;
                 case StdDev stddev:
-                    expression = StdDev(stddev, ctx);
-                    break;
+                    expression = StdDev(stddev, ctx);
+                    break;
                 case Time time:
-                    expression = Time(time, ctx);
-                    break;
+                    expression = Time(time, ctx);
+                    break;
                 case TimeOfDay tod:
-                    expression = TimeOfDay(tod, ctx);
-                    break;
+                    expression = TimeOfDay(tod, ctx);
+                    break;
                 case TimezoneOffsetFrom tofe:
-                    expression = TimezoneOffsetFrom(tofe, ctx);
-                    break;
+                    expression = TimezoneOffsetFrom(tofe, ctx);
+                    break;
                 case ToBoolean e:
-                    expression = ToBoolean(e, ctx);
-                    break;
+                    expression = ToBoolean(e, ctx);
+                    break;
                 case ToConcept tc:
-                    expression = ToConcept(tc, ctx);
-                    break;
+                    expression = ToConcept(tc, ctx);
+                    break;
                 case ToDateTime tdte:
-                    expression = ToDateTime(tdte, ctx);
-                    break;
+                    expression = ToDateTime(tdte, ctx);
+                    break;
                 case ToDate tde:
-                    expression = ToDate(tde, ctx);
-                    break;
+                    expression = ToDate(tde, ctx);
+                    break;
                 case Today today:
-                    expression = Today(today, ctx);
-                    break;
+                    expression = Today(today, ctx);
+                    break;
                 case ToDecimal tde:
-                    expression = ToDecimal(tde, ctx);
-                    break;
+                    expression = ToDecimal(tde, ctx);
+                    break;
                 case ToInteger tde:
-                    expression = ToInteger(tde, ctx);
-                    break;
+                    expression = ToInteger(tde, ctx);
+                    break;
                 case ToList tle:
-                    expression = ToList(tle, ctx);
-                    break;
+                    expression = ToList(tle, ctx);
+                    break;
                 case ToQuantity tq:
-                    expression = ToQuantity(tq, ctx);
-                    break;
+                    expression = ToQuantity(tq, ctx);
+                    break;
                 case ToString e:
-                    expression = ToString(e, ctx);
-                    break;
+                    expression = ToString(e, ctx);
+                    break;
                 case ToTime e:
-                    expression = ToTime(e, ctx);
-                    break;
+                    expression = ToTime(e, ctx);
+                    break;
                 case Truncate trunc:
-                    expression = Truncate(trunc, ctx);
-                    break;
+                    expression = Truncate(trunc, ctx);
+                    break;
                 case TruncatedDivide div:
-                    expression = TruncatedDivide(div, ctx);
-                    break;
+                    expression = TruncatedDivide(div, ctx);
+                    break;
                 case elm.Tuple tu:
-                    expression = Tuple(tu, ctx);
-                    break;
+                    expression = Tuple(tu, ctx);
+                    break;
                 case Union ue:
-                    expression = Union(ue, ctx);
-                    break;
+                    expression = Union(ue, ctx);
+                    break;
                 case ValueSetRef vsre:
-                    expression = ValueSetRef(vsre, ctx);
-                    break;
+                    expression = ValueSetRef(vsre, ctx);
+                    break;
                 case Variance variance:
-                    expression = Variance(variance, ctx);
-                    break;
+                    expression = Variance(variance, ctx);
+                    break;
                 case Upper e:
-                    expression = Upper(e, ctx);
-                    break;
+                    expression = Upper(e, ctx);
+                    break;
                 case Width width:
-                    expression = Width(width, ctx);
-                    break;
+                    expression = Width(width, ctx);
+                    break;
                 case Xor xor:
-                    expression = Xor(xor, ctx);
-                    break;
+                    expression = Xor(xor, ctx);
+                    break;
                 default: throw new NotImplementedException($"Expression {op.GetType().FullName} is not implemented.");
-            }
-            foreach (var visitor in ExpressionMutators)
-            {
-                if (visitor != null)
-                    expression = visitor.Mutate(expression!, op, ctx);
-            }
-            return expression!;
-        }
+            }
+            foreach (var visitor in ExpressionMutators)
+            {
+                if (visitor != null)
+                    expression = visitor.Mutate(expression!, op, ctx);
+            }
+            return expression!;
+        }
+
+        protected Expression BinaryOperator(CqlOperator @operator, elm.BinaryExpression be, ExpressionBuilderContext ctx)
+        {
+            var lhsExpression = TranslateExpression(be.operand![0], ctx);
+            var rhsExpression = TranslateExpression(be.operand![1], ctx);
+            var call = OperatorBinding.Bind(@operator, ctx.RuntimeContextParameter, lhsExpression, rhsExpression);
+            return call;
+        }
 
-        protected Expression BinaryOperator(CqlOperator @operator, elm.BinaryExpression be, ExpressionBuilderContext ctx)
-        {
-            var lhsExpression = TranslateExpression(be.operand![0], ctx);
-            var rhsExpression = TranslateExpression(be.operand![1], ctx);
-            var call = OperatorBinding.Bind(@operator, ctx.RuntimeContextParameter, lhsExpression, rhsExpression);
-            return call;
-        }
-
-        protected Expression UnaryOperator(CqlOperator @operator, elm.UnaryExpression unary, ExpressionBuilderContext ctx)
-        {
-            var operand = TranslateExpression(unary.operand!, ctx);
-            var resultType = unary.resultTypeSpecifier != null
-                ? TypeManager.TypeFor(unary.resultTypeSpecifier, ctx)
-                : null;
+        protected Expression UnaryOperator(CqlOperator @operator, elm.UnaryExpression unary, ExpressionBuilderContext ctx)
+        {
+            var operand = TranslateExpression(unary.operand!, ctx);
+            var resultType = unary.resultTypeSpecifier != null
+                ? TypeManager.TypeFor(unary.resultTypeSpecifier, ctx)
+                : null;
             var call = OperatorBinding.Bind(@operator, ctx.RuntimeContextParameter, operand);
-            if (resultType != null && resultType != call.Type)
-            {
-                var typeAs = ChangeType(call, resultType, ctx);
-                return typeAs;
-            }
-            else
-            {
+            if (resultType != null && resultType != call.Type)
+            {
+                var typeAs = ChangeType(call, resultType, ctx);
+                return typeAs;
+            }
+            else
+            {
                 return call;
             }
-        }
-
+        }
+
         protected Expression NaryOperator(CqlOperator @operator, elm.NaryExpression ne, ExpressionBuilderContext ctx)
         {
             var operators = ne.operand
@@ -926,437 +896,437 @@
             return call;
         }
 
-        protected ConstantExpression Precision(DateTimePrecision elmPrecision, bool precisionSpecified)
-        {
-            if (precisionSpecified)
-            {
-                var name = Enum.GetName(elmPrecision)!.ToLowerInvariant();
-                var ce = Expression.Constant(name, typeof(string));
-                return ce;
-            }
-            else
-            {
-                var ce = Expression.Constant(null, typeof(string));
-                return ce;
-            }
-        }
+        protected ConstantExpression Precision(DateTimePrecision elmPrecision, bool precisionSpecified)
+        {
+            if (precisionSpecified)
+            {
+                var name = Enum.GetName(elmPrecision)!.ToLowerInvariant();
+                var ce = Expression.Constant(name, typeof(string));
+                return ce;
+            }
+            else
+            {
+                var ce = Expression.Constant(null, typeof(string));
+                return ce;
+            }
+        }
 
         protected Expression AggregateOperator(CqlOperator @operator, AggregateExpression aggregate, ExpressionBuilderContext ctx)
-        {
-            var operand = TranslateExpression(aggregate.source!, ctx);
+        {
+            var operand = TranslateExpression(aggregate.source!, ctx);
             var call = OperatorBinding.Bind(@operator, ctx.RuntimeContextParameter, operand);
-            return call;
-        }
-
+            return call;
+        }
+
         protected Expression? IdentifierRef(IdentifierRef ire, ExpressionBuilderContext ctx)
-        {
-            if (string.Equals("$this", ire.name) && ctx.ImpliedAlias != null)
-            {
-                var scopeExpression = ctx.GetScopeExpression(ctx.ImpliedAlias);
-                return scopeExpression;
-            }
+        {
+            if (string.Equals("$this", ire.name) && ctx.ImpliedAlias != null)
+            {
+                var scopeExpression = ctx.GetScopeExpression(ctx.ImpliedAlias);
+                return scopeExpression;
+            }
             var pe = new Property
-            {
-                resultTypeSpecifier = ire.resultTypeSpecifier,
-                resultTypeName = ire.resultTypeName,
-                localId = ire.localId,
-                locator = ire.locator,
-                path = ire.name,
-                scope = ctx.ImpliedAlias,
-            };
-            var prop = Property(pe, ctx);
-            return prop;
-        }
-
+            {
+                resultTypeSpecifier = ire.resultTypeSpecifier,
+                resultTypeName = ire.resultTypeName,
+                localId = ire.localId,
+                locator = ire.locator,
+                path = ire.name,
+                scope = ctx.ImpliedAlias,
+            };
+            var prop = Property(pe, ctx);
+            return prop;
+        }
+
         protected Expression Query(Query query, ExpressionBuilderContext ctx)
-        {
-            if (query?.source?.Length == 0)
-                throw new NotSupportedException("Queries must define at least 1 source");
-            else if (query!.source!.Length == 1)
-                return SingleSourceQuery(query, ctx);
-            else
-                return MultiSourceQuery(query, ctx);
-
-        }
-
+        {
+            if (query?.source?.Length == 0)
+                throw new NotSupportedException("Queries must define at least 1 source");
+            else if (query!.source!.Length == 1)
+                return SingleSourceQuery(query, ctx);
+            else
+                return MultiSourceQuery(query, ctx);
+
+        }
+
         protected Expression SingleSourceQuery(Query query, ExpressionBuilderContext ctx)
-        {
-            var querySource = query.source![0];
-            var querySourceAlias = querySource.alias;
-            if (string.IsNullOrWhiteSpace(querySource.alias))
-                throw new ArgumentException("Only aliased query sources are supported.", nameof(query));
-            if (querySource.expression == null)
-                throw new ArgumentException("Query sources must have an expression", nameof(query));
-            var source = TranslateExpression(querySource.expression!, ctx);
-
-            var isSingle = false;
-            // promote single objects into enumerables so where works
-            if (!IsOrImplementsIEnumerableOfT(source.Type))
-            {
-                var arrayInit = Expression.NewArrayInit(source.Type, source);
-                source = arrayInit;
-                isSingle = true;
-            }
-            var @return = source;
-            Type elementType = TypeResolver.GetListElementType(@return.Type, @throw: true)!;
-
-            // handle with/such-that
-            if (query.relationship != null)
-            {
+        {
+            var querySource = query.source![0];
+            var querySourceAlias = querySource.alias;
+            if (string.IsNullOrWhiteSpace(querySource.alias))
+                throw new ArgumentException("Only aliased query sources are supported.", nameof(query));
+            if (querySource.expression == null)
+                throw new ArgumentException("Query sources must have an expression", nameof(query));
+            var source = TranslateExpression(querySource.expression!, ctx);
+
+            var isSingle = false;
+            // promote single objects into enumerables so where works
+            if (!IsOrImplementsIEnumerableOfT(source.Type))
+            {
+                var arrayInit = Expression.NewArrayInit(source.Type, source);
+                source = arrayInit;
+                isSingle = true;
+            }
+            var @return = source;
+            Type elementType = TypeResolver.GetListElementType(@return.Type, @throw: true)!;
+
+            // handle with/such-that
+            if (query.relationship != null)
+            {
                 foreach (var relationship in query.relationship ?? Enumerable.Empty<RelationshipClause>())
-                {
-                    var selectManyLambda = WithToSelectManyBody(querySourceAlias!, elementType, relationship, ctx);
-
+                {
+                    var selectManyLambda = WithToSelectManyBody(querySourceAlias!, elementType, relationship, ctx);
+
                     var selectManyCall = OperatorBinding.Bind(CqlOperator.SelectMany, ctx.RuntimeContextParameter,
-                        @return, selectManyLambda);
+                        @return, selectManyLambda);
                     if (relationship is Without)
-                    {
+                    {
                         var callExcept = OperatorBinding.Bind(CqlOperator.ListExcept, ctx.RuntimeContextParameter,
-                            @return, selectManyCall);
-                        @return = callExcept;
-                    }
-                    else
-                    {
-                        @return = selectManyCall;
-                    }
-                }
-            }
-            // The element type may have changed
-            elementType = TypeResolver.GetListElementType(@return.Type, @throw: true)!;
-
-            if (query.where != null)
-            {
-                var parameterName = ExpressionBuilderContext.NormalizeIdentifier(querySourceAlias)
-                    ?? TypeNameToIdentifier(elementType, ctx);
-                var whereLambdaParameter = Expression.Parameter(elementType, parameterName);
-                if (querySourceAlias == "ItemOnLine")
-                {
-                }
+                            @return, selectManyCall);
+                        @return = callExcept;
+                    }
+                    else
+                    {
+                        @return = selectManyCall;
+                    }
+                }
+            }
+            // The element type may have changed
+            elementType = TypeResolver.GetListElementType(@return.Type, @throw: true)!;
+
+            if (query.where != null)
+            {
+                var parameterName = ExpressionBuilderContext.NormalizeIdentifier(querySourceAlias)
+                    ?? TypeNameToIdentifier(elementType, ctx);
+                var whereLambdaParameter = Expression.Parameter(elementType, parameterName);
+                if (querySourceAlias == "ItemOnLine")
+                {
+                }
                 var scopes = new[] { new KeyValuePair<string, (Expression, elm.Element)>(querySourceAlias!, (whereLambdaParameter, querySource.expression)) };
-                var subContext = ctx.WithScopes(scopes);
-
-                if (query.let != null)
-                {
+                var subContext = ctx.WithScopes(scopes);
+
+                if (query.let != null)
+                {
                     var letScopes = new KeyValuePair<string, (Expression, elm.Element)>[query.let.Length];
-                    for (int i = 0; i < query.let.Length; i++)
-                    {
-                        var let = query.let[i];
-                        var expression = TranslateExpression(let.expression!, subContext);
+                    for (int i = 0; i < query.let.Length; i++)
+                    {
+                        var let = query.let[i];
+                        var expression = TranslateExpression(let.expression!, subContext);
                         letScopes[i] = new KeyValuePair<string, (Expression, elm.Element)>(let.identifier!, (expression, let.expression!));
-                    }
-                    subContext = subContext.WithScopes(letScopes);
-                }
-                var whereBody = TranslateExpression(query.where, subContext);
-                var whereLambda = System.Linq.Expressions.Expression.Lambda(whereBody, whereLambdaParameter);
+                    }
+                    subContext = subContext.WithScopes(letScopes);
+                }
+                var whereBody = TranslateExpression(query.where, subContext);
+                var whereLambda = System.Linq.Expressions.Expression.Lambda(whereBody, whereLambdaParameter);
                 var callWhere = OperatorBinding.Bind(CqlOperator.Where, ctx.RuntimeContextParameter, @return, whereLambda);
-                @return = callWhere;
-            }
-
-            if (query.@return != null)
-            {
-                var parameterName = ExpressionBuilderContext.NormalizeIdentifier(querySourceAlias)
-                ?? TypeNameToIdentifier(elementType, ctx);
-
-
-                var selectLambdaParameter = Expression.Parameter(elementType, parameterName);
-
+                @return = callWhere;
+            }
+
+            if (query.@return != null)
+            {
+                var parameterName = ExpressionBuilderContext.NormalizeIdentifier(querySourceAlias)
+                ?? TypeNameToIdentifier(elementType, ctx);
+
+
+                var selectLambdaParameter = Expression.Parameter(elementType, parameterName);
+
                 var scopes = new[] { new KeyValuePair<string, (Expression, elm.Element)>(querySourceAlias!, (selectLambdaParameter, query.@return)) };
-                var subContext = ctx.WithScopes(scopes);
-
-                if (query.let != null)
-                {
-                    for (int i = 0; i < query.let.Length; i++)
-                    {
-                        var let = query.let[i];
-                        var expression = TranslateExpression(let.expression!, subContext);
+                var subContext = ctx.WithScopes(scopes);
+
+                if (query.let != null)
+                {
+                    for (int i = 0; i < query.let.Length; i++)
+                    {
+                        var let = query.let[i];
+                        var expression = TranslateExpression(let.expression!, subContext);
                         subContext = subContext.WithScopes(new KeyValuePair<string, (Expression, elm.Element)>(let.identifier!, (expression, let.expression!)));
-                    }
-                }
-                var selectBody = TranslateExpression(query.@return.expression!, subContext);
-                var selectLambda = Expression.Lambda(selectBody, selectLambdaParameter);
+                    }
+                }
+                var selectBody = TranslateExpression(query.@return.expression!, subContext);
+                var selectLambda = Expression.Lambda(selectBody, selectLambdaParameter);
                 var callSelect = OperatorBinding.Bind(CqlOperator.Select, ctx.RuntimeContextParameter, @return, selectLambda);
-                @return = callSelect;
-            }
-
-            if (query.aggregate != null)
-            {
-                var parameterName = ExpressionBuilderContext.NormalizeIdentifier(querySourceAlias)
-                ?? TypeNameToIdentifier(elementType, ctx);
-                var sourceAliasParameter = Expression.Parameter(elementType, parameterName);
-                var resultAlias = query.aggregate.identifier!;
-                Type? resultType = null;
-                if (query.aggregate.resultTypeSpecifier != null)
-                {
-                    resultType = TypeManager.TypeFor(query.aggregate.resultTypeSpecifier, ctx, true);
-                }
-                else if (!string.IsNullOrWhiteSpace(query.aggregate.resultTypeName.Name!))
-                {
-                    resultType = TypeResolver.ResolveType(query.aggregate.resultTypeName.Name!);
-                }
-                if (resultType == null)
-                {
-                    throw new InvalidOperationException($"Could not resolve aggregate query result type for query {query.localId} at {query.locator}");
-                }
-                var resultParameter = Expression.Parameter(resultType, resultAlias);
-                var scopes = new[]
-                {
+                @return = callSelect;
+            }
+
+            if (query.aggregate != null)
+            {
+                var parameterName = ExpressionBuilderContext.NormalizeIdentifier(querySourceAlias)
+                ?? TypeNameToIdentifier(elementType, ctx);
+                var sourceAliasParameter = Expression.Parameter(elementType, parameterName);
+                var resultAlias = query.aggregate.identifier!;
+                Type? resultType = null;
+                if (query.aggregate.resultTypeSpecifier != null)
+                {
+                    resultType = TypeManager.TypeFor(query.aggregate.resultTypeSpecifier, ctx, true);
+                }
+                else if (!string.IsNullOrWhiteSpace(query.aggregate.resultTypeName.Name!))
+                {
+                    resultType = TypeResolver.ResolveType(query.aggregate.resultTypeName.Name!);
+                }
+                if (resultType == null)
+                {
+                    throw new InvalidOperationException($"Could not resolve aggregate query result type for query {query.localId} at {query.locator}");
+                }
+                var resultParameter = Expression.Parameter(resultType, resultAlias);
+                var scopes = new[]
+                {
                         new KeyValuePair<string, (Expression, elm.Element)>(querySourceAlias!, (sourceAliasParameter, query)),
                         new KeyValuePair<string, (Expression, elm.Element)>(resultAlias!, (resultParameter, query.aggregate))
-                    };
-                var subContext = ctx.WithScopes(scopes);
-                if (query.let != null)
-                {
-                    for (int i = 0; i < query.let.Length; i++)
-                    {
-                        var let = query.let[i];
-                        var expression = TranslateExpression(let.expression!, subContext);
-                        subContext = subContext.WithScopes(new KeyValuePair<string, (Expression, elm.Element)>(let.identifier!, (expression, let.expression!)));
-                    }
-                }
-                var startingValue = TranslateExpression(query.aggregate.starting!, subContext);
-
-                var lambdaBody = TranslateExpression(query.aggregate.expression!, subContext);
-                var lambda = Expression.Lambda(lambdaBody, resultParameter, sourceAliasParameter);
-                var aggregateCall = OperatorBinding.Bind(CqlOperator.Aggregate, subContext.RuntimeContextParameter, @return, lambda, startingValue);
-                @return = aggregateCall;
-            }
-
-
-            //[System.Xml.Serialization.XmlIncludeAttribute(typeof(ByExpression))]
-            //[System.Xml.Serialization.XmlIncludeAttribute(typeof(ByColumn))]
+                    };
+                var subContext = ctx.WithScopes(scopes);
+                if (query.let != null)
+                {
+                    for (int i = 0; i < query.let.Length; i++)
+                    {
+                        var let = query.let[i];
+                        var expression = TranslateExpression(let.expression!, subContext);
+                        subContext = subContext.WithScopes(new KeyValuePair<string, (Expression, elm.Element)>(let.identifier!, (expression, let.expression!)));
+                    }
+                }
+                var startingValue = TranslateExpression(query.aggregate.starting!, subContext);
+
+                var lambdaBody = TranslateExpression(query.aggregate.expression!, subContext);
+                var lambda = Expression.Lambda(lambdaBody, resultParameter, sourceAliasParameter);
+                var aggregateCall = OperatorBinding.Bind(CqlOperator.Aggregate, subContext.RuntimeContextParameter, @return, lambda, startingValue);
+                @return = aggregateCall;
+            }
+
+
+            //[System.Xml.Serialization.XmlIncludeAttribute(typeof(ByExpression))]
+            //[System.Xml.Serialization.XmlIncludeAttribute(typeof(ByColumn))]
             //[System.Xml.Serialization.XmlIncludeAttribute(typeof(ByDirection))]
-            if (query.sort != null && query.sort.by != null && query.sort.by.Length > 0)
-            {
-                foreach (var by in query.sort.by)
-                {
+            if (query.sort != null && query.sort.by != null && query.sort.by.Length > 0)
+            {
+                foreach (var by in query.sort.by)
+                {
                     ListSortDirection order = ExtensionMethods.ListSortOrder(by.direction);
                     if (by is ByExpression byExpression)
-                    {
-                        var parameterName = "@this";
+                    {
+                        var parameterName = "@this";
                         var returnElementType = TypeResolver.GetListElementType(@return.Type, true)!;
-                        var sortMemberParameter = Expression.Parameter(returnElementType, parameterName);
+                        var sortMemberParameter = Expression.Parameter(returnElementType, parameterName);
                         var subContext = ctx.WithImpliedAlias(parameterName!, sortMemberParameter, byExpression.expression);
                         var sortMemberExpression = TranslateExpression(byExpression.expression, subContext);
-                        var lambdaBody = Expression.Convert(sortMemberExpression, typeof(object));
-                        var sortLambda = System.Linq.Expressions.Expression.Lambda(lambdaBody, sortMemberParameter);
+                        var lambdaBody = Expression.Convert(sortMemberExpression, typeof(object));
+                        var sortLambda = System.Linq.Expressions.Expression.Lambda(lambdaBody, sortMemberParameter);
                         var sort = OperatorBinding.Bind(CqlOperator.SortBy, ctx.RuntimeContextParameter,
                             @return, sortLambda, Expression.Constant(order, typeof(ListSortDirection)));
-                        @return = sort;
-                    }
+                        @return = sort;
+                    }
                     else if (by is ByColumn byColumn)
-                    {
-                        var parameterName = "@this";
+                    {
+                        var parameterName = "@this";
                         var returnElementType = TypeResolver.GetListElementType(@return.Type, true)!;
-                        var sortMemberParameter = Expression.Parameter(returnElementType, parameterName);
+                        var sortMemberParameter = Expression.Parameter(returnElementType, parameterName);
                         var pathMemberType = TypeManager.TypeFor(byColumn, ctx);
-                        if (pathMemberType == null)
-                        {
-                            var msg = $"Type specifier {by.resultTypeName} at {by.locator ?? "unknown"} could not be resolved.";
-                            ctx.LogError(msg);
-                            throw new InvalidOperationException(msg);
-                        }
+                        if (pathMemberType == null)
+                        {
+                            var msg = $"Type specifier {by.resultTypeName} at {by.locator ?? "unknown"} could not be resolved.";
+                            ctx.LogError(msg);
+                            throw new InvalidOperationException(msg);
+                        }
                         var pathExpression = PropertyHelper(sortMemberParameter, byColumn.path, pathMemberType!, ctx);
-                        var lambdaBody = Expression.Convert(pathExpression, typeof(object));
-                        var sortLambda = System.Linq.Expressions.Expression.Lambda(lambdaBody, sortMemberParameter);
+                        var lambdaBody = Expression.Convert(pathExpression, typeof(object));
+                        var sortLambda = System.Linq.Expressions.Expression.Lambda(lambdaBody, sortMemberParameter);
                         var sort = OperatorBinding.Bind(CqlOperator.SortBy, ctx.RuntimeContextParameter,
                             @return, sortLambda, Expression.Constant(order, typeof(ListSortDirection)));
-                        @return = sort;
-                    }
-                    else
-                    {
+                        @return = sort;
+                    }
+                    else
+                    {
                         var sort = OperatorBinding.Bind(CqlOperator.Sort, ctx.RuntimeContextParameter,
                             @return, Expression.Constant(order, typeof(ListSortDirection)));
-                        @return = sort;
-                    }
-                }
-            }
-
-            if (isSingle)
-            {
+                        @return = sort;
+                    }
+                }
+            }
+
+            if (isSingle)
+            {
                 var callSingle = OperatorBinding.Bind(CqlOperator.Single, ctx.RuntimeContextParameter, @return);
-                @return = callSingle;
-            }
-
-            return @return;
-        }
+                @return = callSingle;
+            }
+
+            return @return;
+        }
         protected Expression MultiSourceQuery(Query query, ExpressionBuilderContext ctx)
-        {
-            // The technique here is to create a cross product of all the query sources.
-            // The combinations will be stored in a tuple whose fields are named by source alias.
-            // we will then create an expression that creates this cross-product of tuples,
-            // and use that as the singular query source for subsequent parts of the query.
+        {
+            // The technique here is to create a cross product of all the query sources.
+            // The combinations will be stored in a tuple whose fields are named by source alias.
+            // we will then create an expression that creates this cross-product of tuples,
+            // and use that as the singular query source for subsequent parts of the query.
             var tupleSpecifier = new elm.TupleTypeSpecifier
-            {
+            {
                 element = query.source.Select(source => new TupleElementDefinition
-                {
-                    name = source.alias ?? throw new InvalidOperationException("Missing alias for multi-source query; this is illegal"),
-                    elementType = source.resultTypeSpecifier,
-
-                }).ToArray(),
-            };
-            var multiSourceTupleType = TypeManager.TupleTypeFor(tupleSpecifier, ctx, (type) =>
-                IsOrImplementsIEnumerableOfT(type)
-                    ? TypeResolver.GetListElementType(type, true)!
-                    : throw new NotSupportedException("Query sources must be lists."));
-            var crossJoinedSource = CrossJoin(query.source!, multiSourceTupleType, ctx);
-            var source = crossJoinedSource;
-
-            var isSingle = false;
-            if (!IsOrImplementsIEnumerableOfT(source.Type))
-            {
-                var arrayInit = Expression.NewArrayInit(source.Type, source);
-                source = arrayInit;
-                isSingle = true;
-            }
-
-            var @return = source;
-            if (query.relationship != null)
-            {
+                {
+                    name = source.alias ?? throw new InvalidOperationException("Missing alias for multi-source query; this is illegal"),
+                    elementType = source.resultTypeSpecifier,
+
+                }).ToArray(),
+            };
+            var multiSourceTupleType = TypeManager.TupleTypeFor(tupleSpecifier, ctx, (type) =>
+                IsOrImplementsIEnumerableOfT(type)
+                    ? TypeResolver.GetListElementType(type, true)!
+                    : throw new NotSupportedException("Query sources must be lists."));
+            var crossJoinedSource = CrossJoin(query.source!, multiSourceTupleType, ctx);
+            var source = crossJoinedSource;
+
+            var isSingle = false;
+            if (!IsOrImplementsIEnumerableOfT(source.Type))
+            {
+                var arrayInit = Expression.NewArrayInit(source.Type, source);
+                source = arrayInit;
+                isSingle = true;
+            }
+
+            var @return = source;
+            if (query.relationship != null)
+            {
                 foreach (var relationship in query.relationship ?? Enumerable.Empty<RelationshipClause>())
-                {
-                    var selectManyLambda = WithToSelectManyBody(multiSourceTupleType, relationship, ctx);
-
+                {
+                    var selectManyLambda = WithToSelectManyBody(multiSourceTupleType, relationship, ctx);
+
                     var selectManyCall = OperatorBinding.Bind(CqlOperator.SelectMany, ctx.RuntimeContextParameter,
-                        @return, selectManyLambda);
+                        @return, selectManyLambda);
                     if (relationship is Without)
-                    {
+                    {
                         var callExcept = OperatorBinding.Bind(CqlOperator.ListExcept, ctx.RuntimeContextParameter,
-                            @return, selectManyCall);
-                        @return = callExcept;
-                    }
-                    else
-                    {
-                        @return = selectManyCall;
-                    }
-                }
-            }
-
-            var elementType = TypeResolver.GetListElementType(@return.Type, true)!;
-            if (query.where != null)
-            {
-                var parameterName = TypeNameToIdentifier(elementType, ctx);
-
-                var whereLambdaParameter = Expression.Parameter(multiSourceTupleType, parameterName);
-                var scopes =
-                    (
-                        from property in multiSourceTupleType!.GetProperties()
-                        let propertyAccess = Expression.Property(whereLambdaParameter, property)
+                            @return, selectManyCall);
+                        @return = callExcept;
+                    }
+                    else
+                    {
+                        @return = selectManyCall;
+                    }
+                }
+            }
+
+            var elementType = TypeResolver.GetListElementType(@return.Type, true)!;
+            if (query.where != null)
+            {
+                var parameterName = TypeNameToIdentifier(elementType, ctx);
+
+                var whereLambdaParameter = Expression.Parameter(multiSourceTupleType, parameterName);
+                var scopes =
+                    (
+                        from property in multiSourceTupleType!.GetProperties()
+                        let propertyAccess = Expression.Property(whereLambdaParameter, property)
                         select new KeyValuePair<string, (Expression, elm.Element)>(property.Name, (propertyAccess, query.@where))
-                    )
-                    .ToArray();
-                var subContext = ctx.WithScopes(scopes);
-
-
-                if (query.let != null)
-                {
+                    )
+                    .ToArray();
+                var subContext = ctx.WithScopes(scopes);
+
+
+                if (query.let != null)
+                {
                     var letScopes = new KeyValuePair<string, (Expression, elm.Element)>[query.let.Length];
-                    for (int i = 0; i < query.let.Length; i++)
-                    {
-                        var let = query.let[i];
-                        var expression = TranslateExpression(let.expression!, subContext);
+                    for (int i = 0; i < query.let.Length; i++)
+                    {
+                        var let = query.let[i];
+                        var expression = TranslateExpression(let.expression!, subContext);
                         letScopes[i] = new KeyValuePair<string, (Expression, elm.Element)>(let.identifier!, (expression, let.expression!));
-                    }
-                    subContext = subContext.WithScopes(letScopes);
-                }
-
-                var whereBody = TranslateExpression(query.where, subContext);
-                var whereLambda = System.Linq.Expressions.Expression.Lambda(whereBody, whereLambdaParameter);
+                    }
+                    subContext = subContext.WithScopes(letScopes);
+                }
+
+                var whereBody = TranslateExpression(query.where, subContext);
+                var whereLambda = System.Linq.Expressions.Expression.Lambda(whereBody, whereLambdaParameter);
                 var callWhere = OperatorBinding.Bind(CqlOperator.Where, ctx.RuntimeContextParameter, @return, whereLambda);
-                @return = callWhere;
-            }
-
-
-
-            if (query.@return != null)
-            {
-                var parameterName = TypeNameToIdentifier(elementType, ctx);
-                var selectLambdaParameter = Expression.Parameter(elementType, parameterName);
-
-                var scopes =
-                    (
-                        from property in multiSourceTupleType!.GetProperties()
-                        let propertyAccess = Expression.Property(selectLambdaParameter, property)
+                @return = callWhere;
+            }
+
+
+
+            if (query.@return != null)
+            {
+                var parameterName = TypeNameToIdentifier(elementType, ctx);
+                var selectLambdaParameter = Expression.Parameter(elementType, parameterName);
+
+                var scopes =
+                    (
+                        from property in multiSourceTupleType!.GetProperties()
+                        let propertyAccess = Expression.Property(selectLambdaParameter, property)
                         select new KeyValuePair<string, (Expression, elm.Element)>(property.Name, (propertyAccess, query.@return))
-                    )
-                    .ToArray();
-                var subContext = ctx.WithScopes(scopes);
-
-                if (query.let != null)
-                {
-                    var letScopes = new KeyValuePair<string, (Expression, elm.Expression)>[query.let.Length];
-                    for (int i = 0; i < query.let.Length; i++)
-                    {
-                        var let = query.let[i];
-                        var expression = TranslateExpression(let.expression!, subContext);
+                    )
+                    .ToArray();
+                var subContext = ctx.WithScopes(scopes);
+
+                if (query.let != null)
+                {
+                    var letScopes = new KeyValuePair<string, (Expression, elm.Expression)>[query.let.Length];
+                    for (int i = 0; i < query.let.Length; i++)
+                    {
+                        var let = query.let[i];
+                        var expression = TranslateExpression(let.expression!, subContext);
                         subContext = subContext.WithScopes(new KeyValuePair<string, (Expression, elm.Element)>(let.identifier!, (expression, let.expression!)));
-                    }
-                }
-                var selectBody = TranslateExpression(query.@return.expression!, subContext);
-                var selectLambda = Expression.Lambda(selectBody, selectLambdaParameter);
+                    }
+                }
+                var selectBody = TranslateExpression(query.@return.expression!, subContext);
+                var selectLambda = Expression.Lambda(selectBody, selectLambdaParameter);
                 var callSelect = OperatorBinding.Bind(CqlOperator.Select, ctx.RuntimeContextParameter, @return, selectLambda);
-                @return = callSelect;
-            }
-
-            if (query.aggregate != null)
-            {
+                @return = callSelect;
+            }
+
+            if (query.aggregate != null)
+            {
                 if (query.aggregate is elm.AggregateClause)
-                {
-                    var parameterName = TypeNameToIdentifier(elementType, ctx);
-                    var sourceParameter = Expression.Parameter(multiSourceTupleType, parameterName);
-                    var scopes =
-                        (
-                            from property in multiSourceTupleType!.GetProperties()
-                            let propertyAccess = Expression.Property(sourceParameter, property)
+                {
+                    var parameterName = TypeNameToIdentifier(elementType, ctx);
+                    var sourceParameter = Expression.Parameter(multiSourceTupleType, parameterName);
+                    var scopes =
+                        (
+                            from property in multiSourceTupleType!.GetProperties()
+                            let propertyAccess = Expression.Property(sourceParameter, property)
                             select new KeyValuePair<string, (Expression, elm.Element)>(property.Name, (propertyAccess, query))
-                        )
-                        .ToArray();
-                    var subContext = ctx.WithScopes(scopes);
-
-                    var resultAlias = query.aggregate.identifier!;
-                    Type? resultType = null;
-                    if (query.aggregate.resultTypeSpecifier != null)
-                    {
-                        resultType = TypeManager.TypeFor(query.aggregate.resultTypeSpecifier, ctx, true);
-                    }
+                        )
+                        .ToArray();
+                    var subContext = ctx.WithScopes(scopes);
+
+                    var resultAlias = query.aggregate.identifier!;
+                    Type? resultType = null;
+                    if (query.aggregate.resultTypeSpecifier != null)
+                    {
+                        resultType = TypeManager.TypeFor(query.aggregate.resultTypeSpecifier, ctx, true);
+                    }
                     else if (!string.IsNullOrWhiteSpace(query.aggregate.resultTypeName.Name!))
-                    {
+                    {
                         resultType = TypeResolver.ResolveType(query.aggregate.resultTypeName.Name!);
-                    }
-                    if (resultType == null)
-                    {
-                        throw new InvalidOperationException($"Could not resolve aggregate query result type for query {query.localId} at {query.locator}");
-                    }
-                    var resultParameter = Expression.Parameter(resultType, resultAlias);
-
+                    }
+                    if (resultType == null)
+                    {
+                        throw new InvalidOperationException($"Could not resolve aggregate query result type for query {query.localId} at {query.locator}");
+                    }
+                    var resultParameter = Expression.Parameter(resultType, resultAlias);
+
                     subContext = subContext.WithScopes(new KeyValuePair<string, (Expression, elm.Element)>(resultAlias!, (resultParameter, query.aggregate)));
-
-                    if (query.let != null)
-                    {
+
+                    if (query.let != null)
+                    {
                         var letScopes = new KeyValuePair<string, (Expression, elm.Element)>[query.let.Length];
-                        for (int i = 0; i < query.let.Length; i++)
-                        {
-                            var let = query.let[i];
-                            var expression = TranslateExpression(let.expression!, subContext);
+                        for (int i = 0; i < query.let.Length; i++)
+                        {
+                            var let = query.let[i];
+                            var expression = TranslateExpression(let.expression!, subContext);
                             letScopes[i] = new KeyValuePair<string, (Expression, elm.Element)>(let.identifier!, (expression, let.expression!));
-                        }
-                        subContext = subContext.WithScopes(letScopes);
-                    }
-
-                    var startingValue = TranslateExpression(query.aggregate.starting!, subContext);
-
-                    var lambdaBody = TranslateExpression(query.aggregate.expression!, subContext);
-                    var lambda = Expression.Lambda(lambdaBody, resultParameter, sourceParameter);
+                        }
+                        subContext = subContext.WithScopes(letScopes);
+                    }
+
+                    var startingValue = TranslateExpression(query.aggregate.starting!, subContext);
+
+                    var lambdaBody = TranslateExpression(query.aggregate.expression!, subContext);
+                    var lambda = Expression.Lambda(lambdaBody, resultParameter, sourceParameter);
                     var aggregateCall = OperatorBinding.Bind(CqlOperator.Aggregate, subContext.RuntimeContextParameter, @return, lambda, startingValue);
-                    @return = aggregateCall;
-                }
-                else
-                {
+                    @return = aggregateCall;
+                }
+                else
+                {
                     throw new NotImplementedException($"Aggregate type {query.aggregate.GetType().Name} is not yet implemented.");
-                }
-            }
-
-            if (query.sort != null && query.sort.by != null && query.sort.by.Length > 0)
-            {
+                }
+            }
+
+            if (query.sort != null && query.sort.by != null && query.sort.by.Length > 0)
+            {
                 throw new NotImplementedException("Sort is broken in ELM XSD?");
                 //foreach (var by in query.sort.by)
                 //{
@@ -1366,7 +1336,7 @@
                 //    else if (by.direction == "asc" || by.direction == "ascending")
                 //        order = ListSortDirection.Ascending;
                 //    else throw new InvalidOperationException($"Invalid sort order {by.direction}");
-
+
                 //    if (by.expression != null)
                 //    {
                 //        var parameterName = "@this";
@@ -1406,2067 +1376,1319 @@
                 //        @return = sort;
                 //    }
                 //}
-            }
-
-            if (isSingle)
-            {
-                var returnElementType = TypeResolver.GetListElementType(@return.Type);
+            }
+
+            if (isSingle)
+            {
+                var returnElementType = TypeResolver.GetListElementType(@return.Type);
                 var callSingle = OperatorBinding.Bind(CqlOperator.Single, ctx.RuntimeContextParameter, @return);
-                @return = callSingle;
-            }
-
-            return @return;
-        }
-
-        protected bool IsOrImplementsIEnumerableOfT(Type type) => TypeResolver.ImplementsGenericInterface(type, typeof(IEnumerable<>));
-
+                @return = callSingle;
+            }
+
+            return @return;
+        }
+
+        protected bool IsOrImplementsIEnumerableOfT(Type type) => TypeResolver.ImplementsGenericInterface(type, typeof(IEnumerable<>));
+
         protected Expression ValueSetRef(ValueSetRef valueSetRef, ExpressionBuilderContext ctx)
-        {
-            if (string.IsNullOrWhiteSpace(valueSetRef.name))
-                throw new ArgumentException($"The ValueSetRef at {valueSetRef.locator} is missing a name.", nameof(valueSetRef));
-            var type = TypeManager.TypeFor(valueSetRef, ctx, throwIfNotFound: true)!;
-            var cqlValueSet = InvokeDefinitionThroughRuntimeContext(valueSetRef.name, valueSetRef.libraryName, typeof(CqlValueSet), ctx);
-
-            if (IsOrImplementsIEnumerableOfT(type))
-            {
-                var elementType = TypeResolver.GetListElementType(type);
-                if (elementType == typeof(CqlCode))
-                {
-                    var ctor = typeof(ValueSetFacade).GetConstructor(new[] { typeof(CqlValueSet), typeof(CqlContext) });
-                    var @new = Expression.New(ctor, cqlValueSet, ctx.RuntimeContextParameter);
-                    return @new;
-                }
-                else
-                {
-                    var message = $"The expected type for value set {valueSetRef.name} in this context is {TypeManager.PrettyTypeName(type)}";
-                    ctx.LogError(message, valueSetRef);
-                    throw new InvalidOperationException(message);
-                }
-            }
-            return cqlValueSet;
-        }
-
+        {
+            if (string.IsNullOrWhiteSpace(valueSetRef.name))
+                throw new ArgumentException($"The ValueSetRef at {valueSetRef.locator} is missing a name.", nameof(valueSetRef));
+            var type = TypeManager.TypeFor(valueSetRef, ctx, throwIfNotFound: true)!;
+            var cqlValueSet = InvokeDefinitionThroughRuntimeContext(valueSetRef.name, valueSetRef.libraryName, typeof(CqlValueSet), ctx);
+
+            if (IsOrImplementsIEnumerableOfT(type))
+            {
+                var elementType = TypeResolver.GetListElementType(type);
+                if (elementType == typeof(CqlCode))
+                {
+                    var ctor = typeof(ValueSetFacade).GetConstructor(new[] { typeof(CqlValueSet), typeof(CqlContext) });
+                    var @new = Expression.New(ctor, cqlValueSet, ctx.RuntimeContextParameter);
+                    return @new;
+                }
+                else
+                {
+                    var message = $"The expected type for value set {valueSetRef.name} in this context is {TypeManager.PrettyTypeName(type)}";
+                    ctx.LogError(message, valueSetRef);
+                    throw new InvalidOperationException(message);
+                }
+            }
+            return cqlValueSet;
+        }
+
         protected Expression QueryLetRef(QueryLetRef qlre, ExpressionBuilderContext ctx)
-        {
-            var name = qlre.name!;
-            var expr = ctx.GetScopeExpression(name);
-            return expr;
-        }
-
+        {
+            var name = qlre.name!;
+            var expr = ctx.GetScopeExpression(name);
+            return expr;
+        }
+
         protected Expression AliasRef(AliasRef ar, ExpressionBuilderContext ctx)
-        {
-            var expr = ctx.GetScopeExpression(ar.name!);
-            return expr;
-        }
-
+        {
+            var expr = ctx.GetScopeExpression(ar.name!);
+            return expr;
+        }
+
         protected Expression Tuple(elm.Tuple tuple, ExpressionBuilderContext ctx)
         {
-            if (tuple.resultTypeSpecifier is elm.TupleTypeSpecifier tupleTypeSpecifier)
-            {
-                var tupleType = TypeManager.TupleTypeFor(tupleTypeSpecifier, ctx);
-                var @new = Expression.New(tupleType);
-                if (tuple.element?.Length > 0)
-                {
-                    var elementBindings = (tuple.element!)
-                                   .Select(element =>
-                                   {
-                                       var value = TranslateExpression(element.value!, ctx);
-                                       var memberInfo = GetProperty(tupleType, ExpressionBuilderContext.NormalizeIdentifier(element.name!)!);
-                                       var binding = Binding(value, memberInfo, ctx);
-                                       return binding;
-                                   })
-                                   .ToArray();
-                    var init = Expression.MemberInit(@new, elementBindings);
-                    return init;
-                }
+            if (tuple.resultTypeSpecifier is elm.TupleTypeSpecifier tupleTypeSpecifier)
+            {
+                var tupleType = TypeManager.TupleTypeFor(tupleTypeSpecifier, ctx);
+                var @new = Expression.New(tupleType);
+                if (tuple.element?.Length > 0)
+                {
+                    var elementBindings = (tuple.element!)
+                                   .Select(element =>
+                                   {
+                                       var value = TranslateExpression(element.value!, ctx);
+                                       var memberInfo = GetProperty(tupleType, ExpressionBuilderContext.NormalizeIdentifier(element.name!)!);
+                                       var binding = Binding(value, memberInfo, ctx);
+                                       return binding;
+                                   })
+                                   .ToArray();
+                    var init = Expression.MemberInit(@new, elementBindings);
+                    return init;
+                }
                 else return @new;
             }
             else throw new InvalidOperationException($"Tuple expression has a resultType that is not a TupleTypeSpecifier.");
         }
-
+
         protected Expression List(List list, ExpressionBuilderContext ctx)
-        {
-            if (list.resultTypeSpecifier == null)
-                throw new ArgumentException($"List is missing a result type specifier.", nameof(list));
-            if (list.resultTypeSpecifier is elm.ListTypeSpecifier listTypeSpecifier)
-            {
-
-                var elementType = TypeManager.TypeFor(listTypeSpecifier.elementType, ctx, true);
-                var elements = list.element?
-                    .Select(ele => TranslateExpression(ele, ctx))
-                    .ToArray() ?? new Expression[0];
-                if (!IsNullable(elementType) && elements.Any(exp => IsNullable(exp.Type)))
-                {
-                    for (int i = 0; i < elements.Length; i++)
-                    {
-                        elements[i] = HandleNullable(elements[i], elementType);
-
-                    }
-                }
-                for (int i = 0; i < elements.Length; i++)
-                {
-                    if (elements[i].Type != elementType)
-                    {
-                        elements[i] = Expression.TypeAs(elements[i], elementType);
-                    }
-                }
-                Expression? array = null;
-                if (elements != null)
-                {
-                    array = Expression.NewArrayInit(elementType, elements);
-                }
-                else
-                {
-                    array = Expression.NewArrayBounds(elementType, Expression.Constant(0));
-                }
-                var asEnumerable = Expression.TypeAs(array, typeof(IEnumerable<>).MakeGenericType(elementType));
-                return asEnumerable;
+        {
+            if (list.resultTypeSpecifier == null)
+                throw new ArgumentException($"List is missing a result type specifier.", nameof(list));
+            if (list.resultTypeSpecifier is elm.ListTypeSpecifier listTypeSpecifier)
+            {
+
+                var elementType = TypeManager.TypeFor(listTypeSpecifier.elementType, ctx, true);
+                var elements = list.element?
+                    .Select(ele => TranslateExpression(ele, ctx))
+                    .ToArray() ?? new Expression[0];
+                if (!IsNullable(elementType) && elements.Any(exp => IsNullable(exp.Type)))
+                {
+                    for (int i = 0; i < elements.Length; i++)
+                    {
+                        elements[i] = HandleNullable(elements[i], elementType);
+
+                    }
+                }
+                for (int i = 0; i < elements.Length; i++)
+                {
+                    if (elements[i].Type != elementType)
+                    {
+                        elements[i] = Expression.TypeAs(elements[i], elementType);
+                    }
+                }
+                Expression? array = null;
+                if (elements != null)
+                {
+                    array = Expression.NewArrayInit(elementType, elements);
+                }
+                else
+                {
+                    array = Expression.NewArrayBounds(elementType, Expression.Constant(0));
+                }
+                var asEnumerable = Expression.TypeAs(array, typeof(IEnumerable<>).MakeGenericType(elementType));
+                return asEnumerable;
             }
-            else
+            else
                 throw new ArgumentException($"List is the wrong type", nameof(list));
 
         }
-
+
         protected Expression CodeRef(CodeRef cre, ExpressionBuilderContext ctx)
-        {
-            if (!string.IsNullOrWhiteSpace(cre.name))
-            {
+        {
+            if (!string.IsNullOrWhiteSpace(cre.name))
+            {
                 var type = TypeResolver.ResolveType(cre.resultTypeName.Name!)
-                    ?? throw new InvalidOperationException($"Unable to resolve type {cre.resultTypeName}");
-                return InvokeDefinitionThroughRuntimeContext(cre.name, cre.libraryName, type!, ctx);
-            }
-            else throw new InvalidOperationException($"CodeRefExpression {cre.name} is null");
-        }
-
+                    ?? throw new InvalidOperationException($"Unable to resolve type {cre.resultTypeName}");
+                return InvokeDefinitionThroughRuntimeContext(cre.name, cre.libraryName, type!, ctx);
+            }
+            else throw new InvalidOperationException($"CodeRefExpression {cre.name} is null");
+        }
+
         protected Expression Instance(Instance ine, ExpressionBuilderContext ctx)
-        {
+        {
             var instanceType = TypeResolver.ResolveType(ine.classType.Name!);
-            if (instanceType!.IsEnum)
-            {
-                // constructs like:
-                // FHIR.RemittanceOutcome {value: 'complete'}
-                // FHIR.RemittanceOutcome maps to an enum type
-                if (ine.element?.Length == 1 && string.Equals(ine.element![0].name, "value", StringComparison.OrdinalIgnoreCase))
-                {
-                    var enumValueValue = TranslateExpression(ine.element[0]!.value!, ctx);
-                    if (enumValueValue.Type == instanceType)
-                        return enumValueValue;
-                    else if (enumValueValue.Type == typeof(string))
-                    {
-                        var parseMethod = typeof(Enum).GetMethods()
-                            .Where(m =>
-                                m.Name == nameof(Enum.Parse)
-                                && m.GetParameters().Length == 3)
-                            .Single();
-                        var callEnumParse = Expression.Call(parseMethod, Expression.Constant(instanceType), enumValueValue, Expression.Constant(true));
-                        return callEnumParse;
-                    }
-                }
-            }
-            // Prefer a constructor will all parameters.
-
-
-            //var valueTypes = values
-            //    .Select(v => v.Type)
-            //    .ToArray();
-            //var allConstructors = instanceType!
-            //    .GetConstructors();
-            //ConstructorInfo? allParamsCtor = null;
-            //foreach(var ctor in allConstructors)
-            //{
-            //    var ctorParameters = ctor.GetParameters();
-            //    if (ctorParameters.Length == valueTypes.Length)
-            //    {
-            //        if (ctorParameters.All(p => p.T))
-            //    }
-            //}
-
-            var tuples = ine.element
-                .Select(el => (el.name!, TranslateExpression(el.value!, ctx)))
-                .ToArray();
-
-            // Handle immutable primitives without public setters on their properties.
-            if (instanceType == typeof(CqlRatio))
-            {
-                Expression? numeratorExpr = null;
-                Expression? denominatorExpr = null;
-
-                foreach (var tuple in tuples)
-                {
-                    if (tuple.Item1 == "numerator")
-                        numeratorExpr = tuple.Item2;
-                    else if (tuple.Item1 == "denominator")
-                        denominatorExpr = tuple.Item2;
-                    else throw new InvalidOperationException($"No property called {tuple.Item1} should exist on {nameof(CqlRatio)}");
-                }
-                var ctor = typeof(CqlRatio).GetConstructor(new[] { typeof(CqlQuantity), typeof(CqlQuantity) });
-                var @new = Expression.New(ctor,
-                    numeratorExpr ?? Expression.Default(typeof(CqlQuantity)),
-                    denominatorExpr ?? Expression.Default(typeof(CqlQuantity)));
-                return @new;
-            }
-            else if (instanceType == typeof(CqlCode))
-            {
-                Expression? codeExpr = null;
-                Expression? systemExpr = null;
-                Expression? versionExpr = null;
-                Expression? displayExpr = null;
-
-
-                foreach (var tuple in tuples)
-                {
-                    if (tuple.Item1 == "code")
-                        codeExpr = tuple.Item2;
-                    else if (tuple.Item1 == "system")
-                        systemExpr = tuple.Item2;
-                    else if (tuple.Item1 == "version")
-                        versionExpr = tuple.Item2;
-                    else if (tuple.Item1 == "display")
-                        displayExpr = tuple.Item2;
-                    else throw new InvalidOperationException($"No property called {tuple.Item1} should exist on {nameof(CqlCode)}");
-                }
-                var ctor = typeof(CqlCode).GetConstructor(new[] {
-                    typeof(string),
-                    typeof(string),
-                    typeof(string),
-                    typeof(string)
-                });
-                var @new = Expression.New(ctor,
-                    codeExpr ?? Expression.Default(typeof(string)),
-                    systemExpr ?? Expression.Default(typeof(string)),
-                    versionExpr ?? Expression.Default(typeof(string)),
-                    displayExpr ?? Expression.Default(typeof(string)));
-                return @new;
-            }
-            else if (instanceType == typeof(CqlConcept))
-            {
-                Expression? codesExpr = null;
-                Expression? displayExpr = null;
-
-                foreach (var tuple in tuples)
-                {
-                    if (tuple.Item1 == "codes")
-                        codesExpr = tuple.Item2;
-                    else if (tuple.Item1 == "display")
-                        displayExpr = tuple.Item2;
-                    else throw new InvalidOperationException($"No property called {tuple.Item1} should exist on {nameof(CqlConcept)}");
-                }
-                var ctor = typeof(CqlConcept).GetConstructor(new[] { typeof(IEnumerable<CqlCode>), typeof(string) });
-                var @new = Expression.New(ctor,
-                    codesExpr ?? Expression.Default(typeof(IEnumerable<CqlCode>)),
-                    displayExpr ?? Expression.Default(typeof(string)));
-                return @new;
-            }
-            else
-            {
-                var elementBindings = new MemberAssignment[tuples.Length];
-                for (int i = 0; i < tuples.Length; i++)
-                {
-                    var tuple = tuples[i];
-                    var element = tuple.Item1;
-                    var expression = tuple.Item2;
-                    var memberInfo = GetProperty(instanceType!, element);
-                    if (memberInfo == null)
-                        throw new InvalidOperationException($"Could not find member {element} on type {TypeManager.PrettyTypeName(instanceType!)}");
-                    var binding = Binding(expression, memberInfo, ctx);
-                    elementBindings[i] = binding;
-                }
-                var ctor = instanceType!.GetConstructor(Type.EmptyTypes);
-                var @new = Expression.New(ctor);
-                var init = Expression.MemberInit(@new, elementBindings);
-                return init;
-            }
-        }
-
-        protected MemberAssignment Binding(Expression value, MemberInfo memberInfo, ExpressionBuilderContext ctx)
-        {
-            if (memberInfo is PropertyInfo property)
-            {
-                if (value.Type == property.PropertyType)
-                {
-                    return Expression.Bind(memberInfo, value);
-                }
-                else if (property.PropertyType.IsArray)
-                {
-                    if (value.Type.IsArray)
-                    {
-                        if (property.PropertyType.GetElementType() == value.Type.GetElementType())
-                        {
-                            return Expression.Bind(memberInfo, value);
-                        }
-                    }
-                    else if (value.Type.IsGenericType)
-                    {
-                        var valueEnumerableElement = TypeResolver.GetListElementType(value.Type);
-                        var memberArrayElement = property.PropertyType.GetElementType();
-                        if (valueEnumerableElement == memberArrayElement)
-                        {
-                            var toArrayMethod = typeof(Enumerable)
-                                .GetMethod(nameof(Enumerable.ToArray))
-                                .MakeGenericMethod(valueEnumerableElement);
-                            var callToArray = Expression.Call(toArrayMethod, value);
-                            return Expression.Bind(memberInfo, callToArray);
-                        }
-                        else
-                        {
-                            var selectParameter = Expression.Parameter(valueEnumerableElement, TypeNameToIdentifier(value.Type, ctx));
-                            var body = ChangeType(selectParameter, memberArrayElement, ctx);
-                            var selectLambda = Expression.Lambda(body, selectParameter);
+            if (instanceType!.IsEnum)
+            {
+                // constructs like:
+                // FHIR.RemittanceOutcome {value: 'complete'}
+                // FHIR.RemittanceOutcome maps to an enum type
+                if (ine.element?.Length == 1 && string.Equals(ine.element![0].name, "value", StringComparison.OrdinalIgnoreCase))
+                {
+                    var enumValueValue = TranslateExpression(ine.element[0]!.value!, ctx);
+                    if (enumValueValue.Type == instanceType)
+                        return enumValueValue;
+                    else if (enumValueValue.Type == typeof(string))
+                    {
+                        var parseMethod = typeof(Enum).GetMethods()
+                            .Where(m =>
+                                m.Name == nameof(Enum.Parse)
+                                && m.GetParameters().Length == 3)
+                            .Single();
+                        var callEnumParse = Expression.Call(parseMethod, Expression.Constant(instanceType), enumValueValue, Expression.Constant(true));
+                        return callEnumParse;
+                    }
+                }
+            }
+            // Prefer a constructor will all parameters.
+
+
+            //var valueTypes = values
+            //    .Select(v => v.Type)
+            //    .ToArray();
+            //var allConstructors = instanceType!
+            //    .GetConstructors();
+            //ConstructorInfo? allParamsCtor = null;
+            //foreach(var ctor in allConstructors)
+            //{
+            //    var ctorParameters = ctor.GetParameters();
+            //    if (ctorParameters.Length == valueTypes.Length)
+            //    {
+            //        if (ctorParameters.All(p => p.T))
+            //    }
+            //}
+
+            var tuples = ine.element
+                .Select(el => (el.name!, TranslateExpression(el.value!, ctx)))
+                .ToArray();
+
+            // Handle immutable primitives without public setters on their properties.
+            if (instanceType == typeof(CqlRatio))
+            {
+                Expression? numeratorExpr = null;
+                Expression? denominatorExpr = null;
+
+                foreach (var tuple in tuples)
+                {
+                    if (tuple.Item1 == "numerator")
+                        numeratorExpr = tuple.Item2;
+                    else if (tuple.Item1 == "denominator")
+                        denominatorExpr = tuple.Item2;
+                    else throw new InvalidOperationException($"No property called {tuple.Item1} should exist on {nameof(CqlRatio)}");
+                }
+                var ctor = typeof(CqlRatio).GetConstructor(new[] { typeof(CqlQuantity), typeof(CqlQuantity) });
+                var @new = Expression.New(ctor,
+                    numeratorExpr ?? Expression.Default(typeof(CqlQuantity)),
+                    denominatorExpr ?? Expression.Default(typeof(CqlQuantity)));
+                return @new;
+            }
+            else if (instanceType == typeof(CqlCode))
+            {
+                Expression? codeExpr = null;
+                Expression? systemExpr = null;
+                Expression? versionExpr = null;
+                Expression? displayExpr = null;
+
+
+                foreach (var tuple in tuples)
+                {
+                    if (tuple.Item1 == "code")
+                        codeExpr = tuple.Item2;
+                    else if (tuple.Item1 == "system")
+                        systemExpr = tuple.Item2;
+                    else if (tuple.Item1 == "version")
+                        versionExpr = tuple.Item2;
+                    else if (tuple.Item1 == "display")
+                        displayExpr = tuple.Item2;
+                    else throw new InvalidOperationException($"No property called {tuple.Item1} should exist on {nameof(CqlCode)}");
+                }
+                var ctor = typeof(CqlCode).GetConstructor(new[] {
+                    typeof(string),
+                    typeof(string),
+                    typeof(string),
+                    typeof(string)
+                });
+                var @new = Expression.New(ctor,
+                    codeExpr ?? Expression.Default(typeof(string)),
+                    systemExpr ?? Expression.Default(typeof(string)),
+                    versionExpr ?? Expression.Default(typeof(string)),
+                    displayExpr ?? Expression.Default(typeof(string)));
+                return @new;
+            }
+            else if (instanceType == typeof(CqlConcept))
+            {
+                Expression? codesExpr = null;
+                Expression? displayExpr = null;
+
+                foreach (var tuple in tuples)
+                {
+                    if (tuple.Item1 == "codes")
+                        codesExpr = tuple.Item2;
+                    else if (tuple.Item1 == "display")
+                        displayExpr = tuple.Item2;
+                    else throw new InvalidOperationException($"No property called {tuple.Item1} should exist on {nameof(CqlConcept)}");
+                }
+                var ctor = typeof(CqlConcept).GetConstructor(new[] { typeof(IEnumerable<CqlCode>), typeof(string) });
+                var @new = Expression.New(ctor,
+                    codesExpr ?? Expression.Default(typeof(IEnumerable<CqlCode>)),
+                    displayExpr ?? Expression.Default(typeof(string)));
+                return @new;
+            }
+            else
+            {
+                var elementBindings = new MemberAssignment[tuples.Length];
+                for (int i = 0; i < tuples.Length; i++)
+                {
+                    var tuple = tuples[i];
+                    var element = tuple.Item1;
+                    var expression = tuple.Item2;
+                    var memberInfo = GetProperty(instanceType!, element);
+                    if (memberInfo == null)
+                        throw new InvalidOperationException($"Could not find member {element} on type {TypeManager.PrettyTypeName(instanceType!)}");
+                    var binding = Binding(expression, memberInfo, ctx);
+                    elementBindings[i] = binding;
+                }
+                var ctor = instanceType!.GetConstructor(Type.EmptyTypes);
+                var @new = Expression.New(ctor);
+                var init = Expression.MemberInit(@new, elementBindings);
+                return init;
+            }
+        }
+
+        protected MemberAssignment Binding(Expression value, MemberInfo memberInfo, ExpressionBuilderContext ctx)
+        {
+            if (memberInfo is PropertyInfo property)
+            {
+                if (value.Type == property.PropertyType)
+                {
+                    return Expression.Bind(memberInfo, value);
+                }
+                else if (property.PropertyType.IsArray)
+                {
+                    if (value.Type.IsArray)
+                    {
+                        if (property.PropertyType.GetElementType() == value.Type.GetElementType())
+                        {
+                            return Expression.Bind(memberInfo, value);
+                        }
+                    }
+                    else if (value.Type.IsGenericType)
+                    {
+                        var valueEnumerableElement = TypeResolver.GetListElementType(value.Type);
+                        var memberArrayElement = property.PropertyType.GetElementType();
+                        if (valueEnumerableElement == memberArrayElement)
+                        {
+                            var toArrayMethod = typeof(Enumerable)
+                                .GetMethod(nameof(Enumerable.ToArray))
+                                .MakeGenericMethod(valueEnumerableElement);
+                            var callToArray = Expression.Call(toArrayMethod, value);
+                            return Expression.Bind(memberInfo, callToArray);
+                        }
+                        else
+                        {
+                            var selectParameter = Expression.Parameter(valueEnumerableElement, TypeNameToIdentifier(value.Type, ctx));
+                            var body = ChangeType(selectParameter, memberArrayElement, ctx);
+                            var selectLambda = Expression.Lambda(body, selectParameter);
                             var callSelectMethod = OperatorBinding.Bind(CqlOperator.Select, ctx.RuntimeContextParameter, value, selectLambda);
-                            var toArrayMethod = typeof(Enumerable)
-                                .GetMethod(nameof(Enumerable.ToArray))
-                                .MakeGenericMethod(memberArrayElement);
-                            var callToArray = Expression.Call(toArrayMethod, callSelectMethod);
-                            return Expression.Bind(memberInfo, callToArray);
-                        }
-                    }
-                }
-                else if (TypeResolver.ImplementsGenericInterface(property.PropertyType, typeof(ICollection<>)))
-                {
-                    if (IsOrImplementsIEnumerableOfT(value.Type))
-                    {
-                        var elementType = TypeResolver.GetListElementType(property.PropertyType);
-                        var listType = typeof(List<>).MakeGenericType(elementType);
-                        var ctor = listType.GetConstructor(new[] { typeof(IEnumerable<>).MakeGenericType(elementType) });
-                        var newList = Expression.New(ctor, value);
-                        return Expression.Bind(memberInfo, newList);
-                    }
-                }
-                var convert = ChangeType(value, property.PropertyType, ctx);
-                return Expression.Bind(memberInfo, convert);
-            }
-            else throw new NotImplementedException();
-        }
-
-        protected bool IsConvertible(Type from, Type to)
-        {
-            if (from == to)
-                return true;
-            if (to.IsAssignableFrom(from))
-                return true;
-            if (IsNullable(from) && !IsNullable(to))
-                return true;
-            if (IsOrImplementsIEnumerableOfT(from) && IsOrImplementsIEnumerableOfT(to))
-            {
-                var fromElement = TypeResolver.GetListElementType(from, @throw: true)!;
-                var toElement = TypeResolver.GetListElementType(to, @throw: true)!;
-                return IsConvertible(fromElement, toElement);
-            }
-            return false;
-        }
-
+                            var toArrayMethod = typeof(Enumerable)
+                                .GetMethod(nameof(Enumerable.ToArray))
+                                .MakeGenericMethod(memberArrayElement);
+                            var callToArray = Expression.Call(toArrayMethod, callSelectMethod);
+                            return Expression.Bind(memberInfo, callToArray);
+                        }
+                    }
+                }
+                else if (TypeResolver.ImplementsGenericInterface(property.PropertyType, typeof(ICollection<>)))
+                {
+                    if (IsOrImplementsIEnumerableOfT(value.Type))
+                    {
+                        var elementType = TypeResolver.GetListElementType(property.PropertyType);
+                        var listType = typeof(List<>).MakeGenericType(elementType);
+                        var ctor = listType.GetConstructor(new[] { typeof(IEnumerable<>).MakeGenericType(elementType) });
+                        var newList = Expression.New(ctor, value);
+                        return Expression.Bind(memberInfo, newList);
+                    }
+                }
+                var convert = ChangeType(value, property.PropertyType, ctx);
+                return Expression.Bind(memberInfo, convert);
+            }
+            else throw new NotImplementedException();
+        }
+
+        protected bool IsConvertible(Type from, Type to)
+        {
+            if (from == to)
+                return true;
+            if (to.IsAssignableFrom(from))
+                return true;
+            if (IsNullable(from) && !IsNullable(to))
+                return true;
+            if (IsOrImplementsIEnumerableOfT(from) && IsOrImplementsIEnumerableOfT(to))
+            {
+                var fromElement = TypeResolver.GetListElementType(from, @throw: true)!;
+                var toElement = TypeResolver.GetListElementType(to, @throw: true)!;
+                return IsConvertible(fromElement, toElement);
+            }
+            return false;
+        }
+
         protected Expression If(If @if, ExpressionBuilderContext ctx)
-        {
-            var rc = TranslateExpression(@if.condition!, ctx);
-            var condition = Expression.Coalesce(rc, Expression.Constant(false, typeof(bool)));
-            var then = TranslateExpression(@if.then!, ctx);
-            if (@if.@else != null)
-            {
-                var @else = TranslateExpression(@if.@else!, ctx);
-                if (then.Type.IsValueType)
-                {
-                    @else = HandleNullable(@else, then.Type);
-                }
-                if (then.Type != @else.Type)
-                    throw new InvalidOperationException($"The If expression at {@if.locator} produces two branches with different types.");
-                var ifThenElse = Expression.Condition(condition, then, @else);
-                return ifThenElse;
-            }
-            else
-            {
-                var ifThen = Expression.Condition(condition, then, Expression.Convert(Expression.Constant(null), then.Type));
-                return ifThen;
-            }
-        }
-
+        {
+            var rc = TranslateExpression(@if.condition!, ctx);
+            var condition = Expression.Coalesce(rc, Expression.Constant(false, typeof(bool)));
+            var then = TranslateExpression(@if.then!, ctx);
+            if (@if.@else != null)
+            {
+                var @else = TranslateExpression(@if.@else!, ctx);
+                if (then.Type.IsValueType)
+                {
+                    @else = HandleNullable(@else, then.Type);
+                }
+                if (then.Type != @else.Type)
+                    throw new InvalidOperationException($"The If expression at {@if.locator} produces two branches with different types.");
+                var ifThenElse = Expression.Condition(condition, then, @else);
+                return ifThenElse;
+            }
+            else
+            {
+                var ifThen = Expression.Condition(condition, then, Expression.Convert(Expression.Constant(null), then.Type));
+                return ifThen;
+            }
+        }
+
         protected Expression Null(Null @null, ExpressionBuilderContext ctx)
-        {
-            var nullType = TypeManager.TypeFor(@null, ctx, false) ?? typeof(object);
-            var constant = Expression.Constant(null, nullType);
-            return constant;
-        }
-
+        {
+            var nullType = TypeManager.TypeFor(@null, ctx, false) ?? typeof(object);
+            var constant = Expression.Constant(null, nullType);
+            return constant;
+        }
+
         protected Expression Literal(Literal lit, ExpressionBuilderContext ctx)
-        {
+        {
             var type = TypeResolver.ResolveType(lit.valueType.Name!)
-                ?? throw new InvalidOperationException($"Cannot resolve type for {lit.valueType}");
-            var (value, convertedType) = ConvertLiteral(lit, type);
-
-            if (IsNullable(type))
-            {
-                var changed = Expression.Constant(value, convertedType);
-                var asNullable = Expression.Convert(changed, type);
-                return asNullable;
-            }
-            return Expression.Constant(value, convertedType);
-        }
-
+                ?? throw new InvalidOperationException($"Cannot resolve type for {lit.valueType}");
+            var (value, convertedType) = ConvertLiteral(lit, type);
+
+            if (IsNullable(type))
+            {
+                var changed = Expression.Constant(value, convertedType);
+                var asNullable = Expression.Convert(changed, type);
+                return asNullable;
+            }
+            return Expression.Constant(value, convertedType);
+        }
+
         public static (object?, Type) ConvertLiteral(Literal lit, Type? type)
-        {
-            if (type == null)
-                throw new NotImplementedException();
-            else if (IsNullable(type))
-            {
-                if (string.IsNullOrWhiteSpace(lit.value))
-                    return (null, type);
-                else
-                {
-                    var underlyingType = Nullable.GetUnderlyingType(type);
-                    if (typeof(IConvertible).IsAssignableFrom(underlyingType))
-                    {
-                        try
-                        {
-                            var converted = System.Convert.ChangeType(lit.value, underlyingType);
-                            return (converted, underlyingType);
-                        }
-                        catch (OverflowException)
-                        {
-                            return (null, type);
-                        }
-                    }
-                    else throw new NotSupportedException("Only convertible types can be used for literals.");
-                }
-            }
-            else
-            {
-                if (type == typeof(string))
-                    return (lit.value, type);
-                if (typeof(IConvertible).IsAssignableFrom(type!))
-                {
-                    var converted = System.Convert.ChangeType(lit.value, type);
-                    return (converted, type);
-                }
-                else throw new NotSupportedException("Only convertible types can be used for literals.");
-            }
-        }
-
+        {
+            if (type == null)
+                throw new NotImplementedException();
+            else if (IsNullable(type))
+            {
+                if (string.IsNullOrWhiteSpace(lit.value))
+                    return (null, type);
+                else
+                {
+                    var underlyingType = Nullable.GetUnderlyingType(type);
+                    if (typeof(IConvertible).IsAssignableFrom(underlyingType))
+                    {
+                        try
+                        {
+                            var converted = System.Convert.ChangeType(lit.value, underlyingType, CultureInfo.InvariantCulture);
+                            return (converted, underlyingType);
+                        }
+                        catch (OverflowException)
+                        {
+                            return (null, type);
+                        }
+                    }
+                    else throw new NotSupportedException("Only convertible types can be used for literals.");
+                }
+            }
+            else
+            {
+                if (type == typeof(string))
+                    return (lit.value, type);
+                if (typeof(IConvertible).IsAssignableFrom(type!))
+                {
+                    var converted = System.Convert.ChangeType(lit.value, type);
+                    return (converted, type);
+                }
+                else throw new NotSupportedException("Only convertible types can be used for literals.");
+            }
+        }
+
         protected Expression OperandRef(OperandRef ore, ExpressionBuilderContext ctx)
-        {
-            if (ctx.Operands.TryGetValue(ore.name!, out var expression))
-                return expression;
-            else throw new ArgumentException($"Operand reference to {ore.name} not found in definition operands.", nameof(ore));
-        }
-
+        {
+            if (ctx.Operands.TryGetValue(ore.name!, out var expression))
+                return expression;
+            else throw new ArgumentException($"Operand reference to {ore.name} not found in definition operands.", nameof(ore));
+        }
+
         protected Expression Case(Case ce, ExpressionBuilderContext ctx)
-        {
-
-            //[{ when1, then1 }, { when2, then2}, { when3, then3 }]
-            // when1 ? then 1 : (when2 ? then 2 : (when3 ? then 3 : else }
-            if (ce.caseItem?.Length > 0 && ce.@else != null)
-            {
-                if (ce.comparand != null)
-                {
-                    var comparand = TranslateExpression(ce.comparand, ctx);
-
-                    var elseThen = TranslateExpression(ce.@else!, ctx);
-                    var lastItem = ce.caseItem[^1];
-                    var lastItemWhen = TranslateExpression(lastItem.when!, ctx);
-                    var lastItemWhenEquality = Expression.Coalesce(Equal(comparand, lastItemWhen, ctx), Expression.Constant(false));
-                    var lastItemThen = TranslateExpression(lastItem.then!, ctx);
-
-                    if (lastItemThen.Type != elseThen.Type)
-                        throw new InvalidOperationException("Both conditional outcomes must have the same type.");
-
-                    elseThen = Expression.Condition(lastItemWhenEquality, lastItemThen, elseThen);
-
-                    for (int i = ce.caseItem.Length - 2; i > -1; i--)
-                    {
-                        var caseWhen = TranslateExpression(ce.caseItem[i].when!, ctx);
-                        var caseWhenEquality = Expression.Coalesce(Equal(comparand, caseWhen, ctx), Expression.Constant(false));
-                        var caseThen = TranslateExpression(ce.caseItem[i].then!, ctx);
-                        if (elseThen.Type != caseThen.Type)
-                            throw new InvalidOperationException("Case return types are not consistent.");
-                        elseThen = Expression.Condition(caseWhenEquality, caseThen, elseThen);
-                    }
-                    return elseThen;
-                }
-                else
-                {
-                    var elseThen = TranslateExpression(ce.@else!, ctx);
-                    var lastItem = ce.caseItem[^1];
-                    var lastItemWhen = TranslateExpression(lastItem.when!, ctx);
-                    var lastItemThen = TranslateExpression(lastItem.then!, ctx);
-
-                    if (IsNullable(lastItemWhen.Type))
-                    {
-                        lastItemWhen = Expression.Coalesce(lastItemWhen, Expression.Constant(false));
-                    }
-
-                    elseThen = Expression.Condition(lastItemWhen, lastItemThen, elseThen);
-
-                    for (int i = ce.caseItem.Length - 2; i > -1; i--)
-                    {
-                        var caseWhen = TranslateExpression(ce.caseItem[i].when!, ctx);
-                        var caseThen = TranslateExpression(ce.caseItem[i].then!, ctx);
-                        if (elseThen.Type != caseThen.Type)
-                            throw new InvalidOperationException("Case return types are not consistent.");
-                        if (IsNullable(caseWhen.Type))
-                        {
-                            caseWhen = Expression.Coalesce(caseWhen, Expression.Constant(false));
-                        }
-                        elseThen = Expression.Condition(caseWhen, caseThen, elseThen);
-                    }
-                    return elseThen;
-                }
-            }
-
-            else throw new ArgumentException("Invalid case expression.  At least 1 case and an else must be present.", nameof(ce));
-        }
-
-        protected bool IsInterval(Type t, out Type? elementType)
-        {
-            if (t.IsGenericType && t.GetGenericTypeDefinition() == typeof(CqlInterval<>))
-            {
-                elementType = t.GetGenericArguments()[0];
-                return true;
-            }
-            elementType = null;
-            return false;
-        }
-
-        protected LambdaExpression WithToSelectManyBody(string outerScope,
-            Type outerElementType,
+        {
+
+            //[{ when1, then1 }, { when2, then2}, { when3, then3 }]
+            // when1 ? then 1 : (when2 ? then 2 : (when3 ? then 3 : else }
+            if (ce.caseItem?.Length > 0 && ce.@else != null)
+            {
+                if (ce.comparand != null)
+                {
+                    var comparand = TranslateExpression(ce.comparand, ctx);
+
+                    var elseThen = TranslateExpression(ce.@else!, ctx);
+                    var lastItem = ce.caseItem[^1];
+                    var lastItemWhen = TranslateExpression(lastItem.when!, ctx);
+                    var lastItemWhenEquality = Expression.Coalesce(Equal(comparand, lastItemWhen, ctx), Expression.Constant(false));
+                    var lastItemThen = TranslateExpression(lastItem.then!, ctx);
+
+                    if (lastItemThen.Type != elseThen.Type)
+                        throw new InvalidOperationException("Both conditional outcomes must have the same type.");
+
+                    elseThen = Expression.Condition(lastItemWhenEquality, lastItemThen, elseThen);
+
+                    for (int i = ce.caseItem.Length - 2; i > -1; i--)
+                    {
+                        var caseWhen = TranslateExpression(ce.caseItem[i].when!, ctx);
+                        var caseWhenEquality = Expression.Coalesce(Equal(comparand, caseWhen, ctx), Expression.Constant(false));
+                        var caseThen = TranslateExpression(ce.caseItem[i].then!, ctx);
+                        if (elseThen.Type != caseThen.Type)
+                            throw new InvalidOperationException("Case return types are not consistent.");
+                        elseThen = Expression.Condition(caseWhenEquality, caseThen, elseThen);
+                    }
+                    return elseThen;
+                }
+                else
+                {
+                    var elseThen = TranslateExpression(ce.@else!, ctx);
+                    var lastItem = ce.caseItem[^1];
+                    var lastItemWhen = TranslateExpression(lastItem.when!, ctx);
+                    var lastItemThen = TranslateExpression(lastItem.then!, ctx);
+
+                    if (IsNullable(lastItemWhen.Type))
+                    {
+                        lastItemWhen = Expression.Coalesce(lastItemWhen, Expression.Constant(false));
+                    }
+
+                    elseThen = Expression.Condition(lastItemWhen, lastItemThen, elseThen);
+
+                    for (int i = ce.caseItem.Length - 2; i > -1; i--)
+                    {
+                        var caseWhen = TranslateExpression(ce.caseItem[i].when!, ctx);
+                        var caseThen = TranslateExpression(ce.caseItem[i].then!, ctx);
+                        if (elseThen.Type != caseThen.Type)
+                            throw new InvalidOperationException("Case return types are not consistent.");
+                        if (IsNullable(caseWhen.Type))
+                        {
+                            caseWhen = Expression.Coalesce(caseWhen, Expression.Constant(false));
+                        }
+                        elseThen = Expression.Condition(caseWhen, caseThen, elseThen);
+                    }
+                    return elseThen;
+                }
+            }
+
+            else throw new ArgumentException("Invalid case expression.  At least 1 case and an else must be present.", nameof(ce));
+        }
+
+        protected bool IsInterval(Type t, out Type? elementType)
+        {
+            if (t.IsGenericType && t.GetGenericTypeDefinition() == typeof(CqlInterval<>))
+            {
+                elementType = t.GetGenericArguments()[0];
+                return true;
+            }
+            elementType = null;
+            return false;
+        }
+
+        protected LambdaExpression WithToSelectManyBody(string outerScope,
+            Type outerElementType,
             RelationshipClause with,
+            ExpressionBuilderContext ctx)
+        {
+            if (with.expression == null)
+                throw new ArgumentException($"With must have a source expression.", nameof(with));
+            if (with.suchThat == null)
+                throw new ArgumentException($"With must have a suchthat expression.", nameof(with));
+
+            //define "With Such That":
+            //[Encounter] E
+            //  with[Condition] P
+            //   such that P.onset during E.period
+            //     and P.abatement after end of E.period
+
+            //Func<Bundle, Context, IEnumerable<Encounter>> x = (bundle, ctx) =>
+            //    bundle.Entry.ByResourceType<Encounter>()
+            //    .SelectMany(E =>
+            //        bundle.Entry.ByResourceType<Condition>() // <-- 
+            //            .Where(P => true) // such that goes here
+            //            .Select(P => E));
+            var selectManyParameter = Expression.Parameter(outerElementType, outerScope);
+            var selectManyContext = ctx.WithScopes(new KeyValuePair<string, (Expression, elm.Element)>(outerScope, (selectManyParameter, with)));
+            var source = TranslateExpression(with.expression, selectManyContext);
+            if (!IsOrImplementsIEnumerableOfT(source.Type))
+            {
+                // e.g.:
+                // with "Index Prescription Start Date" IPSD
+                // where IPSD is a Date
+                // Promote to an array for consistency.
+                var newArray = Expression.NewArrayInit(source.Type, source);
+                source = newArray;
+            }
+            var sourcElementType = TypeResolver.GetListElementType(source.Type);
+
+            var whereLambdaParameter = Expression.Parameter(sourcElementType, with.alias);
+            var whereContext = selectManyContext.WithScopes(new KeyValuePair<string, (Expression, elm.Element)>(with.alias!, (whereLambdaParameter, with)));
+            var suchThatBody = TranslateExpression(with.suchThat, whereContext);
+
+            var whereLambda = Expression.Lambda(suchThatBody, whereLambdaParameter);
+            var callWhereOnSource = OperatorBinding.Bind(CqlOperator.Where, ctx.RuntimeContextParameter, source, whereLambda);
+
+            var selectLambdaParameter = Expression.Parameter(sourcElementType, with.alias);
+            var selectBody = selectManyParameter; // P => E
+            var selectLambda = Expression.Lambda(selectBody, selectLambdaParameter);
+            var callSelectOnWhere = OperatorBinding.Bind(CqlOperator.Select, ctx.RuntimeContextParameter, callWhereOnSource, selectLambda);
+            var selectManyLambda = Expression.Lambda(callSelectOnWhere, selectManyParameter);
+
+            return selectManyLambda;
+        }
+
+        protected LambdaExpression WithToSelectManyBody(Type tupleType,
+            RelationshipClause with,
             ExpressionBuilderContext ctx)
-        {
-            if (with.expression == null)
-                throw new ArgumentException($"With must have a source expression.", nameof(with));
-            if (with.suchThat == null)
-                throw new ArgumentException($"With must have a suchthat expression.", nameof(with));
-
-            //define "With Such That":
-            //[Encounter] E
-            //  with[Condition] P
-            //   such that P.onset during E.period
-            //     and P.abatement after end of E.period
-
-            //Func<Bundle, Context, IEnumerable<Encounter>> x = (bundle, ctx) =>
-            //    bundle.Entry.ByResourceType<Encounter>()
-            //    .SelectMany(E =>
-            //        bundle.Entry.ByResourceType<Condition>() // <-- 
-            //            .Where(P => true) // such that goes here
-            //            .Select(P => E));
-            var selectManyParameter = Expression.Parameter(outerElementType, outerScope);
-            var selectManyContext = ctx.WithScopes(new KeyValuePair<string, (Expression, elm.Element)>(outerScope, (selectManyParameter, with)));
-            var source = TranslateExpression(with.expression, selectManyContext);
-            if (!IsOrImplementsIEnumerableOfT(source.Type))
-            {
-                // e.g.:
-                // with "Index Prescription Start Date" IPSD
-                // where IPSD is a Date
-                // Promote to an array for consistency.
-                var newArray = Expression.NewArrayInit(source.Type, source);
-                source = newArray;
-            }
-            var sourcElementType = TypeResolver.GetListElementType(source.Type);
-
-            var whereLambdaParameter = Expression.Parameter(sourcElementType, with.alias);
+        {
+            if (with.expression == null)
+                throw new ArgumentException($"With must have a source expression.", nameof(with));
+            if (with.suchThat == null)
+                throw new ArgumentException($"With must have a suchthat expression.", nameof(with));
+
+            //define "With Such That":
+            //from [Encounter] enc,
+            //  [Observation] obs
+            //  with[Condition] P
+            //   such that P.onset during E.period
+            //     and P.abatement after end of E.period
+
+            // A tuple type is created e.g.:
+            // class Tuple1
+            // {
+            //      Encounter enc { get; set; }
+            //      Observation obs { get; set; }
+            // }
+            //  We then cross join all combinations of encs and observations into an IEnumerable<TupleT>
+            //  In the CQL, "enc" and "obs" are valid scopes in the with and such-that clauses.
+            //  They need to resolve to property accessors
+            //  on the lambda parameter we create for the SelectMany call.
+            //  IEnumerable<Tuple1> source = <cross join expression>;
+            //
+            //  source
+            //    .SelectMany(T => 
+            //        bundle.Entry.ByResourceType<Condition>() // <-- 
+            //            .Where(P => true) // such that goes here, in place of "true"
+            //            .Select(P => E));
+
+            var selectManyParameter = Expression.Parameter(tupleType, TypeNameToIdentifier(tupleType, ctx));
+            var scopes = (from property in tupleType.GetProperties()
+                          let propertyAccess = Expression.Property(selectManyParameter, property)
+                          select new KeyValuePair<string, (Expression, elm.Element)>(property.Name, (propertyAccess, with)))
+                         .ToArray();
+            var selectManyContext = ctx.WithScopes(scopes);
+
+            var source = TranslateExpression(with.expression, selectManyContext);
+            var sourceElementType = TypeResolver.GetListElementType(source.Type);
+
+            var whereLambdaParameter = Expression.Parameter(sourceElementType, with.alias);
             var whereContext = selectManyContext.WithScopes(new KeyValuePair<string, (Expression, elm.Element)>(with.alias!, (whereLambdaParameter, with)));
-            var suchThatBody = TranslateExpression(with.suchThat, whereContext);
-
-            var whereLambda = Expression.Lambda(suchThatBody, whereLambdaParameter);
+            var suchThatBody = TranslateExpression(with.suchThat, whereContext);
+            var whereLambda = Expression.Lambda(suchThatBody, whereLambdaParameter);
             var callWhereOnSource = OperatorBinding.Bind(CqlOperator.Where, ctx.RuntimeContextParameter, source, whereLambda);
-
-            var selectLambdaParameter = Expression.Parameter(sourcElementType, with.alias);
-            var selectBody = selectManyParameter; // P => E
-            var selectLambda = Expression.Lambda(selectBody, selectLambdaParameter);
+
+            var selectLambdaParameter = Expression.Parameter(sourceElementType, with.alias);
+            var selectBody = selectManyParameter; // P => E
+            var selectLambda = Expression.Lambda(selectBody, selectLambdaParameter);
             var callSelectOnWhere = OperatorBinding.Bind(CqlOperator.Select, ctx.RuntimeContextParameter, callWhereOnSource, selectLambda);
-            var selectManyLambda = Expression.Lambda(callSelectOnWhere, selectManyParameter);
-
-            return selectManyLambda;
-        }
-
-        protected LambdaExpression WithToSelectManyBody(Type tupleType,
-            RelationshipClause with, 
-            ExpressionBuilderContext ctx)
-        {
-            if (with.expression == null)
-                throw new ArgumentException($"With must have a source expression.", nameof(with));
-            if (with.suchThat == null)
-                throw new ArgumentException($"With must have a suchthat expression.", nameof(with));
-
-            //define "With Such That":
-            //from [Encounter] enc,
-            //  [Observation] obs
-            //  with[Condition] P
-            //   such that P.onset during E.period
-            //     and P.abatement after end of E.period
-
-            // A tuple type is created e.g.:
-            // class Tuple1
-            // {
-            //      Encounter enc { get; set; }
-            //      Observation obs { get; set; }
-            // }
-            //  We then cross join all combinations of encs and observations into an IEnumerable<TupleT>
-            //  In the CQL, "enc" and "obs" are valid scopes in the with and such-that clauses.
-            //  They need to resolve to property accessors
-            //  on the lambda parameter we create for the SelectMany call.
-            //  IEnumerable<Tuple1> source = <cross join expression>;
-            //
-            //  source
-            //    .SelectMany(T => 
-            //        bundle.Entry.ByResourceType<Condition>() // <-- 
-            //            .Where(P => true) // such that goes here, in place of "true"
-            //            .Select(P => E));
-
-            var selectManyParameter = Expression.Parameter(tupleType, TypeNameToIdentifier(tupleType, ctx));
-            var scopes = (from property in tupleType.GetProperties()
-                          let propertyAccess = Expression.Property(selectManyParameter, property)
-                          select new KeyValuePair<string, (Expression, elm.Element)>(property.Name, (propertyAccess, with)))
-                         .ToArray();
-            var selectManyContext = ctx.WithScopes(scopes);
-
-            var source = TranslateExpression(with.expression, selectManyContext);
-            var sourceElementType = TypeResolver.GetListElementType(source.Type);
-
-            var whereLambdaParameter = Expression.Parameter(sourceElementType, with.alias);
-            var whereContext = selectManyContext.WithScopes(new KeyValuePair<string, (Expression, elm.Element)>(with.alias!, (whereLambdaParameter, with)));
-            var suchThatBody = TranslateExpression(with.suchThat, whereContext);
-            var whereLambda = Expression.Lambda(suchThatBody, whereLambdaParameter);
-            var callWhereOnSource = OperatorBinding.Bind(CqlOperator.Where, ctx.RuntimeContextParameter, source, whereLambda);
-
-            var selectLambdaParameter = Expression.Parameter(sourceElementType, with.alias);
-            var selectBody = selectManyParameter; // P => E
-            var selectLambda = Expression.Lambda(selectBody, selectLambdaParameter);
-            var callSelectOnWhere = OperatorBinding.Bind(CqlOperator.Select, ctx.RuntimeContextParameter, callWhereOnSource, selectLambda);
-
-            var selectManyLambda = Expression.Lambda(callSelectOnWhere, selectManyParameter);
-            return selectManyLambda;
-        }
-
+
+            var selectManyLambda = Expression.Lambda(callSelectOnWhere, selectManyParameter);
+            return selectManyLambda;
+        }
+
         protected Expression Retrieve(Retrieve retrieve, ExpressionBuilderContext ctx)
-        {
-            Type? sourceElementType;
-            // SingletonFrom does not have this specified; in this case use DataType instead
-            if (retrieve.resultTypeSpecifier == null)
-            {
+        {
+            Type? sourceElementType;
+            // SingletonFrom does not have this specified; in this case use DataType instead
+            if (retrieve.resultTypeSpecifier == null)
+            {
                 if (string.IsNullOrWhiteSpace(retrieve.dataType.Name))
-                    throw new ArgumentException("If a Retrieve lacks a ResultTypeSpecifier it must have a DataType", nameof(retrieve));
-                var dataType = retrieve.dataType;
+                    throw new ArgumentException("If a Retrieve lacks a ResultTypeSpecifier it must have a DataType", nameof(retrieve));
+                var dataType = retrieve.dataType;
                 sourceElementType = TypeResolver.ResolveType(dataType.Name);
-            }
-            else
-            {
+            }
+            else
+            {
                 if (retrieve.resultTypeSpecifier is elm.ListTypeSpecifier listTypeSpecifier)
-                {
+                {
                     sourceElementType = TypeManager.TypeFor(listTypeSpecifier.elementType, ctx, true);
-                }
+                }
                 else throw new NotImplementedException($"Sources with type {retrieve.resultTypeSpecifier.GetType().Name} are not implemented.");
-            }
-
-            Expression? codeProperty;
-            if (sourceElementType != null && retrieve.codeProperty != null)
-            {
-                var codePropertyInfo = TypeResolver.GetProperty(sourceElementType!, retrieve.codeProperty);
-                codeProperty = Expression.Constant(codePropertyInfo, typeof(PropertyInfo));
-            }
-            else
-            {
-                codeProperty = Expression.Constant(null, typeof(PropertyInfo));
-            }
-
-            if (retrieve.codes != null)
-            {
+            }
+
+            Expression? codeProperty;
+            if (sourceElementType != null && retrieve.codeProperty != null)
+            {
+                var codePropertyInfo = TypeResolver.GetProperty(sourceElementType!, retrieve.codeProperty);
+                codeProperty = Expression.Constant(codePropertyInfo, typeof(PropertyInfo));
+            }
+            else
+            {
+                codeProperty = Expression.Constant(null, typeof(PropertyInfo));
+            }
+
+            if (retrieve.codes != null)
+            {
                 if (retrieve.codes is ValueSetRef valueSetRef)
-                {
-                    if (string.IsNullOrWhiteSpace(valueSetRef.name))
-                        throw new ArgumentException($"The ValueSetRef at {valueSetRef.locator} is missing a name.", nameof(retrieve));
-                    var valueSet = InvokeDefinitionThroughRuntimeContext(valueSetRef.name!, valueSetRef!.libraryName, typeof(CqlValueSet), ctx);
+                {
+                    if (string.IsNullOrWhiteSpace(valueSetRef.name))
+                        throw new ArgumentException($"The ValueSetRef at {valueSetRef.locator} is missing a name.", nameof(retrieve));
+                    var valueSet = InvokeDefinitionThroughRuntimeContext(valueSetRef.name!, valueSetRef!.libraryName, typeof(CqlValueSet), ctx);
                     var call = OperatorBinding.Bind(CqlOperator.Retrieve, ctx.RuntimeContextParameter,
-                        Expression.Constant(sourceElementType, typeof(Type)), valueSet, codeProperty!);
-                    return call;
-                }
-                else
-                {
-                    // In this construct, instead of querying a value set, we're testing resources
-                    // against a list of codes, e.g., as defined by the code from or codesystem construct
-                    var codes = TranslateExpression(retrieve.codes, ctx);
+                        Expression.Constant(sourceElementType, typeof(Type)), valueSet, codeProperty!);
+                    return call;
+                }
+                else
+                {
+                    // In this construct, instead of querying a value set, we're testing resources
+                    // against a list of codes, e.g., as defined by the code from or codesystem construct
+                    var codes = TranslateExpression(retrieve.codes, ctx);
                     var call = OperatorBinding.Bind(CqlOperator.Retrieve, ctx.RuntimeContextParameter,
-                        Expression.Constant(sourceElementType, typeof(Type)), codes, codeProperty!);
-                    return call;
-                }
-            }
-            else
-            {
+                        Expression.Constant(sourceElementType, typeof(Type)), codes, codeProperty!);
+                    return call;
+                }
+            }
+            else
+            {
                 var call = OperatorBinding.Bind(CqlOperator.Retrieve, ctx.RuntimeContextParameter,
-                    Expression.Constant(sourceElementType, typeof(Type)), Expression.Constant(null, typeof(CqlValueSet)), codeProperty!);
-                return call;
-            }
-        }
-
+                    Expression.Constant(sourceElementType, typeof(Type)), Expression.Constant(null, typeof(CqlValueSet)), codeProperty!);
+                return call;
+            }
+        }
+
         protected Expression Property(Property op, ExpressionBuilderContext ctx)
-        {
-            if (string.IsNullOrWhiteSpace(op.path))
-                throw new ArgumentException("path cannot be null or empty", nameof(op));
-            //var path = ExpressionBuilderContext.NormalizeIdentifier(op.path);
-            var path = op.path;
-            if (!string.IsNullOrWhiteSpace(op.scope))
-            {
-                var scopeExpression = ctx.GetScopeExpression(op.scope!);
-                var expectedType = TypeManager.TypeFor(op, ctx, false) ?? typeof(object);
-                var pathMemberInfo = TypeResolver.GetProperty(scopeExpression.Type, path!) ??
-                    TypeResolver.GetProperty(scopeExpression.Type, op.path);
-                if (pathMemberInfo == null)
-                {
-                    ctx.LogWarning($"Property {op.path} can't be known at design time, and will be late-bound, slowing performance.  Consider casting the source first so that this property can be definitely bound.", op);
+        {
+            if (string.IsNullOrWhiteSpace(op.path))
+                throw new ArgumentException("path cannot be null or empty", nameof(op));
+            //var path = ExpressionBuilderContext.NormalizeIdentifier(op.path);
+            var path = op.path;
+            if (!string.IsNullOrWhiteSpace(op.scope))
+            {
+                var scopeExpression = ctx.GetScopeExpression(op.scope!);
+                var expectedType = TypeManager.TypeFor(op, ctx, false) ?? typeof(object);
+                var pathMemberInfo = TypeResolver.GetProperty(scopeExpression.Type, path!) ??
+                    TypeResolver.GetProperty(scopeExpression.Type, op.path);
+                if (pathMemberInfo == null)
+                {
+                    ctx.LogWarning($"Property {op.path} can't be known at design time, and will be late-bound, slowing performance.  Consider casting the source first so that this property can be definitely bound.", op);
                     var call = OperatorBinding.Bind(CqlOperator.LateBoundProperty, ctx.RuntimeContextParameter,
-                        scopeExpression, Expression.Constant(op.path, typeof(string)), Expression.Constant(expectedType, typeof(Type)));
-                    return call;
-                }
-                var propogate = PropogateNull(scopeExpression, pathMemberInfo, ctx);
-                // This is only necessary for Firely b/c it always initializes colleciton members even if they are 
-                // not included in the FHIR, and this makes it impossible for CQL to differentiate [] from null
-                //
-                //if (typeof(Resource).IsAssignableFrom(scopeExpression.Type)
-                //    && pathMemberInfo is PropertyInfo prop
-                //    && IsOrImplementsIEnumerableOfT(prop.PropertyType))
-                //{
-                //    var method = typeof(BuiltIns).GetMethod(nameof(BuiltIns.NullIfEmpty))
-                //        .MakeGenericMethod(GetElementType(prop.PropertyType));
-                //    var call = Expression.Call(method, propogate);
-                //    return call;
-                //}
-                var resultType = TypeManager.TypeFor(op, ctx, false);
-                if (resultType != propogate.Type)
-                {
-                    propogate = ChangeType(propogate, resultType, ctx);
-                }
-                return propogate;
-            }
-            else if (op.source != null)
-            {
-                var source = TranslateExpression(op.source, ctx);
-                var parts = path.Split('.');
-                if (parts.Length > 1)
-                {
-                    // support paths like birthDate.value on Patient
-                    for (int i = 0; i < parts.Length; i++)
-                    {
-                        var pathPart = parts[i];
-                        var pathMemberInfo = TypeResolver.GetProperty(source.Type, pathPart!);
-                        if (pathMemberInfo != null)
-                        {
-                            var propertyAccess = PropogateNull(source, pathMemberInfo, ctx);
-                            source = propertyAccess;
-                        }
-                    }
-<<<<<<< HEAD
-                    return source;
-                }
-                else
-                {
-                    var expectedType = TypeManager.TypeFor(op, ctx, throwIfNotFound: true)!;
-=======
-                }
-            }
-
-            if (isSingle)
-            {
-                var returnElementType = TypeResolver.GetListElementType(@return.Type);
-                var callSingle = Operators.Bind(CqlOperator.Single, ctx.RuntimeContextParameter, @return);
-                @return = callSingle;
-            }
-
-            return @return;
-        }
-
-        protected bool IsOrImplementsIEnumerableOfT(Type type) => TypeResolver.ImplementsGenericInterface(type, typeof(IEnumerable<>));
-
-        protected Expression ValueSetRef(elm.ValueSetRefExpression valueSetRef, ExpressionBuilderContext ctx)
-        {
-            if (string.IsNullOrWhiteSpace(valueSetRef.name))
-                throw new ArgumentException($"The ValueSetRef at {valueSetRef.locator} is missing a name.", nameof(valueSetRef));
-            var type = TypeManager.TypeFor(valueSetRef, ctx, throwIfNotFound: true)!;
-            var cqlValueSet = InvokeDefinitionThroughRuntimeContext(valueSetRef.name, valueSetRef.libraryName, typeof(CqlValueSet), ctx);
-
-            if (IsOrImplementsIEnumerableOfT(type))
-            {
-                var elementType = TypeResolver.GetListElementType(type);
-                if (elementType == typeof(CqlCode))
-                {
-                    var ctor = typeof(ValueSetFacade).GetConstructor(new[] { typeof(CqlValueSet), typeof(CqlContext) });
-                    var @new = Expression.New(ctor, cqlValueSet, ctx.RuntimeContextParameter);
-                    return @new;
-                }
-                else
-                {
-                    var message = $"The expected type for value set {valueSetRef.name} in this context is {TypeManager.PrettyTypeName(type)}";
-                    ctx.LogError(message, valueSetRef);
-                    throw new InvalidOperationException(message);
-                }
-            }
-            return cqlValueSet;
-        }
-
-        protected Expression QueryLetRef(elm.QueryLetRefExpression qlre, ExpressionBuilderContext ctx)
-        {
-            var name = qlre.name!;
-            var expr = ctx.GetScopeExpression(name);
-            return expr;
-        }
-
-        protected Expression AliasRef(elm.AliasRefExpression ar, ExpressionBuilderContext ctx)
-        {
-            var expr = ctx.GetScopeExpression(ar.name!);
-            return expr;
-        }
-
-        protected Expression Tuple(elm.TupleExpression tuple, ExpressionBuilderContext ctx)
-        {
-            var tupleType = TypeManager.TupleTypeFor(tuple.resultTypeSpecifier!, ctx);
-            var @new = Expression.New(tupleType);
-            if (tuple.element?.Length > 0)
-            {
-                var elementBindings = (tuple.element!)
-                               .Select(element =>
-                               {
-                                   var value = TranslateExpression(element.value!, ctx);
-                                   var memberInfo = GetProperty(tupleType, ExpressionBuilderContext.NormalizeIdentifier(element.name!)!);
-                                   var binding = Binding(value, memberInfo, ctx);
-                                   return binding;
-                               })
-                               .ToArray();
-                var init = Expression.MemberInit(@new, elementBindings);
-                return init;
-            }
-            else return @new;
-        }
-
-        protected Expression List(elm.ListExpression list, ExpressionBuilderContext ctx)
-        {
-            if (list.resultTypeSpecifier == null)
-                throw new ArgumentException($"List is missing a result type specifier.", nameof(list));
-            if (list.resultTypeSpecifier.type != "ListTypeSpecifier" || list.resultTypeSpecifier.elementType == null)
-                throw new ArgumentException($"List is the wrong type or missing an elementType property", nameof(list));
-
-            var elementType = TypeManager.TypeFor(list.resultTypeSpecifier.elementType, ctx, true);
-            var elements = list.element?
-                .Select(ele => TranslateExpression(ele, ctx))
-                .ToArray() ?? new Expression[0];
-            if (!IsNullable(elementType) && elements.Any(exp => IsNullable(exp.Type)))
-            {
-                for (int i = 0; i < elements.Length; i++)
-                {
-                    elements[i] = HandleNullable(elements[i], elementType);
-
-                }
-            }
-            for (int i = 0; i < elements.Length; i++)
-            {
-                if (elements[i].Type != elementType)
-                {
-                    elements[i] = Expression.TypeAs(elements[i], elementType);
-                }
-            }
-            Expression? array = null;
-            if (elements != null)
-            {
-                array = Expression.NewArrayInit(elementType, elements);
-            }
-            else
-            {
-                array = Expression.NewArrayBounds(elementType, Expression.Constant(0));
-            }
-            var asEnumerable = Expression.TypeAs(array, typeof(IEnumerable<>).MakeGenericType(elementType));
-            return asEnumerable;
-        }
-
-        protected Expression CodeRef(elm.CodeRefExpression cre, ExpressionBuilderContext ctx)
-        {
-            if (!string.IsNullOrWhiteSpace(cre.name))
-            {
-                var type = TypeResolver.ResolveType(cre.resultTypeName!)
-                    ?? throw new InvalidOperationException($"Unable to resolve type {cre.resultTypeName}");
-                return InvokeDefinitionThroughRuntimeContext(cre.name, cre.libraryName, type!, ctx);
-            }
-            else throw new InvalidOperationException($"CodeRefExpression {cre.name} is null");
-        }
-
-        protected Expression Instance(elm.InstanceExpression ine, ExpressionBuilderContext ctx)
-        {
-            var instanceType = TypeResolver.ResolveType(ine.classType!);
-            if (instanceType!.IsEnum)
-            {
-                // constructs like:
-                // FHIR.RemittanceOutcome {value: 'complete'}
-                // FHIR.RemittanceOutcome maps to an enum type
-                if (ine.element?.Length == 1 && string.Equals(ine.element![0].name, "value", StringComparison.OrdinalIgnoreCase))
-                {
-                    var enumValueValue = TranslateExpression(ine.element[0]!.value!, ctx);
-                    if (enumValueValue.Type == instanceType)
-                        return enumValueValue;
-                    else if (enumValueValue.Type == typeof(string))
-                    {
-                        var parseMethod = typeof(Enum).GetMethods()
-                            .Where(m =>
-                                m.Name == nameof(Enum.Parse)
-                                && m.GetParameters().Length == 3)
-                            .Single();
-                        var callEnumParse = Expression.Call(parseMethod, Expression.Constant(instanceType), enumValueValue, Expression.Constant(true));
-                        return callEnumParse;
-                    }
-                }
-            }
-            // Prefer a constructor will all parameters.
-
-
-            //var valueTypes = values
-            //    .Select(v => v.Type)
-            //    .ToArray();
-            //var allConstructors = instanceType!
-            //    .GetConstructors();
-            //ConstructorInfo? allParamsCtor = null;
-            //foreach(var ctor in allConstructors)
-            //{
-            //    var ctorParameters = ctor.GetParameters();
-            //    if (ctorParameters.Length == valueTypes.Length)
-            //    {
-            //        if (ctorParameters.All(p => p.T))
-            //    }
-            //}
-
-            var tuples = ine.element
-                .Select(el => (el.name!, TranslateExpression(el.value!, ctx)))
-                .ToArray();
-
-            // Handle immutable primitives without public setters on their properties.
-            if (instanceType == typeof(CqlRatio))
-            {
-                Expression? numeratorExpr = null;
-                Expression? denominatorExpr = null;
-
-                foreach (var tuple in tuples)
-                {
-                    if (tuple.Item1 == "numerator")
-                        numeratorExpr = tuple.Item2;
-                    else if (tuple.Item1 == "denominator")
-                        denominatorExpr = tuple.Item2;
-                    else throw new InvalidOperationException($"No property called {tuple.Item1} should exist on {nameof(CqlRatio)}");
-                }
-                var ctor = typeof(CqlRatio).GetConstructor(new[] { typeof(CqlQuantity), typeof(CqlQuantity) });
-                var @new = Expression.New(ctor,
-                    numeratorExpr ?? Expression.Default(typeof(CqlQuantity)),
-                    denominatorExpr ?? Expression.Default(typeof(CqlQuantity)));
-                return @new;
-            }
-            else if (instanceType == typeof(CqlCode))
-            {
-                Expression? codeExpr = null;
-                Expression? systemExpr = null;
-                Expression? versionExpr = null;
-                Expression? displayExpr = null;
-
-
-                foreach (var tuple in tuples)
-                {
-                    if (tuple.Item1 == "code")
-                        codeExpr = tuple.Item2;
-                    else if (tuple.Item1 == "system")
-                        systemExpr = tuple.Item2;
-                    else if (tuple.Item1 == "version")
-                        versionExpr = tuple.Item2;
-                    else if (tuple.Item1 == "display")
-                        displayExpr = tuple.Item2;
-                    else throw new InvalidOperationException($"No property called {tuple.Item1} should exist on {nameof(CqlCode)}");
-                }
-                var ctor = typeof(CqlCode).GetConstructor(new[] {
-                    typeof(string),
-                    typeof(string),
-                    typeof(string),
-                    typeof(string)
-                });
-                var @new = Expression.New(ctor,
-                    codeExpr ?? Expression.Default(typeof(string)),
-                    systemExpr ?? Expression.Default(typeof(string)),
-                    versionExpr ?? Expression.Default(typeof(string)),
-                    displayExpr ?? Expression.Default(typeof(string)));
-                return @new;
-            }
-            else if (instanceType == typeof(CqlConcept))
-            {
-                Expression? codesExpr = null;
-                Expression? displayExpr = null;
-
-                foreach (var tuple in tuples)
-                {
-                    if (tuple.Item1 == "codes")
-                        codesExpr = tuple.Item2;
-                    else if (tuple.Item1 == "display")
-                        displayExpr = tuple.Item2;
-                    else throw new InvalidOperationException($"No property called {tuple.Item1} should exist on {nameof(CqlConcept)}");
-                }
-                var ctor = typeof(CqlConcept).GetConstructor(new[] { typeof(IEnumerable<CqlCode>), typeof(string) });
-                var @new = Expression.New(ctor,
-                    codesExpr ?? Expression.Default(typeof(IEnumerable<CqlCode>)),
-                    displayExpr ?? Expression.Default(typeof(string)));
-                return @new;
-            }
-            else
-            {
-                var elementBindings = new MemberAssignment[tuples.Length];
-                for (int i = 0; i < tuples.Length; i++)
-                {
-                    var tuple = tuples[i];
-                    var element = tuple.Item1;
-                    var expression = tuple.Item2;
-                    var memberInfo = GetProperty(instanceType!, element);
-                    if (memberInfo == null)
-                        throw new InvalidOperationException($"Could not find member {element} on type {TypeManager.PrettyTypeName(instanceType!)}");
-                    var binding = Binding(expression, memberInfo, ctx);
-                    elementBindings[i] = binding;
-                }
-                var ctor = instanceType!.GetConstructor(Type.EmptyTypes);
-                var @new = Expression.New(ctor);
-                var init = Expression.MemberInit(@new, elementBindings);
-                return init;
-            }
-        }
-
-        protected MemberAssignment Binding(Expression value, MemberInfo memberInfo, ExpressionBuilderContext ctx)
-        {
-            if (memberInfo is PropertyInfo property)
-            {
-                if (value.Type == property.PropertyType)
-                {
-                    return Expression.Bind(memberInfo, value);
-                }
-                else if (property.PropertyType.IsArray)
-                {
-                    if (value.Type.IsArray)
-                    {
-                        if (property.PropertyType.GetElementType() == value.Type.GetElementType())
-                        {
-                            return Expression.Bind(memberInfo, value);
-                        }
-                    }
-                    else if (value.Type.IsGenericType)
-                    {
-                        var valueEnumerableElement = TypeResolver.GetListElementType(value.Type);
-                        var memberArrayElement = property.PropertyType.GetElementType();
-                        if (valueEnumerableElement == memberArrayElement)
-                        {
-                            var toArrayMethod = typeof(Enumerable)
-                                .GetMethod(nameof(Enumerable.ToArray))
-                                .MakeGenericMethod(valueEnumerableElement);
-                            var callToArray = Expression.Call(toArrayMethod, value);
-                            return Expression.Bind(memberInfo, callToArray);
-                        }
-                        else
-                        {
-                            var selectParameter = Expression.Parameter(valueEnumerableElement, TypeNameToIdentifier(value.Type, ctx));
-                            var body = ChangeType(selectParameter, memberArrayElement, ctx);
-                            var selectLambda = Expression.Lambda(body, selectParameter);
-                            var callSelectMethod = Operators.Bind(CqlOperator.Select, ctx.RuntimeContextParameter, value, selectLambda);
-                            var toArrayMethod = typeof(Enumerable)
-                                .GetMethod(nameof(Enumerable.ToArray))
-                                .MakeGenericMethod(memberArrayElement);
-                            var callToArray = Expression.Call(toArrayMethod, callSelectMethod);
-                            return Expression.Bind(memberInfo, callToArray);
-                        }
-                    }
-                }
-                else if (TypeResolver.ImplementsGenericInterface(property.PropertyType, typeof(ICollection<>)))
-                {
-                    if (IsOrImplementsIEnumerableOfT(value.Type))
-                    {
-                        var elementType = TypeResolver.GetListElementType(property.PropertyType);
-                        var listType = typeof(List<>).MakeGenericType(elementType);
-                        var ctor = listType.GetConstructor(new[] { typeof(IEnumerable<>).MakeGenericType(elementType) });
-                        var newList = Expression.New(ctor, value);
-                        return Expression.Bind(memberInfo, newList);
-                    }
-                }
-                var convert = ChangeType(value, property.PropertyType, ctx);
-                return Expression.Bind(memberInfo, convert);
-            }
-            else throw new NotImplementedException();
-        }
-
-        protected bool IsConvertible(Type from, Type to)
-        {
-            if (from == to)
-                return true;
-            if (to.IsAssignableFrom(from))
-                return true;
-            if (IsNullable(from) && !IsNullable(to))
-                return true;
-            if (IsOrImplementsIEnumerableOfT(from) && IsOrImplementsIEnumerableOfT(to))
-            {
-                var fromElement = TypeResolver.GetListElementType(from, @throw: true)!;
-                var toElement = TypeResolver.GetListElementType(to, @throw: true)!;
-                return IsConvertible(fromElement, toElement);
-            }
-            return false;
-        }
-
-        protected Expression If(elm.IfExpression @if, ExpressionBuilderContext ctx)
-        {
-            var rc = TranslateExpression(@if.condition!, ctx);
-            var condition = Expression.Coalesce(rc, Expression.Constant(false, typeof(bool)));
-            var then = TranslateExpression(@if.then!, ctx);
-            if (@if.@else != null)
-            {
-                var @else = TranslateExpression(@if.@else!, ctx);
-                if (then.Type.IsValueType)
-                {
-                    @else = HandleNullable(@else, then.Type);
-                }
-                if (then.Type != @else.Type)
-                    throw new InvalidOperationException($"The If expression at {@if.locator} produces two branches with different types.");
-                var ifThenElse = Expression.Condition(condition, then, @else);
-                return ifThenElse;
-            }
-            else
-            {
-                var ifThen = Expression.Condition(condition, then, Expression.Convert(Expression.Constant(null), then.Type));
-                return ifThen;
-            }
-        }
-
-        protected Expression Null(elm.NullExpression @null, ExpressionBuilderContext ctx)
-        {
-            var nullType = TypeManager.TypeFor(@null, ctx, false) ?? typeof(object);
-            var constant = Expression.Constant(null, nullType);
-            return constant;
-        }
-
-        protected Expression Literal(elm.LiteralExpression lit, ExpressionBuilderContext ctx)
-        {
-            var type = TypeResolver.ResolveType(lit.valueType!)
-                ?? throw new InvalidOperationException($"Cannot resolve type for {lit.valueType}");
-            var (value, convertedType) = ConvertLiteral(lit, type);
-
-            if (IsNullable(type))
-            {
-                var changed = Expression.Constant(value, convertedType);
-                var asNullable = Expression.Convert(changed, type);
-                return asNullable;
-            }
-            return Expression.Constant(value, convertedType);
-        }
-
-        public static (object?, Type) ConvertLiteral(elm.LiteralExpression lit, Type? type)
-        {
-            if (type == null)
-                throw new NotImplementedException();
-            else if (IsNullable(type))
-            {
-                if (string.IsNullOrWhiteSpace(lit.value))
-                    return (null, type);
-                else
-                {
-                    var underlyingType = Nullable.GetUnderlyingType(type);
-                    if (typeof(IConvertible).IsAssignableFrom(underlyingType))
-                    {
-                        try
-                        {
-                            var converted = Convert.ChangeType(lit.value, underlyingType, CultureInfo.InvariantCulture);
-                            return (converted, underlyingType);
-                        }
-                        catch (OverflowException)
-                        {
-                            return (null, type);
-                        }
-                    }
-                    else throw new NotSupportedException("Only convertible types can be used for literals.");
-                }
-            }
-            else
-            {
-                if (type == typeof(string))
-                    return (lit.value, type);
-                if (typeof(IConvertible).IsAssignableFrom(type!))
-                {
-                    var converted = Convert.ChangeType(lit.value, type, CultureInfo.InvariantCulture);
-                    return (converted, type);
-                }
-                else throw new NotSupportedException("Only convertible types can be used for literals.");
-            }
-        }
-
-        protected Expression OperandRef(elm.OperandRefExpression ore, ExpressionBuilderContext ctx)
-        {
-            if (ctx.Operands.TryGetValue(ore.name!, out var expression))
-                return expression;
-            else throw new ArgumentException($"Operand reference to {ore.name} not found in definition operands.", nameof(ore));
-        }
-
-        protected Expression Case(elm.CaseExpression ce, ExpressionBuilderContext ctx)
-        {
-
-            //[{ when1, then1 }, { when2, then2}, { when3, then3 }]
-            // when1 ? then 1 : (when2 ? then 2 : (when3 ? then 3 : else }
-            if (ce.caseItem?.Length > 0 && ce.@else != null)
-            {
-                if (ce.comparand != null)
-                {
-                    var comparand = TranslateExpression(ce.comparand, ctx);
-
-                    var elseThen = TranslateExpression(ce.@else!, ctx);
-                    var lastItem = ce.caseItem[^1];
-                    var lastItemWhen = TranslateExpression(lastItem.when!, ctx);
-                    var lastItemWhenEquality = Expression.Coalesce(Equal(comparand, lastItemWhen, ctx), Expression.Constant(false));
-                    var lastItemThen = TranslateExpression(lastItem.then!, ctx);
-
-                    if (lastItemThen.Type != elseThen.Type)
-                        throw new InvalidOperationException("Both conditional outcomes must have the same type.");
-
-                    elseThen = Expression.Condition(lastItemWhenEquality, lastItemThen, elseThen);
-
-                    for (int i = ce.caseItem.Length - 2; i > -1; i--)
-                    {
-                        var caseWhen = TranslateExpression(ce.caseItem[i].when!, ctx);
-                        var caseWhenEquality = Expression.Coalesce(Equal(comparand, caseWhen, ctx), Expression.Constant(false));
-                        var caseThen = TranslateExpression(ce.caseItem[i].then!, ctx);
-                        if (elseThen.Type != caseThen.Type)
-                            throw new InvalidOperationException("Case return types are not consistent.");
-                        elseThen = Expression.Condition(caseWhenEquality, caseThen, elseThen);
-                    }
-                    return elseThen;
-                }
-                else
-                {
-                    var elseThen = TranslateExpression(ce.@else!, ctx);
-                    var lastItem = ce.caseItem[^1];
-                    var lastItemWhen = TranslateExpression(lastItem.when!, ctx);
-                    var lastItemThen = TranslateExpression(lastItem.then!, ctx);
-
-                    if (IsNullable(lastItemWhen.Type))
-                    {
-                        lastItemWhen = Expression.Coalesce(lastItemWhen, Expression.Constant(false));
-                    }
-
-                    elseThen = Expression.Condition(lastItemWhen, lastItemThen, elseThen);
-
-                    for (int i = ce.caseItem.Length - 2; i > -1; i--)
-                    {
-                        var caseWhen = TranslateExpression(ce.caseItem[i].when!, ctx);
-                        var caseThen = TranslateExpression(ce.caseItem[i].then!, ctx);
-                        if (elseThen.Type != caseThen.Type)
-                            throw new InvalidOperationException("Case return types are not consistent.");
-                        if (IsNullable(caseWhen.Type))
-                        {
-                            caseWhen = Expression.Coalesce(caseWhen, Expression.Constant(false));
-                        }
-                        elseThen = Expression.Condition(caseWhen, caseThen, elseThen);
-                    }
-                    return elseThen;
-                }
-            }
-
-            else throw new ArgumentException("Invalid case expression.  At least 1 case and an else must be present.", nameof(ce));
-        }
-
-        protected bool IsInterval(Type t, out Type? elementType)
-        {
-            if (t.IsGenericType && t.GetGenericTypeDefinition() == typeof(CqlInterval<>))
-            {
-                elementType = t.GetGenericArguments()[0];
-                return true;
-            }
-            elementType = null;
-            return false;
-        }
-
-        protected LambdaExpression WithToSelectManyBody(string outerScope,
-            Type outerElementType,
-            elm.WithExpression with,
-            ExpressionBuilderContext ctx)
-        {
-            if (with.expression == null)
-                throw new ArgumentException($"With must have a source expression.", nameof(with));
-            if (with.suchThat == null)
-                throw new ArgumentException($"With must have a suchthat expression.", nameof(with));
-
-            //define "With Such That":
-            //[Encounter] E
-            //  with[Condition] P
-            //   such that P.onset during E.period
-            //     and P.abatement after end of E.period
-
-            //Func<Bundle, Context, IEnumerable<Encounter>> x = (bundle, ctx) =>
-            //    bundle.Entry.ByResourceType<Encounter>()
-            //    .SelectMany(E =>
-            //        bundle.Entry.ByResourceType<Condition>() // <-- 
-            //            .Where(P => true) // such that goes here
-            //            .Select(P => E));
-            var selectManyParameter = Expression.Parameter(outerElementType, outerScope);
-            var selectManyContext = ctx.WithScopes(new KeyValuePair<string, (Expression, elm.Expression)>(outerScope, (selectManyParameter, with)));
-            var source = TranslateExpression(with.expression, selectManyContext);
-            if (!IsOrImplementsIEnumerableOfT(source.Type))
-            {
-                // e.g.:
-                // with "Index Prescription Start Date" IPSD
-                // where IPSD is a Date
-                // Promote to an array for consistency.
-                var newArray = Expression.NewArrayInit(source.Type, source);
-                source = newArray;
-            }
-            var sourcElementType = TypeResolver.GetListElementType(source.Type);
-
-            var whereLambdaParameter = Expression.Parameter(sourcElementType, with.alias);
-            var whereContext = selectManyContext.WithScopes(new KeyValuePair<string, (Expression, elm.Expression)>(with.alias!, (whereLambdaParameter, with)));
-            var suchThatBody = TranslateExpression(with.suchThat, whereContext);
-
-            var whereLambda = Expression.Lambda(suchThatBody, whereLambdaParameter);
-            var callWhereOnSource = Operators.Bind(CqlOperator.Where, ctx.RuntimeContextParameter, source, whereLambda);
-
-            var selectLambdaParameter = Expression.Parameter(sourcElementType, with.alias);
-            var selectBody = selectManyParameter; // P => E
-            var selectLambda = Expression.Lambda(selectBody, selectLambdaParameter);
-            var callSelectOnWhere = Operators.Bind(CqlOperator.Select, ctx.RuntimeContextParameter, callWhereOnSource, selectLambda);
-            var selectManyLambda = Expression.Lambda(callSelectOnWhere, selectManyParameter);
-
-            return selectManyLambda;
-        }
-
-        protected LambdaExpression WithToSelectManyBody(Type tupleType,
-            elm.WithExpression with, ExpressionBuilderContext ctx)
-        {
-            if (with.expression == null)
-                throw new ArgumentException($"With must have a source expression.", nameof(with));
-            if (with.suchThat == null)
-                throw new ArgumentException($"With must have a suchthat expression.", nameof(with));
-
-            //define "With Such That":
-            //from [Encounter] enc,
-            //  [Observation] obs
-            //  with[Condition] P
-            //   such that P.onset during E.period
-            //     and P.abatement after end of E.period
-
-            // A tuple type is created e.g.:
-            // class Tuple1
-            // {
-            //      Encounter enc { get; set; }
-            //      Observation obs { get; set; }
-            // }
-            //  We then cross join all combinations of encs and observations into an IEnumerable<TupleT>
-            //  In the CQL, "enc" and "obs" are valid scopes in the with and such-that clauses.
-            //  They need to resolve to property accessors
-            //  on the lambda parameter we create for the SelectMany call.
-            //  IEnumerable<Tuple1> source = <cross join expression>;
-            //
-            //  source
-            //    .SelectMany(T => 
-            //        bundle.Entry.ByResourceType<Condition>() // <-- 
-            //            .Where(P => true) // such that goes here, in place of "true"
-            //            .Select(P => E));
-
-            var selectManyParameter = Expression.Parameter(tupleType, TypeNameToIdentifier(tupleType, ctx));
-            var scopes = (from property in tupleType.GetProperties()
-                          let propertyAccess = Expression.Property(selectManyParameter, property)
-                          select new KeyValuePair<string, (Expression, elm.Expression)>(property.Name, (propertyAccess, with)))
-                         .ToArray();
-            var selectManyContext = ctx.WithScopes(scopes);
-
-            var source = TranslateExpression(with.expression, selectManyContext);
-            var sourceElementType = TypeResolver.GetListElementType(source.Type);
-
-            var whereLambdaParameter = Expression.Parameter(sourceElementType, with.alias);
-            var whereContext = selectManyContext.WithScopes(new KeyValuePair<string, (Expression, elm.Expression)>(with.alias!, (whereLambdaParameter, with)));
-            var suchThatBody = TranslateExpression(with.suchThat, whereContext);
-            var whereLambda = Expression.Lambda(suchThatBody, whereLambdaParameter);
-            var callWhereOnSource = Operators.Bind(CqlOperator.Where, ctx.RuntimeContextParameter, source, whereLambda);
-
-            var selectLambdaParameter = Expression.Parameter(sourceElementType, with.alias);
-            var selectBody = selectManyParameter; // P => E
-            var selectLambda = Expression.Lambda(selectBody, selectLambdaParameter);
-            var callSelectOnWhere = Operators.Bind(CqlOperator.Select, ctx.RuntimeContextParameter, callWhereOnSource, selectLambda);
-
-            var selectManyLambda = Expression.Lambda(callSelectOnWhere, selectManyParameter);
-            return selectManyLambda;
-        }
-
-        protected Expression Retrieve(elm.RetrieveExpression retrieve, ExpressionBuilderContext ctx)
-        {
-            Type? sourceElementType;
-            // SingletonFrom does not have this specified; in this case use DataType instead
-            if (retrieve.resultTypeSpecifier == null)
-            {
-                if (string.IsNullOrWhiteSpace(retrieve.dataType))
-                    throw new ArgumentException("If a Retrieve lacks a ResultTypeSpecifier it must have a DataType", nameof(retrieve));
-                var dataType = retrieve.dataType;
-                sourceElementType = TypeResolver.ResolveType(dataType);
-            }
-            else
-            {
-                if (retrieve.resultTypeSpecifier.type == "ListTypeSpecifier")
-                {
-                    if (retrieve.resultTypeSpecifier.elementType?.name == null)
-                        throw new ArgumentException("Retrieve expression with a ListTypeSpecifier must have an element type", nameof(retrieve));
-                    var listTypeName = retrieve.resultTypeSpecifier.elementType.name;
-                    sourceElementType = TypeResolver.ResolveType(listTypeName);
-                }
-                else throw new NotImplementedException($"Sources with type {retrieve.resultTypeSpecifier.type} are not implemented.");
-            }
-
-            Expression? codeProperty;
-            if (sourceElementType != null && retrieve.codeProperty != null)
-            {
-                var codePropertyInfo = TypeResolver.GetProperty(sourceElementType!, retrieve.codeProperty);
-                codeProperty = Expression.Constant(codePropertyInfo, typeof(PropertyInfo));
-            }
-            else
-            {
-                codeProperty = Expression.Constant(null, typeof(PropertyInfo));
-            }
-
-            if (retrieve.codes != null)
-            {
-                if (retrieve.codes is elm.ValueSetRefExpression valueSetRef)
-                {
-                    if (string.IsNullOrWhiteSpace(valueSetRef.name))
-                        throw new ArgumentException($"The ValueSetRef at {valueSetRef.locator} is missing a name.", nameof(retrieve));
-                    var valueSet = InvokeDefinitionThroughRuntimeContext(valueSetRef.name!, valueSetRef!.libraryName, typeof(CqlValueSet), ctx);
-                    var call = Operators.Bind(CqlOperator.Retrieve, ctx.RuntimeContextParameter,
-                        Expression.Constant(sourceElementType, typeof(Type)), valueSet, codeProperty!);
-                    return call;
-                }
-                else
-                {
-                    // In this construct, instead of querying a value set, we're testing resources
-                    // against a list of codes, e.g., as defined by the code from or codesystem construct
-                    var codes = TranslateExpression(retrieve.codes, ctx);
-                    var call = Operators.Bind(CqlOperator.Retrieve, ctx.RuntimeContextParameter,
-                        Expression.Constant(sourceElementType, typeof(Type)), codes, codeProperty!);
-                    return call;
-                }
-            }
-            else
-            {
-                var call = Operators.Bind(CqlOperator.Retrieve, ctx.RuntimeContextParameter,
-                    Expression.Constant(sourceElementType, typeof(Type)), Expression.Constant(null, typeof(CqlValueSet)), codeProperty!);
-                return call;
-            }
-        }
-
-        protected Expression Property(elm.PropertyExpression op, ExpressionBuilderContext ctx)
-        {
-            if (string.IsNullOrWhiteSpace(op.path))
-                throw new ArgumentException("path cannot be null or empty", nameof(op));
-            //var path = ExpressionBuilderContext.NormalizeIdentifier(op.path);
-            var path = op.path;
-            if (!string.IsNullOrWhiteSpace(op.scope))
-            {
-                var scopeExpression = ctx.GetScopeExpression(op.scope!);
-                var expectedType = TypeManager.TypeFor(op, ctx, false) ?? typeof(object);
-                var pathMemberInfo = TypeResolver.GetProperty(scopeExpression.Type, path!) ??
-                    TypeResolver.GetProperty(scopeExpression.Type, op.path);
-                if (pathMemberInfo == null)
-                {
-                    ctx.LogWarning($"Property {op.path} can't be known at design time, and will be late-bound, slowing performance.  Consider casting the source first so that this property can be definitely bound.", op);
-                    var call = Operators.Bind(CqlOperator.LateBoundProperty, ctx.RuntimeContextParameter,
-                        scopeExpression, Expression.Constant(op.path, typeof(string)), Expression.Constant(expectedType, typeof(Type)));
-                    return call;
-                }
-                var propogate = PropogateNull(scopeExpression, pathMemberInfo, ctx);
-                // This is only necessary for Firely b/c it always initializes colleciton members even if they are 
-                // not included in the FHIR, and this makes it impossible for CQL to differentiate [] from null
-                //
-                //if (typeof(Resource).IsAssignableFrom(scopeExpression.Type)
-                //    && pathMemberInfo is PropertyInfo prop
-                //    && IsOrImplementsIEnumerableOfT(prop.PropertyType))
-                //{
-                //    var method = typeof(BuiltIns).GetMethod(nameof(BuiltIns.NullIfEmpty))
-                //        .MakeGenericMethod(GetElementType(prop.PropertyType));
-                //    var call = Expression.Call(method, propogate);
-                //    return call;
-                //}
-                var resultType = TypeManager.TypeFor(op, ctx, false);
-                if (resultType != propogate.Type)
-                {
-                    propogate = ChangeType(propogate, resultType, ctx);
-                }
-                return propogate;
-            }
-            else if (op.source != null)
-            {
-                var source = TranslateExpression(op.source, ctx);
-                var parts = path.Split('.');
-                if (parts.Length > 1)
-                {
-                    // support paths like birthDate.value on Patient
-                    for (int i = 0; i < parts.Length; i++)
-                    {
-                        var pathPart = parts[i];
-                        var pathMemberInfo = TypeResolver.GetProperty(source.Type, pathPart!);
-                        if (pathMemberInfo != null)
-                        {
-                            var propertyAccess = PropogateNull(source, pathMemberInfo, ctx);
-                            source = propertyAccess;
-                        }
-                    }
-                    return source;
-                }
-                else
-                {
-                    var expectedType = TypeManager.TypeFor(op, ctx, throwIfNotFound: true)!;
->>>>>>> e8a6ce57
-                    var result = PropertyHelper(source, path, expectedType, ctx);
-                    return result;
-                }
-                throw new NotImplementedException();
-            }
-            else throw new NotImplementedException();
-        }
-
-        protected Expression PropertyHelper(Expression source, string? path, Type expectedType, ExpressionBuilderContext ctx)
-        {
-            var pathMemberInfo = TypeResolver.GetProperty(source.Type, path!);
-            if (pathMemberInfo == null)
-            {
-                ctx.LogWarning($"Property {path} can't be known at design time, and will be late-bound, slowing performance.  Consider casting the source first so that this property can be definitely bound.");
+                        scopeExpression, Expression.Constant(op.path, typeof(string)), Expression.Constant(expectedType, typeof(Type)));
+                    return call;
+                }
+                var propogate = PropogateNull(scopeExpression, pathMemberInfo, ctx);
+                // This is only necessary for Firely b/c it always initializes colleciton members even if they are 
+                // not included in the FHIR, and this makes it impossible for CQL to differentiate [] from null
+                //
+                //if (typeof(Resource).IsAssignableFrom(scopeExpression.Type)
+                //    && pathMemberInfo is PropertyInfo prop
+                //    && IsOrImplementsIEnumerableOfT(prop.PropertyType))
+                //{
+                //    var method = typeof(BuiltIns).GetMethod(nameof(BuiltIns.NullIfEmpty))
+                //        .MakeGenericMethod(GetElementType(prop.PropertyType));
+                //    var call = Expression.Call(method, propogate);
+                //    return call;
+                //}
+                var resultType = TypeManager.TypeFor(op, ctx, false);
+                if (resultType != propogate.Type)
+                {
+                    propogate = ChangeType(propogate, resultType, ctx);
+                }
+                return propogate;
+            }
+            else if (op.source != null)
+            {
+                var source = TranslateExpression(op.source, ctx);
+                var parts = path.Split('.');
+                if (parts.Length > 1)
+                {
+                    // support paths like birthDate.value on Patient
+                    for (int i = 0; i < parts.Length; i++)
+                    {
+                        var pathPart = parts[i];
+                        var pathMemberInfo = TypeResolver.GetProperty(source.Type, pathPart!);
+                        if (pathMemberInfo != null)
+                        {
+                            var propertyAccess = PropogateNull(source, pathMemberInfo, ctx);
+                            source = propertyAccess;
+                        }
+                    }
+                    return source;
+                }
+                else
+                {
+                    var expectedType = TypeManager.TypeFor(op, ctx, throwIfNotFound: true)!;
+                    var result = PropertyHelper(source, path, expectedType, ctx);
+                    return result;
+                }
+                throw new NotImplementedException();
+            }
+            else throw new NotImplementedException();
+        }
+
+        protected Expression PropertyHelper(Expression source, string? path, Type expectedType, ExpressionBuilderContext ctx)
+        {
+            var pathMemberInfo = TypeResolver.GetProperty(source.Type, path!);
+            if (pathMemberInfo == null)
+            {
+                ctx.LogWarning($"Property {path} can't be known at design time, and will be late-bound, slowing performance.  Consider casting the source first so that this property can be definitely bound.");
                 var call = OperatorBinding.Bind(CqlOperator.LateBoundProperty, ctx.RuntimeContextParameter,
-                    source, Expression.Constant(path, typeof(string)), Expression.Constant(expectedType, typeof(Type)));
-                return call;
-            }
-            if (pathMemberInfo is PropertyInfo property && pathMemberInfo.DeclaringType != source.Type) // the property is on a derived type, so cast it
-            {
-                var isCheck = Expression.TypeIs(source, pathMemberInfo.DeclaringType);
-                var typeAs = Expression.TypeAs(source, pathMemberInfo.DeclaringType);
-                var pathAccess = Expression.MakeMemberAccess(typeAs, pathMemberInfo);
-                Expression? ifIs = pathAccess;
-                Expression elseNull = Expression.Constant(null, property.PropertyType);
-                // some ops, like properties on alias refs, don't have type information on them.
-                // can't check against what we don't have.
-                if (expectedType != null)
-                {
-                    if (expectedType != ifIs.Type)
-                    {
-                        ifIs = ChangeType(ifIs, expectedType!, ctx);
-                    }
-                    if (expectedType != elseNull.Type)
-                        elseNull = ChangeType(elseNull, expectedType, ctx);
-                }
-                var condition = Expression.Condition(isCheck, ifIs, elseNull);
-                return condition;
-            }
-            var propogateNull = PropogateNull(source, pathMemberInfo, ctx);
-            var result = propogateNull;
-            if (expectedType != null && expectedType != result.Type)
-            {
-                if (expectedType == typeof(string))
-                {
-                    if (result.Type.IsEnum)
-                        return result;
-                    else if (IsNullable(result.Type) && Nullable.GetUnderlyingType(result.Type).IsEnum)
-                        return result;
-                }
-                result = ChangeType(result, expectedType, ctx);
-            }
-            return result;
-        }
-
+                    source, Expression.Constant(path, typeof(string)), Expression.Constant(expectedType, typeof(Type)));
+                return call;
+            }
+            if (pathMemberInfo is PropertyInfo property && pathMemberInfo.DeclaringType != source.Type) // the property is on a derived type, so cast it
+            {
+                var isCheck = Expression.TypeIs(source, pathMemberInfo.DeclaringType);
+                var typeAs = Expression.TypeAs(source, pathMemberInfo.DeclaringType);
+                var pathAccess = Expression.MakeMemberAccess(typeAs, pathMemberInfo);
+                Expression? ifIs = pathAccess;
+                Expression elseNull = Expression.Constant(null, property.PropertyType);
+                // some ops, like properties on alias refs, don't have type information on them.
+                // can't check against what we don't have.
+                if (expectedType != null)
+                {
+                    if (expectedType != ifIs.Type)
+                    {
+                        ifIs = ChangeType(ifIs, expectedType!, ctx);
+                    }
+                    if (expectedType != elseNull.Type)
+                        elseNull = ChangeType(elseNull, expectedType, ctx);
+                }
+                var condition = Expression.Condition(isCheck, ifIs, elseNull);
+                return condition;
+            }
+            var propogateNull = PropogateNull(source, pathMemberInfo, ctx);
+            var result = propogateNull;
+            if (expectedType != null && expectedType != result.Type)
+            {
+                if (expectedType == typeof(string))
+                {
+                    if (result.Type.IsEnum)
+                        return result;
+                    else if (IsNullable(result.Type) && Nullable.GetUnderlyingType(result.Type).IsEnum)
+                        return result;
+                }
+                result = ChangeType(result, expectedType, ctx);
+            }
+            return result;
+        }
+
         protected Expression FunctionRef(FunctionRef op, ExpressionBuilderContext ctx)
-        {
-            var operands = op.operand
-                .Select(operand => TranslateExpression(operand, ctx))
-                .ToArray();
-            var operandTypes = operands
-                .Select(op => op.Type);
-
-            var functionType = GetFunctionRefReturnType(op, operandTypes, ctx);
-
-            var funcTypeParameters =
-                new[] { typeof(CqlContext) }
-                .Concat(operandTypes)
-                .Concat(new[] { functionType })
-                .ToArray();
-
-            var funcType = GetFuncType(funcTypeParameters);
+        {
+            var operands = op.operand
+                .Select(operand => TranslateExpression(operand, ctx))
+                .ToArray();
+            var operandTypes = operands
+                .Select(op => op.Type);
+
+            var functionType = GetFunctionRefReturnType(op, operandTypes, ctx);
+
+            var funcTypeParameters =
+                new[] { typeof(CqlContext) }
+                .Concat(operandTypes)
+                .Concat(new[] { functionType })
+                .ToArray();
+
+            var funcType = GetFuncType(funcTypeParameters);
             var callStackCtor = typeof(CallStackEntry).GetConstructor(new[] { typeof(string), typeof(string), typeof(string) });
-            var newCallStack = Expression.New(callStackCtor,
-                Expression.Constant(op.name, typeof(string)),
-                Expression.Constant(op.locator, typeof(string)),
+            var newCallStack = Expression.New(callStackCtor,
+                Expression.Constant(op.name, typeof(string)),
+                Expression.Constant(op.locator, typeof(string)),
                 Expression.Constant(op.localId, typeof(string)));
-
-            var deeper = Expression.Call(ctx.RuntimeContextParameter, typeof(CqlContext).GetMethod(nameof(CqlContext.Deeper)), newCallStack);
-
-            // FHIRHelpers has special handling in CQL-to-ELM and does not translate correctly - specifically,
-            // it interprets ToString(value string) oddly.  Normally when string is used in CQL it is resolved to the elm type.
-            // In FHIRHelpers, this string gets treated as a FHIR string, which is normally mapped to a StringElement abstraction.
-            if (op.libraryName != null && op.libraryName.StartsWith("fhirhelpers", StringComparison.OrdinalIgnoreCase))
-            {
-                if (op.name!.Equals("tostring", StringComparison.OrdinalIgnoreCase))
-                {
-                    if (operands[0].Type == typeof(string))
-                    {
-                        return operands[0];
-                    }
-                    else
-                    {
+
+            var deeper = Expression.Call(ctx.RuntimeContextParameter, typeof(CqlContext).GetMethod(nameof(CqlContext.Deeper)), newCallStack);
+
+            // FHIRHelpers has special handling in CQL-to-ELM and does not translate correctly - specifically,
+            // it interprets ToString(value string) oddly.  Normally when string is used in CQL it is resolved to the elm type.
+            // In FHIRHelpers, this string gets treated as a FHIR string, which is normally mapped to a StringElement abstraction.
+            if (op.libraryName != null && op.libraryName.StartsWith("fhirhelpers", StringComparison.OrdinalIgnoreCase))
+            {
+                if (op.name!.Equals("tostring", StringComparison.OrdinalIgnoreCase))
+                {
+                    if (operands[0].Type == typeof(string))
+                    {
+                        return operands[0];
+                    }
+                    else
+                    {
                         var bind = OperatorBinding.Bind(CqlOperator.Convert, deeper,
-                            new[] { operands[0], Expression.Constant(typeof(string), typeof(Type)) });
-                        return bind;
-                    }
-                }
-            }
-            // all functions still take the bundle and context parameters, plus whatver the operands
-            // to the actual function are.
-            operands = new[]
-            {
-                    deeper
-            }
-            .Concat(operands)
-            .ToArray();
-
-            var invoke = InvokeDefinedFunctionThroughRuntimeContext(op.name!, op.libraryName!, funcType, operands, ctx);
-            return invoke;
-        }
-
-        protected Type GetFuncType(Type[] funcTypeParameters)
-        {
-            Type? funcType;
-            switch (funcTypeParameters.Length)
-            {
-                case 0:
-                    throw new NotSupportedException();
-                case 1:
-                    funcType = typeof(Func<>).MakeGenericType(funcTypeParameters);
-                    break;
-                case 2:
-                    funcType = typeof(Func<,>).MakeGenericType(funcTypeParameters);
-                    break;
-                case 3:
-                    funcType = typeof(Func<,,>).MakeGenericType(funcTypeParameters);
-                    break;
-                case 4:
-                    funcType = typeof(Func<,,,>).MakeGenericType(funcTypeParameters);
-                    break;
-                case 5:
-                    funcType = typeof(Func<,,,,>).MakeGenericType(funcTypeParameters);
-                    break;
-                case 6:
-                    funcType = typeof(Func<,,,,,>).MakeGenericType(funcTypeParameters);
-                    break;
-                case 7:
-                    funcType = typeof(Func<,,,,,,>).MakeGenericType(funcTypeParameters);
-                    break;
-                case 8:
-                    funcType = typeof(Func<,,,,,,,>).MakeGenericType(funcTypeParameters);
-                    break;
-                case 9:
-                    funcType = typeof(Func<,,,,,,,,>).MakeGenericType(funcTypeParameters);
-                    break;
-                case 10:
-                    funcType = typeof(Func<,,,,,,,,,>).MakeGenericType(funcTypeParameters);
-                    break;
-                case 11:
-                    funcType = typeof(Func<,,,,,,,,,,>).MakeGenericType(funcTypeParameters);
-                    break;
-                case 12:
-                    funcType = typeof(Func<,,,,,,,,,,,>).MakeGenericType(funcTypeParameters);
-                    break;
-                case 13:
-                    funcType = typeof(Func<,,,,,,,,,,,,>).MakeGenericType(funcTypeParameters);
-                    break;
-                case 14:
-                    funcType = typeof(Func<,,,,,,,,,,,,,>).MakeGenericType(funcTypeParameters);
-                    break;
-                case 15:
-                    funcType = typeof(Func<,,,,,,,,,,,,,,>).MakeGenericType(funcTypeParameters);
-                    break;
-                default:
-                    throw new NotSupportedException("Fucntions with more than 15 parameters are not supported.");
-            }
-            return funcType;
-        }
-
+                            new[] { operands[0], Expression.Constant(typeof(string), typeof(Type)) });
+                        return bind;
+                    }
+                }
+            }
+            // all functions still take the bundle and context parameters, plus whatver the operands
+            // to the actual function are.
+            operands = new[]
+            {
+                    deeper
+            }
+            .Concat(operands)
+            .ToArray();
+
+            var invoke = InvokeDefinedFunctionThroughRuntimeContext(op.name!, op.libraryName!, funcType, operands, ctx);
+            return invoke;
+        }
+
+        protected Type GetFuncType(Type[] funcTypeParameters)
+        {
+            Type? funcType;
+            switch (funcTypeParameters.Length)
+            {
+                case 0:
+                    throw new NotSupportedException();
+                case 1:
+                    funcType = typeof(Func<>).MakeGenericType(funcTypeParameters);
+                    break;
+                case 2:
+                    funcType = typeof(Func<,>).MakeGenericType(funcTypeParameters);
+                    break;
+                case 3:
+                    funcType = typeof(Func<,,>).MakeGenericType(funcTypeParameters);
+                    break;
+                case 4:
+                    funcType = typeof(Func<,,,>).MakeGenericType(funcTypeParameters);
+                    break;
+                case 5:
+                    funcType = typeof(Func<,,,,>).MakeGenericType(funcTypeParameters);
+                    break;
+                case 6:
+                    funcType = typeof(Func<,,,,,>).MakeGenericType(funcTypeParameters);
+                    break;
+                case 7:
+                    funcType = typeof(Func<,,,,,,>).MakeGenericType(funcTypeParameters);
+                    break;
+                case 8:
+                    funcType = typeof(Func<,,,,,,,>).MakeGenericType(funcTypeParameters);
+                    break;
+                case 9:
+                    funcType = typeof(Func<,,,,,,,,>).MakeGenericType(funcTypeParameters);
+                    break;
+                case 10:
+                    funcType = typeof(Func<,,,,,,,,,>).MakeGenericType(funcTypeParameters);
+                    break;
+                case 11:
+                    funcType = typeof(Func<,,,,,,,,,,>).MakeGenericType(funcTypeParameters);
+                    break;
+                case 12:
+                    funcType = typeof(Func<,,,,,,,,,,,>).MakeGenericType(funcTypeParameters);
+                    break;
+                case 13:
+                    funcType = typeof(Func<,,,,,,,,,,,,>).MakeGenericType(funcTypeParameters);
+                    break;
+                case 14:
+                    funcType = typeof(Func<,,,,,,,,,,,,,>).MakeGenericType(funcTypeParameters);
+                    break;
+                case 15:
+                    funcType = typeof(Func<,,,,,,,,,,,,,,>).MakeGenericType(funcTypeParameters);
+                    break;
+                default:
+                    throw new NotSupportedException("Fucntions with more than 15 parameters are not supported.");
+            }
+            return funcType;
+        }
+
         protected Type GetFunctionRefReturnType(FunctionRef op, IEnumerable<Type> operandTypes, ExpressionBuilderContext ctx)
-        {
-            var operands = op.operand
-                .Select(operand => TranslateExpression(operand, ctx))
-                .Select(op => op.Type)
-                .ToArray();
-            if (op.libraryName?.StartsWith("FHIRHelpers") ?? false)
-            {
-                // cql-to-elm does not handle FHIRHelpers conversion function refs appropriately; they are missing resultTypeSpecifiers
-                switch (op.name)
-                {
-                    case "ToDate":
-                        return TypeResolver.ResolveType("{urn:hl7-org:elm-types:r1}Date")!;
-                    case "ToDateTime":
-                        return TypeResolver.ResolveType("{urn:hl7-org:elm-types:r1}DateTime")!;
-                    case "ToQuantity":
-                        return TypeResolver.ResolveType("{urn:hl7-org:elm-types:r1}Quantity")!;
-                    case "ToInteger":
-                        return TypeResolver.ResolveType("{urn:hl7-org:elm-types:r1}Integer")!;
-                    case "ToInterval":
-                        if (op.operand?.Length == 1)
-                        {
-                            var operand = op.operand![0];
+        {
+            var operands = op.operand
+                .Select(operand => TranslateExpression(operand, ctx))
+                .Select(op => op.Type)
+                .ToArray();
+            if (op.libraryName?.StartsWith("FHIRHelpers") ?? false)
+            {
+                // cql-to-elm does not handle FHIRHelpers conversion function refs appropriately; they are missing resultTypeSpecifiers
+                switch (op.name)
+                {
+                    case "ToDate":
+                        return TypeResolver.ResolveType("{urn:hl7-org:elm-types:r1}Date")!;
+                    case "ToDateTime":
+                        return TypeResolver.ResolveType("{urn:hl7-org:elm-types:r1}DateTime")!;
+                    case "ToQuantity":
+                        return TypeResolver.ResolveType("{urn:hl7-org:elm-types:r1}Quantity")!;
+                    case "ToInteger":
+                        return TypeResolver.ResolveType("{urn:hl7-org:elm-types:r1}Integer")!;
+                    case "ToInterval":
+                        if (op.operand?.Length == 1)
+                        {
+                            var operand = op.operand![0];
                             var typeName = operand.resultTypeName.Name;
                             if (operand is As @as)
-                            {
+                            {
                                 typeName = @as.asType?.Name;
                                 if (typeName == null && @as.asTypeSpecifier != null)
                                     typeName = @as.asTypeSpecifier.resultTypeName.Name;
                                 if (typeName == null)
                                     typeName = @as.resultTypeName.Name;
-                            }
-                            if (typeName == "{http://hl7.org/fhir}Period")
-                            {
-                                var pointType = TypeResolver.ResolveType("{urn:hl7-org:elm-types:r1}DateTime");
-                                var intervalType = TypeResolver.IntervalType(pointType!);
-                                return intervalType;
-                            }
-                            else if (typeName == "{http://hl7.org/fhir}Range")
-                            {
-                                var pointType = TypeResolver.ResolveType("{urn:hl7-org:elm-types:r1}Quantity");
-                                var intervalType = TypeResolver.IntervalType(pointType!);
-                                return intervalType;
-                            }
-                        }
-                        throw new NotImplementedException();
-                    case "ToBoolean":
-                        return TypeResolver.ResolveType("{urn:hl7-org:elm-types:r1}Boolean")!;
-                    case "ToString":
-                        return TypeResolver.ResolveType("{urn:hl7-org:elm-types:r1}String")!;
-                    case "ToDecimal":
-                        return TypeResolver.ResolveType("{urn:hl7-org:elm-types:r1}Decimal")!;
-                    case "ToRatio":
-                        return TypeResolver.ResolveType("{urn:hl7-org:elm-types:r1}Ratio")!;
-                    case "ToCode":
-                        return TypeResolver.ResolveType("{urn:hl7-org:elm-types:r1}Code")!;
-                    case "ToConcept":
-                        return TypeResolver.ResolveType("{urn:hl7-org:elm-types:r1}Concept")!;
-                    default: break;
-                }
-            }
-            if (op.resultTypeSpecifier != null)
-            {
-                return TypeManager.TypeFor(op.resultTypeSpecifier, ctx);
-            }
+                            }
+                            if (typeName == "{http://hl7.org/fhir}Period")
+                            {
+                                var pointType = TypeResolver.ResolveType("{urn:hl7-org:elm-types:r1}DateTime");
+                                var intervalType = TypeResolver.IntervalType(pointType!);
+                                return intervalType;
+                            }
+                            else if (typeName == "{http://hl7.org/fhir}Range")
+                            {
+                                var pointType = TypeResolver.ResolveType("{urn:hl7-org:elm-types:r1}Quantity");
+                                var intervalType = TypeResolver.IntervalType(pointType!);
+                                return intervalType;
+                            }
+                        }
+                        throw new NotImplementedException();
+                    case "ToBoolean":
+                        return TypeResolver.ResolveType("{urn:hl7-org:elm-types:r1}Boolean")!;
+                    case "ToString":
+                        return TypeResolver.ResolveType("{urn:hl7-org:elm-types:r1}String")!;
+                    case "ToDecimal":
+                        return TypeResolver.ResolveType("{urn:hl7-org:elm-types:r1}Decimal")!;
+                    case "ToRatio":
+                        return TypeResolver.ResolveType("{urn:hl7-org:elm-types:r1}Ratio")!;
+                    case "ToCode":
+                        return TypeResolver.ResolveType("{urn:hl7-org:elm-types:r1}Code")!;
+                    case "ToConcept":
+                        return TypeResolver.ResolveType("{urn:hl7-org:elm-types:r1}Concept")!;
+                    default: break;
+                }
+            }
+            if (op.resultTypeSpecifier != null)
+            {
+                return TypeManager.TypeFor(op.resultTypeSpecifier, ctx);
+            }
             else if (!string.IsNullOrWhiteSpace(op.resultTypeName.Name))
-            {
+            {
                 return TypeResolver.ResolveType(op.resultTypeName.Name!)
                     ?? TypeResolver.ResolveType(op.resultTypeName.Name)
-                    ?? throw new ArgumentException($"Cannot determine type for function {op.libraryName ?? ""}.{op.name}");
-            }
-            throw new ArgumentException($"Cannot determine type for function {op.libraryName ?? ""}.{op.name}");
-        }
-
+                    ?? throw new ArgumentException($"Cannot determine type for function {op.libraryName ?? ""}.{op.name}");
+            }
+            throw new ArgumentException($"Cannot determine type for function {op.libraryName ?? ""}.{op.name}");
+        }
+
         protected Expression ExpressionRef(ExpressionRef expressionRef, ExpressionBuilderContext ctx)
-        {
-            Type? expressionType = null;
-            if (expressionRef.resultTypeSpecifier != null)
-            {
-                expressionType = TypeManager.TypeFor(expressionRef.resultTypeSpecifier, ctx);
-            }
+        {
+            Type? expressionType = null;
+            if (expressionRef.resultTypeSpecifier != null)
+            {
+                expressionType = TypeManager.TypeFor(expressionRef.resultTypeSpecifier, ctx);
+            }
             else if (!string.IsNullOrWhiteSpace(expressionRef.resultTypeName?.Name))
-            {
+            {
                 expressionType = TypeResolver.ResolveType(expressionRef.resultTypeName.Name!);
-            }
-            else
-            {
+            }
+            else
+            {
                 var def = Library?.statements?
-                    .SingleOrDefault(d => d.name == expressionRef.name);
-                if (def != null)
-                {
-                    expressionType = TypeManager.TypeFor(def, ctx);
-                }
-                else throw new NotSupportedException("Unable to resolve expression reference type.");
-            }
-            if (expressionType == null)
-                throw new InvalidOperationException($"Unable to determine type for {expressionRef.localId}");
-            var invoke = InvokeDefinitionThroughRuntimeContext(expressionRef.name!, expressionRef.libraryName, expressionType, ctx);
-            return invoke;
-        }
-
+                    .SingleOrDefault(d => d.name == expressionRef.name);
+                if (def != null)
+                {
+                    expressionType = TypeManager.TypeFor(def, ctx);
+                }
+                else throw new NotSupportedException("Unable to resolve expression reference type.");
+            }
+            if (expressionType == null)
+                throw new InvalidOperationException($"Unable to determine type for {expressionRef.localId}");
+            var invoke = InvokeDefinitionThroughRuntimeContext(expressionRef.name!, expressionRef.libraryName, expressionType, ctx);
+            return invoke;
+        }
+
         protected Expression ParameterRef(ParameterRef op, ExpressionBuilderContext ctx)
-        {
-            if (ctx.Definitions.TryGetValue(ThisLibraryKey, op.name!, out var lambda) && lambda != null)
-            {
-                var invoke = InvokeDefinitionThroughRuntimeContext(op.name!, null, lambda, ctx);
-                return invoke;
-            }
-            else throw new ArgumentException($"Parameter {op.name} hasn't been defined yet.", nameof(op));
-
-        }
-
-        protected MemberInfo GetProperty(Type type, string name)
-        {
-            if (type.IsGenericType)
-            {
-                var gtd = type.GetGenericTypeDefinition();
-                if (gtd == typeof(Nullable<>))
-                {
-                    if (string.Equals(name, "value", StringComparison.OrdinalIgnoreCase))
-                    {
-                        var valueMember = type.GetProperty("Value");
-                        return valueMember;
-                    }
-                }
-            }
-
-            var member = type.GetProperty(name, BindingFlags.IgnoreCase | BindingFlags.Public | BindingFlags.Instance);
-            return member;
-        }
-
-        /// <param name="name">The function name</param>
-        /// <param name="libraryAlias">If this is an external call, the local alias defined in the using statement</param>
-        /// <param name="definitionType">The Func or Action type of this definition</param>
-        /// <param name="arguments">The function arguments</param>
-        /// <returns></returns>
-        protected Expression InvokeDefinedFunctionThroughRuntimeContext(string name, string libraryAlias,
-            Type definitionType,
-            Expression[] arguments,
-            ExpressionBuilderContext ctx)
-        {
-            var definitionsProperty = Expression.Property(ctx.RuntimeContextParameter, typeof(CqlContext).GetProperty(nameof(CqlContext.Definitions)));
-            var itemProperty = typeof(DefinitionDictionary<Delegate>).GetProperty("Item", new[] { typeof(string), typeof(string), typeof(Type[]) });
-            var argumentTypes = arguments
-                .Skip(1) // skip runtimecontext
-                .Select(arg => arg.Type)
-                .ToArray();
-            string? libraryName = null;
-            if (!string.IsNullOrWhiteSpace(libraryAlias))
-            {
-                if (!ctx.LocalLibraryIdentifiers.TryGetValue(libraryAlias, out libraryName))
-                    throw new InvalidOperationException($"Local library {libraryAlias} is not defined; are you missing a using statement?");
-            }
-            else libraryName = ThisLibraryKey;
-            var typeArrayInitializer = Expression.NewArrayInit(typeof(Type),
-                argumentTypes
-                .Select(type => Expression.Constant(type))
-                .ToArray());
-
-            var indices = new Expression[] { Expression.Constant(libraryName, typeof(string)), Expression.Constant(name), typeArrayInitializer };
-            var index = Expression.MakeIndex(definitionsProperty, itemProperty, indices);
-            var asFunc = Expression.TypeAs(index, definitionType);
-            var invoke = Expression.Invoke(asFunc, arguments);
-            return invoke;
-        }
-
-        protected Expression InvokeDefinitionThroughRuntimeContext(string name, string? libraryAlias,
-            LambdaExpression definition,
-            ExpressionBuilderContext ctx)
-        {
-            var type = definition.Type;
-            if (type.IsGenericType)
-            {
-                var typeArgs = type.GetGenericArguments();
-                var returnType = typeArgs[^1];
-                var invoke = InvokeDefinitionThroughRuntimeContext(name, libraryAlias, returnType, ctx);
-                return invoke;
-            }
-            else throw new ArgumentException("LambdaExpressions should be a variant of Func<>");
-        }
-
-        protected Expression InvokeDefinitionThroughRuntimeContext(string name, string? libraryAlias,
-        Type definitionReturnType,
-        ExpressionBuilderContext ctx)
-        {
-            var definitionsProperty = Expression.Property(ctx.RuntimeContextParameter, typeof(CqlContext).GetProperty(nameof(CqlContext.Definitions)));
-            // gets indexer that takes two strings - lib name and def name
-            var itemProperty = typeof(DefinitionDictionary<Delegate>).GetProperty("Item", new[] { typeof(string), typeof(string) });
-            Expression[]? indices;
-            if (string.IsNullOrWhiteSpace(libraryAlias))
-            {
-                indices = new[] { Expression.Constant(ThisLibraryKey, typeof(string)), Expression.Constant(name) };
-            }
-            else
-            {
-                if (!ctx.LocalLibraryIdentifiers.TryGetValue(libraryAlias, out string libraryName))
-                    throw new InvalidOperationException($"Local library {libraryAlias} is not defined; are you missing a using statement?");
-                indices = new[] { Expression.Constant(libraryName), Expression.Constant(name) };
-            }
-            var index = Expression.MakeIndex(definitionsProperty, itemProperty, indices);
-            var funcType = typeof(Func<,>).MakeGenericType(typeof(CqlContext), definitionReturnType);
-            var asFunc = Expression.TypeAs(index, funcType);
-            var invoke = Expression.Invoke(asFunc, new[] { ctx.RuntimeContextParameter });
-            return invoke;
-        }
-
-        protected Expression CoalesceNullableValueType(Expression nullable)
-        {
-            if (nullable.Type.IsGenericType && nullable.Type.GetGenericTypeDefinition() == typeof(Nullable<>))
-            {
-                var coalesce = Expression.Coalesce(nullable, Expression.Default(Nullable.GetUnderlyingType(nullable.Type)));
-                return coalesce;
-            }
-            else return nullable;
-        }
-
-        protected static bool IsNullable(Type type) => type.IsGenericType && type.GetGenericTypeDefinition() == typeof(Nullable<>);
-        protected Expression HandleNullable(Expression expression, Type targetType)
-        {
-            if (IsNullable(targetType))
-            {
-                if (!IsNullable(expression.Type))
-                    expression = Expression.Convert(expression, targetType);
-            }
-            else if (IsNullable(expression.Type))
-                expression = CoalesceNullableValueType(expression);
-            return expression;
-        }
+        {
+            if (ctx.Definitions.TryGetValue(ThisLibraryKey, op.name!, out var lambda) && lambda != null)
+            {
+                var invoke = InvokeDefinitionThroughRuntimeContext(op.name!, null, lambda, ctx);
+                return invoke;
+            }
+            else throw new ArgumentException($"Parameter {op.name} hasn't been defined yet.", nameof(op));
+
+        }
+
+        protected MemberInfo GetProperty(Type type, string name)
+        {
+            if (type.IsGenericType)
+            {
+                var gtd = type.GetGenericTypeDefinition();
+                if (gtd == typeof(Nullable<>))
+                {
+                    if (string.Equals(name, "value", StringComparison.OrdinalIgnoreCase))
+                    {
+                        var valueMember = type.GetProperty("Value");
+                        return valueMember;
+                    }
+                }
+            }
+
+            var member = type.GetProperty(name, BindingFlags.IgnoreCase | BindingFlags.Public | BindingFlags.Instance);
+            return member;
+        }
+
+        /// <param name="name">The function name</param>
+        /// <param name="libraryAlias">If this is an external call, the local alias defined in the using statement</param>
+        /// <param name="definitionType">The Func or Action type of this definition</param>
+        /// <param name="arguments">The function arguments</param>
+        /// <returns></returns>
+        protected Expression InvokeDefinedFunctionThroughRuntimeContext(string name, string libraryAlias,
+            Type definitionType,
+            Expression[] arguments,
+            ExpressionBuilderContext ctx)
+        {
+            var definitionsProperty = Expression.Property(ctx.RuntimeContextParameter, typeof(CqlContext).GetProperty(nameof(CqlContext.Definitions)));
+            var itemProperty = typeof(DefinitionDictionary<Delegate>).GetProperty("Item", new[] { typeof(string), typeof(string), typeof(Type[]) });
+            var argumentTypes = arguments
+                .Skip(1) // skip runtimecontext
+                .Select(arg => arg.Type)
+                .ToArray();
+            string? libraryName = null;
+            if (!string.IsNullOrWhiteSpace(libraryAlias))
+            {
+                if (!ctx.LocalLibraryIdentifiers.TryGetValue(libraryAlias, out libraryName))
+                    throw new InvalidOperationException($"Local library {libraryAlias} is not defined; are you missing a using statement?");
+            }
+            else libraryName = ThisLibraryKey;
+            var typeArrayInitializer = Expression.NewArrayInit(typeof(Type),
+                argumentTypes
+                .Select(type => Expression.Constant(type))
+                .ToArray());
+
+            var indices = new Expression[] { Expression.Constant(libraryName, typeof(string)), Expression.Constant(name), typeArrayInitializer };
+            var index = Expression.MakeIndex(definitionsProperty, itemProperty, indices);
+            var asFunc = Expression.TypeAs(index, definitionType);
+            var invoke = Expression.Invoke(asFunc, arguments);
+            return invoke;
+        }
+
+        protected Expression InvokeDefinitionThroughRuntimeContext(string name, string? libraryAlias,
+            LambdaExpression definition,
+            ExpressionBuilderContext ctx)
+        {
+            var type = definition.Type;
+            if (type.IsGenericType)
+            {
+                var typeArgs = type.GetGenericArguments();
+                var returnType = typeArgs[^1];
+                var invoke = InvokeDefinitionThroughRuntimeContext(name, libraryAlias, returnType, ctx);
+                return invoke;
+            }
+            else throw new ArgumentException("LambdaExpressions should be a variant of Func<>");
+        }
+
+        protected Expression InvokeDefinitionThroughRuntimeContext(string name, string? libraryAlias,
+        Type definitionReturnType,
+        ExpressionBuilderContext ctx)
+        {
+            var definitionsProperty = Expression.Property(ctx.RuntimeContextParameter, typeof(CqlContext).GetProperty(nameof(CqlContext.Definitions)));
+            // gets indexer that takes two strings - lib name and def name
+            var itemProperty = typeof(DefinitionDictionary<Delegate>).GetProperty("Item", new[] { typeof(string), typeof(string) });
+            Expression[]? indices;
+            if (string.IsNullOrWhiteSpace(libraryAlias))
+            {
+                indices = new[] { Expression.Constant(ThisLibraryKey, typeof(string)), Expression.Constant(name) };
+            }
+            else
+            {
+                if (!ctx.LocalLibraryIdentifiers.TryGetValue(libraryAlias, out string libraryName))
+                    throw new InvalidOperationException($"Local library {libraryAlias} is not defined; are you missing a using statement?");
+                indices = new[] { Expression.Constant(libraryName), Expression.Constant(name) };
+            }
+            var index = Expression.MakeIndex(definitionsProperty, itemProperty, indices);
+            var funcType = typeof(Func<,>).MakeGenericType(typeof(CqlContext), definitionReturnType);
+            var asFunc = Expression.TypeAs(index, funcType);
+            var invoke = Expression.Invoke(asFunc, new[] { ctx.RuntimeContextParameter });
+            return invoke;
+        }
+
+        protected Expression CoalesceNullableValueType(Expression nullable)
+        {
+            if (nullable.Type.IsGenericType && nullable.Type.GetGenericTypeDefinition() == typeof(Nullable<>))
+            {
+                var coalesce = Expression.Coalesce(nullable, Expression.Default(Nullable.GetUnderlyingType(nullable.Type)));
+                return coalesce;
+            }
+            else return nullable;
+        }
+
+        protected static bool IsNullable(Type type) => type.IsGenericType && type.GetGenericTypeDefinition() == typeof(Nullable<>);
+        protected Expression HandleNullable(Expression expression, Type targetType)
+        {
+            if (IsNullable(targetType))
+            {
+                if (!IsNullable(expression.Type))
+                    expression = Expression.Convert(expression, targetType);
+            }
+            else if (IsNullable(expression.Type))
+                expression = CoalesceNullableValueType(expression);
+            return expression;
+        }
         protected Expression CrossJoin(elm.AliasedQuerySource[] sources, Type tupleType, ExpressionBuilderContext ctx)
-        {
-
-            //var a = new int[] { 1, 2, 3 };
-            //var b = new int[] { 4, 5, 6 };
-            //var c = new int[] { 7, 8, 9 };
-
-            //var result = a
-            //    .SelectMany(_a =>
-            //        b.SelectMany(_b =>
-            //            c.Select(_c => new { _a, _b, _c, })))
-            //    .ToArray();
-            //Assert.AreEqual(27, result.Length);
-
-            //var result2 =
-            //    a.SelectMany(_a => b, (__a, _b) => new { __a, _b })
-            //        .SelectMany(ab => c, (_ab, _c) => new { _ab.__a, _ab._b, _c })
-            //            .ToArray();
-
-            if (sources.Length < 2) throw new ArgumentException($"This method should only be called for 2 or more query sources", nameof(sources));
-
-            // the first pair are special as they are not working off of a partially built tuple,
-            // they are working only off of the initial selectmany parameters.
-            var first = sources[0];
-            var firstExpression = TranslateExpression(first.expression!, ctx);
-            var firstElementType = TypeResolver.GetListElementType(firstExpression.Type);
-            var second = sources[1];
-            var secondExpression = TranslateExpression(second.expression!, ctx);
-            var secondElementType = TypeResolver.GetListElementType(secondExpression.Type);
-
-            var firstLambdaParameter = Expression.Parameter(firstElementType, $"_{first.alias}");
-            var firstSelectManyParameter = Expression.Lambda(secondExpression, firstLambdaParameter);
-
-            var secondLambdaParameter = Expression.Parameter(secondElementType, $"_{second.alias}");
-            var @newTuple = Expression.New(tupleType);
-            var memberInit = Expression.MemberInit(newTuple,
-                Expression.Bind(tupleType.GetProperty(first.alias), firstLambdaParameter),
-                Expression.Bind(tupleType.GetProperty(second.alias), secondLambdaParameter));
-            var secondSelectManyParameter = Expression.Lambda(memberInit, firstLambdaParameter, secondLambdaParameter);
-
+        {
+
+            //var a = new int[] { 1, 2, 3 };
+            //var b = new int[] { 4, 5, 6 };
+            //var c = new int[] { 7, 8, 9 };
+
+            //var result = a
+            //    .SelectMany(_a =>
+            //        b.SelectMany(_b =>
+            //            c.Select(_c => new { _a, _b, _c, })))
+            //    .ToArray();
+            //Assert.AreEqual(27, result.Length);
+
+            //var result2 =
+            //    a.SelectMany(_a => b, (__a, _b) => new { __a, _b })
+            //        .SelectMany(ab => c, (_ab, _c) => new { _ab.__a, _ab._b, _c })
+            //            .ToArray();
+
+            if (sources.Length < 2) throw new ArgumentException($"This method should only be called for 2 or more query sources", nameof(sources));
+
+            // the first pair are special as they are not working off of a partially built tuple,
+            // they are working only off of the initial selectmany parameters.
+            var first = sources[0];
+            var firstExpression = TranslateExpression(first.expression!, ctx);
+            var firstElementType = TypeResolver.GetListElementType(firstExpression.Type);
+            var second = sources[1];
+            var secondExpression = TranslateExpression(second.expression!, ctx);
+            var secondElementType = TypeResolver.GetListElementType(secondExpression.Type);
+
+            var firstLambdaParameter = Expression.Parameter(firstElementType, $"_{first.alias}");
+            var firstSelectManyParameter = Expression.Lambda(secondExpression, firstLambdaParameter);
+
+            var secondLambdaParameter = Expression.Parameter(secondElementType, $"_{second.alias}");
+            var @newTuple = Expression.New(tupleType);
+            var memberInit = Expression.MemberInit(newTuple,
+                Expression.Bind(tupleType.GetProperty(first.alias), firstLambdaParameter),
+                Expression.Bind(tupleType.GetProperty(second.alias), secondLambdaParameter));
+            var secondSelectManyParameter = Expression.Lambda(memberInit, firstLambdaParameter, secondLambdaParameter);
+
             var callSelectMany = OperatorBinding.Bind(CqlOperator.SelectManyResults, ctx.RuntimeContextParameter,
-                firstExpression,
-                firstSelectManyParameter,
-                secondSelectManyParameter);
-
-            var enumerableOfTupleType = callSelectMany.Type;
-
-            if (sources.Length > 2)
-            {
-                for (int i = 2; i < sources.Length; i++)
-                {
-                    var source = sources[i];
-
-                    var sourceExpression = TranslateExpression(source.expression!, ctx);
-                    var sourceElementType = TypeResolver.GetListElementType(sourceExpression.Type);
-
-                    var parameterName = string.Join(string.Empty, sources.Take(i).Select(st => st.alias));
-                    var parameter = Expression.Parameter(tupleType, $"_{parameterName}");
-                    var p1 = Expression.Lambda(sourceExpression, parameter);
-
-                    // .SelectMany(ab => c, (ab,c) => new Tuple { x = ab.x,  y = ab.y, c = c } )
-                    var ab = Expression.Parameter(tupleType, parameterName);
-                    var c = Expression.Parameter(sourceElementType, $"_{source.alias}");
-                    var bindings = new MemberAssignment[i + 1];
-                    for (int j = 0; j < i; j++)
-                    {
-                        var prop = tupleType.GetProperty(sources[j].alias);
-                        bindings[j] = Expression.Bind(prop, Expression.Property(ab, prop));
-                    }
-                    bindings[i] = Expression.Bind(tupleType.GetProperty(source.alias), c);
-                    @newTuple = Expression.New(tupleType);
-                    memberInit = Expression.MemberInit(newTuple, bindings);
-                    var p2 = Expression.Lambda(memberInit, ab, c);
-
+                firstExpression,
+                firstSelectManyParameter,
+                secondSelectManyParameter);
+
+            var enumerableOfTupleType = callSelectMany.Type;
+
+            if (sources.Length > 2)
+            {
+                for (int i = 2; i < sources.Length; i++)
+                {
+                    var source = sources[i];
+
+                    var sourceExpression = TranslateExpression(source.expression!, ctx);
+                    var sourceElementType = TypeResolver.GetListElementType(sourceExpression.Type);
+
+                    var parameterName = string.Join(string.Empty, sources.Take(i).Select(st => st.alias));
+                    var parameter = Expression.Parameter(tupleType, $"_{parameterName}");
+                    var p1 = Expression.Lambda(sourceExpression, parameter);
+
+                    // .SelectMany(ab => c, (ab,c) => new Tuple { x = ab.x,  y = ab.y, c = c } )
+                    var ab = Expression.Parameter(tupleType, parameterName);
+                    var c = Expression.Parameter(sourceElementType, $"_{source.alias}");
+                    var bindings = new MemberAssignment[i + 1];
+                    for (int j = 0; j < i; j++)
+                    {
+                        var prop = tupleType.GetProperty(sources[j].alias);
+                        bindings[j] = Expression.Bind(prop, Expression.Property(ab, prop));
+                    }
+                    bindings[i] = Expression.Bind(tupleType.GetProperty(source.alias), c);
+                    @newTuple = Expression.New(tupleType);
+                    memberInit = Expression.MemberInit(newTuple, bindings);
+                    var p2 = Expression.Lambda(memberInit, ab, c);
+
                     var callAgain = OperatorBinding.Bind(CqlOperator.SelectManyResults, ctx.RuntimeContextParameter,
-                        callSelectMany,
-                        p1,
-                        p2);
-                    callSelectMany = callAgain;
-                }
-            }
-            return callSelectMany;
-        }
-
-        /// <summary>
-        /// Implements the null propogation operator (x?.y) into (x == null ? null : x.y);
-        /// </summary>
-        protected Expression PropogateNull(Expression before, MemberInfo member, ExpressionBuilderContext ctx)
-        {
-            if (before.Type.IsValueType)
-                return before;
-            else
-            {
-                Type? memberType;
-                if (member is PropertyInfo property)
-                    memberType = property.PropertyType;
-                else if (member is FieldInfo field)
-                    memberType = field.FieldType;
-                else throw new NotImplementedException();
-                var parameter = Expression.Parameter(before.Type, TypeNameToIdentifier(before.Type, ctx));
-                var body = Expression.MakeMemberAccess(parameter, member);
-                var lambda = Expression.Lambda(body, parameter);
+                        callSelectMany,
+                        p1,
+                        p2);
+                    callSelectMany = callAgain;
+                }
+            }
+            return callSelectMany;
+        }
+
+        /// <summary>
+        /// Implements the null propogation operator (x?.y) into (x == null ? null : x.y);
+        /// </summary>
+        protected Expression PropogateNull(Expression before, MemberInfo member, ExpressionBuilderContext ctx)
+        {
+            if (before.Type.IsValueType)
+                return before;
+            else
+            {
+                Type? memberType;
+                if (member is PropertyInfo property)
+                    memberType = property.PropertyType;
+                else if (member is FieldInfo field)
+                    memberType = field.FieldType;
+                else throw new NotImplementedException();
+                var parameter = Expression.Parameter(before.Type, TypeNameToIdentifier(before.Type, ctx));
+                var body = Expression.MakeMemberAccess(parameter, member);
+                var lambda = Expression.Lambda(body, parameter);
                 var call = OperatorBinding.Bind(CqlOperator.PropertyOrDefault, ctx.RuntimeContextParameter,
-                    before, lambda, Expression.Constant(before.Type, typeof(Type)), Expression.Constant(memberType, typeof(Type)));
-                return call;
-            }
-        }
-
-        protected string TypeNameToIdentifier(Type type, ExpressionBuilderContext? ctx)
-        {
-            var typeName = type.Name.ToLowerInvariant();
-            if (type.IsGenericType)
-            {
-                var genericTypeNames = string.Join("_", type.GetGenericArguments().Select(t => TypeNameToIdentifier(t, null)));
-                var tick = typeName.IndexOf('`');
-                if (tick > -1)
-                    typeName = typeName[..tick];
-                var fullName = $"{typeName}_{genericTypeNames}";
-                typeName = fullName;
-            }
-
-            if (ctx != null)
-            {
-                int i = 1;
-                var uniqueTypeName = typeName;
-                while (ctx.HasScope(uniqueTypeName))
-                {
-                    uniqueTypeName = $"{typeName}{i}";
-                    i++;
-                }
-                typeName = uniqueTypeName;
-            }
-
-            return ExpressionBuilderContext.NormalizeIdentifier(typeName!)!;
-        }
-
-        protected readonly Lazy<MethodInfo> MakeGenericLambda = new(() =>
-            (from method in
-                typeof(Expression).GetMethods(BindingFlags.Public | BindingFlags.Static)
-             where method.Name == nameof(Expression.Lambda)
-                 && method.IsGenericMethod
-             let parameters = method.GetParameters()
-             where parameters.Length == 2
-             && parameters[0].ParameterType == typeof(Expression)
-             && parameters[1].ParameterType == typeof(ParameterExpression[])
-             select method).Single());
-
-
-        protected LambdaExpression NotImplemented(string nav, Type[] functionParameterTypes, Type returnType, ExpressionBuilderContext context)
-        {
-            var parameters = functionParameterTypes
-                .Select((type, index) => Expression.Parameter(type, TypeNameToIdentifier(type, context) + index))
-                .ToArray();
-            var ctor = typeof(NotImplementedException).GetConstructor(new[] { typeof(string) });
-            var @new = Expression.New(ctor, Expression.Constant($"External function {nav} is not implemented."));
-            var @throw = Expression.Throw(@new, returnType);
-            var lambda = Expression.Lambda(@throw, parameters);
-            //var funcTypes = new Type[functionParameterTypes.Length + 1];
-            //Array.Copy(functionParameterTypes, funcTypes, functionParameterTypes.Length);
-            //funcTypes[funcTypes.Length - 1] = returnType;
-            //var funcType = GetFuncType(funcTypes);
-            //var makeLambda = MakeGenericLambda.Value.MakeGenericMethod(funcType);
-            //var lambda = (LambdaExpression)makeLambda.Invoke(null, new object[] { @throw, parameters });
-            return lambda;
-        }
-
-    }
-}+                    before, lambda, Expression.Constant(before.Type, typeof(Type)), Expression.Constant(memberType, typeof(Type)));
+                return call;
+            }
+        }
+
+        protected string TypeNameToIdentifier(Type type, ExpressionBuilderContext? ctx)
+        {
+            var typeName = type.Name.ToLowerInvariant();
+            if (type.IsGenericType)
+            {
+                var genericTypeNames = string.Join("_", type.GetGenericArguments().Select(t => TypeNameToIdentifier(t, null)));
+                var tick = typeName.IndexOf('`');
+                if (tick > -1)
+                    typeName = typeName[..tick];
+                var fullName = $"{typeName}_{genericTypeNames}";
+                typeName = fullName;
+            }
+
+            if (ctx != null)
+            {
+                int i = 1;
+                var uniqueTypeName = typeName;
+                while (ctx.HasScope(uniqueTypeName))
+                {
+                    uniqueTypeName = $"{typeName}{i}";
+                    i++;
+                }
+                typeName = uniqueTypeName;
+            }
+
+            return ExpressionBuilderContext.NormalizeIdentifier(typeName!)!;
+        }
+
+        protected readonly Lazy<MethodInfo> MakeGenericLambda = new(() =>
+            (from method in
+                typeof(Expression).GetMethods(BindingFlags.Public | BindingFlags.Static)
+             where method.Name == nameof(Expression.Lambda)
+                 && method.IsGenericMethod
+             let parameters = method.GetParameters()
+             where parameters.Length == 2
+             && parameters[0].ParameterType == typeof(Expression)
+             && parameters[1].ParameterType == typeof(ParameterExpression[])
+             select method).Single());
+
+
+        protected LambdaExpression NotImplemented(string nav, Type[] functionParameterTypes, Type returnType, ExpressionBuilderContext context)
+        {
+            var parameters = functionParameterTypes
+                .Select((type, index) => Expression.Parameter(type, TypeNameToIdentifier(type, context) + index))
+                .ToArray();
+            var ctor = typeof(NotImplementedException).GetConstructor(new[] { typeof(string) });
+            var @new = Expression.New(ctor, Expression.Constant($"External function {nav} is not implemented."));
+            var @throw = Expression.Throw(@new, returnType);
+            var lambda = Expression.Lambda(@throw, parameters);
+            //var funcTypes = new Type[functionParameterTypes.Length + 1];
+            //Array.Copy(functionParameterTypes, funcTypes, functionParameterTypes.Length);
+            //funcTypes[funcTypes.Length - 1] = returnType;
+            //var funcType = GetFuncType(funcTypes);
+            //var makeLambda = MakeGenericLambda.Value.MakeGenericMethod(funcType);
+            //var lambda = (LambdaExpression)makeLambda.Invoke(null, new object[] { @throw, parameters });
+            return lambda;
+        }
+
+    }
+}