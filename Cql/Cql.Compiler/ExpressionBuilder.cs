﻿using Hl7.Cql.Elm;
using Hl7.Cql.Primitives;
using Hl7.Cql.Runtime;
using Hl7.Cql.ValueSets;
using Microsoft.Extensions.Logging;
using System;
using System.Collections.Generic;
using System.ComponentModel;
using System.Globalization;
using System.Linq;
using System.Linq.Expressions;
using System.Reflection;
using elm = Hl7.Cql.Elm;
using Expression = System.Linq.Expressions.Expression;

namespace Hl7.Cql.Compiler
{
    /// <summary>
    /// The ExpressionBuilder translates ELM <see cref="elm.Expression"/>s into <see cref="Expression"/>.
    /// </summary>
    public partial class ExpressionBuilder
    {
        /// <summary>
        /// Creates an instance.
        /// </summary>
        /// <param name="operatorBinding">The <see cref="Compiler.OperatorBinding"/> used to invoke <see cref="CqlOperator"/>.</param>
        /// <param name="typeManager">The <see cref="TypeManager"/> used to resolve and create types referenced in <paramref name="elm"/>.</param>
        /// <param name="elm">The <see cref="ElmPackage"/> this builder will build.</param>
        /// <param name="logger">The <see cref="ILogger{ExpressionBuilder}"/> used to log all messages issued during <see cref="Build"/>.</param>
        /// <exception cref="ArgumentNullException">If any argument is <see langword="null"/></exception>
        /// <exception cref="ArgumentException">If the <paramref name="elm"/> does not have a valid library or identifier.</exception>
        public ExpressionBuilder(OperatorBinding operatorBinding,
            TypeManager typeManager,
            Library elm,
            ILogger<ExpressionBuilder> logger)
        {
            OperatorBinding = operatorBinding;
            TypeManager = typeManager ?? throw new ArgumentNullException(nameof(typeManager));
            Library = elm ?? throw new ArgumentNullException(nameof(elm));
            Logger = logger ?? throw new ArgumentNullException(nameof(logger));
            if (Library.identifier == null)
                throw new ArgumentException("Package is missing a library identifier", nameof(elm));

        }

        /// <summary>
        /// Gets the settings used during <see cref="Build"/>.
        /// These should be set as desired before <see cref="Build"/> is called.
        /// </summary>
        public ExpressionBuilderSettings Settings { get; } = new ExpressionBuilderSettings();
        /// <summary>
        /// A dictionary which maps qualified definition names in the form of {<see cref="ElmPackage.NameAndVersion"/>}.{<see cref="elm.Definition.name"/>}
        /// to a factory which will produce a <see cref="LambdaExpression"/> given the values of <see cref="ParameterExpression"/>.
        /// </summary>
        /// <remarks>
        /// This function can be used to provide .NET native functions in place of ELM functions, and should also be used to implement
        /// functions defined in CQL with the <code>external</code> keyword.
        /// </remarks>
        public IDictionary<string, Func<ParameterExpression[], LambdaExpression>> CustomImplementations { get; }
            = new Dictionary<string, Func<ParameterExpression[], LambdaExpression>>();
        /// <summary>
        /// The <see cref="Compiler.OperatorBinding"/> used to invoke <see cref="CqlOperator"/>.
        /// </summary>
        public OperatorBinding OperatorBinding { get; }
        /// <summary>
        /// The <see cref="TypeManager"/> used to resolve and create types referenced in <paramref name="elm"/>.
        /// </summary>
        public TypeManager TypeManager { get; }
        /// <summary>
        /// The <see cref="ElmPackage"/> this builder will build.
        /// </summary>
        public Library Library { get; }
        protected internal TypeResolver TypeResolver => TypeManager.Resolver;

        protected internal ILogger<ExpressionBuilder> Logger { get; }

        /// <summary>
        /// The expression visitors that will be executed (in order) on translated expressions.
        /// </summary>
        public IList<IExpressionMutator> ExpressionMutators { get; } = new List<IExpressionMutator>();

        internal string ThisLibraryKey => Library.NameAndVersion
            ?? throw new InvalidOperationException("Name and version is null.");

        /// <summary>
        /// Builds <see cref="LambdaExpression"/>s for each definition in <see cref="Library"/>.
        /// </summary>
        /// <returns>The <see cref="DefinitionDictionary{LambdaExpression}"/> for this <see cref="Library"/>.</returns>
        /// <exception cref="InvalidOperationException">If any fatal translation errors occur.</exception>
        public DefinitionDictionary<LambdaExpression> Build()
        {
            var definitions = new DefinitionDictionary<LambdaExpression>();
            var localLibraryIdentifiers = new Dictionary<string, string>();

            var version = Library.identifier!.version;
            if (string.IsNullOrWhiteSpace(version))
                version = "1.0.0";

            if (!string.IsNullOrWhiteSpace(Library.identifier!.id))
            {
                var nav = ThisLibraryKey;
                if (Library?.includes != null)
                {
                    foreach (var def in Library!.includes!)
                    {
                        var alias = !string.IsNullOrWhiteSpace(def.localIdentifier)
                            ? def.localIdentifier!
                            : def.path!;

                        var libNav = def.NameAndVersion();
                        if (libNav != null)
                        {
                            localLibraryIdentifiers.Add(alias, libNav);
                        }
                        else throw new InvalidOperationException($"Include {def.localId} does not have a well-formed name and version");
                    }
                }

                if (Library?.valueSets != null)
                {
                    foreach (var def in Library!.valueSets!)
                    {
                        var ctor = typeof(CqlValueSet).GetConstructor(new[] { typeof(string), typeof(string) });
                        var @new = Expression.New(ctor, Expression.Constant(def.id, typeof(string)), Expression.Constant(def.version, typeof(string)));
                        var contextParameter = Expression.Parameter(typeof(CqlContext), "context");
                        var lambda = Expression.Lambda(@new, contextParameter);
                        definitions.Add(ThisLibraryKey, def.name!, lambda);
                    }
                }

                if (Library?.codeSystems != null && Library?.codes != null)
                {
                    var codeSystemUrls = Library?.codeSystems!
                        .ToDictionary(cs => cs.name, cs => cs.id)
                        ?? new Dictionary<string, string>();

                    var codesByCodeSystemName = new Dictionary<string, List<CqlCode>>();
                    var codeCtor = typeof(CqlCode).GetConstructor(new Type[]
                    {
                        typeof(string),
                        typeof(string),
                        typeof(string),
                        typeof(string)
                    });

                    foreach (var code in Library?.codes)
                    {
                        if (code.codeSystem == null)
                            throw new InvalidOperationException("Code definition has a null codeSystem node.");
                        if (!codesByCodeSystemName.TryGetValue(code.codeSystem!.name!, out var codings))
                        {
                            codings = new List<CqlCode>();
                            codesByCodeSystemName.Add(code.codeSystem!.name!, codings);
                        }
                        if (!codeSystemUrls.TryGetValue(code.codeSystem.name, out var csUrl))
                            throw new InvalidOperationException($"Undefined code system {code.codeSystem.name!}");
                        var existingCode = codings.SingleOrDefault(c => c.code == code.id && c.system == csUrl);
                        if (existingCode != null)
                            throw new InvalidOperationException($"Duplicate code detected: {code.id} from {code.codeSystem.name} ({csUrl})");
                        codings.Add(new CqlCode(code.id, csUrl, null, null));


                        var newCodingExpression = Expression.New(codeCtor,
                            Expression.Constant(code.id),
                            Expression.Constant(csUrl),
                            Expression.Constant(null, typeof(string)),
                            Expression.Constant(null, typeof(string))
                        );

                        var contextParameter = Expression.Parameter(typeof(CqlContext), "context");
                        var lambda = Expression.Lambda(newCodingExpression, contextParameter);
                        definitions.Add(ThisLibraryKey, code.name!, lambda);
                    }
                    foreach (var kvp in codesByCodeSystemName)
                    {
                        var initMembers = kvp.Value.Select(coding =>
                            Expression.New(codeCtor,
                                Expression.Constant(coding.code),
                                Expression.Constant(coding.system),
                                Expression.Constant(null, typeof(string)),
                                Expression.Constant(null, typeof(string))
                            )).ToArray();

                        var arrayOfCodesInitializer = Expression.NewArrayInit(typeof(CqlCode), initMembers);
                        var contextParameter = Expression.Parameter(typeof(CqlContext), "context");
                        var lambda = Expression.Lambda(arrayOfCodesInitializer, contextParameter);
                        definitions.Add(ThisLibraryKey, kvp.Key, lambda);
                    }
                }

                if (Library?.parameters != null)
                {
                    foreach (var parameter in Library?.parameters ?? Enumerable.Empty<elm.ParameterDef>())
                    {
                        if (definitions.ContainsKey(null, parameter.name!))
                            throw new InvalidOperationException($"There is already a definition named {parameter.name}");

                        var contextParameter = Expression.Parameter(typeof(CqlContext), "context");
                        var buildContext = new ExpressionBuilderContext(this,
                            contextParameter,
                            definitions,
                            localLibraryIdentifiers);

                        Expression? defaultValue = null;
                        if (parameter.@default != null)
                            defaultValue = Expression.TypeAs(TranslateExpression(parameter.@default, buildContext), typeof(object));
                        else defaultValue = Expression.Constant(null, typeof(object));

                        var resolveParam = Expression.Call(
                            contextParameter,
                            typeof(CqlContext).GetMethod(nameof(CqlContext.ResolveParameter)),
                            Expression.Constant(Library!.NameAndVersion),
                            Expression.Constant(parameter.name),
                            defaultValue
                        );

                        var parameterType = TypeManager.TypeFor(parameter.parameterTypeSpecifier!, buildContext);
                        var cast = Expression.Convert(resolveParam, parameterType);
                        // e.g. (bundle, context) => context.Parameters["Measurement Period"]
                        var lambda = Expression.Lambda(cast, contextParameter);

                        definitions.Add(ThisLibraryKey, parameter.name!, lambda);
                    }
                }

                foreach (var def in Library?.statements ?? Enumerable.Empty<elm.ExpressionDef>())
                {
                    if (def.expression != null)
                    {
                        var contextParameter = Expression.Parameter(typeof(CqlContext), "context");
                        var buildContext = new ExpressionBuilderContext(this,
                            contextParameter,
                            definitions,
                            localLibraryIdentifiers);

                        if (string.IsNullOrWhiteSpace(def.name))
                        {
                            var message = $"Definition with local ID {def.localId} does not have a name.  This is not allowed.";
                            buildContext.LogError(message, def);
                            throw new InvalidOperationException(message);
                        }
                        var customKey = $"{nav}.{def.name}";
                        Type[] functionParameterTypes = Type.EmptyTypes;
                        var parameters = new[] { buildContext.RuntimeContextParameter };
                        var function = def as FunctionDef;
                        if (function != null && function.operand != null)
                        {
                            functionParameterTypes = new Type[function.operand!.Length];
                            int i = 0;
                            foreach (var operand in function.operand!)
                            {
                                if (operand.operandTypeSpecifier != null)
                                {
                                    var operandType = TypeManager.TypeFor(operand.operandTypeSpecifier, buildContext, true)!;
                                    var opName = ExpressionBuilderContext.NormalizeIdentifier(operand.name);
                                    var parameter = Expression.Parameter(operandType, opName);
                                    buildContext.Operands.Add(operand.name!, parameter);
                                    functionParameterTypes[i] = parameter.Type;
                                    i += 1;
                                }
                                else throw new InvalidOperationException($"Operand for function {def.name} is missing its {nameof(operand.operandTypeSpecifier)} property");
                            }

                            parameters = parameters
                                .Concat(buildContext.Operands.Values)
                                .ToArray();
                            if (CustomImplementations.TryGetValue(customKey, out var factory) && factory != null)
                            {
                                var customLambda = factory(parameters);
                                definitions.Add(ThisLibraryKey, def.name, functionParameterTypes, customLambda);
                                continue;
                            }
                            else if (function?.external ?? false)
                            {
                                var message = $"{customKey} is declared external, but {nameof(CustomImplementations)} does not define this function.";
                                buildContext.LogError(message, def);
                                if (Settings.AllowUnresolvedExternals)
                                {
                                    var returnType = TypeManager.TypeFor(def, buildContext, throwIfNotFound: true)!;
                                    var paramTypes = new[] { typeof(CqlContext) }
                                        .Concat(functionParameterTypes)
                                        .ToArray();
                                    var notImplemented = NotImplemented(customKey, paramTypes, returnType, buildContext);
                                    definitions.Add(ThisLibraryKey, def.name, paramTypes, notImplemented);
                                    continue;
                                }
                                else throw new InvalidOperationException(message);
                            }

                        }
                        buildContext = buildContext.Deeper(def);
                        var bodyExpression = TranslateExpression(def.expression, buildContext);
                        var lambda = Expression.Lambda(bodyExpression, parameters);
                        if (function != null && definitions.ContainsKey(ThisLibraryKey, def.name, functionParameterTypes))
                        {
                            var ops = function.operand?
                                .Where(op => op.operandTypeSpecifier != null && op.operandTypeSpecifier.resultTypeName != null)
                                .Select(op => $"{op.name} {op.operandTypeSpecifier!.resultTypeName!}");
                            var message = $"Function {def.name}({string.Join(", ", ops)}) skipped; another function matching this signature already exists.";
                            buildContext.LogWarning(message, def);
                        }
                        else
                        {
                            foreach (var annotation in def.annotation?.OfType<Annotation>() ?? Enumerable.Empty<Annotation>())
                            {
                                foreach (var tag in annotation.t ?? Enumerable.Empty<Tag>())
                                {
                                    var name = tag.name;
                                    if (!string.IsNullOrWhiteSpace(name))
                                    {
                                        var value = tag.value ?? string.Empty;
                                        definitions.AddTag(ThisLibraryKey, def.name, functionParameterTypes ?? new Type[0], name, value);

                                    }
                                }
                            }
                            definitions.Add(ThisLibraryKey, def.name, functionParameterTypes, lambda);
                        }
                    }
                    else throw new InvalidOperationException($"Definition {def.name} does not have an expression property");
                }
                return definitions;
            }
            else throw new InvalidOperationException("This package does not have a name and version.");
        }

        /// <summary>
        /// Generates a lambda expression taking a <see cref="CqlContext"/> parameter whose body is
        /// <paramref name="expression"/> translated into a <see cref="Expression"/>.
        /// </summary>
        /// <remarks>
        /// This can be compiled to a <see cref="Delegate"/> and executed to resolve a value.
        /// </remarks>
        /// <param name="expression">The ELM expression to convert</param>
        /// <param name="lambdas">Existing lambdas, required if <paramref name="expression"/> contains any references to other ELM definitions</param>
        /// <param name="ctx">If <paramref name="expression"/> requires contextual scope, provide it via an <see cref="ExpressionBuilderContext"/>.</param>
        public LambdaExpression Lambda(elm.Expression expression,
            DefinitionDictionary<LambdaExpression>? lambdas = null,
            ExpressionBuilderContext? ctx = null)
        {
            var parameter = Expression.Parameter(typeof(CqlContext), "rtx");
            lambdas ??= new DefinitionDictionary<LambdaExpression>();
            ctx ??= new ExpressionBuilderContext(this, parameter, lambdas, new Dictionary<string, string>());
            lambdas = new DefinitionDictionary<LambdaExpression>();
            var translated = TranslateExpression(expression, ctx);
            var lambda = Expression.Lambda(translated, parameter);
            return lambda;
        }

        protected Expression TranslateExpression(elm.Element op, ExpressionBuilderContext ctx)
        {
            ctx = ctx.Deeper(op);
            Expression? expression;
            switch (op)
            {
                case Abs abs:
                    expression = Abs(abs, ctx);
                    break;
                case Add add:
                    expression = Add(add, ctx);
                    break;
                case After after:
                    expression = After(after, ctx);
                    break;
                case AliasRef ar:
                    expression = AliasRef(ar, ctx);
                    break;
                case AllTrue alt:
                    expression = AllTrue(alt, ctx);
                    break;
                case And and:
                    expression = And(and, ctx);
                    break;
                case As @as:
                    expression = As(@as, ctx);
                    break;
                case AnyTrue ate:
                    expression = AnyTrue(ate, ctx);
                    break;
                case AnyInValueSet avs:
                    expression = AnyInValueSet(avs, ctx);
                    break;
                case Avg avg:
                    expression = Avg(avg, ctx);
                    break;
                case Before before:
                    expression = Before(before, ctx);
                    break;
                case CalculateAgeAt caa:
                    expression = CalculateAgeAt(caa, ctx);
                    break;
                case CalculateAge ca:
                    expression = CalculateAge(ca, ctx);
                    break;
                case Case ce:
                    expression = Case(ce, ctx);
                    break;
                case Ceiling ceil:
                    expression = Ceiling(ceil, ctx);
                    break;
                case Coalesce cle:
                    expression = Coalesce(cle, ctx);
                    break;
                case CodeRef cre:
                    expression = CodeRef(cre, ctx);
                    break;
                case Collapse col:
                    expression = Collapse(col, ctx);
                    break;
                case Combine com:
                    expression = Combine(com, ctx);
                    break;
                case Concatenate cctn:
                    expression = Concatenate(cctn, ctx);
                    break;
                case Contains ct:
                    expression = Contains(ct, ctx);
                    break;
                case ConvertQuantity cqe:
                    expression = ConvertQuantity(cqe, ctx);
                    break;
                case ConvertsToBoolean ce:
                    expression = ConvertsToBoolean(ce, ctx);
                    break;
                case ConvertsToDate ce:
                    expression = ConvertsToDate(ce, ctx);
                    break;
                case ConvertsToDateTime ce:
                    expression = ConvertsToDateTime(ce, ctx);
                    break;
                case ConvertsToDecimal ce:
                    expression = ConvertsToDecimal(ce, ctx);
                    break;
                case ConvertsToLong ce:
                    expression = ConvertsToLong(ce, ctx);
                    break;
                case ConvertsToInteger ce:
                    expression = ConvertsToInteger(ce, ctx);
                    break;
                case ConvertsToQuantity ce:
                    expression = ConvertsToQuantity(ce, ctx);
                    break;
                case ConvertsToString ce:
                    expression = ConvertsToString(ce, ctx);
                    break;
                case ConvertsToTime ce:
                    expression = ConvertsToTime(ce, ctx);
                    break;
                case Count ce:
                    expression = Count(ce, ctx);
                    break;
                case DateFrom dfe:
                    expression = DateFrom(dfe, ctx);
                    break;
                case elm.DateTime dt:
                    expression = DateTime(dt, ctx);
                    break;
                case Date d:
                    expression = Date(d, ctx);
                    break;
                case DateTimeComponentFrom dtcf:
                    expression = DateTimeComponentFrom(dtcf, ctx);
                    break;
                case Descendents desc:
                    expression = Descendents(desc, ctx);
                    break;
                case DifferenceBetween dbe:
                    expression = DifferenceBetween(dbe, ctx);
                    break;
                case Distinct distinct:
                    expression = Distinct(distinct, ctx);
                    break;
                case Divide divide:
                    expression = Divide(divide, ctx);
                    break;
                case DurationBetween dbe:
                    expression = DurationBetween(dbe, ctx);
                    break;
                case End e:
                    expression = End(e, ctx);
                    break;
                case Ends e:
                    expression = Ends(e, ctx);
                    break;
                case EndsWith e:
                    expression = EndsWith(e, ctx);
                    break;
                case Equal eq:
                    expression = Equal(eq, ctx);
                    break;
                case Equivalent eqv:
                    expression = Equivalent(eqv, ctx);
                    break;
                case Except ex:
                    expression = Except(ex, ctx);
                    break;
                case Exists ex:
                    expression = Exists(ex, ctx);
                    break;
                case Exp exe:
                    expression = Exp(exe, ctx);
                    break;
                case Expand expand:
                    expression = Expand(expand, ctx);
                    break;
                case ExpandValueSet evs:
                    expression = ExpandValueSet(evs, ctx);
                    break;
                case FunctionRef fre:
                    expression = FunctionRef(fre, ctx);
                    break;
                case ExpressionRef ere:
                    expression = ExpressionRef(ere, ctx);
                    break;
                case First first:
                    expression = First(first, ctx);
                    break;
                case Flatten fl:
                    expression = Flatten(fl, ctx);
                    break;
                case Floor floor:
                    expression = Floor(floor, ctx);
                    break;
                case GeometricMean gme:
                    expression = GeometricMean(gme, ctx);
                    break;
                case Greater gtr:
                    expression = Greater(gtr, ctx);
                    break;
                case GreaterOrEqual gtre:
                    expression = GreaterOrEqual(gtre, ctx);
                    break;
                case HighBoundary hb:
                    expression = HighBoundary(hb, ctx);
                    break;
                case IdentifierRef ire:
                    expression = IdentifierRef(ire, ctx);
                    break;
                case If @if:
                    expression = If(@if, ctx);
                    break;
                case Includes inc:
                    expression = Includes(inc, ctx);
                    break;
                case IncludedIn ii:
                    expression = IncludedIn(ii, ctx);
                    break;
                case Indexer idx:
                    expression = Indexer(idx, ctx);
                    break;
                case IndexOf io:
                    expression = IndexOf(io, ctx);
                    break;
                case Instance ine:
                    expression = Instance(ine, ctx);
                    break;
                case Intersect ise:
                    expression = Intersect(ise, ctx);
                    break;
                case Interval ie:
                    expression = IntervalExpression(ie, ctx);
                    break;
                case InValueSet inv:
                    expression = InValueSet(inv, ctx);
                    break;
                case In @in:
                    expression = In(@in, ctx);
                    break;
                case Is @is:
                    expression = Is(@is, ctx);
                    break;
                case IsFalse @isn:
                    expression = IsFalse(@isn, ctx);
                    break;
                case IsNull @isn:
                    expression = IsNull(@isn, ctx);
                    break;
                case IsTrue @isn:
                    expression = IsTrue(@isn, ctx);
                    break;
                case Last last:
                    expression = Last(last, ctx);
                    break;
                case LastPositionOf lpo:
                    expression = LastPositionOf(lpo, ctx);
                    break;
                case Length len:
                    expression = Length(len, ctx);
                    break;
                case Less less:
                    expression = Less(less, ctx);
                    break;
                case LessOrEqual lesse:
                    expression = LessOrEqual(lesse, ctx);
                    break;
                case List list:
                    expression = List(list, ctx);
                    break;
                case Literal lit:
                    expression = Literal(lit, ctx);
                    break;
                case Ln ln:
                    expression = Ln(ln, ctx);
                    break;
                case Log log:
                    expression = Log(log, ctx);
                    break;
                case LowBoundary lb:
                    expression = LowBoundary(lb, ctx);
                    break;
                case Lower e:
                    expression = Lower(e, ctx);
                    break;
                case Matches e:
                    expression = Matches(e, ctx);
                    break;
                case Max max:
                    expression = Max(max, ctx);
                    break;
                case MaxValue max:
                    expression = MaxValue(max, ctx);
                    break;
                case Median med:
                    expression = Median(med, ctx);
                    break;
                case Meets meets:
                    expression = Meets(meets, ctx);
                    break;
                case MeetsBefore meets:
                    expression = MeetsBefore(meets, ctx);
                    break;
                case MeetsAfter meets:
                    expression = MeetsAfter(meets, ctx);
                    break;
                case Message msg:
                    expression = Message(msg, ctx);
                    break;
                case Min min:
                    expression = Min(min, ctx);
                    break;
                case MinValue min:
                    expression = MinValue(min, ctx);
                    break;
                case Mode mode:
                    expression = Mode(mode, ctx);
                    break;
                case Modulo mod:
                    expression = Modulo(mod, ctx);
                    break;
                case Multiply mul:
                    expression = Multiply(mul, ctx);
                    break;
                case Negate neg:
                    expression = Negate(neg, ctx);
                    break;
                case Not not:
                    expression = Not(not, ctx);
                    break;
                case Now now:
                    expression = Now(now, ctx);
                    break;
                case Null @null:
                    expression = Null(@null, ctx);
                    break;
                case OperandRef ore:
                    expression = OperandRef(ore, ctx);
                    break;
                case Or or:
                    expression = Or(or, ctx);
                    break;
                case Overlaps ole:
                    expression = Overlaps(ole, ctx);
                    break;
                case OverlapsAfter ola:
                    expression = OverlapsAfter(ola, ctx);
                    break;
                case OverlapsBefore olb:
                    expression = OverlapsBefore(olb, ctx);
                    break;
                case ParameterRef pre:
                    expression = ParameterRef(pre, ctx);
                    break;
                case PointFrom pf:
                    expression = PointFrom(pf, ctx);
                    break;
                case PopulationStdDev pstd:
                    expression = PopulationStdDev(pstd, ctx);
                    break;
                case PopulationVariance pvar:
                    expression = PopulationVariance(pvar, ctx);
                    break;
                case PositionOf po:
                    expression = PositionOf(po, ctx);
                    break;
                case Power pow:
                    expression = Power(pow, ctx);
                    break;
                case Precision pre:
                    expression = Precision(pre, ctx);
                    break;
                case Predecessor prd:
                    expression = Predecessor(prd, ctx);
                    break;
                case Product prod:
                    expression = Product(prod, ctx);
                    break;
                case ProperContains pc:
                    expression = ProperContains(pc, ctx);
                    break;
                case ProperIn pi:
                    expression = ProperIn(pi, ctx);
                    break;
                case ProperIncludes pi:
                    expression = ProperIncludes(pi, ctx);
                    break;
                case ProperIncludedIn pie:
                    expression = ProperIncludedIn(pie, ctx);
                    break;
                case Property pe:
                    expression = Property(pe, ctx);
                    break;
                case Quantity qua:
                    expression = Quantity(qua, ctx);
                    break;
                case Query qe:
                    expression = Query(qe, ctx);
                    break;
                case QueryLetRef qlre:
                    expression = QueryLetRef(qlre, ctx);
                    break;
                case Ratio re:
                    expression = Ratio(re, ctx);
                    break;
                case ReplaceMatches e:
                    expression = ReplaceMatches(e, ctx);
                    break;
                case Retrieve re:
                    expression = Retrieve(re, ctx);
                    break;
                case Round rnd:
                    expression = Round(rnd, ctx);
                    break;
                case SameAs sa:
                    expression = SameAs(sa, ctx);
                    break;
                case SameOrAfter soa:
                    expression = SameOrAfter(soa, ctx);
                    break;
                case SameOrBefore sob:
                    expression = SameOrBefore(sob, ctx);
                    break;
                case SingletonFrom sf:
                    expression = SingletonFrom(sf, ctx);
                    break;
                case Slice slice:
                    expression = Slice(slice, ctx);
                    break;
                case Split split:
                    expression = Split(split, ctx);
                    break;
                case Substring e:
                    expression = Substring(e, ctx);
                    break;
                case Subtract sub:
                    expression = Subtract(sub, ctx);
                    break;
                case Successor suc:
                    expression = Successor(suc, ctx);
                    break;
                case Sum sum:
                    expression = Sum(sum, ctx);
                    break;
                case Starts starts:
                    expression = Starts(starts, ctx);
                    break;
                case Start start:
                    expression = Start(start, ctx);
                    break;
                case StartsWith e:
                    expression = StartsWith(e, ctx);
                    break;
                case StdDev stddev:
                    expression = StdDev(stddev, ctx);
                    break;
                case Time time:
                    expression = Time(time, ctx);
                    break;
                case TimeOfDay tod:
                    expression = TimeOfDay(tod, ctx);
                    break;
                case TimezoneOffsetFrom tofe:
                    expression = TimezoneOffsetFrom(tofe, ctx);
                    break;
                case ToBoolean e:
                    expression = ToBoolean(e, ctx);
                    break;
                case ToConcept tc:
                    expression = ToConcept(tc, ctx);
                    break;
                case ToDateTime tdte:
                    expression = ToDateTime(tdte, ctx);
                    break;
                case ToDate tde:
                    expression = ToDate(tde, ctx);
                    break;
                case Today today:
                    expression = Today(today, ctx);
                    break;
                case ToDecimal tde:
                    expression = ToDecimal(tde, ctx);
                    break;
                case ToInteger tde:
                    expression = ToInteger(tde, ctx);
                    break;
                case ToList tle:
                    expression = ToList(tle, ctx);
                    break;
                case ToQuantity tq:
                    expression = ToQuantity(tq, ctx);
                    break;
                case ToString e:
                    expression = ToString(e, ctx);
                    break;
                case ToTime e:
                    expression = ToTime(e, ctx);
                    break;
                case Truncate trunc:
                    expression = Truncate(trunc, ctx);
                    break;
                case TruncatedDivide div:
                    expression = TruncatedDivide(div, ctx);
                    break;
                case elm.Tuple tu:
                    expression = Tuple(tu, ctx);
                    break;
                case Union ue:
                    expression = Union(ue, ctx);
                    break;
                case ValueSetRef vsre:
                    expression = ValueSetRef(vsre, ctx);
                    break;
                case Variance variance:
                    expression = Variance(variance, ctx);
                    break;
                case Upper e:
                    expression = Upper(e, ctx);
                    break;
                case Width width:
                    expression = Width(width, ctx);
                    break;
                case Xor xor:
                    expression = Xor(xor, ctx);
                    break;
                default: throw new NotImplementedException($"Expression {op.GetType().FullName} is not implemented.");
            }
            foreach (var visitor in ExpressionMutators)
            {
                if (visitor != null)
                    expression = visitor.Mutate(expression!, op, ctx);
            }
            return expression!;
        }

        protected Expression BinaryOperator(CqlOperator @operator, elm.BinaryExpression be, ExpressionBuilderContext ctx)
        {
            var lhsExpression = TranslateExpression(be.operand![0], ctx);
            var rhsExpression = TranslateExpression(be.operand![1], ctx);
            var call = OperatorBinding.Bind(@operator, ctx.RuntimeContextParameter, lhsExpression, rhsExpression);
            return call;
        }

        protected Expression UnaryOperator(CqlOperator @operator, elm.UnaryExpression unary, ExpressionBuilderContext ctx)
        {
            var operand = TranslateExpression(unary.operand!, ctx);
            var resultType = unary.resultTypeSpecifier != null
                ? TypeManager.TypeFor(unary.resultTypeSpecifier, ctx)
                : null;
            var call = OperatorBinding.Bind(@operator, ctx.RuntimeContextParameter, operand);
            if (resultType != null && resultType != call.Type)
            {
                var typeAs = ChangeType(call, resultType, ctx);
                return typeAs;
            }
            else
            {
                return call;
            }
        }

        protected Expression NaryOperator(CqlOperator @operator, elm.NaryExpression ne, ExpressionBuilderContext ctx)
        {
            var operators = ne.operand
                .Select(op => TranslateExpression(op, ctx))
                .ToArray();
            var call = OperatorBinding.Bind(@operator, ctx.RuntimeContextParameter, operators);
            return call;
        }

        protected ConstantExpression Precision(DateTimePrecision elmPrecision, bool precisionSpecified)
        {
            if (precisionSpecified)
            {
                var name = Enum.GetName(elmPrecision)!.ToLowerInvariant();
                var ce = Expression.Constant(name, typeof(string));
                return ce;
            }
            else
            {
                var ce = Expression.Constant(null, typeof(string));
                return ce;
            }
        }

        protected Expression AggregateOperator(CqlOperator @operator, AggregateExpression aggregate, ExpressionBuilderContext ctx)
        {
            var operand = TranslateExpression(aggregate.source!, ctx);
            var call = OperatorBinding.Bind(@operator, ctx.RuntimeContextParameter, operand);
            return call;
        }

        protected Expression? IdentifierRef(IdentifierRef ire, ExpressionBuilderContext ctx)
        {
            if (string.Equals("$this", ire.name) && ctx.ImpliedAlias != null)
            {
                var scopeExpression = ctx.GetScopeExpression(ctx.ImpliedAlias);
                return scopeExpression;
            }
            var pe = new Property
            {
                resultTypeSpecifier = ire.resultTypeSpecifier,
                resultTypeName = ire.resultTypeName,
                localId = ire.localId,
                locator = ire.locator,
                path = ire.name,
                scope = ctx.ImpliedAlias,
            };
            var prop = Property(pe, ctx);
            return prop;
        }

        protected Expression Query(Query query, ExpressionBuilderContext ctx)
        {
            if (query?.source?.Length == 0)
                throw new NotSupportedException("Queries must define at least 1 source");
            else if (query!.source!.Length == 1)
                return SingleSourceQuery(query, ctx);
            else
                return MultiSourceQuery(query, ctx);

        }

        protected Expression SingleSourceQuery(Query query, ExpressionBuilderContext ctx)
        {
            var querySource = query.source![0];
            var querySourceAlias = querySource.alias;
            if (string.IsNullOrWhiteSpace(querySource.alias))
                throw new ArgumentException("Only aliased query sources are supported.", nameof(query));
            if (querySource.expression == null)
                throw new ArgumentException("Query sources must have an expression", nameof(query));
            var source = TranslateExpression(querySource.expression!, ctx);

            var isSingle = false;
            // promote single objects into enumerables so where works
            if (!IsOrImplementsIEnumerableOfT(source.Type))
            {
                var arrayInit = Expression.NewArrayInit(source.Type, source);
                source = arrayInit;
                isSingle = true;
            }
            var @return = source;
            Type elementType = TypeResolver.GetListElementType(@return.Type, @throw: true)!;

            // handle with/such-that
            if (query.relationship != null)
            {
                foreach (var relationship in query.relationship ?? Enumerable.Empty<RelationshipClause>())
                {
                    var selectManyLambda = WithToSelectManyBody(querySourceAlias!, elementType, relationship, ctx);

                    var selectManyCall = OperatorBinding.Bind(CqlOperator.SelectMany, ctx.RuntimeContextParameter,
                        @return, selectManyLambda);
                    if (relationship is Without)
                    {
                        var callExcept = OperatorBinding.Bind(CqlOperator.ListExcept, ctx.RuntimeContextParameter,
                            @return, selectManyCall);
                        @return = callExcept;
                    }
                    else
                    {
                        @return = selectManyCall;
                    }
                }
            }
            // The element type may have changed
            elementType = TypeResolver.GetListElementType(@return.Type, @throw: true)!;

            if (query.where != null)
            {
                var parameterName = ExpressionBuilderContext.NormalizeIdentifier(querySourceAlias)
                    ?? TypeNameToIdentifier(elementType, ctx);
                var whereLambdaParameter = Expression.Parameter(elementType, parameterName);
                if (querySourceAlias == "ItemOnLine")
                {
                }
                var scopes = new[] { new KeyValuePair<string, (Expression, elm.Element)>(querySourceAlias!, (whereLambdaParameter, querySource.expression)) };
                var subContext = ctx.WithScopes(scopes);

                if (query.let != null)
                {
                    var letScopes = new KeyValuePair<string, (Expression, elm.Element)>[query.let.Length];
                    for (int i = 0; i < query.let.Length; i++)
                    {
                        var let = query.let[i];
                        var expression = TranslateExpression(let.expression!, subContext);
                        letScopes[i] = new KeyValuePair<string, (Expression, elm.Element)>(let.identifier!, (expression, let.expression!));
                    }
                    subContext = subContext.WithScopes(letScopes);
                }
                var whereBody = TranslateExpression(query.where, subContext);
                var whereLambda = System.Linq.Expressions.Expression.Lambda(whereBody, whereLambdaParameter);
                var callWhere = OperatorBinding.Bind(CqlOperator.Where, ctx.RuntimeContextParameter, @return, whereLambda);
                @return = callWhere;
            }

            if (query.@return != null)
            {
                var parameterName = ExpressionBuilderContext.NormalizeIdentifier(querySourceAlias)
                ?? TypeNameToIdentifier(elementType, ctx);


                var selectLambdaParameter = Expression.Parameter(elementType, parameterName);

                var scopes = new[] { new KeyValuePair<string, (Expression, elm.Element)>(querySourceAlias!, (selectLambdaParameter, query.@return)) };
                var subContext = ctx.WithScopes(scopes);

                if (query.let != null)
                {
                    for (int i = 0; i < query.let.Length; i++)
                    {
                        var let = query.let[i];
                        var expression = TranslateExpression(let.expression!, subContext);
                        subContext = subContext.WithScopes(new KeyValuePair<string, (Expression, elm.Element)>(let.identifier!, (expression, let.expression!)));
                    }
                }
                var selectBody = TranslateExpression(query.@return.expression!, subContext);
                var selectLambda = Expression.Lambda(selectBody, selectLambdaParameter);
                var callSelect = OperatorBinding.Bind(CqlOperator.Select, ctx.RuntimeContextParameter, @return, selectLambda);
                @return = callSelect;
            }

            if (query.aggregate != null)
            {
                var parameterName = ExpressionBuilderContext.NormalizeIdentifier(querySourceAlias)
                ?? TypeNameToIdentifier(elementType, ctx);
                var sourceAliasParameter = Expression.Parameter(elementType, parameterName);
                var resultAlias = query.aggregate.identifier!;
                Type? resultType = null;
                if (query.aggregate.resultTypeSpecifier != null)
                {
                    resultType = TypeManager.TypeFor(query.aggregate.resultTypeSpecifier, ctx, true);
                }
                else if (!string.IsNullOrWhiteSpace(query.aggregate.resultTypeName.Name!))
                {
                    resultType = TypeResolver.ResolveType(query.aggregate.resultTypeName.Name!);
                }
                if (resultType == null)
                {
                    throw new InvalidOperationException($"Could not resolve aggregate query result type for query {query.localId} at {query.locator}");
                }
                var resultParameter = Expression.Parameter(resultType, resultAlias);
                var scopes = new[]
                {
                        new KeyValuePair<string, (Expression, elm.Element)>(querySourceAlias!, (sourceAliasParameter, query)),
                        new KeyValuePair<string, (Expression, elm.Element)>(resultAlias!, (resultParameter, query.aggregate))
                    };
                var subContext = ctx.WithScopes(scopes);
                if (query.let != null)
                {
                    for (int i = 0; i < query.let.Length; i++)
                    {
                        var let = query.let[i];
                        var expression = TranslateExpression(let.expression!, subContext);
                        subContext = subContext.WithScopes(new KeyValuePair<string, (Expression, elm.Element)>(let.identifier!, (expression, let.expression!)));
                    }
                }
                var startingValue = TranslateExpression(query.aggregate.starting!, subContext);

                var lambdaBody = TranslateExpression(query.aggregate.expression!, subContext);
                var lambda = Expression.Lambda(lambdaBody, resultParameter, sourceAliasParameter);
                var aggregateCall = OperatorBinding.Bind(CqlOperator.Aggregate, subContext.RuntimeContextParameter, @return, lambda, startingValue);
                @return = aggregateCall;
            }


            //[System.Xml.Serialization.XmlIncludeAttribute(typeof(ByExpression))]
            //[System.Xml.Serialization.XmlIncludeAttribute(typeof(ByColumn))]
            //[System.Xml.Serialization.XmlIncludeAttribute(typeof(ByDirection))]
            if (query.sort != null && query.sort.by != null && query.sort.by.Length > 0)
            {
                foreach (var by in query.sort.by)
                {
                    ListSortDirection order = ExtensionMethods.ListSortOrder(by.direction);
                    if (by is ByExpression byExpression)
                    {
                        var parameterName = "@this";
                        var returnElementType = TypeResolver.GetListElementType(@return.Type, true)!;
                        var sortMemberParameter = Expression.Parameter(returnElementType, parameterName);
                        var subContext = ctx.WithImpliedAlias(parameterName!, sortMemberParameter, byExpression.expression);
                        var sortMemberExpression = TranslateExpression(byExpression.expression, subContext);
                        var lambdaBody = Expression.Convert(sortMemberExpression, typeof(object));
                        var sortLambda = System.Linq.Expressions.Expression.Lambda(lambdaBody, sortMemberParameter);
                        var sort = OperatorBinding.Bind(CqlOperator.SortBy, ctx.RuntimeContextParameter,
                            @return, sortLambda, Expression.Constant(order, typeof(ListSortDirection)));
                        @return = sort;
                    }
                    else if (by is ByColumn byColumn)
                    {
                        var parameterName = "@this";
                        var returnElementType = TypeResolver.GetListElementType(@return.Type, true)!;
                        var sortMemberParameter = Expression.Parameter(returnElementType, parameterName);
                        var pathMemberType = TypeManager.TypeFor(byColumn, ctx);
                        if (pathMemberType == null)
                        {
                            var msg = $"Type specifier {by.resultTypeName} at {by.locator ?? "unknown"} could not be resolved.";
                            ctx.LogError(msg);
                            throw new InvalidOperationException(msg);
                        }
                        var pathExpression = PropertyHelper(sortMemberParameter, byColumn.path, pathMemberType!, ctx);
                        var lambdaBody = Expression.Convert(pathExpression, typeof(object));
                        var sortLambda = System.Linq.Expressions.Expression.Lambda(lambdaBody, sortMemberParameter);
                        var sort = OperatorBinding.Bind(CqlOperator.SortBy, ctx.RuntimeContextParameter,
                            @return, sortLambda, Expression.Constant(order, typeof(ListSortDirection)));
                        @return = sort;
                    }
                    else
                    {
                        var sort = OperatorBinding.Bind(CqlOperator.Sort, ctx.RuntimeContextParameter,
                            @return, Expression.Constant(order, typeof(ListSortDirection)));
                        @return = sort;
                    }
                }
            }

            if (isSingle)
            {
                var callSingle = OperatorBinding.Bind(CqlOperator.Single, ctx.RuntimeContextParameter, @return);
                @return = callSingle;
            }

            return @return;
        }
        protected Expression MultiSourceQuery(Query query, ExpressionBuilderContext ctx)
        {
            // The technique here is to create a cross product of all the query sources.
            // The combinations will be stored in a tuple whose fields are named by source alias.
            // we will then create an expression that creates this cross-product of tuples,
            // and use that as the singular query source for subsequent parts of the query.
            var tupleSpecifier = new elm.TupleTypeSpecifier
            {
                element = query.source.Select(source => new TupleElementDefinition
                {
                    name = source.alias ?? throw new InvalidOperationException("Missing alias for multi-source query; this is illegal"),
                    elementType = source.resultTypeSpecifier,

                }).ToArray(),
            };
            var multiSourceTupleType = TypeManager.TupleTypeFor(tupleSpecifier, ctx, (type) =>
                IsOrImplementsIEnumerableOfT(type)
                    ? TypeResolver.GetListElementType(type, true)!
                    : throw new NotSupportedException("Query sources must be lists."));
            var crossJoinedSource = CrossJoin(query.source!, multiSourceTupleType, ctx);
            var source = crossJoinedSource;

            var isSingle = false;
            if (!IsOrImplementsIEnumerableOfT(source.Type))
            {
                var arrayInit = Expression.NewArrayInit(source.Type, source);
                source = arrayInit;
                isSingle = true;
            }

            var @return = source;
            if (query.relationship != null)
            {
                foreach (var relationship in query.relationship ?? Enumerable.Empty<RelationshipClause>())
                {
                    var selectManyLambda = WithToSelectManyBody(multiSourceTupleType, relationship, ctx);

                    var selectManyCall = OperatorBinding.Bind(CqlOperator.SelectMany, ctx.RuntimeContextParameter,
                        @return, selectManyLambda);
                    if (relationship is Without)
                    {
                        var callExcept = OperatorBinding.Bind(CqlOperator.ListExcept, ctx.RuntimeContextParameter,
                            @return, selectManyCall);
                        @return = callExcept;
                    }
                    else
                    {
                        @return = selectManyCall;
                    }
                }
            }

            var elementType = TypeResolver.GetListElementType(@return.Type, true)!;
            if (query.where != null)
            {
                var parameterName = TypeNameToIdentifier(elementType, ctx);

                var whereLambdaParameter = Expression.Parameter(multiSourceTupleType, parameterName);
                var scopes =
                    (
                        from property in multiSourceTupleType!.GetProperties()
                        let propertyAccess = Expression.Property(whereLambdaParameter, property)
                        select new KeyValuePair<string, (Expression, elm.Element)>(property.Name, (propertyAccess, query.@where))
                    )
                    .ToArray();
                var subContext = ctx.WithScopes(scopes);


                if (query.let != null)
                {
                    var letScopes = new KeyValuePair<string, (Expression, elm.Element)>[query.let.Length];
                    for (int i = 0; i < query.let.Length; i++)
                    {
                        var let = query.let[i];
                        var expression = TranslateExpression(let.expression!, subContext);
                        letScopes[i] = new KeyValuePair<string, (Expression, elm.Element)>(let.identifier!, (expression, let.expression!));
                    }
                    subContext = subContext.WithScopes(letScopes);
                }

                var whereBody = TranslateExpression(query.where, subContext);
                var whereLambda = System.Linq.Expressions.Expression.Lambda(whereBody, whereLambdaParameter);
                var callWhere = OperatorBinding.Bind(CqlOperator.Where, ctx.RuntimeContextParameter, @return, whereLambda);
                @return = callWhere;
            }



            if (query.@return != null)
            {
                var parameterName = TypeNameToIdentifier(elementType, ctx);
                var selectLambdaParameter = Expression.Parameter(elementType, parameterName);

                var scopes =
                    (
                        from property in multiSourceTupleType!.GetProperties()
                        let propertyAccess = Expression.Property(selectLambdaParameter, property)
                        select new KeyValuePair<string, (Expression, elm.Element)>(property.Name, (propertyAccess, query.@return))
                    )
                    .ToArray();
                var subContext = ctx.WithScopes(scopes);

                if (query.let != null)
                {
                    var letScopes = new KeyValuePair<string, (Expression, elm.Expression)>[query.let.Length];
                    for (int i = 0; i < query.let.Length; i++)
                    {
                        var let = query.let[i];
                        var expression = TranslateExpression(let.expression!, subContext);
                        subContext = subContext.WithScopes(new KeyValuePair<string, (Expression, elm.Element)>(let.identifier!, (expression, let.expression!)));
                    }
                }
                var selectBody = TranslateExpression(query.@return.expression!, subContext);
                var selectLambda = Expression.Lambda(selectBody, selectLambdaParameter);
                var callSelect = OperatorBinding.Bind(CqlOperator.Select, ctx.RuntimeContextParameter, @return, selectLambda);
                @return = callSelect;
            }

            if (query.aggregate != null)
            {
                if (query.aggregate is elm.AggregateClause)
                {
                    var parameterName = TypeNameToIdentifier(elementType, ctx);
                    var sourceParameter = Expression.Parameter(multiSourceTupleType, parameterName);
                    var scopes =
                        (
                            from property in multiSourceTupleType!.GetProperties()
                            let propertyAccess = Expression.Property(sourceParameter, property)
                            select new KeyValuePair<string, (Expression, elm.Element)>(property.Name, (propertyAccess, query))
                        )
                        .ToArray();
                    var subContext = ctx.WithScopes(scopes);

                    var resultAlias = query.aggregate.identifier!;
                    Type? resultType = null;
                    if (query.aggregate.resultTypeSpecifier != null)
                    {
                        resultType = TypeManager.TypeFor(query.aggregate.resultTypeSpecifier, ctx, true);
                    }
                    else if (!string.IsNullOrWhiteSpace(query.aggregate.resultTypeName.Name!))
                    {
                        resultType = TypeResolver.ResolveType(query.aggregate.resultTypeName.Name!);
                    }
                    if (resultType == null)
                    {
                        throw new InvalidOperationException($"Could not resolve aggregate query result type for query {query.localId} at {query.locator}");
                    }
                    var resultParameter = Expression.Parameter(resultType, resultAlias);

                    subContext = subContext.WithScopes(new KeyValuePair<string, (Expression, elm.Element)>(resultAlias!, (resultParameter, query.aggregate)));

                    if (query.let != null)
                    {
                        var letScopes = new KeyValuePair<string, (Expression, elm.Element)>[query.let.Length];
                        for (int i = 0; i < query.let.Length; i++)
                        {
                            var let = query.let[i];
                            var expression = TranslateExpression(let.expression!, subContext);
                            letScopes[i] = new KeyValuePair<string, (Expression, elm.Element)>(let.identifier!, (expression, let.expression!));
                        }
                        subContext = subContext.WithScopes(letScopes);
                    }

                    var startingValue = TranslateExpression(query.aggregate.starting!, subContext);

                    var lambdaBody = TranslateExpression(query.aggregate.expression!, subContext);
                    var lambda = Expression.Lambda(lambdaBody, resultParameter, sourceParameter);
                    var aggregateCall = OperatorBinding.Bind(CqlOperator.Aggregate, subContext.RuntimeContextParameter, @return, lambda, startingValue);
                    @return = aggregateCall;
                }
                else
                {
                    throw new NotImplementedException($"Aggregate type {query.aggregate.GetType().Name} is not yet implemented.");
                }
            }

            if (query.sort != null && query.sort.by != null && query.sort.by.Length > 0)
            {
                throw new NotImplementedException("Sort is broken in ELM XSD?");
                //foreach (var by in query.sort.by)
                //{
                //    var order = ListSortDirection.Ascending;
                //    if (by.direction == "desc" || by.direction == "descending")
                //        order = ListSortDirection.Descending;
                //    else if (by.direction == "asc" || by.direction == "ascending")
                //        order = ListSortDirection.Ascending;
                //    else throw new InvalidOperationException($"Invalid sort order {by.direction}");

                //    if (by.expression != null)
                //    {
                //        var parameterName = "@this";
                //        var returnElementType = TypeResolver.GetListElementType(@return.Type);
                //        var sortMemberParameter = Expression.Parameter(returnElementType, parameterName);
                //        var subContext = ctx.WithImpliedAlias(parameterName!, sortMemberParameter, by.expression);
                //        var sortMemberExpression = TranslateExpression(by.expression, subContext);
                //        var lambdaBody = Expression.Convert(sortMemberExpression, typeof(object));
                //        var sortLambda = System.Linq.Expressions.Expression.Lambda(lambdaBody, sortMemberParameter);
                //        var sort = Operators.Bind(CqlOperator.SortBy, ctx.RuntimeContextParameter,
                //            @return, sortLambda, Expression.Constant(order, typeof(SortOrder)));
                //        @return = sort;
                //    }
                //    else if (by.path != null && by.resultTypeName != null)
                //    {
                //        var parameterName = "@this";
                //        var returnElementType = TypeResolver.GetListElementType(@return.Type);
                //        var sortMemberParameter = Expression.Parameter(returnElementType, parameterName);
                //        var pathMemberType = TypeResolver.ResolveType(by.resultTypeName);
                //        if (pathMemberType == null)
                //        {
                //            var msg = $"Type specifier {by.resultTypeName} at {by.locator ?? "unknown"} could not be resolved.";
                //            ctx.LogError(msg);
                //            throw new InvalidOperationException(msg);
                //        }
                //        var pathExpression = PropertyHelper(sortMemberParameter, by.path, pathMemberType!, ctx);
                //        var lambdaBody = Expression.Convert(pathExpression, typeof(object));
                //        var sortLambda = System.Linq.Expressions.Expression.Lambda(lambdaBody, sortMemberParameter);
                //        var sort = Operators.Bind(CqlOperator.SortBy, ctx.RuntimeContextParameter,
                //            @return, sortLambda, Expression.Constant(order, typeof(SortOrder)));
                //        @return = sort;
                //    }
                //    else
                //    {
                //        var sort = Operators.Bind(CqlOperator.Sort, ctx.RuntimeContextParameter,
                //            @return, Expression.Constant(order, typeof(SortOrder)));
                //        @return = sort;
                //    }
                //}
            }

            if (isSingle)
            {
                var returnElementType = TypeResolver.GetListElementType(@return.Type);
                var callSingle = OperatorBinding.Bind(CqlOperator.Single, ctx.RuntimeContextParameter, @return);
                @return = callSingle;
            }

            return @return;
        }

        protected bool IsOrImplementsIEnumerableOfT(Type type) => TypeResolver.ImplementsGenericInterface(type, typeof(IEnumerable<>));

        protected Expression ValueSetRef(ValueSetRef valueSetRef, ExpressionBuilderContext ctx)
        {
            if (string.IsNullOrWhiteSpace(valueSetRef.name))
                throw new ArgumentException($"The ValueSetRef at {valueSetRef.locator} is missing a name.", nameof(valueSetRef));
            var type = TypeManager.TypeFor(valueSetRef, ctx, throwIfNotFound: true)!;
            var cqlValueSet = InvokeDefinitionThroughRuntimeContext(valueSetRef.name, valueSetRef.libraryName, typeof(CqlValueSet), ctx);

            if (IsOrImplementsIEnumerableOfT(type))
            {
                var elementType = TypeResolver.GetListElementType(type);
                if (elementType == typeof(CqlCode))
                {
                    var ctor = typeof(ValueSetFacade).GetConstructor(new[] { typeof(CqlValueSet), typeof(CqlContext) });
                    var @new = Expression.New(ctor, cqlValueSet, ctx.RuntimeContextParameter);
                    return @new;
                }
                else
                {
                    var message = $"The expected type for value set {valueSetRef.name} in this context is {TypeManager.PrettyTypeName(type)}";
                    ctx.LogError(message, valueSetRef);
                    throw new InvalidOperationException(message);
                }
            }
            return cqlValueSet;
        }

        protected Expression QueryLetRef(QueryLetRef qlre, ExpressionBuilderContext ctx)
        {
            var name = qlre.name!;
            var expr = ctx.GetScopeExpression(name);
            return expr;
        }

        protected Expression AliasRef(AliasRef ar, ExpressionBuilderContext ctx)
        {
            var expr = ctx.GetScopeExpression(ar.name!);
            return expr;
        }

        protected Expression Tuple(elm.Tuple tuple, ExpressionBuilderContext ctx)
        {
            if (tuple.resultTypeSpecifier is elm.TupleTypeSpecifier tupleTypeSpecifier)
            {
                var tupleType = TypeManager.TupleTypeFor(tupleTypeSpecifier, ctx);
                var @new = Expression.New(tupleType);
                if (tuple.element?.Length > 0)
                {
                    var elementBindings = (tuple.element!)
                                   .Select(element =>
                                   {
                                       var value = TranslateExpression(element.value!, ctx);
                                       var memberInfo = GetProperty(tupleType, ExpressionBuilderContext.NormalizeIdentifier(element.name!)!);
                                       var binding = Binding(value, memberInfo, ctx);
                                       return binding;
                                   })
                                   .ToArray();
                    var init = Expression.MemberInit(@new, elementBindings);
                    return init;
                }
                else return @new;
            }
            else throw new InvalidOperationException($"Tuple expression has a resultType that is not a TupleTypeSpecifier.");
        }

        protected Expression List(List list, ExpressionBuilderContext ctx)
        {
            if (list.resultTypeSpecifier == null)
                throw new ArgumentException($"List is missing a result type specifier.", nameof(list));
            if (list.resultTypeSpecifier is elm.ListTypeSpecifier listTypeSpecifier)
            {

                var elementType = TypeManager.TypeFor(listTypeSpecifier.elementType, ctx, true);
                var elements = list.element?
                    .Select(ele => TranslateExpression(ele, ctx))
                    .ToArray() ?? new Expression[0];
                if (!IsNullable(elementType) && elements.Any(exp => IsNullable(exp.Type)))
                {
                    for (int i = 0; i < elements.Length; i++)
                    {
                        elements[i] = HandleNullable(elements[i], elementType);

                    }
                }
                for (int i = 0; i < elements.Length; i++)
                {
                    if (elements[i].Type != elementType)
                    {
                        elements[i] = Expression.TypeAs(elements[i], elementType);
                    }
                }
                Expression? array = null;
                if (elements != null)
                {
                    array = Expression.NewArrayInit(elementType, elements);
                }
                else
                {
                    array = Expression.NewArrayBounds(elementType, Expression.Constant(0));
                }
                var asEnumerable = Expression.TypeAs(array, typeof(IEnumerable<>).MakeGenericType(elementType));
                return asEnumerable;
            }
            else
                throw new ArgumentException($"List is the wrong type", nameof(list));

        }

        protected Expression CodeRef(CodeRef cre, ExpressionBuilderContext ctx)
        {
            if (!string.IsNullOrWhiteSpace(cre.name))
            {
                var type = TypeResolver.ResolveType(cre.resultTypeName.Name!)
                    ?? throw new InvalidOperationException($"Unable to resolve type {cre.resultTypeName}");
                return InvokeDefinitionThroughRuntimeContext(cre.name, cre.libraryName, type!, ctx);
            }
            else throw new InvalidOperationException($"CodeRefExpression {cre.name} is null");
        }

        protected Expression Instance(Instance ine, ExpressionBuilderContext ctx)
<<<<<<< HEAD
        {
            var instanceType = TypeResolver.ResolveType(ine.classType.Name!);
            if (instanceType!.IsEnum)
            {
                // constructs like:
                // FHIR.RemittanceOutcome {value: 'complete'}
                // FHIR.RemittanceOutcome maps to an enum type
                if (ine.element?.Length == 1 && string.Equals(ine.element![0].name, "value", StringComparison.OrdinalIgnoreCase))
                {
                    var enumValueValue = TranslateExpression(ine.element[0]!.value!, ctx);
                    if (enumValueValue.Type == instanceType)
                        return enumValueValue;
                    else if (enumValueValue.Type == typeof(string))
                    {
                        var parseMethod = typeof(Enum).GetMethods()
                            .Where(m =>
                                m.Name == nameof(Enum.Parse)
                                && m.GetParameters().Length == 3)
                            .Single();
                        var callEnumParse = Expression.Call(parseMethod, Expression.Constant(instanceType), enumValueValue, Expression.Constant(true));
                        return callEnumParse;
                    }
                }
            }
            // Prefer a constructor will all parameters.


            //var valueTypes = values
            //    .Select(v => v.Type)
            //    .ToArray();
            //var allConstructors = instanceType!
            //    .GetConstructors();
            //ConstructorInfo? allParamsCtor = null;
            //foreach(var ctor in allConstructors)
            //{
            //    var ctorParameters = ctor.GetParameters();
            //    if (ctorParameters.Length == valueTypes.Length)
            //    {
            //        if (ctorParameters.All(p => p.T))
            //    }
            //}

            var tuples = ine.element
                .Select(el => (el.name!, TranslateExpression(el.value!, ctx)))
                .ToArray();

            // Handle immutable primitives without public setters on their properties.
            if (instanceType == typeof(CqlRatio))
            {
                Expression? numeratorExpr = null;
                Expression? denominatorExpr = null;

                foreach (var tuple in tuples)
                {
                    if (tuple.Item1 == "numerator")
                        numeratorExpr = tuple.Item2;
                    else if (tuple.Item1 == "denominator")
                        denominatorExpr = tuple.Item2;
                    else throw new InvalidOperationException($"No property called {tuple.Item1} should exist on {nameof(CqlRatio)}");
                }
                var ctor = typeof(CqlRatio).GetConstructor(new[] { typeof(CqlQuantity), typeof(CqlQuantity) });
                var @new = Expression.New(ctor,
                    numeratorExpr ?? Expression.Default(typeof(CqlQuantity)),
                    denominatorExpr ?? Expression.Default(typeof(CqlQuantity)));
                return @new;
            }
            else if (instanceType == typeof(CqlCode))
            {
                Expression? codeExpr = null;
                Expression? systemExpr = null;
                Expression? versionExpr = null;
                Expression? displayExpr = null;


                foreach (var tuple in tuples)
                {
                    if (tuple.Item1 == "code")
                        codeExpr = tuple.Item2;
                    else if (tuple.Item1 == "system")
                        systemExpr = tuple.Item2;
                    else if (tuple.Item1 == "version")
                        versionExpr = tuple.Item2;
                    else if (tuple.Item1 == "display")
                        displayExpr = tuple.Item2;
                    else throw new InvalidOperationException($"No property called {tuple.Item1} should exist on {nameof(CqlCode)}");
                }
                var ctor = typeof(CqlCode).GetConstructor(new[] {
                    typeof(string),
                    typeof(string),
                    typeof(string),
                    typeof(string)
                });
                var @new = Expression.New(ctor,
                    codeExpr ?? Expression.Default(typeof(string)),
                    systemExpr ?? Expression.Default(typeof(string)),
                    versionExpr ?? Expression.Default(typeof(string)),
                    displayExpr ?? Expression.Default(typeof(string)));
                return @new;
            }
            else if (instanceType == typeof(CqlConcept))
            {
                Expression? codesExpr = null;
                Expression? displayExpr = null;

                foreach (var tuple in tuples)
                {
                    if (tuple.Item1 == "codes")
                        codesExpr = tuple.Item2;
                    else if (tuple.Item1 == "display")
                        displayExpr = tuple.Item2;
                    else throw new InvalidOperationException($"No property called {tuple.Item1} should exist on {nameof(CqlConcept)}");
                }
                var ctor = typeof(CqlConcept).GetConstructor(new[] { typeof(IEnumerable<CqlCode>), typeof(string) });
                var @new = Expression.New(ctor,
                    codesExpr ?? Expression.Default(typeof(IEnumerable<CqlCode>)),
                    displayExpr ?? Expression.Default(typeof(string)));
                return @new;
            }
            else
            {
                var elementBindings = new MemberAssignment[tuples.Length];
                for (int i = 0; i < tuples.Length; i++)
                {
                    var tuple = tuples[i];
                    var element = tuple.Item1;
                    var expression = tuple.Item2;
                    var memberInfo = GetProperty(instanceType!, element);
                    if (memberInfo == null)
                        throw new InvalidOperationException($"Could not find member {element} on type {TypeManager.PrettyTypeName(instanceType!)}");
                    var binding = Binding(expression, memberInfo, ctx);
                    elementBindings[i] = binding;
                }
                var ctor = instanceType!.GetConstructor(Type.EmptyTypes);
                var @new = Expression.New(ctor);
                var init = Expression.MemberInit(@new, elementBindings);
                return init;
            }
        }

        protected MemberAssignment Binding(Expression value, MemberInfo memberInfo, ExpressionBuilderContext ctx)
        {
            if (memberInfo is PropertyInfo property)
            {
                if (value.Type == property.PropertyType)
                {
                    return Expression.Bind(memberInfo, value);
                }
                else if (property.PropertyType.IsArray)
                {
                    if (value.Type.IsArray)
                    {
                        if (property.PropertyType.GetElementType() == value.Type.GetElementType())
                        {
                            return Expression.Bind(memberInfo, value);
                        }
                    }
                    else if (value.Type.IsGenericType)
                    {
                        var valueEnumerableElement = TypeResolver.GetListElementType(value.Type);
                        var memberArrayElement = property.PropertyType.GetElementType();
                        if (valueEnumerableElement == memberArrayElement)
                        {
                            var toArrayMethod = typeof(Enumerable)
                                .GetMethod(nameof(Enumerable.ToArray))
                                .MakeGenericMethod(valueEnumerableElement);
                            var callToArray = Expression.Call(toArrayMethod, value);
                            return Expression.Bind(memberInfo, callToArray);
                        }
                        else
                        {
                            var selectParameter = Expression.Parameter(valueEnumerableElement, TypeNameToIdentifier(value.Type, ctx));
                            var body = ChangeType(selectParameter, memberArrayElement, ctx);
                            var selectLambda = Expression.Lambda(body, selectParameter);
=======
        {
            var instanceType = TypeResolver.ResolveType(ine.classType.Name!) ??
                throw new ArgumentException($"Can't resolve type for instance", nameof(ine));
            if (IsEnum(instanceType))
            {
                // constructs like:
                // FHIR.RemittanceOutcome {value: 'complete'}
                // FHIR.RemittanceOutcome maps to an enum type
                if (ine.element?.Length == 1 && string.Equals(ine.element![0].name, "value", StringComparison.OrdinalIgnoreCase))
                {
                    var enumValueValue = TranslateExpression(ine.element[0]!.value!, ctx);
                    if (enumValueValue.Type == instanceType)
                        return enumValueValue;
                    else if (enumValueValue.Type == typeof(string))
                    {
                        var parseMethod = typeof(Enum).GetMethods()
                            .Where(m =>
                                m.Name == nameof(Enum.Parse)
                                && m.GetParameters().Length == 3)
                            .Single();
                        var callEnumParse = Expression.Call(parseMethod, Expression.Constant(instanceType), enumValueValue, Expression.Constant(true));
                        return callEnumParse;
                    }
                }
            }
            // Prefer a constructor will all parameters.


            //var valueTypes = values
            //    .Select(v => v.Type)
            //    .ToArray();
            //var allConstructors = instanceType!
            //    .GetConstructors();
            //ConstructorInfo? allParamsCtor = null;
            //foreach(var ctor in allConstructors)
            //{
            //    var ctorParameters = ctor.GetParameters();
            //    if (ctorParameters.Length == valueTypes.Length)
            //    {
            //        if (ctorParameters.All(p => p.T))
            //    }
            //}

            var tuples = ine.element
                .Select(el => (el.name!, TranslateExpression(el.value!, ctx)))
                .ToArray();

            // Handle immutable primitives without public setters on their properties.
            if (instanceType == typeof(CqlRatio))
            {
                Expression? numeratorExpr = null;
                Expression? denominatorExpr = null;

                foreach (var tuple in tuples)
                {
                    if (tuple.Item1 == "numerator")
                        numeratorExpr = tuple.Item2;
                    else if (tuple.Item1 == "denominator")
                        denominatorExpr = tuple.Item2;
                    else throw new InvalidOperationException($"No property called {tuple.Item1} should exist on {nameof(CqlRatio)}");
                }
                var ctor = typeof(CqlRatio).GetConstructor(new[] { typeof(CqlQuantity), typeof(CqlQuantity) });
                var @new = Expression.New(ctor,
                    numeratorExpr ?? Expression.Default(typeof(CqlQuantity)),
                    denominatorExpr ?? Expression.Default(typeof(CqlQuantity)));
                return @new;
            }
            else if (instanceType == typeof(CqlCode))
            {
                Expression? codeExpr = null;
                Expression? systemExpr = null;
                Expression? versionExpr = null;
                Expression? displayExpr = null;


                foreach (var tuple in tuples)
                {
                    if (tuple.Item1 == "code")
                        codeExpr = tuple.Item2;
                    else if (tuple.Item1 == "system")
                        systemExpr = tuple.Item2;
                    else if (tuple.Item1 == "version")
                        versionExpr = tuple.Item2;
                    else if (tuple.Item1 == "display")
                        displayExpr = tuple.Item2;
                    else throw new InvalidOperationException($"No property called {tuple.Item1} should exist on {nameof(CqlCode)}");
                }
                var ctor = typeof(CqlCode).GetConstructor(new[] {
                    typeof(string),
                    typeof(string),
                    typeof(string),
                    typeof(string)
                });
                var @new = Expression.New(ctor,
                    codeExpr ?? Expression.Default(typeof(string)),
                    systemExpr ?? Expression.Default(typeof(string)),
                    versionExpr ?? Expression.Default(typeof(string)),
                    displayExpr ?? Expression.Default(typeof(string)));
                return @new;
            }
            else if (instanceType == typeof(CqlConcept))
            {
                Expression? codesExpr = null;
                Expression? displayExpr = null;

                foreach (var tuple in tuples)
                {
                    if (tuple.Item1 == "codes")
                        codesExpr = tuple.Item2;
                    else if (tuple.Item1 == "display")
                        displayExpr = tuple.Item2;
                    else throw new InvalidOperationException($"No property called {tuple.Item1} should exist on {nameof(CqlConcept)}");
                }
                var ctor = typeof(CqlConcept).GetConstructor(new[] { typeof(IEnumerable<CqlCode>), typeof(string) });
                var @new = Expression.New(ctor,
                    codesExpr ?? Expression.Default(typeof(IEnumerable<CqlCode>)),
                    displayExpr ?? Expression.Default(typeof(string)));
                return @new;
            }
            else
            {
                var elementBindings = new MemberAssignment[tuples.Length];
                for (int i = 0; i < tuples.Length; i++)
                {
                    var tuple = tuples[i];
                    var element = tuple.Item1;
                    var expression = tuple.Item2;
                    var memberInfo = GetProperty(instanceType!, element);
                    if (memberInfo == null)
                        throw new InvalidOperationException($"Could not find member {element} on type {TypeManager.PrettyTypeName(instanceType!)}");
                    var binding = Binding(expression, memberInfo, ctx);
                    elementBindings[i] = binding;
                }
                var ctor = instanceType!.GetConstructor(Type.EmptyTypes);
                var @new = Expression.New(ctor);
                var init = Expression.MemberInit(@new, elementBindings);
                return init;
            }
        }

        protected MemberAssignment Binding(Expression value, MemberInfo memberInfo, ExpressionBuilderContext ctx)
        {
            if (memberInfo is PropertyInfo property)
            {
                if (value.Type == property.PropertyType)
                {
                    return Expression.Bind(memberInfo, value);
                }
                else if (property.PropertyType.IsArray)
                {
                    if (value.Type.IsArray)
                    {
                        if (property.PropertyType.GetElementType() == value.Type.GetElementType())
                        {
                            return Expression.Bind(memberInfo, value);
                        }
                    }
                    else if (value.Type.IsGenericType)
                    {
                        var valueEnumerableElement = TypeResolver.GetListElementType(value.Type);
                        var memberArrayElement = property.PropertyType.GetElementType();
                        if (valueEnumerableElement == memberArrayElement)
                        {
                            var toArrayMethod = typeof(Enumerable)
                                .GetMethod(nameof(Enumerable.ToArray))
                                .MakeGenericMethod(valueEnumerableElement);
                            var callToArray = Expression.Call(toArrayMethod, value);
                            return Expression.Bind(memberInfo, callToArray);
                        }
                        else
                        {
                            var selectParameter = Expression.Parameter(valueEnumerableElement, TypeNameToIdentifier(value.Type, ctx));
                            var body = ChangeType(selectParameter, memberArrayElement, ctx);
                            var selectLambda = Expression.Lambda(body, selectParameter);
>>>>>>> 6eb1b843
                            var callSelectMethod = OperatorBinding.Bind(CqlOperator.Select, ctx.RuntimeContextParameter, value, selectLambda);
                            var toArrayMethod = typeof(Enumerable)
                                .GetMethod(nameof(Enumerable.ToArray))
                                .MakeGenericMethod(memberArrayElement);
                            var callToArray = Expression.Call(toArrayMethod, callSelectMethod);
                            return Expression.Bind(memberInfo, callToArray);
                        }
                    }
                }
                else if (TypeResolver.ImplementsGenericInterface(property.PropertyType, typeof(ICollection<>)))
                {
                    if (IsOrImplementsIEnumerableOfT(value.Type))
                    {
                        var elementType = TypeResolver.GetListElementType(property.PropertyType);
                        var listType = typeof(List<>).MakeGenericType(elementType);
                        var ctor = listType.GetConstructor(new[] { typeof(IEnumerable<>).MakeGenericType(elementType) });
                        var newList = Expression.New(ctor, value);
                        return Expression.Bind(memberInfo, newList);
                    }
                }
                var convert = ChangeType(value, property.PropertyType, ctx);
                return Expression.Bind(memberInfo, convert);
            }
            else throw new NotImplementedException();
        }

        protected bool IsConvertible(Type from, Type to)
        {
            if (from == to)
                return true;
            if (to.IsAssignableFrom(from))
                return true;
            if (IsNullable(from) && !IsNullable(to))
                return true;
            if (IsOrImplementsIEnumerableOfT(from) && IsOrImplementsIEnumerableOfT(to))
            {
                var fromElement = TypeResolver.GetListElementType(from, @throw: true)!;
                var toElement = TypeResolver.GetListElementType(to, @throw: true)!;
                return IsConvertible(fromElement, toElement);
            }
            return false;
        }

        protected Expression If(If @if, ExpressionBuilderContext ctx)
        {
            var rc = TranslateExpression(@if.condition!, ctx);
            var condition = Expression.Coalesce(rc, Expression.Constant(false, typeof(bool)));
            var then = TranslateExpression(@if.then!, ctx);
            if (@if.@else != null)
            {
                var @else = TranslateExpression(@if.@else!, ctx);
                if (then.Type.IsValueType)
                {
                    @else = HandleNullable(@else, then.Type);
                }
                if (then.Type != @else.Type)
                    throw new InvalidOperationException($"The If expression at {@if.locator} produces two branches with different types.");
                var ifThenElse = Expression.Condition(condition, then, @else);
                return ifThenElse;
            }
            else
            {
                var ifThen = Expression.Condition(condition, then, Expression.Convert(Expression.Constant(null), then.Type));
                return ifThen;
            }
        }

        protected Expression Null(Null @null, ExpressionBuilderContext ctx)
        {
            var nullType = TypeManager.TypeFor(@null, ctx, false) ?? typeof(object);
            var constant = Expression.Constant(null, nullType);
            return constant;
        }

        protected Expression Literal(Literal lit, ExpressionBuilderContext ctx)
        {
            var type = TypeResolver.ResolveType(lit.valueType.Name!)
                ?? throw new InvalidOperationException($"Cannot resolve type for {lit.valueType}");
            var (value, convertedType) = ConvertLiteral(lit, type);

            if (IsNullable(type))
            {
                var changed = Expression.Constant(value, convertedType);
                var asNullable = Expression.Convert(changed, type);
                return asNullable;
            }
            return Expression.Constant(value, convertedType);
        }

        public static (object?, Type) ConvertLiteral(Literal lit, Type? type)
        {
            if (type == null)
                throw new NotImplementedException();
            else if (IsNullable(type))
            {
                if (string.IsNullOrWhiteSpace(lit.value))
                    return (null, type);
                else
                {
                    var underlyingType = Nullable.GetUnderlyingType(type);
                    if (typeof(IConvertible).IsAssignableFrom(underlyingType))
                    {
                        try
                        {
                            var converted = System.Convert.ChangeType(lit.value, underlyingType, CultureInfo.InvariantCulture);
                            return (converted, underlyingType);
                        }
                        catch (OverflowException)
                        {
                            return (null, type);
                        }
                    }
                    else throw new NotSupportedException("Only convertible types can be used for literals.");
                }
            }
            else
            {
                if (type == typeof(string))
                    return (lit.value, type);
                if (typeof(IConvertible).IsAssignableFrom(type!))
                {
                    var converted = System.Convert.ChangeType(lit.value, type);
                    return (converted, type);
                }
                else throw new NotSupportedException("Only convertible types can be used for literals.");
            }
        }

        protected Expression OperandRef(OperandRef ore, ExpressionBuilderContext ctx)
        {
            if (ctx.Operands.TryGetValue(ore.name!, out var expression))
                return expression;
            else throw new ArgumentException($"Operand reference to {ore.name} not found in definition operands.", nameof(ore));
        }

        protected Expression Case(Case ce, ExpressionBuilderContext ctx)
        {

            //[{ when1, then1 }, { when2, then2}, { when3, then3 }]
            // when1 ? then 1 : (when2 ? then 2 : (when3 ? then 3 : else }
            if (ce.caseItem?.Length > 0 && ce.@else != null)
            {
                if (ce.comparand != null)
                {
                    var comparand = TranslateExpression(ce.comparand, ctx);

                    var elseThen = TranslateExpression(ce.@else!, ctx);
                    var lastItem = ce.caseItem[^1];
                    var lastItemWhen = TranslateExpression(lastItem.when!, ctx);
                    var lastItemWhenEquality = Expression.Coalesce(Equal(comparand, lastItemWhen, ctx), Expression.Constant(false));
                    var lastItemThen = TranslateExpression(lastItem.then!, ctx);

                    if (lastItemThen.Type != elseThen.Type)
                        throw new InvalidOperationException("Both conditional outcomes must have the same type.");

                    elseThen = Expression.Condition(lastItemWhenEquality, lastItemThen, elseThen);

                    for (int i = ce.caseItem.Length - 2; i > -1; i--)
                    {
                        var caseWhen = TranslateExpression(ce.caseItem[i].when!, ctx);
                        var caseWhenEquality = Expression.Coalesce(Equal(comparand, caseWhen, ctx), Expression.Constant(false));
                        var caseThen = TranslateExpression(ce.caseItem[i].then!, ctx);
                        if (elseThen.Type != caseThen.Type)
                            throw new InvalidOperationException("Case return types are not consistent.");
                        elseThen = Expression.Condition(caseWhenEquality, caseThen, elseThen);
                    }
                    return elseThen;
                }
                else
                {
                    var elseThen = TranslateExpression(ce.@else!, ctx);
                    var lastItem = ce.caseItem[^1];
                    var lastItemWhen = TranslateExpression(lastItem.when!, ctx);
                    var lastItemThen = TranslateExpression(lastItem.then!, ctx);

                    if (IsNullable(lastItemWhen.Type))
                    {
                        lastItemWhen = Expression.Coalesce(lastItemWhen, Expression.Constant(false));
                    }

                    elseThen = Expression.Condition(lastItemWhen, lastItemThen, elseThen);

                    for (int i = ce.caseItem.Length - 2; i > -1; i--)
                    {
                        var caseWhen = TranslateExpression(ce.caseItem[i].when!, ctx);
                        var caseThen = TranslateExpression(ce.caseItem[i].then!, ctx);
                        if (elseThen.Type != caseThen.Type)
                            throw new InvalidOperationException("Case return types are not consistent.");
                        if (IsNullable(caseWhen.Type))
                        {
                            caseWhen = Expression.Coalesce(caseWhen, Expression.Constant(false));
                        }
                        elseThen = Expression.Condition(caseWhen, caseThen, elseThen);
                    }
                    return elseThen;
                }
            }

            else throw new ArgumentException("Invalid case expression.  At least 1 case and an else must be present.", nameof(ce));
        }

        protected bool IsInterval(Type t, out Type? elementType)
        {
            if (t.IsGenericType && t.GetGenericTypeDefinition() == typeof(CqlInterval<>))
            {
                elementType = t.GetGenericArguments()[0];
                return true;
            }
            elementType = null;
            return false;
        }

        protected LambdaExpression WithToSelectManyBody(string outerScope,
            Type outerElementType,
            RelationshipClause with,
            ExpressionBuilderContext ctx)
        {
            if (with.expression == null)
                throw new ArgumentException($"With must have a source expression.", nameof(with));
            if (with.suchThat == null)
                throw new ArgumentException($"With must have a suchthat expression.", nameof(with));

            //define "With Such That":
            //[Encounter] E
            //  with[Condition] P
            //   such that P.onset during E.period
            //     and P.abatement after end of E.period

            //Func<Bundle, Context, IEnumerable<Encounter>> x = (bundle, ctx) =>
            //    bundle.Entry.ByResourceType<Encounter>()
            //    .SelectMany(E =>
            //        bundle.Entry.ByResourceType<Condition>() // <-- 
            //            .Where(P => true) // such that goes here
            //            .Select(P => E));
            var selectManyParameter = Expression.Parameter(outerElementType, outerScope);
            var selectManyContext = ctx.WithScopes(new KeyValuePair<string, (Expression, elm.Element)>(outerScope, (selectManyParameter, with)));
            var source = TranslateExpression(with.expression, selectManyContext);
            if (!IsOrImplementsIEnumerableOfT(source.Type))
            {
                // e.g.:
                // with "Index Prescription Start Date" IPSD
                // where IPSD is a Date
                // Promote to an array for consistency.
                var newArray = Expression.NewArrayInit(source.Type, source);
                source = newArray;
            }
            var sourcElementType = TypeResolver.GetListElementType(source.Type);

            var whereLambdaParameter = Expression.Parameter(sourcElementType, with.alias);
            var whereContext = selectManyContext.WithScopes(new KeyValuePair<string, (Expression, elm.Element)>(with.alias!, (whereLambdaParameter, with)));
            var suchThatBody = TranslateExpression(with.suchThat, whereContext);

            var whereLambda = Expression.Lambda(suchThatBody, whereLambdaParameter);
            var callWhereOnSource = OperatorBinding.Bind(CqlOperator.Where, ctx.RuntimeContextParameter, source, whereLambda);

            var selectLambdaParameter = Expression.Parameter(sourcElementType, with.alias);
            var selectBody = selectManyParameter; // P => E
            var selectLambda = Expression.Lambda(selectBody, selectLambdaParameter);
            var callSelectOnWhere = OperatorBinding.Bind(CqlOperator.Select, ctx.RuntimeContextParameter, callWhereOnSource, selectLambda);
            var selectManyLambda = Expression.Lambda(callSelectOnWhere, selectManyParameter);

            return selectManyLambda;
        }

        protected LambdaExpression WithToSelectManyBody(Type tupleType,
            RelationshipClause with,
            ExpressionBuilderContext ctx)
        {
            if (with.expression == null)
                throw new ArgumentException($"With must have a source expression.", nameof(with));
            if (with.suchThat == null)
                throw new ArgumentException($"With must have a suchthat expression.", nameof(with));

            //define "With Such That":
            //from [Encounter] enc,
            //  [Observation] obs
            //  with[Condition] P
            //   such that P.onset during E.period
            //     and P.abatement after end of E.period

            // A tuple type is created e.g.:
            // class Tuple1
            // {
            //      Encounter enc { get; set; }
            //      Observation obs { get; set; }
            // }
            //  We then cross join all combinations of encs and observations into an IEnumerable<TupleT>
            //  In the CQL, "enc" and "obs" are valid scopes in the with and such-that clauses.
            //  They need to resolve to property accessors
            //  on the lambda parameter we create for the SelectMany call.
            //  IEnumerable<Tuple1> source = <cross join expression>;
            //
            //  source
            //    .SelectMany(T => 
            //        bundle.Entry.ByResourceType<Condition>() // <-- 
            //            .Where(P => true) // such that goes here, in place of "true"
            //            .Select(P => E));

            var selectManyParameter = Expression.Parameter(tupleType, TypeNameToIdentifier(tupleType, ctx));
            var scopes = (from property in tupleType.GetProperties()
                          let propertyAccess = Expression.Property(selectManyParameter, property)
                          select new KeyValuePair<string, (Expression, elm.Element)>(property.Name, (propertyAccess, with)))
                         .ToArray();
            var selectManyContext = ctx.WithScopes(scopes);

            var source = TranslateExpression(with.expression, selectManyContext);
            var sourceElementType = TypeResolver.GetListElementType(source.Type);

            var whereLambdaParameter = Expression.Parameter(sourceElementType, with.alias);
            var whereContext = selectManyContext.WithScopes(new KeyValuePair<string, (Expression, elm.Element)>(with.alias!, (whereLambdaParameter, with)));
            var suchThatBody = TranslateExpression(with.suchThat, whereContext);
            var whereLambda = Expression.Lambda(suchThatBody, whereLambdaParameter);
            var callWhereOnSource = OperatorBinding.Bind(CqlOperator.Where, ctx.RuntimeContextParameter, source, whereLambda);

            var selectLambdaParameter = Expression.Parameter(sourceElementType, with.alias);
            var selectBody = selectManyParameter; // P => E
            var selectLambda = Expression.Lambda(selectBody, selectLambdaParameter);
            var callSelectOnWhere = OperatorBinding.Bind(CqlOperator.Select, ctx.RuntimeContextParameter, callWhereOnSource, selectLambda);

            var selectManyLambda = Expression.Lambda(callSelectOnWhere, selectManyParameter);
            return selectManyLambda;
        }

        protected Expression Retrieve(Retrieve retrieve, ExpressionBuilderContext ctx)
        {
            Type? sourceElementType;
            // SingletonFrom does not have this specified; in this case use DataType instead
            if (retrieve.resultTypeSpecifier == null)
            {
                if (string.IsNullOrWhiteSpace(retrieve.dataType.Name))
                    throw new ArgumentException("If a Retrieve lacks a ResultTypeSpecifier it must have a DataType", nameof(retrieve));
                var dataType = retrieve.dataType;
                sourceElementType = TypeResolver.ResolveType(dataType.Name);
            }
            else
            {
                if (retrieve.resultTypeSpecifier is elm.ListTypeSpecifier listTypeSpecifier)
                {
                    sourceElementType = TypeManager.TypeFor(listTypeSpecifier.elementType, ctx, true);
                }
                else throw new NotImplementedException($"Sources with type {retrieve.resultTypeSpecifier.GetType().Name} are not implemented.");
            }

            Expression? codeProperty;
            if (sourceElementType != null && retrieve.codeProperty != null)
            {
                var codePropertyInfo = TypeResolver.GetProperty(sourceElementType!, retrieve.codeProperty);
                codeProperty = Expression.Constant(codePropertyInfo, typeof(PropertyInfo));
            }
            else
            {
                codeProperty = Expression.Constant(null, typeof(PropertyInfo));
            }

            if (retrieve.codes != null)
            {
                if (retrieve.codes is ValueSetRef valueSetRef)
                {
                    if (string.IsNullOrWhiteSpace(valueSetRef.name))
                        throw new ArgumentException($"The ValueSetRef at {valueSetRef.locator} is missing a name.", nameof(retrieve));
                    var valueSet = InvokeDefinitionThroughRuntimeContext(valueSetRef.name!, valueSetRef!.libraryName, typeof(CqlValueSet), ctx);
                    var call = OperatorBinding.Bind(CqlOperator.Retrieve, ctx.RuntimeContextParameter,
                        Expression.Constant(sourceElementType, typeof(Type)), valueSet, codeProperty!);
                    return call;
                }
                else
                {
                    // In this construct, instead of querying a value set, we're testing resources
                    // against a list of codes, e.g., as defined by the code from or codesystem construct
                    var codes = TranslateExpression(retrieve.codes, ctx);
                    var call = OperatorBinding.Bind(CqlOperator.Retrieve, ctx.RuntimeContextParameter,
                        Expression.Constant(sourceElementType, typeof(Type)), codes, codeProperty!);
                    return call;
                }
            }
            else
            {
                var call = OperatorBinding.Bind(CqlOperator.Retrieve, ctx.RuntimeContextParameter,
                    Expression.Constant(sourceElementType, typeof(Type)), Expression.Constant(null, typeof(CqlValueSet)), codeProperty!);
                return call;
            }
        }

        protected Expression Property(Property op, ExpressionBuilderContext ctx)
        {
            if (string.IsNullOrWhiteSpace(op.path))
                throw new ArgumentException("path cannot be null or empty", nameof(op));
            //var path = ExpressionBuilderContext.NormalizeIdentifier(op.path);
            var path = op.path;
            if (!string.IsNullOrWhiteSpace(op.scope))
            {
                var scopeExpression = ctx.GetScopeExpression(op.scope!);
                var expectedType = TypeManager.TypeFor(op, ctx, false) ?? typeof(object);
                var pathMemberInfo = TypeResolver.GetProperty(scopeExpression.Type, path!) ??
                    TypeResolver.GetProperty(scopeExpression.Type, op.path);
                if (pathMemberInfo == null)
                {
                    ctx.LogWarning($"Property {op.path} can't be known at design time, and will be late-bound, slowing performance.  Consider casting the source first so that this property can be definitely bound.", op);
                    var call = OperatorBinding.Bind(CqlOperator.LateBoundProperty, ctx.RuntimeContextParameter,
                        scopeExpression, Expression.Constant(op.path, typeof(string)), Expression.Constant(expectedType, typeof(Type)));
                    return call;
                }
                var propogate = PropogateNull(scopeExpression, pathMemberInfo, ctx);
                // This is only necessary for Firely b/c it always initializes colleciton members even if they are 
                // not included in the FHIR, and this makes it impossible for CQL to differentiate [] from null
                //
                //if (typeof(Resource).IsAssignableFrom(scopeExpression.Type)
                //    && pathMemberInfo is PropertyInfo prop
                //    && IsOrImplementsIEnumerableOfT(prop.PropertyType))
                //{
                //    var method = typeof(BuiltIns).GetMethod(nameof(BuiltIns.NullIfEmpty))
                //        .MakeGenericMethod(GetElementType(prop.PropertyType));
                //    var call = Expression.Call(method, propogate);
                //    return call;
                //}
                var resultType = TypeManager.TypeFor(op, ctx, false);
                if (resultType != propogate.Type)
                {
                    propogate = ChangeType(propogate, resultType, ctx);
                }
                return propogate;
            }
            else if (op.source != null)
            {
                var source = TranslateExpression(op.source, ctx);
                var parts = path.Split('.');
                if (parts.Length > 1)
                {
                    // support paths like birthDate.value on Patient
                    for (int i = 0; i < parts.Length; i++)
                    {
                        var pathPart = parts[i];
                        var pathMemberInfo = TypeResolver.GetProperty(source.Type, pathPart!);
                        if (pathMemberInfo != null)
                        {
                            var propertyAccess = PropogateNull(source, pathMemberInfo, ctx);
                            source = propertyAccess;
                        }
                    }
                    return source;
                }
                else
                {
                    var expectedType = TypeManager.TypeFor(op, ctx, throwIfNotFound: true)!;
                    var result = PropertyHelper(source, path, expectedType, ctx);
                    return result;
                }
                throw new NotImplementedException();
            }
            else throw new NotImplementedException();
        }

        protected Expression PropertyHelper(Expression source, string? path, Type expectedType, ExpressionBuilderContext ctx)
        {
            var pathMemberInfo = TypeResolver.GetProperty(source.Type, path!);
            if (pathMemberInfo == null)
            {
                ctx.LogWarning($"Property {path} can't be known at design time, and will be late-bound, slowing performance.  Consider casting the source first so that this property can be definitely bound.");
                var call = OperatorBinding.Bind(CqlOperator.LateBoundProperty, ctx.RuntimeContextParameter,
<<<<<<< HEAD
                    source, Expression.Constant(path, typeof(string)), Expression.Constant(expectedType, typeof(Type)));
                return call;
            }
            if (pathMemberInfo is PropertyInfo property && pathMemberInfo.DeclaringType != source.Type) // the property is on a derived type, so cast it
            {
                var isCheck = Expression.TypeIs(source, pathMemberInfo.DeclaringType);
                var typeAs = Expression.TypeAs(source, pathMemberInfo.DeclaringType);
                var pathAccess = Expression.MakeMemberAccess(typeAs, pathMemberInfo);
                Expression? ifIs = pathAccess;
                Expression elseNull = Expression.Constant(null, property.PropertyType);
                // some ops, like properties on alias refs, don't have type information on them.
                // can't check against what we don't have.
                if (expectedType != null)
                {
                    if (expectedType != ifIs.Type)
                    {
                        ifIs = ChangeType(ifIs, expectedType!, ctx);
                    }
                    if (expectedType != elseNull.Type)
                        elseNull = ChangeType(elseNull, expectedType, ctx);
                }
                var condition = Expression.Condition(isCheck, ifIs, elseNull);
                return condition;
            }
            var propogateNull = PropogateNull(source, pathMemberInfo, ctx);
            var result = propogateNull;
            if (expectedType != null && expectedType != result.Type)
            {
                if (expectedType == typeof(string))
                {
                    if (result.Type.IsEnum)
                        return result;
                    else if (IsNullable(result.Type) && Nullable.GetUnderlyingType(result.Type).IsEnum)
                        return result;
                }
                result = ChangeType(result, expectedType, ctx);
            }
            return result;
        }

=======
                    source, Expression.Constant(path, typeof(string)), Expression.Constant(expectedType, typeof(Type)));
                return call;
            }
            if (pathMemberInfo is PropertyInfo property && pathMemberInfo.DeclaringType != source.Type) // the property is on a derived type, so cast it
            {
                var isCheck = Expression.TypeIs(source, pathMemberInfo.DeclaringType);
                var typeAs = Expression.TypeAs(source, pathMemberInfo.DeclaringType);
                var pathAccess = Expression.MakeMemberAccess(typeAs, pathMemberInfo);
                Expression? ifIs = pathAccess;
                Expression elseNull = Expression.Constant(null, property.PropertyType);
                // some ops, like properties on alias refs, don't have type information on them.
                // can't check against what we don't have.
                if (expectedType != null)
                {
                    if (expectedType != ifIs.Type)
                    {
                        ifIs = ChangeType(ifIs, expectedType!, ctx);
                    }
                    if (expectedType != elseNull.Type)
                        elseNull = ChangeType(elseNull, expectedType, ctx);
                }
                var condition = Expression.Condition(isCheck, ifIs, elseNull);
                return condition;
            }
            var propogateNull = PropogateNull(source, pathMemberInfo, ctx);
            var result = propogateNull;
            if (expectedType != null && expectedType != result.Type)
            {
                if (expectedType == typeof(string))
                {
                    if (IsEnum(result.Type))
                        return result;
                }
                result = ChangeType(result, expectedType, ctx);
            }
            return result;
        }

>>>>>>> 6eb1b843
        protected Expression FunctionRef(FunctionRef op, ExpressionBuilderContext ctx)
        {
            var operands = op.operand
                .Select(operand => TranslateExpression(operand, ctx))
                .ToArray();
            var operandTypes = operands
                .Select(op => op.Type);

            var functionType = GetFunctionRefReturnType(op, operandTypes, ctx);

            var funcTypeParameters =
                new[] { typeof(CqlContext) }
                .Concat(operandTypes)
                .Concat(new[] { functionType })
                .ToArray();

            var funcType = GetFuncType(funcTypeParameters);
            var callStackCtor = typeof(CallStackEntry).GetConstructor(new[] { typeof(string), typeof(string), typeof(string) });
            var newCallStack = Expression.New(callStackCtor,
                Expression.Constant(op.name, typeof(string)),
                Expression.Constant(op.locator, typeof(string)),
                Expression.Constant(op.localId, typeof(string)));

            var deeper = Expression.Call(ctx.RuntimeContextParameter, typeof(CqlContext).GetMethod(nameof(CqlContext.Deeper)), newCallStack);

            // FHIRHelpers has special handling in CQL-to-ELM and does not translate correctly - specifically,
            // it interprets ToString(value string) oddly.  Normally when string is used in CQL it is resolved to the elm type.
            // In FHIRHelpers, this string gets treated as a FHIR string, which is normally mapped to a StringElement abstraction.
            if (op.libraryName != null && op.libraryName.StartsWith("fhirhelpers", StringComparison.OrdinalIgnoreCase))
            {
                if (op.name!.Equals("tostring", StringComparison.OrdinalIgnoreCase))
                {
                    if (operands[0].Type == typeof(string))
                    {
                        return operands[0];
                    }
                    else
                    {
                        var bind = OperatorBinding.Bind(CqlOperator.Convert, deeper,
                            new[] { operands[0], Expression.Constant(typeof(string), typeof(Type)) });
                        return bind;
                    }
                }
            }
            // all functions still take the bundle and context parameters, plus whatver the operands
            // to the actual function are.
            operands = new[]
            {
                    deeper
            }
            .Concat(operands)
            .ToArray();

            var invoke = InvokeDefinedFunctionThroughRuntimeContext(op.name!, op.libraryName!, funcType, operands, ctx);
            return invoke;
        }

        protected Type GetFuncType(Type[] funcTypeParameters)
        {
            Type? funcType;
            switch (funcTypeParameters.Length)
            {
                case 0:
                    throw new NotSupportedException();
                case 1:
                    funcType = typeof(Func<>).MakeGenericType(funcTypeParameters);
                    break;
                case 2:
                    funcType = typeof(Func<,>).MakeGenericType(funcTypeParameters);
                    break;
                case 3:
                    funcType = typeof(Func<,,>).MakeGenericType(funcTypeParameters);
                    break;
                case 4:
                    funcType = typeof(Func<,,,>).MakeGenericType(funcTypeParameters);
                    break;
                case 5:
                    funcType = typeof(Func<,,,,>).MakeGenericType(funcTypeParameters);
                    break;
                case 6:
                    funcType = typeof(Func<,,,,,>).MakeGenericType(funcTypeParameters);
                    break;
                case 7:
                    funcType = typeof(Func<,,,,,,>).MakeGenericType(funcTypeParameters);
                    break;
                case 8:
                    funcType = typeof(Func<,,,,,,,>).MakeGenericType(funcTypeParameters);
                    break;
                case 9:
                    funcType = typeof(Func<,,,,,,,,>).MakeGenericType(funcTypeParameters);
                    break;
                case 10:
                    funcType = typeof(Func<,,,,,,,,,>).MakeGenericType(funcTypeParameters);
                    break;
                case 11:
                    funcType = typeof(Func<,,,,,,,,,,>).MakeGenericType(funcTypeParameters);
                    break;
                case 12:
                    funcType = typeof(Func<,,,,,,,,,,,>).MakeGenericType(funcTypeParameters);
                    break;
                case 13:
                    funcType = typeof(Func<,,,,,,,,,,,,>).MakeGenericType(funcTypeParameters);
                    break;
                case 14:
                    funcType = typeof(Func<,,,,,,,,,,,,,>).MakeGenericType(funcTypeParameters);
                    break;
                case 15:
                    funcType = typeof(Func<,,,,,,,,,,,,,,>).MakeGenericType(funcTypeParameters);
                    break;
                default:
                    throw new NotSupportedException("Fucntions with more than 15 parameters are not supported.");
            }
            return funcType;
        }

        protected Type GetFunctionRefReturnType(FunctionRef op, IEnumerable<Type> operandTypes, ExpressionBuilderContext ctx)
        {
            var operands = op.operand
                .Select(operand => TranslateExpression(operand, ctx))
                .Select(op => op.Type)
                .ToArray();
            if (op.libraryName?.StartsWith("FHIRHelpers") ?? false)
            {
                // cql-to-elm does not handle FHIRHelpers conversion function refs appropriately; they are missing resultTypeSpecifiers
                switch (op.name)
                {
                    case "ToDate":
                        return TypeResolver.ResolveType("{urn:hl7-org:elm-types:r1}Date")!;
                    case "ToDateTime":
                        return TypeResolver.ResolveType("{urn:hl7-org:elm-types:r1}DateTime")!;
                    case "ToQuantity":
                        return TypeResolver.ResolveType("{urn:hl7-org:elm-types:r1}Quantity")!;
                    case "ToInteger":
                        return TypeResolver.ResolveType("{urn:hl7-org:elm-types:r1}Integer")!;
                    case "ToInterval":
                        if (op.operand?.Length == 1)
                        {
                            var operand = op.operand![0];
                            var typeName = operand.resultTypeName.Name;
                            if (operand is As @as)
                            {
                                typeName = @as.asType?.Name;
                                if (typeName == null && @as.asTypeSpecifier != null)
                                    typeName = @as.asTypeSpecifier.resultTypeName.Name;
                                if (typeName == null)
                                    typeName = @as.resultTypeName.Name;
                            }
                            if (typeName == "{http://hl7.org/fhir}Period")
                            {
                                var pointType = TypeResolver.ResolveType("{urn:hl7-org:elm-types:r1}DateTime");
                                var intervalType = TypeResolver.IntervalType(pointType!);
                                return intervalType;
                            }
                            else if (typeName == "{http://hl7.org/fhir}Range")
                            {
                                var pointType = TypeResolver.ResolveType("{urn:hl7-org:elm-types:r1}Quantity");
                                var intervalType = TypeResolver.IntervalType(pointType!);
                                return intervalType;
                            }
                        }
                        throw new NotImplementedException();
                    case "ToBoolean":
                        return TypeResolver.ResolveType("{urn:hl7-org:elm-types:r1}Boolean")!;
                    case "ToString":
                        return TypeResolver.ResolveType("{urn:hl7-org:elm-types:r1}String")!;
                    case "ToDecimal":
                        return TypeResolver.ResolveType("{urn:hl7-org:elm-types:r1}Decimal")!;
                    case "ToRatio":
                        return TypeResolver.ResolveType("{urn:hl7-org:elm-types:r1}Ratio")!;
                    case "ToCode":
                        return TypeResolver.ResolveType("{urn:hl7-org:elm-types:r1}Code")!;
                    case "ToConcept":
                        return TypeResolver.ResolveType("{urn:hl7-org:elm-types:r1}Concept")!;
                    default: break;
                }
            }
            if (op.resultTypeSpecifier != null)
            {
                return TypeManager.TypeFor(op.resultTypeSpecifier, ctx);
            }
            else if (!string.IsNullOrWhiteSpace(op.resultTypeName.Name))
            {
                return TypeResolver.ResolveType(op.resultTypeName.Name!)
                    ?? TypeResolver.ResolveType(op.resultTypeName.Name)
                    ?? throw new ArgumentException($"Cannot determine type for function {op.libraryName ?? ""}.{op.name}");
            }
            throw new ArgumentException($"Cannot determine type for function {op.libraryName ?? ""}.{op.name}");
        }

        protected Expression ExpressionRef(ExpressionRef expressionRef, ExpressionBuilderContext ctx)
        {
            Type? expressionType = null;
            if (expressionRef.resultTypeSpecifier != null)
            {
                expressionType = TypeManager.TypeFor(expressionRef.resultTypeSpecifier, ctx);
            }
            else if (!string.IsNullOrWhiteSpace(expressionRef.resultTypeName?.Name))
            {
                expressionType = TypeResolver.ResolveType(expressionRef.resultTypeName.Name!);
            }
            else
            {
                var def = Library?.statements?
                    .SingleOrDefault(d => d.name == expressionRef.name);
                if (def != null)
                {
                    expressionType = TypeManager.TypeFor(def, ctx);
                }
                else throw new NotSupportedException("Unable to resolve expression reference type.");
            }
            if (expressionType == null)
                throw new InvalidOperationException($"Unable to determine type for {expressionRef.localId}");
            var invoke = InvokeDefinitionThroughRuntimeContext(expressionRef.name!, expressionRef.libraryName, expressionType, ctx);
            return invoke;
        }

        protected Expression ParameterRef(ParameterRef op, ExpressionBuilderContext ctx)
        {
            if (ctx.Definitions.TryGetValue(ThisLibraryKey, op.name!, out var lambda) && lambda != null)
            {
                var invoke = InvokeDefinitionThroughRuntimeContext(op.name!, null, lambda, ctx);
                return invoke;
            }
            else throw new ArgumentException($"Parameter {op.name} hasn't been defined yet.", nameof(op));

        }

        protected MemberInfo GetProperty(Type type, string name)
        {
            if (type.IsGenericType)
            {
                var gtd = type.GetGenericTypeDefinition();
                if (gtd == typeof(Nullable<>))
                {
                    if (string.Equals(name, "value", StringComparison.OrdinalIgnoreCase))
                    {
                        var valueMember = type.GetProperty("Value");
                        return valueMember;
                    }
                }
            }

            var member = type.GetProperty(name, BindingFlags.IgnoreCase | BindingFlags.Public | BindingFlags.Instance);
            return member;
        }

        /// <param name="name">The function name</param>
        /// <param name="libraryAlias">If this is an external call, the local alias defined in the using statement</param>
        /// <param name="definitionType">The Func or Action type of this definition</param>
        /// <param name="arguments">The function arguments</param>
        /// <returns></returns>
        protected Expression InvokeDefinedFunctionThroughRuntimeContext(string name, string libraryAlias,
            Type definitionType,
            Expression[] arguments,
            ExpressionBuilderContext ctx)
        {
            var definitionsProperty = Expression.Property(ctx.RuntimeContextParameter, typeof(CqlContext).GetProperty(nameof(CqlContext.Definitions)));
            var itemProperty = typeof(DefinitionDictionary<Delegate>).GetProperty("Item", new[] { typeof(string), typeof(string), typeof(Type[]) });
            var argumentTypes = arguments
                .Skip(1) // skip runtimecontext
                .Select(arg => arg.Type)
                .ToArray();
            string? libraryName = null;
            if (!string.IsNullOrWhiteSpace(libraryAlias))
            {
                if (!ctx.LocalLibraryIdentifiers.TryGetValue(libraryAlias, out libraryName))
                    throw new InvalidOperationException($"Local library {libraryAlias} is not defined; are you missing a using statement?");
            }
            else libraryName = ThisLibraryKey;
            var typeArrayInitializer = Expression.NewArrayInit(typeof(Type),
                argumentTypes
                .Select(type => Expression.Constant(type))
                .ToArray());

            var indices = new Expression[] { Expression.Constant(libraryName, typeof(string)), Expression.Constant(name), typeArrayInitializer };
            var index = Expression.MakeIndex(definitionsProperty, itemProperty, indices);
            var asFunc = Expression.TypeAs(index, definitionType);
            var invoke = Expression.Invoke(asFunc, arguments);
            return invoke;
        }

        protected Expression InvokeDefinitionThroughRuntimeContext(string name, string? libraryAlias,
            LambdaExpression definition,
            ExpressionBuilderContext ctx)
        {
            var type = definition.Type;
            if (type.IsGenericType)
            {
                var typeArgs = type.GetGenericArguments();
                var returnType = typeArgs[^1];
                var invoke = InvokeDefinitionThroughRuntimeContext(name, libraryAlias, returnType, ctx);
                return invoke;
            }
            else throw new ArgumentException("LambdaExpressions should be a variant of Func<>");
        }

        protected Expression InvokeDefinitionThroughRuntimeContext(string name, string? libraryAlias,
        Type definitionReturnType,
        ExpressionBuilderContext ctx)
        {
            var definitionsProperty = Expression.Property(ctx.RuntimeContextParameter, typeof(CqlContext).GetProperty(nameof(CqlContext.Definitions)));
            // gets indexer that takes two strings - lib name and def name
            var itemProperty = typeof(DefinitionDictionary<Delegate>).GetProperty("Item", new[] { typeof(string), typeof(string) });
            Expression[]? indices;
            if (string.IsNullOrWhiteSpace(libraryAlias))
            {
                indices = new[] { Expression.Constant(ThisLibraryKey, typeof(string)), Expression.Constant(name) };
            }
            else
            {
                if (!ctx.LocalLibraryIdentifiers.TryGetValue(libraryAlias, out string libraryName))
                    throw new InvalidOperationException($"Local library {libraryAlias} is not defined; are you missing a using statement?");
                indices = new[] { Expression.Constant(libraryName), Expression.Constant(name) };
            }
            var index = Expression.MakeIndex(definitionsProperty, itemProperty, indices);
            var funcType = typeof(Func<,>).MakeGenericType(typeof(CqlContext), definitionReturnType);
            var asFunc = Expression.TypeAs(index, funcType);
            var invoke = Expression.Invoke(asFunc, new[] { ctx.RuntimeContextParameter });
            return invoke;
        }

        protected Expression CoalesceNullableValueType(Expression nullable)
        {
            if (nullable.Type.IsGenericType && nullable.Type.GetGenericTypeDefinition() == typeof(Nullable<>))
            {
                var coalesce = Expression.Coalesce(nullable, Expression.Default(Nullable.GetUnderlyingType(nullable.Type)));
                return coalesce;
            }
            else return nullable;
        }

        protected static bool IsNullable(Type type) => type.IsGenericType && type.GetGenericTypeDefinition() == typeof(Nullable<>);
        protected Expression HandleNullable(Expression expression, Type targetType)
        {
            if (IsNullable(targetType))
            {
                if (!IsNullable(expression.Type))
                    expression = Expression.Convert(expression, targetType);
            }
            else if (IsNullable(expression.Type))
                expression = CoalesceNullableValueType(expression);
            return expression;
        }
        protected Expression CrossJoin(elm.AliasedQuerySource[] sources, Type tupleType, ExpressionBuilderContext ctx)
        {

            //var a = new int[] { 1, 2, 3 };
            //var b = new int[] { 4, 5, 6 };
            //var c = new int[] { 7, 8, 9 };

            //var result = a
            //    .SelectMany(_a =>
            //        b.SelectMany(_b =>
            //            c.Select(_c => new { _a, _b, _c, })))
            //    .ToArray();
            //Assert.AreEqual(27, result.Length);

            //var result2 =
            //    a.SelectMany(_a => b, (__a, _b) => new { __a, _b })
            //        .SelectMany(ab => c, (_ab, _c) => new { _ab.__a, _ab._b, _c })
            //            .ToArray();

            if (sources.Length < 2) throw new ArgumentException($"This method should only be called for 2 or more query sources", nameof(sources));

            // the first pair are special as they are not working off of a partially built tuple,
            // they are working only off of the initial selectmany parameters.
            var first = sources[0];
            var firstExpression = TranslateExpression(first.expression!, ctx);
            var firstElementType = TypeResolver.GetListElementType(firstExpression.Type);
            var second = sources[1];
            var secondExpression = TranslateExpression(second.expression!, ctx);
            var secondElementType = TypeResolver.GetListElementType(secondExpression.Type);

            var firstLambdaParameter = Expression.Parameter(firstElementType, $"_{first.alias}");
            var firstSelectManyParameter = Expression.Lambda(secondExpression, firstLambdaParameter);

            var secondLambdaParameter = Expression.Parameter(secondElementType, $"_{second.alias}");
            var @newTuple = Expression.New(tupleType);
            var memberInit = Expression.MemberInit(newTuple,
                Expression.Bind(tupleType.GetProperty(first.alias), firstLambdaParameter),
                Expression.Bind(tupleType.GetProperty(second.alias), secondLambdaParameter));
            var secondSelectManyParameter = Expression.Lambda(memberInit, firstLambdaParameter, secondLambdaParameter);

            var callSelectMany = OperatorBinding.Bind(CqlOperator.SelectManyResults, ctx.RuntimeContextParameter,
                firstExpression,
                firstSelectManyParameter,
                secondSelectManyParameter);

            var enumerableOfTupleType = callSelectMany.Type;

            if (sources.Length > 2)
            {
                for (int i = 2; i < sources.Length; i++)
                {
                    var source = sources[i];

                    var sourceExpression = TranslateExpression(source.expression!, ctx);
                    var sourceElementType = TypeResolver.GetListElementType(sourceExpression.Type);

                    var parameterName = string.Join(string.Empty, sources.Take(i).Select(st => st.alias));
                    var parameter = Expression.Parameter(tupleType, $"_{parameterName}");
                    var p1 = Expression.Lambda(sourceExpression, parameter);

                    // .SelectMany(ab => c, (ab,c) => new Tuple { x = ab.x,  y = ab.y, c = c } )
                    var ab = Expression.Parameter(tupleType, parameterName);
                    var c = Expression.Parameter(sourceElementType, $"_{source.alias}");
                    var bindings = new MemberAssignment[i + 1];
                    for (int j = 0; j < i; j++)
                    {
                        var prop = tupleType.GetProperty(sources[j].alias);
                        bindings[j] = Expression.Bind(prop, Expression.Property(ab, prop));
                    }
                    bindings[i] = Expression.Bind(tupleType.GetProperty(source.alias), c);
                    @newTuple = Expression.New(tupleType);
                    memberInit = Expression.MemberInit(newTuple, bindings);
                    var p2 = Expression.Lambda(memberInit, ab, c);

                    var callAgain = OperatorBinding.Bind(CqlOperator.SelectManyResults, ctx.RuntimeContextParameter,
                        callSelectMany,
                        p1,
                        p2);
                    callSelectMany = callAgain;
                }
            }
            return callSelectMany;
        }

        /// <summary>
        /// Implements the null propogation operator (x?.y) into (x == null ? null : x.y);
        /// </summary>
        protected Expression PropogateNull(Expression before, MemberInfo member, ExpressionBuilderContext ctx)
        {
            if (before.Type.IsValueType)
                return before;
            else
            {
                Type? memberType;
                if (member is PropertyInfo property)
                    memberType = property.PropertyType;
                else if (member is FieldInfo field)
                    memberType = field.FieldType;
                else throw new NotImplementedException();
                var parameter = Expression.Parameter(before.Type, TypeNameToIdentifier(before.Type, ctx));
                var body = Expression.MakeMemberAccess(parameter, member);
                var lambda = Expression.Lambda(body, parameter);
                var call = OperatorBinding.Bind(CqlOperator.PropertyOrDefault, ctx.RuntimeContextParameter,
<<<<<<< HEAD
                    before, lambda, Expression.Constant(before.Type, typeof(Type)), Expression.Constant(memberType, typeof(Type)));
                return call;
            }
        }

        protected string TypeNameToIdentifier(Type type, ExpressionBuilderContext? ctx)
        {
            var typeName = type.Name.ToLowerInvariant();
            if (type.IsGenericType)
            {
                var genericTypeNames = string.Join("_", type.GetGenericArguments().Select(t => TypeNameToIdentifier(t, null)));
                var tick = typeName.IndexOf('`');
                if (tick > -1)
                    typeName = typeName[..tick];
                var fullName = $"{typeName}_{genericTypeNames}";
                typeName = fullName;
            }

            if (ctx != null)
            {
                int i = 1;
                var uniqueTypeName = typeName;
                while (ctx.HasScope(uniqueTypeName))
                {
                    uniqueTypeName = $"{typeName}{i}";
                    i++;
                }
                typeName = uniqueTypeName;
            }

            return ExpressionBuilderContext.NormalizeIdentifier(typeName!)!;
        }

        protected readonly Lazy<MethodInfo> MakeGenericLambda = new(() =>
            (from method in
                typeof(Expression).GetMethods(BindingFlags.Public | BindingFlags.Static)
             where method.Name == nameof(Expression.Lambda)
                 && method.IsGenericMethod
             let parameters = method.GetParameters()
             where parameters.Length == 2
             && parameters[0].ParameterType == typeof(Expression)
             && parameters[1].ParameterType == typeof(ParameterExpression[])
             select method).Single());


        protected LambdaExpression NotImplemented(string nav, Type[] functionParameterTypes, Type returnType, ExpressionBuilderContext context)
        {
            var parameters = functionParameterTypes
                .Select((type, index) => Expression.Parameter(type, TypeNameToIdentifier(type, context) + index))
                .ToArray();
            var ctor = typeof(NotImplementedException).GetConstructor(new[] { typeof(string) });
            var @new = Expression.New(ctor, Expression.Constant($"External function {nav} is not implemented."));
            var @throw = Expression.Throw(@new, returnType);
            var lambda = Expression.Lambda(@throw, parameters);
            //var funcTypes = new Type[functionParameterTypes.Length + 1];
            //Array.Copy(functionParameterTypes, funcTypes, functionParameterTypes.Length);
            //funcTypes[funcTypes.Length - 1] = returnType;
            //var funcType = GetFuncType(funcTypes);
            //var makeLambda = MakeGenericLambda.Value.MakeGenericMethod(funcType);
            //var lambda = (LambdaExpression)makeLambda.Invoke(null, new object[] { @throw, parameters });
            return lambda;
        }

    }
}
=======
                    before, lambda, Expression.Constant(before.Type, typeof(Type)), Expression.Constant(memberType, typeof(Type)));
                return call;
            }
        }

        protected string TypeNameToIdentifier(Type type, ExpressionBuilderContext? ctx)
        {
            var typeName = type.Name.ToLowerInvariant();
            if (type.IsGenericType)
            {
                var genericTypeNames = string.Join("_", type.GetGenericArguments().Select(t => TypeNameToIdentifier(t, null)));
                var tick = typeName.IndexOf('`');
                if (tick > -1)
                    typeName = typeName[..tick];
                var fullName = $"{typeName}_{genericTypeNames}";
                typeName = fullName;
            }

            if (ctx != null)
            {
                int i = 1;
                var uniqueTypeName = typeName;
                while (ctx.HasScope(uniqueTypeName))
                {
                    uniqueTypeName = $"{typeName}{i}";
                    i++;
                }
                typeName = uniqueTypeName;
            }

            return ExpressionBuilderContext.NormalizeIdentifier(typeName!)!;
        }

        protected readonly Lazy<MethodInfo> MakeGenericLambda = new(() =>
            (from method in
                typeof(Expression).GetMethods(BindingFlags.Public | BindingFlags.Static)
             where method.Name == nameof(Expression.Lambda)
                 && method.IsGenericMethod
             let parameters = method.GetParameters()
             where parameters.Length == 2
             && parameters[0].ParameterType == typeof(Expression)
             && parameters[1].ParameterType == typeof(ParameterExpression[])
             select method).Single());


        protected LambdaExpression NotImplemented(string nav, Type[] functionParameterTypes, Type returnType, ExpressionBuilderContext context)
        {
            var parameters = functionParameterTypes
                .Select((type, index) => Expression.Parameter(type, TypeNameToIdentifier(type, context) + index))
                .ToArray();
            var ctor = typeof(NotImplementedException).GetConstructor(new[] { typeof(string) });
            var @new = Expression.New(ctor, Expression.Constant($"External function {nav} is not implemented."));
            var @throw = Expression.Throw(@new, returnType);
            var lambda = Expression.Lambda(@throw, parameters);
            //var funcTypes = new Type[functionParameterTypes.Length + 1];
            //Array.Copy(functionParameterTypes, funcTypes, functionParameterTypes.Length);
            //funcTypes[funcTypes.Length - 1] = returnType;
            //var funcType = GetFuncType(funcTypes);
            //var makeLambda = MakeGenericLambda.Value.MakeGenericMethod(funcType);
            //var lambda = (LambdaExpression)makeLambda.Invoke(null, new object[] { @throw, parameters });
            return lambda;
        }

        protected static bool IsEnum(Type type)
        {
            if (type.IsEnum)
                return true;
            else if (IsNullable(type) && (Nullable.GetUnderlyingType(type)?.IsEnum ?? false))
                return true;
            return false;
        }

    }
}
>>>>>>> 6eb1b843
<|MERGE_RESOLUTION|>--- conflicted
+++ resolved
@@ -1,25 +1,25 @@
-﻿using Hl7.Cql.Elm;
+﻿using Hl7.Cql.Elm;
 using Hl7.Cql.Primitives;
-using Hl7.Cql.Runtime;
+using Hl7.Cql.Runtime;
 using Hl7.Cql.ValueSets;
-using Microsoft.Extensions.Logging;
+using Microsoft.Extensions.Logging;
 using System;
 using System.Collections.Generic;
-using System.ComponentModel;
-using System.Globalization;
+using System.ComponentModel;
+using System.Globalization;
 using System.Linq;
 using System.Linq.Expressions;
 using System.Reflection;
 using elm = Hl7.Cql.Elm;
 using Expression = System.Linq.Expressions.Expression;
-
+
 namespace Hl7.Cql.Compiler
 {
     /// <summary>
     /// The ExpressionBuilder translates ELM <see cref="elm.Expression"/>s into <see cref="Expression"/>.
     /// </summary>
     public partial class ExpressionBuilder
-    {
+    {
         /// <summary>
         /// Creates an instance.
         /// </summary>
@@ -33,8 +33,8 @@
             TypeManager typeManager,
             Library elm,
             ILogger<ExpressionBuilder> logger)
-        {
-            OperatorBinding = operatorBinding;
+        {
+            OperatorBinding = operatorBinding;
             TypeManager = typeManager ?? throw new ArgumentNullException(nameof(typeManager));
             Library = elm ?? throw new ArgumentNullException(nameof(elm));
             Logger = logger ?? throw new ArgumentNullException(nameof(logger));
@@ -57,7 +57,7 @@
         /// functions defined in CQL with the <code>external</code> keyword.
         /// </remarks>
         public IDictionary<string, Func<ParameterExpression[], LambdaExpression>> CustomImplementations { get; }
-            = new Dictionary<string, Func<ParameterExpression[], LambdaExpression>>();
+            = new Dictionary<string, Func<ParameterExpression[], LambdaExpression>>();
         /// <summary>
         /// The <see cref="Compiler.OperatorBinding"/> used to invoke <see cref="CqlOperator"/>.
         /// </summary>
@@ -195,15 +195,15 @@
                         if (definitions.ContainsKey(null, parameter.name!))
                             throw new InvalidOperationException($"There is already a definition named {parameter.name}");
 
-                        var contextParameter = Expression.Parameter(typeof(CqlContext), "context");
-                        var buildContext = new ExpressionBuilderContext(this,
-                            contextParameter,
-                            definitions,
-                            localLibraryIdentifiers);
-
-                        Expression? defaultValue = null;
-                        if (parameter.@default != null)
-                            defaultValue = Expression.TypeAs(TranslateExpression(parameter.@default, buildContext), typeof(object));
+                        var contextParameter = Expression.Parameter(typeof(CqlContext), "context");
+                        var buildContext = new ExpressionBuilderContext(this,
+                            contextParameter,
+                            definitions,
+                            localLibraryIdentifiers);
+
+                        Expression? defaultValue = null;
+                        if (parameter.@default != null)
+                            defaultValue = Expression.TypeAs(TranslateExpression(parameter.@default, buildContext), typeof(object));
                         else defaultValue = Expression.Constant(null, typeof(object));
 
                         var resolveParam = Expression.Call(
@@ -300,7 +300,7 @@
                             buildContext.LogWarning(message, def);
                         }
                         else
-                        {
+                        {
                             foreach (var annotation in def.annotation?.OfType<Annotation>() ?? Enumerable.Empty<Annotation>())
                             {
                                 foreach (var tag in annotation.t ?? Enumerable.Empty<Tag>())
@@ -867,7 +867,7 @@
             var rhsExpression = TranslateExpression(be.operand![1], ctx);
             var call = OperatorBinding.Bind(@operator, ctx.RuntimeContextParameter, lhsExpression, rhsExpression);
             return call;
-        }
+        }
 
         protected Expression UnaryOperator(CqlOperator @operator, elm.UnaryExpression unary, ExpressionBuilderContext ctx)
         {
@@ -885,8 +885,8 @@
             {
                 return call;
             }
-        }
-
+        }
+
         protected Expression NaryOperator(CqlOperator @operator, elm.NaryExpression ne, ExpressionBuilderContext ctx)
         {
             var operators = ne.operand
@@ -896,19 +896,19 @@
             return call;
         }
 
-        protected ConstantExpression Precision(DateTimePrecision elmPrecision, bool precisionSpecified)
-        {
-            if (precisionSpecified)
-            {
-                var name = Enum.GetName(elmPrecision)!.ToLowerInvariant();
-                var ce = Expression.Constant(name, typeof(string));
-                return ce;
-            }
-            else
-            {
-                var ce = Expression.Constant(null, typeof(string));
-                return ce;
-            }
+        protected ConstantExpression Precision(DateTimePrecision elmPrecision, bool precisionSpecified)
+        {
+            if (precisionSpecified)
+            {
+                var name = Enum.GetName(elmPrecision)!.ToLowerInvariant();
+                var ce = Expression.Constant(name, typeof(string));
+                return ce;
+            }
+            else
+            {
+                var ce = Expression.Constant(null, typeof(string));
+                return ce;
+            }
         }
 
         protected Expression AggregateOperator(CqlOperator @operator, AggregateExpression aggregate, ExpressionBuilderContext ctx)
@@ -916,7 +916,7 @@
             var operand = TranslateExpression(aggregate.source!, ctx);
             var call = OperatorBinding.Bind(@operator, ctx.RuntimeContextParameter, operand);
             return call;
-        }
+        }
 
         protected Expression? IdentifierRef(IdentifierRef ire, ExpressionBuilderContext ctx)
         {
@@ -999,8 +999,8 @@
                 var parameterName = ExpressionBuilderContext.NormalizeIdentifier(querySourceAlias)
                     ?? TypeNameToIdentifier(elementType, ctx);
                 var whereLambdaParameter = Expression.Parameter(elementType, parameterName);
-                if (querySourceAlias == "ItemOnLine")
-                {
+                if (querySourceAlias == "ItemOnLine")
+                {
                 }
                 var scopes = new[] { new KeyValuePair<string, (Expression, elm.Element)>(querySourceAlias!, (whereLambdaParameter, querySource.expression)) };
                 var subContext = ctx.WithScopes(scopes);
@@ -1049,51 +1049,51 @@
             }
 
             if (query.aggregate != null)
-            {
-                var parameterName = ExpressionBuilderContext.NormalizeIdentifier(querySourceAlias)
-                ?? TypeNameToIdentifier(elementType, ctx);
-                var sourceAliasParameter = Expression.Parameter(elementType, parameterName);
-                var resultAlias = query.aggregate.identifier!;
-                Type? resultType = null;
-                if (query.aggregate.resultTypeSpecifier != null)
-                {
-                    resultType = TypeManager.TypeFor(query.aggregate.resultTypeSpecifier, ctx, true);
-                }
-                else if (!string.IsNullOrWhiteSpace(query.aggregate.resultTypeName.Name!))
-                {
-                    resultType = TypeResolver.ResolveType(query.aggregate.resultTypeName.Name!);
-                }
-                if (resultType == null)
-                {
-                    throw new InvalidOperationException($"Could not resolve aggregate query result type for query {query.localId} at {query.locator}");
-                }
-                var resultParameter = Expression.Parameter(resultType, resultAlias);
-                var scopes = new[]
+            {
+                var parameterName = ExpressionBuilderContext.NormalizeIdentifier(querySourceAlias)
+                ?? TypeNameToIdentifier(elementType, ctx);
+                var sourceAliasParameter = Expression.Parameter(elementType, parameterName);
+                var resultAlias = query.aggregate.identifier!;
+                Type? resultType = null;
+                if (query.aggregate.resultTypeSpecifier != null)
+                {
+                    resultType = TypeManager.TypeFor(query.aggregate.resultTypeSpecifier, ctx, true);
+                }
+                else if (!string.IsNullOrWhiteSpace(query.aggregate.resultTypeName.Name!))
+                {
+                    resultType = TypeResolver.ResolveType(query.aggregate.resultTypeName.Name!);
+                }
+                if (resultType == null)
+                {
+                    throw new InvalidOperationException($"Could not resolve aggregate query result type for query {query.localId} at {query.locator}");
+                }
+                var resultParameter = Expression.Parameter(resultType, resultAlias);
+                var scopes = new[]
                 {
                         new KeyValuePair<string, (Expression, elm.Element)>(querySourceAlias!, (sourceAliasParameter, query)),
                         new KeyValuePair<string, (Expression, elm.Element)>(resultAlias!, (resultParameter, query.aggregate))
-                    };
-                var subContext = ctx.WithScopes(scopes);
-                if (query.let != null)
-                {
-                    for (int i = 0; i < query.let.Length; i++)
-                    {
-                        var let = query.let[i];
-                        var expression = TranslateExpression(let.expression!, subContext);
-                        subContext = subContext.WithScopes(new KeyValuePair<string, (Expression, elm.Element)>(let.identifier!, (expression, let.expression!)));
-                    }
-                }
-                var startingValue = TranslateExpression(query.aggregate.starting!, subContext);
-
-                var lambdaBody = TranslateExpression(query.aggregate.expression!, subContext);
-                var lambda = Expression.Lambda(lambdaBody, resultParameter, sourceAliasParameter);
-                var aggregateCall = OperatorBinding.Bind(CqlOperator.Aggregate, subContext.RuntimeContextParameter, @return, lambda, startingValue);
+                    };
+                var subContext = ctx.WithScopes(scopes);
+                if (query.let != null)
+                {
+                    for (int i = 0; i < query.let.Length; i++)
+                    {
+                        var let = query.let[i];
+                        var expression = TranslateExpression(let.expression!, subContext);
+                        subContext = subContext.WithScopes(new KeyValuePair<string, (Expression, elm.Element)>(let.identifier!, (expression, let.expression!)));
+                    }
+                }
+                var startingValue = TranslateExpression(query.aggregate.starting!, subContext);
+
+                var lambdaBody = TranslateExpression(query.aggregate.expression!, subContext);
+                var lambda = Expression.Lambda(lambdaBody, resultParameter, sourceAliasParameter);
+                var aggregateCall = OperatorBinding.Bind(CqlOperator.Aggregate, subContext.RuntimeContextParameter, @return, lambda, startingValue);
                 @return = aggregateCall;
-            }
-
-
-            //[System.Xml.Serialization.XmlIncludeAttribute(typeof(ByExpression))]
-            //[System.Xml.Serialization.XmlIncludeAttribute(typeof(ByColumn))]
+            }
+
+
+            //[System.Xml.Serialization.XmlIncludeAttribute(typeof(ByExpression))]
+            //[System.Xml.Serialization.XmlIncludeAttribute(typeof(ByColumn))]
             //[System.Xml.Serialization.XmlIncludeAttribute(typeof(ByDirection))]
             if (query.sort != null && query.sort.by != null && query.sort.by.Length > 0)
             {
@@ -1431,24 +1431,24 @@
 
         protected Expression Tuple(elm.Tuple tuple, ExpressionBuilderContext ctx)
         {
-            if (tuple.resultTypeSpecifier is elm.TupleTypeSpecifier tupleTypeSpecifier)
-            {
-                var tupleType = TypeManager.TupleTypeFor(tupleTypeSpecifier, ctx);
-                var @new = Expression.New(tupleType);
-                if (tuple.element?.Length > 0)
-                {
-                    var elementBindings = (tuple.element!)
-                                   .Select(element =>
-                                   {
-                                       var value = TranslateExpression(element.value!, ctx);
-                                       var memberInfo = GetProperty(tupleType, ExpressionBuilderContext.NormalizeIdentifier(element.name!)!);
-                                       var binding = Binding(value, memberInfo, ctx);
-                                       return binding;
-                                   })
-                                   .ToArray();
-                    var init = Expression.MemberInit(@new, elementBindings);
-                    return init;
-                }
+            if (tuple.resultTypeSpecifier is elm.TupleTypeSpecifier tupleTypeSpecifier)
+            {
+                var tupleType = TypeManager.TupleTypeFor(tupleTypeSpecifier, ctx);
+                var @new = Expression.New(tupleType);
+                if (tuple.element?.Length > 0)
+                {
+                    var elementBindings = (tuple.element!)
+                                   .Select(element =>
+                                   {
+                                       var value = TranslateExpression(element.value!, ctx);
+                                       var memberInfo = GetProperty(tupleType, ExpressionBuilderContext.NormalizeIdentifier(element.name!)!);
+                                       var binding = Binding(value, memberInfo, ctx);
+                                       return binding;
+                                   })
+                                   .ToArray();
+                    var init = Expression.MemberInit(@new, elementBindings);
+                    return init;
+                }
                 else return @new;
             }
             else throw new InvalidOperationException($"Tuple expression has a resultType that is not a TupleTypeSpecifier.");
@@ -1458,41 +1458,41 @@
         {
             if (list.resultTypeSpecifier == null)
                 throw new ArgumentException($"List is missing a result type specifier.", nameof(list));
-            if (list.resultTypeSpecifier is elm.ListTypeSpecifier listTypeSpecifier)
-            {
-
-                var elementType = TypeManager.TypeFor(listTypeSpecifier.elementType, ctx, true);
-                var elements = list.element?
-                    .Select(ele => TranslateExpression(ele, ctx))
-                    .ToArray() ?? new Expression[0];
-                if (!IsNullable(elementType) && elements.Any(exp => IsNullable(exp.Type)))
-                {
-                    for (int i = 0; i < elements.Length; i++)
-                    {
-                        elements[i] = HandleNullable(elements[i], elementType);
-
-                    }
-                }
-                for (int i = 0; i < elements.Length; i++)
-                {
-                    if (elements[i].Type != elementType)
-                    {
-                        elements[i] = Expression.TypeAs(elements[i], elementType);
-                    }
-                }
-                Expression? array = null;
-                if (elements != null)
-                {
-                    array = Expression.NewArrayInit(elementType, elements);
-                }
-                else
-                {
-                    array = Expression.NewArrayBounds(elementType, Expression.Constant(0));
-                }
-                var asEnumerable = Expression.TypeAs(array, typeof(IEnumerable<>).MakeGenericType(elementType));
-                return asEnumerable;
-            }
-            else
+            if (list.resultTypeSpecifier is elm.ListTypeSpecifier listTypeSpecifier)
+            {
+
+                var elementType = TypeManager.TypeFor(listTypeSpecifier.elementType, ctx, true);
+                var elements = list.element?
+                    .Select(ele => TranslateExpression(ele, ctx))
+                    .ToArray() ?? new Expression[0];
+                if (!IsNullable(elementType) && elements.Any(exp => IsNullable(exp.Type)))
+                {
+                    for (int i = 0; i < elements.Length; i++)
+                    {
+                        elements[i] = HandleNullable(elements[i], elementType);
+
+                    }
+                }
+                for (int i = 0; i < elements.Length; i++)
+                {
+                    if (elements[i].Type != elementType)
+                    {
+                        elements[i] = Expression.TypeAs(elements[i], elementType);
+                    }
+                }
+                Expression? array = null;
+                if (elements != null)
+                {
+                    array = Expression.NewArrayInit(elementType, elements);
+                }
+                else
+                {
+                    array = Expression.NewArrayBounds(elementType, Expression.Constant(0));
+                }
+                var asEnumerable = Expression.TypeAs(array, typeof(IEnumerable<>).MakeGenericType(elementType));
+                return asEnumerable;
+            }
+            else
                 throw new ArgumentException($"List is the wrong type", nameof(list));
 
         }
@@ -1509,10 +1509,10 @@
         }
 
         protected Expression Instance(Instance ine, ExpressionBuilderContext ctx)
-<<<<<<< HEAD
-        {
-            var instanceType = TypeResolver.ResolveType(ine.classType.Name!);
-            if (instanceType!.IsEnum)
+        {
+            var instanceType = TypeResolver.ResolveType(ine.classType.Name!) ??
+                throw new ArgumentException($"Can't resolve type for instance", nameof(ine));
+            if (IsEnum(instanceType))
             {
                 // constructs like:
                 // FHIR.RemittanceOutcome {value: 'complete'}
@@ -1683,182 +1683,6 @@
                             var selectParameter = Expression.Parameter(valueEnumerableElement, TypeNameToIdentifier(value.Type, ctx));
                             var body = ChangeType(selectParameter, memberArrayElement, ctx);
                             var selectLambda = Expression.Lambda(body, selectParameter);
-=======
-        {
-            var instanceType = TypeResolver.ResolveType(ine.classType.Name!) ??
-                throw new ArgumentException($"Can't resolve type for instance", nameof(ine));
-            if (IsEnum(instanceType))
-            {
-                // constructs like:
-                // FHIR.RemittanceOutcome {value: 'complete'}
-                // FHIR.RemittanceOutcome maps to an enum type
-                if (ine.element?.Length == 1 && string.Equals(ine.element![0].name, "value", StringComparison.OrdinalIgnoreCase))
-                {
-                    var enumValueValue = TranslateExpression(ine.element[0]!.value!, ctx);
-                    if (enumValueValue.Type == instanceType)
-                        return enumValueValue;
-                    else if (enumValueValue.Type == typeof(string))
-                    {
-                        var parseMethod = typeof(Enum).GetMethods()
-                            .Where(m =>
-                                m.Name == nameof(Enum.Parse)
-                                && m.GetParameters().Length == 3)
-                            .Single();
-                        var callEnumParse = Expression.Call(parseMethod, Expression.Constant(instanceType), enumValueValue, Expression.Constant(true));
-                        return callEnumParse;
-                    }
-                }
-            }
-            // Prefer a constructor will all parameters.
-
-
-            //var valueTypes = values
-            //    .Select(v => v.Type)
-            //    .ToArray();
-            //var allConstructors = instanceType!
-            //    .GetConstructors();
-            //ConstructorInfo? allParamsCtor = null;
-            //foreach(var ctor in allConstructors)
-            //{
-            //    var ctorParameters = ctor.GetParameters();
-            //    if (ctorParameters.Length == valueTypes.Length)
-            //    {
-            //        if (ctorParameters.All(p => p.T))
-            //    }
-            //}
-
-            var tuples = ine.element
-                .Select(el => (el.name!, TranslateExpression(el.value!, ctx)))
-                .ToArray();
-
-            // Handle immutable primitives without public setters on their properties.
-            if (instanceType == typeof(CqlRatio))
-            {
-                Expression? numeratorExpr = null;
-                Expression? denominatorExpr = null;
-
-                foreach (var tuple in tuples)
-                {
-                    if (tuple.Item1 == "numerator")
-                        numeratorExpr = tuple.Item2;
-                    else if (tuple.Item1 == "denominator")
-                        denominatorExpr = tuple.Item2;
-                    else throw new InvalidOperationException($"No property called {tuple.Item1} should exist on {nameof(CqlRatio)}");
-                }
-                var ctor = typeof(CqlRatio).GetConstructor(new[] { typeof(CqlQuantity), typeof(CqlQuantity) });
-                var @new = Expression.New(ctor,
-                    numeratorExpr ?? Expression.Default(typeof(CqlQuantity)),
-                    denominatorExpr ?? Expression.Default(typeof(CqlQuantity)));
-                return @new;
-            }
-            else if (instanceType == typeof(CqlCode))
-            {
-                Expression? codeExpr = null;
-                Expression? systemExpr = null;
-                Expression? versionExpr = null;
-                Expression? displayExpr = null;
-
-
-                foreach (var tuple in tuples)
-                {
-                    if (tuple.Item1 == "code")
-                        codeExpr = tuple.Item2;
-                    else if (tuple.Item1 == "system")
-                        systemExpr = tuple.Item2;
-                    else if (tuple.Item1 == "version")
-                        versionExpr = tuple.Item2;
-                    else if (tuple.Item1 == "display")
-                        displayExpr = tuple.Item2;
-                    else throw new InvalidOperationException($"No property called {tuple.Item1} should exist on {nameof(CqlCode)}");
-                }
-                var ctor = typeof(CqlCode).GetConstructor(new[] {
-                    typeof(string),
-                    typeof(string),
-                    typeof(string),
-                    typeof(string)
-                });
-                var @new = Expression.New(ctor,
-                    codeExpr ?? Expression.Default(typeof(string)),
-                    systemExpr ?? Expression.Default(typeof(string)),
-                    versionExpr ?? Expression.Default(typeof(string)),
-                    displayExpr ?? Expression.Default(typeof(string)));
-                return @new;
-            }
-            else if (instanceType == typeof(CqlConcept))
-            {
-                Expression? codesExpr = null;
-                Expression? displayExpr = null;
-
-                foreach (var tuple in tuples)
-                {
-                    if (tuple.Item1 == "codes")
-                        codesExpr = tuple.Item2;
-                    else if (tuple.Item1 == "display")
-                        displayExpr = tuple.Item2;
-                    else throw new InvalidOperationException($"No property called {tuple.Item1} should exist on {nameof(CqlConcept)}");
-                }
-                var ctor = typeof(CqlConcept).GetConstructor(new[] { typeof(IEnumerable<CqlCode>), typeof(string) });
-                var @new = Expression.New(ctor,
-                    codesExpr ?? Expression.Default(typeof(IEnumerable<CqlCode>)),
-                    displayExpr ?? Expression.Default(typeof(string)));
-                return @new;
-            }
-            else
-            {
-                var elementBindings = new MemberAssignment[tuples.Length];
-                for (int i = 0; i < tuples.Length; i++)
-                {
-                    var tuple = tuples[i];
-                    var element = tuple.Item1;
-                    var expression = tuple.Item2;
-                    var memberInfo = GetProperty(instanceType!, element);
-                    if (memberInfo == null)
-                        throw new InvalidOperationException($"Could not find member {element} on type {TypeManager.PrettyTypeName(instanceType!)}");
-                    var binding = Binding(expression, memberInfo, ctx);
-                    elementBindings[i] = binding;
-                }
-                var ctor = instanceType!.GetConstructor(Type.EmptyTypes);
-                var @new = Expression.New(ctor);
-                var init = Expression.MemberInit(@new, elementBindings);
-                return init;
-            }
-        }
-
-        protected MemberAssignment Binding(Expression value, MemberInfo memberInfo, ExpressionBuilderContext ctx)
-        {
-            if (memberInfo is PropertyInfo property)
-            {
-                if (value.Type == property.PropertyType)
-                {
-                    return Expression.Bind(memberInfo, value);
-                }
-                else if (property.PropertyType.IsArray)
-                {
-                    if (value.Type.IsArray)
-                    {
-                        if (property.PropertyType.GetElementType() == value.Type.GetElementType())
-                        {
-                            return Expression.Bind(memberInfo, value);
-                        }
-                    }
-                    else if (value.Type.IsGenericType)
-                    {
-                        var valueEnumerableElement = TypeResolver.GetListElementType(value.Type);
-                        var memberArrayElement = property.PropertyType.GetElementType();
-                        if (valueEnumerableElement == memberArrayElement)
-                        {
-                            var toArrayMethod = typeof(Enumerable)
-                                .GetMethod(nameof(Enumerable.ToArray))
-                                .MakeGenericMethod(valueEnumerableElement);
-                            var callToArray = Expression.Call(toArrayMethod, value);
-                            return Expression.Bind(memberInfo, callToArray);
-                        }
-                        else
-                        {
-                            var selectParameter = Expression.Parameter(valueEnumerableElement, TypeNameToIdentifier(value.Type, ctx));
-                            var body = ChangeType(selectParameter, memberArrayElement, ctx);
-                            var selectLambda = Expression.Lambda(body, selectParameter);
->>>>>>> 6eb1b843
                             var callSelectMethod = OperatorBinding.Bind(CqlOperator.Select, ctx.RuntimeContextParameter, value, selectLambda);
                             var toArrayMethod = typeof(Enumerable)
                                 .GetMethod(nameof(Enumerable.ToArray))
@@ -1963,7 +1787,7 @@
                     {
                         try
                         {
-                            var converted = System.Convert.ChangeType(lit.value, underlyingType, CultureInfo.InvariantCulture);
+                            var converted = System.Convert.ChangeType(lit.value, underlyingType, CultureInfo.InvariantCulture);
                             return (converted, underlyingType);
                         }
                         catch (OverflowException)
@@ -2124,7 +1948,7 @@
         }
 
         protected LambdaExpression WithToSelectManyBody(Type tupleType,
-            RelationshipClause with,
+            RelationshipClause with,
             ExpressionBuilderContext ctx)
         {
             if (with.expression == null)
@@ -2275,9 +2099,9 @@
                 //    return call;
                 //}
                 var resultType = TypeManager.TypeFor(op, ctx, false);
-                if (resultType != propogate.Type)
-                {
-                    propogate = ChangeType(propogate, resultType, ctx);
+                if (resultType != propogate.Type)
+                {
+                    propogate = ChangeType(propogate, resultType, ctx);
                 }
                 return propogate;
             }
@@ -2297,13 +2121,13 @@
                             var propertyAccess = PropogateNull(source, pathMemberInfo, ctx);
                             source = propertyAccess;
                         }
-                    }
+                    }
                     return source;
                 }
                 else
                 {
                     var expectedType = TypeManager.TypeFor(op, ctx, throwIfNotFound: true)!;
-                    var result = PropertyHelper(source, path, expectedType, ctx);
+                    var result = PropertyHelper(source, path, expectedType, ctx);
                     return result;
                 }
                 throw new NotImplementedException();
@@ -2318,7 +2142,6 @@
             {
                 ctx.LogWarning($"Property {path} can't be known at design time, and will be late-bound, slowing performance.  Consider casting the source first so that this property can be definitely bound.");
                 var call = OperatorBinding.Bind(CqlOperator.LateBoundProperty, ctx.RuntimeContextParameter,
-<<<<<<< HEAD
                     source, Expression.Constant(path, typeof(string)), Expression.Constant(expectedType, typeof(Type)));
                 return call;
             }
@@ -2349,47 +2172,6 @@
             {
                 if (expectedType == typeof(string))
                 {
-                    if (result.Type.IsEnum)
-                        return result;
-                    else if (IsNullable(result.Type) && Nullable.GetUnderlyingType(result.Type).IsEnum)
-                        return result;
-                }
-                result = ChangeType(result, expectedType, ctx);
-            }
-            return result;
-        }
-
-=======
-                    source, Expression.Constant(path, typeof(string)), Expression.Constant(expectedType, typeof(Type)));
-                return call;
-            }
-            if (pathMemberInfo is PropertyInfo property && pathMemberInfo.DeclaringType != source.Type) // the property is on a derived type, so cast it
-            {
-                var isCheck = Expression.TypeIs(source, pathMemberInfo.DeclaringType);
-                var typeAs = Expression.TypeAs(source, pathMemberInfo.DeclaringType);
-                var pathAccess = Expression.MakeMemberAccess(typeAs, pathMemberInfo);
-                Expression? ifIs = pathAccess;
-                Expression elseNull = Expression.Constant(null, property.PropertyType);
-                // some ops, like properties on alias refs, don't have type information on them.
-                // can't check against what we don't have.
-                if (expectedType != null)
-                {
-                    if (expectedType != ifIs.Type)
-                    {
-                        ifIs = ChangeType(ifIs, expectedType!, ctx);
-                    }
-                    if (expectedType != elseNull.Type)
-                        elseNull = ChangeType(elseNull, expectedType, ctx);
-                }
-                var condition = Expression.Condition(isCheck, ifIs, elseNull);
-                return condition;
-            }
-            var propogateNull = PropogateNull(source, pathMemberInfo, ctx);
-            var result = propogateNull;
-            if (expectedType != null && expectedType != result.Type)
-            {
-                if (expectedType == typeof(string))
-                {
                     if (IsEnum(result.Type))
                         return result;
                 }
@@ -2398,7 +2180,6 @@
             return result;
         }
 
->>>>>>> 6eb1b843
         protected Expression FunctionRef(FunctionRef op, ExpressionBuilderContext ctx)
         {
             var operands = op.operand
@@ -2845,7 +2626,6 @@
                 var body = Expression.MakeMemberAccess(parameter, member);
                 var lambda = Expression.Lambda(body, parameter);
                 var call = OperatorBinding.Bind(CqlOperator.PropertyOrDefault, ctx.RuntimeContextParameter,
-<<<<<<< HEAD
                     before, lambda, Expression.Constant(before.Type, typeof(Type)), Expression.Constant(memberType, typeof(Type)));
                 return call;
             }
@@ -2909,81 +2689,14 @@
             return lambda;
         }
 
+        protected static bool IsEnum(Type type)
+        {
+            if (type.IsEnum)
+                return true;
+            else if (IsNullable(type) && (Nullable.GetUnderlyingType(type)?.IsEnum ?? false))
+                return true;
+            return false;
+        }
+
     }
-}
-=======
-                    before, lambda, Expression.Constant(before.Type, typeof(Type)), Expression.Constant(memberType, typeof(Type)));
-                return call;
-            }
-        }
-
-        protected string TypeNameToIdentifier(Type type, ExpressionBuilderContext? ctx)
-        {
-            var typeName = type.Name.ToLowerInvariant();
-            if (type.IsGenericType)
-            {
-                var genericTypeNames = string.Join("_", type.GetGenericArguments().Select(t => TypeNameToIdentifier(t, null)));
-                var tick = typeName.IndexOf('`');
-                if (tick > -1)
-                    typeName = typeName[..tick];
-                var fullName = $"{typeName}_{genericTypeNames}";
-                typeName = fullName;
-            }
-
-            if (ctx != null)
-            {
-                int i = 1;
-                var uniqueTypeName = typeName;
-                while (ctx.HasScope(uniqueTypeName))
-                {
-                    uniqueTypeName = $"{typeName}{i}";
-                    i++;
-                }
-                typeName = uniqueTypeName;
-            }
-
-            return ExpressionBuilderContext.NormalizeIdentifier(typeName!)!;
-        }
-
-        protected readonly Lazy<MethodInfo> MakeGenericLambda = new(() =>
-            (from method in
-                typeof(Expression).GetMethods(BindingFlags.Public | BindingFlags.Static)
-             where method.Name == nameof(Expression.Lambda)
-                 && method.IsGenericMethod
-             let parameters = method.GetParameters()
-             where parameters.Length == 2
-             && parameters[0].ParameterType == typeof(Expression)
-             && parameters[1].ParameterType == typeof(ParameterExpression[])
-             select method).Single());
-
-
-        protected LambdaExpression NotImplemented(string nav, Type[] functionParameterTypes, Type returnType, ExpressionBuilderContext context)
-        {
-            var parameters = functionParameterTypes
-                .Select((type, index) => Expression.Parameter(type, TypeNameToIdentifier(type, context) + index))
-                .ToArray();
-            var ctor = typeof(NotImplementedException).GetConstructor(new[] { typeof(string) });
-            var @new = Expression.New(ctor, Expression.Constant($"External function {nav} is not implemented."));
-            var @throw = Expression.Throw(@new, returnType);
-            var lambda = Expression.Lambda(@throw, parameters);
-            //var funcTypes = new Type[functionParameterTypes.Length + 1];
-            //Array.Copy(functionParameterTypes, funcTypes, functionParameterTypes.Length);
-            //funcTypes[funcTypes.Length - 1] = returnType;
-            //var funcType = GetFuncType(funcTypes);
-            //var makeLambda = MakeGenericLambda.Value.MakeGenericMethod(funcType);
-            //var lambda = (LambdaExpression)makeLambda.Invoke(null, new object[] { @throw, parameters });
-            return lambda;
-        }
-
-        protected static bool IsEnum(Type type)
-        {
-            if (type.IsEnum)
-                return true;
-            else if (IsNullable(type) && (Nullable.GetUnderlyingType(type)?.IsEnum ?? false))
-                return true;
-            return false;
-        }
-
-    }
-}
->>>>>>> 6eb1b843
+}