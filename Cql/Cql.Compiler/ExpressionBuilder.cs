/*
 * Copyright (c) 2023, NCQA and contributors
 * See the file CONTRIBUTORS for details.
 *
 * This file is licensed under the BSD 3-Clause license
 * available at https://raw.githubusercontent.com/FirelyTeam/firely-cql-sdk/main/LICENSE
 */

using System;
using System.Collections.Generic;
using System.Reflection;
using Hl7.Cql.Abstractions;
using Hl7.Cql.Conversion;
using Hl7.Cql.Elm;
using Microsoft.Extensions.Logging;

namespace Hl7.Cql.Compiler;

<<<<<<< HEAD
internal class ExpressionBuilder
=======
internal class ExpressionBuilder(
    ILogger<ExpressionBuilder> logger,
    ExpressionBuilderSettings expressionBuilderSettings,
    CqlOperatorsBinder cqlOperatorsBinder,
    TypeManager typeManager,
    TypeConverter typeConverter,
    TypeResolver typeResolver,
    CqlContextBinder cqlContextBinder)
>>>>>>> 2c653be0
{
    internal readonly CqlOperatorsBinder _cqlOperatorsBinder = cqlOperatorsBinder;
    internal readonly CqlContextBinder _cqlContextBinder = cqlContextBinder;
    internal readonly TypeManager _typeManager = typeManager;
    internal readonly ILogger<ExpressionBuilder> _logger = logger;
    internal readonly TypeConverter _typeConverter = typeConverter;
    internal readonly TypeResolver _typeResolver = typeResolver;
    internal readonly ExpressionBuilderSettings _expressionBuilderSettings = expressionBuilderSettings;

    /*
     * The ExpressionBuilderContext is created anew for each of the ProcessXXX methods.
     * This works, because all but the ProcessExpressionDef methods only change state
     * on the ILibraryExpressionBuilderContext.
     *
     * Only ProcessExpressionDef changes state on the ExpressionBuilderContext.
     */

    public void ProcessIncludes(ILibraryExpressionBuilderContext libCtx, IncludeDef includeDef)
    {
        ExpressionBuilderContext context = new ExpressionBuilderContext(this, libCtx);
        context.ProcessIncludes(includeDef);
    }

    public void ProcessValueSetDef(ILibraryExpressionBuilderContext libCtx, ValueSetDef valueSetDef)
    {
        ExpressionBuilderContext context = new ExpressionBuilderContext(this, libCtx);
        context.ProcessValueSetDef(valueSetDef);
    }

    public void ProcessCodeDef(
        ILibraryExpressionBuilderContext libCtx,
        CodeDef codeDef,
        HashSet<(string codeName, string codeSystemUrl)> foundCodeNameCodeSystemUrls)
    {
        ExpressionBuilderContext context = new ExpressionBuilderContext(this, libCtx);
        context.ProcessCodeDef(codeDef, foundCodeNameCodeSystemUrls);
    }

    public void ProcessCodeSystemDef(ILibraryExpressionBuilderContext libCtx, CodeSystemDef codeSystemDef)
    {
        ExpressionBuilderContext context = new ExpressionBuilderContext(this, libCtx);
        context.ProcessCodeSystemDef(codeSystemDef);
    }

    public void ProcessConceptDef(ILibraryExpressionBuilderContext libCtx, ConceptDef conceptDef)
    {
        ExpressionBuilderContext context = new ExpressionBuilderContext(this, libCtx);
        context.ProcessConceptDef(conceptDef);
    }

    public void ProcessParameterDef(ILibraryExpressionBuilderContext libCtx, ParameterDef parameterDef)
    {
        ExpressionBuilderContext context = new ExpressionBuilderContext(this, libCtx);
        context.ProcessParameterDef(parameterDef);
    }

    public void ProcessExpressionDef(ILibraryExpressionBuilderContext libCtx, ExpressionDef expressionDef)
    {
        ExpressionBuilderContext context = new ExpressionBuilderContext(this, libCtx, new());
        context.ProcessExpressionDef(expressionDef);
    }

    internal static PropertyInfo? GetProperty(Type type, string name, TypeResolver typeResolver)
    {
        if (type.IsGenericType)
        {
            var gtd = type.GetGenericTypeDefinition();
            if (gtd == typeof(Nullable<>))
            {
                if (string.Equals(name, "value", StringComparison.OrdinalIgnoreCase))
                {
                    var valueMember = type.GetProperty("Value");
                    return valueMember;
                }
            }
        }

        var member = typeResolver.GetProperty(type, name);
        return member;
    }
}<|MERGE_RESOLUTION|>--- conflicted
+++ resolved
@@ -16,9 +16,6 @@
 
 namespace Hl7.Cql.Compiler;
 
-<<<<<<< HEAD
-internal class ExpressionBuilder
-=======
 internal class ExpressionBuilder(
     ILogger<ExpressionBuilder> logger,
     ExpressionBuilderSettings expressionBuilderSettings,
@@ -27,7 +24,6 @@
     TypeConverter typeConverter,
     TypeResolver typeResolver,
     CqlContextBinder cqlContextBinder)
->>>>>>> 2c653be0
 {
     internal readonly CqlOperatorsBinder _cqlOperatorsBinder = cqlOperatorsBinder;
     internal readonly CqlContextBinder _cqlContextBinder = cqlContextBinder;
