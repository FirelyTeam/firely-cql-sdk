--- conflicted
+++ resolved
@@ -8,14 +8,9 @@
 
     %% HACK: Mermaid doesnt support commas withing generic, so use a similar looking character (﹐)
 
-    class TypeManager {
-        get_TypeResolver() TypeResolver
-        get_TupleTypes() IEnumerable~Type~
-    }
-
     namespace CSharpCode_Generate_And_Compile {
         class AssemblyCompiler {
-            Compile(librarySet : LibrarySet,definitions : DefinitionDictionary~LambdaExpression~? = null) IDictionary~string, AssemblyData~
+%%            Compile(librarySet : LibrarySet,definitions : DefinitionDictionary~LambdaExpression~? = null) IDictionary~string, AssemblyData~
         }
 
         class CSharpLibrarySetToStreamsWriter {
@@ -49,29 +44,17 @@
         }
 
         class LibraryDefinitionsBuilder {
-            ProcessLibrarySet(librarySet : LibrarySet) DefinitionDictionary<LambdaExpression>
-        }
-
-        class OperatorBinding {
-        }
-
-        class CqlOperatorsBinding {
-        }
-
-        class TypeConverter {
-        }
-
-        class ModelInspector {
+%%            ProcessLibrarySet(librarySet : LibrarySet) DefinitionDictionary<LambdaExpression>
         }
     }
 
     namespace Fhir_Resource_Building {
         class ResourcePackager {
-            PackageResources(elmDirectory : DirectoryInfo, cqlDirectory : DirectoryInfo, resourceCanonicalRootUrl : string? = null) IReadOnlyCollection~Resource~
+%%            PackageResources(elmDirectory : DirectoryInfo, cqlDirectory : DirectoryInfo, resourceCanonicalRootUrl : string? = null) IReadOnlyCollection~Resource~
         }
 
         class FhirResourcePostProcessor {
-            ProcessResource(resource : Resource) void
+%%            ProcessResource(resource : Resource) void
         }
 
         class WriteToFileFhirResourcePostProcessor {
@@ -90,6 +73,29 @@
         class OptionsConsoleDumper {
         }
     }
+
+%%    namespace Dependencies {
+        class TypeManager {
+            get_TypeResolver() TypeResolver
+            get_TupleTypes() IEnumerable~Type~
+        }
+
+    
+        class TypeResolver {
+        }
+
+        class OperatorBinding {
+        }
+
+        class CqlOperatorsBinding {
+        }
+
+        class TypeConverter {
+        }
+
+        class ModelInspector {
+        }
+%%    }
 
     %% Inheritance  
 
@@ -112,14 +118,10 @@
     LibraryExpressionBuilder ..> LibrarySetExpressionBuilder : created by
     LibrarySet ..> LibrarySetExpressionBuilder : processed by
 
-    LibrarySetExpressionBuilder ..> LibraryDefinitionsBuilder : created by
-    TypeManager ..> LibraryDefinitionsBuilder : injected
-    OperatorBinding ..> LibraryDefinitionsBuilder : injected
-
+    AssemblyCompiler ..> CqlToResourcePackagingPipeline : injected
+    LibraryDefinitionsBuilder ..> CqlToResourcePackagingPipeline : injected
     ResourcePackager ..> CqlToResourcePackagingPipeline : injected 
-    AssemblyCompiler ..> CqlToResourcePackagingPipeline : injected
-    LibrarySetExpressionBuilder ..> CqlToResourcePackagingPipeline : injected
-
+    
     OptionsConsoleDumper ..> PackagerCliProgram : injected 
     CqlToResourcePackagingPipeline ..> PackagerCliProgram : injected
       
@@ -128,92 +130,14 @@
 
     ModelInspector ..> TypeConverter : injected  
 
+    TypeManager ..> LibraryDefinitionsBuilder : injected
+    LibrarySetExpressionBuilder ..> LibraryDefinitionsBuilder : created by
+    OperatorBinding ..> LibraryDefinitionsBuilder : injected
+
     TypeResolver ..> TypeManager : injected
 
     TypeResolver ..> ResourcePackager : injected
-<<<<<<< HEAD
-    LibraryDefinitionsBuilder ..> ResourcePackager : injected
-=======
->>>>>>> 2a4386e1
     FhirResourcePostProcessor ..> ResourcePackager : injected\n(optional) 
     
     TypeResolver ..> CSharpLibrarySetToStreamsWriter : injected
 ```
-
-## LibraryDefinitionsBuilders and ExpressionBuilders
-⚠️ This diagram is outdated!
-
-```mermaid
-classDiagram
-    direction TD
-
-    class LibrarySetExpressionBuilder {
-       _libraryExpressionBuilder : LibraryExpressionBuilder
-
-       ProcessLibrarySet(LibrarySet, DefinitionDictionary<LambdaExpression>) DefinitionDictionary<LambdaExpression>
-    }
-
-    class LibrarySetExpressionBuilderContext {
-       _allDefinitions : DefinitionDictionary<LambdaExpression>
-
-       get LibrarySet() LibrarySet
-       get AllDefinitions() DefinitionDictionary<LambdaExpression>
-    }
-
-    class LibraryExpressionBuilder {
-       _expressionBuilder : LibraryDefinitionsBuilder
-       _operatorBinding : OperatorBinding
-       _typeManager : TypeManager
-
-       ProcessLibrary(Library, LibrarySetExpressionBuilderContext, DefinitionDictionary<LambdaExpression>) LibraryExpressionBuilderContext
-    }
-
-    class LibraryExpressionBuilderContext {
-       _expressionBuilderSettings : ExpressionBuilderSettings
-       _operatorBinding : OperatorBinding
-       _libraryNameAndVersionByAlias : Dictionary~String,String~
-       _codesByName : Dictionary~string,CqlCode~
-       _codesByCodeSystemName : Dictionary~string,List_CqlCode_~
-       _codeSystemIdsByCodeSystemRefs : ByLibraryNameAndNameDictionary~String~
-
-       get LibraryKey() string => Library.NameAndVersion()!
-       get Library() Library
-       get LibrarySetContext() LibrarySetExpressionBuilderContext
-       get Definitions() DefinitionDictionary<LambdaExpression>
-       get AllowUnresolvedExternals() bool => _expressionBuilderSettings.AllowUnresolvedExternals
-    }
-
-    class LibraryDefinitionsBuilder {
-        _typeManager : TypeManager
-        get_Settings() ExpressionBuilderSettings
-    }
-    
-
-    class ExpressionBuilderContext {
-        _element : Element
-        _outerContext : ExpressionBuilderContext
-        _scopes : Dictionary~String,Tuple_Expression_Element_~
-
-        get LibraryContext() LibraryExpressionBuilderContext
-        get ExpressionMutators() List~IExpressionMutator~
-        get CustomImplementation() Dicionary~String, Func_ParameterExpressionArray_LambdaExpression~
-        get ExpressionBuilderSettings() ExpressionBuilderSettings
-        get RuntimeContextParameter() ParameterExpression
-        get ImpliedAlias() String?
-        private set ImpliedAlias(String)
-        get Operands() Dictionary~String,ParameterExpression~
-        get Libraries() Dictionary~String,DefinitionDictionary<LambdaExpression>~
-
-    }
-
-    LibrarySetExpressionBuilder ..> LibrarySetExpressionBuilderContext : creates and processes
-    LibraryExpressionBuilder ..> LibraryExpressionBuilderContext : creates
-    LibraryDefinitionsBuilder ..> ExpressionBuilderContext : creates
-
-    LibraryDefinitionsBuilder ..> LibraryExpressionBuilder : injected
-    LibraryExpressionBuilder ..> LibrarySetExpressionBuilder : injected
-
-    ExpressionBuilderContext ..> LibraryExpressionBuilderContext : owner context
-    ExpressionBuilderContext ..> ExpressionBuilderContext : owner context
-    LibraryExpressionBuilderContext ..> LibrarySetExpressionBuilderContext : owner context
-```