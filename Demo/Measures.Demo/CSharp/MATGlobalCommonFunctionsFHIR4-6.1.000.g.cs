--- conflicted
+++ resolved
@@ -404,20 +404,20 @@
 			{
 				if (X is null)
 				{
-Period g_ = TheEncounter?.Period;
-CqlInterval<CqlDateTime> h_ = FHIRHelpers_4_0_001.Instance.ToInterval(context, g_);
+					Period g_ = TheEncounter?.Period;
+					CqlInterval<CqlDateTime> h_ = FHIRHelpers_4_0_001.Instance.ToInterval(context, g_);
 
 					return h_;
 				}
 				else
 				{
-Period i_ = X?.Period;
-CqlInterval<CqlDateTime> j_ = FHIRHelpers_4_0_001.Instance.ToInterval(context, i_);
-CqlDateTime k_ = context.Operators.Start(j_);
-Period l_ = TheEncounter?.Period;
-CqlInterval<CqlDateTime> m_ = FHIRHelpers_4_0_001.Instance.ToInterval(context, l_);
-CqlDateTime n_ = context.Operators.End(m_);
-CqlInterval<CqlDateTime> o_ = context.Operators.Interval(k_, n_, true, true);
+					Period i_ = X?.Period;
+					CqlInterval<CqlDateTime> j_ = FHIRHelpers_4_0_001.Instance.ToInterval(context, i_);
+					CqlDateTime k_ = context.Operators.Start(j_);
+					Period l_ = TheEncounter?.Period;
+					CqlInterval<CqlDateTime> m_ = FHIRHelpers_4_0_001.Instance.ToInterval(context, l_);
+					CqlDateTime n_ = context.Operators.End(m_);
+					CqlInterval<CqlDateTime> o_ = context.Operators.Interval(k_, n_, true, true);
 
 					return o_;
 				}
@@ -443,19 +443,19 @@
 			{
 				if (EDEncounter is null)
 				{
-List<Encounter.LocationComponent> g_ = TheEncounter?.Location;
+					List<Encounter.LocationComponent> g_ = TheEncounter?.Location;
 
 					return (IEnumerable<Encounter.LocationComponent>)g_;
 				}
 				else
 				{
-List<Encounter.LocationComponent> h_ = EDEncounter?.Location;
-List<Encounter.LocationComponent> i_ = TheEncounter?.Location;
-IEnumerable<Encounter.LocationComponent>[] j_ = [
+					List<Encounter.LocationComponent> h_ = EDEncounter?.Location;
+					List<Encounter.LocationComponent> i_ = TheEncounter?.Location;
+					IEnumerable<Encounter.LocationComponent>[] j_ = [
 						(IEnumerable<Encounter.LocationComponent>)h_,
 						(IEnumerable<Encounter.LocationComponent>)i_,
 					];
-IEnumerable<Encounter.LocationComponent> k_ = context.Operators.Flatten<Encounter.LocationComponent>(j_ as IEnumerable<IEnumerable<Encounter.LocationComponent>>);
+					IEnumerable<Encounter.LocationComponent> k_ = context.Operators.Flatten<Encounter.LocationComponent>(j_ as IEnumerable<IEnumerable<Encounter.LocationComponent>>);
 
 					return k_;
 				}
@@ -725,136 +725,136 @@
 		{
 			if (choice is FhirDateTime)
 			{
-CqlDateTime b_ = FHIRHelpers_4_0_001.Instance.ToDateTime(context, choice as FhirDateTime);
-CqlInterval<CqlDateTime> d_ = context.Operators.Interval(b_, b_, true, true);
+				CqlDateTime b_ = FHIRHelpers_4_0_001.Instance.ToDateTime(context, choice as FhirDateTime);
+				CqlInterval<CqlDateTime> d_ = context.Operators.Interval(b_, b_, true, true);
 
 				return d_;
 			}
 			else if (choice is Period)
 			{
-CqlInterval<CqlDateTime> e_ = FHIRHelpers_4_0_001.Instance.ToInterval(context, choice as Period);
+				CqlInterval<CqlDateTime> e_ = FHIRHelpers_4_0_001.Instance.ToInterval(context, choice as Period);
 
 				return e_;
 			}
 			else if (choice is Instant)
 			{
-CqlDateTime f_ = FHIRHelpers_4_0_001.Instance.ToDateTime(context, choice as Instant);
-CqlInterval<CqlDateTime> h_ = context.Operators.Interval(f_, f_, true, true);
+				CqlDateTime f_ = FHIRHelpers_4_0_001.Instance.ToDateTime(context, choice as Instant);
+				CqlInterval<CqlDateTime> h_ = context.Operators.Interval(f_, f_, true, true);
 
 				return h_;
 			}
 			else if (choice is Age)
 			{
-Patient i_ = this.Patient(context);
-Date j_ = i_?.BirthDateElement;
-CqlDate k_ = FHIRHelpers_4_0_001.Instance.ToDate(context, j_);
-CqlQuantity l_ = FHIRHelpers_4_0_001.Instance.ToQuantity(context, choice as Age);
-CqlDate m_ = context.Operators.Add(k_, l_);
-Date o_ = i_?.BirthDateElement;
-CqlDate p_ = FHIRHelpers_4_0_001.Instance.ToDate(context, o_);
-CqlDate r_ = context.Operators.Add(p_, l_);
-CqlQuantity s_ = context.Operators.Quantity(1m, "year");
-CqlDate t_ = context.Operators.Add(r_, s_);
-CqlInterval<CqlDate> u_ = context.Operators.Interval(m_, t_, true, false);
-CqlDate v_ = u_?.low;
-CqlDateTime w_ = context.Operators.ConvertDateToDateTime(v_);
-Date y_ = i_?.BirthDateElement;
-CqlDate z_ = FHIRHelpers_4_0_001.Instance.ToDate(context, y_);
-CqlDate ab_ = context.Operators.Add(z_, l_);
-Date ad_ = i_?.BirthDateElement;
-CqlDate ae_ = FHIRHelpers_4_0_001.Instance.ToDate(context, ad_);
-CqlDate ag_ = context.Operators.Add(ae_, l_);
-CqlDate ai_ = context.Operators.Add(ag_, s_);
-CqlInterval<CqlDate> aj_ = context.Operators.Interval(ab_, ai_, true, false);
-CqlDate ak_ = aj_?.high;
-CqlDateTime al_ = context.Operators.ConvertDateToDateTime(ak_);
-Date an_ = i_?.BirthDateElement;
-CqlDate ao_ = FHIRHelpers_4_0_001.Instance.ToDate(context, an_);
-CqlDate aq_ = context.Operators.Add(ao_, l_);
-Date as_ = i_?.BirthDateElement;
-CqlDate at_ = FHIRHelpers_4_0_001.Instance.ToDate(context, as_);
-CqlDate av_ = context.Operators.Add(at_, l_);
-CqlDate ax_ = context.Operators.Add(av_, s_);
-CqlInterval<CqlDate> ay_ = context.Operators.Interval(aq_, ax_, true, false);
-bool? az_ = ay_?.lowClosed;
-Date bb_ = i_?.BirthDateElement;
-CqlDate bc_ = FHIRHelpers_4_0_001.Instance.ToDate(context, bb_);
-CqlDate be_ = context.Operators.Add(bc_, l_);
-Date bg_ = i_?.BirthDateElement;
-CqlDate bh_ = FHIRHelpers_4_0_001.Instance.ToDate(context, bg_);
-CqlDate bj_ = context.Operators.Add(bh_, l_);
-CqlDate bl_ = context.Operators.Add(bj_, s_);
-CqlInterval<CqlDate> bm_ = context.Operators.Interval(be_, bl_, true, false);
-bool? bn_ = bm_?.highClosed;
-CqlInterval<CqlDateTime> bo_ = context.Operators.Interval(w_, al_, az_, bn_);
+				Patient i_ = this.Patient(context);
+				Date j_ = i_?.BirthDateElement;
+				CqlDate k_ = FHIRHelpers_4_0_001.Instance.ToDate(context, j_);
+				CqlQuantity l_ = FHIRHelpers_4_0_001.Instance.ToQuantity(context, choice as Age);
+				CqlDate m_ = context.Operators.Add(k_, l_);
+				Date o_ = i_?.BirthDateElement;
+				CqlDate p_ = FHIRHelpers_4_0_001.Instance.ToDate(context, o_);
+				CqlDate r_ = context.Operators.Add(p_, l_);
+				CqlQuantity s_ = context.Operators.Quantity(1m, "year");
+				CqlDate t_ = context.Operators.Add(r_, s_);
+				CqlInterval<CqlDate> u_ = context.Operators.Interval(m_, t_, true, false);
+				CqlDate v_ = u_?.low;
+				CqlDateTime w_ = context.Operators.ConvertDateToDateTime(v_);
+				Date y_ = i_?.BirthDateElement;
+				CqlDate z_ = FHIRHelpers_4_0_001.Instance.ToDate(context, y_);
+				CqlDate ab_ = context.Operators.Add(z_, l_);
+				Date ad_ = i_?.BirthDateElement;
+				CqlDate ae_ = FHIRHelpers_4_0_001.Instance.ToDate(context, ad_);
+				CqlDate ag_ = context.Operators.Add(ae_, l_);
+				CqlDate ai_ = context.Operators.Add(ag_, s_);
+				CqlInterval<CqlDate> aj_ = context.Operators.Interval(ab_, ai_, true, false);
+				CqlDate ak_ = aj_?.high;
+				CqlDateTime al_ = context.Operators.ConvertDateToDateTime(ak_);
+				Date an_ = i_?.BirthDateElement;
+				CqlDate ao_ = FHIRHelpers_4_0_001.Instance.ToDate(context, an_);
+				CqlDate aq_ = context.Operators.Add(ao_, l_);
+				Date as_ = i_?.BirthDateElement;
+				CqlDate at_ = FHIRHelpers_4_0_001.Instance.ToDate(context, as_);
+				CqlDate av_ = context.Operators.Add(at_, l_);
+				CqlDate ax_ = context.Operators.Add(av_, s_);
+				CqlInterval<CqlDate> ay_ = context.Operators.Interval(aq_, ax_, true, false);
+				bool? az_ = ay_?.lowClosed;
+				Date bb_ = i_?.BirthDateElement;
+				CqlDate bc_ = FHIRHelpers_4_0_001.Instance.ToDate(context, bb_);
+				CqlDate be_ = context.Operators.Add(bc_, l_);
+				Date bg_ = i_?.BirthDateElement;
+				CqlDate bh_ = FHIRHelpers_4_0_001.Instance.ToDate(context, bg_);
+				CqlDate bj_ = context.Operators.Add(bh_, l_);
+				CqlDate bl_ = context.Operators.Add(bj_, s_);
+				CqlInterval<CqlDate> bm_ = context.Operators.Interval(be_, bl_, true, false);
+				bool? bn_ = bm_?.highClosed;
+				CqlInterval<CqlDateTime> bo_ = context.Operators.Interval(w_, al_, az_, bn_);
 
 				return bo_;
 			}
 			else if (choice is Range)
 			{
-Patient bp_ = this.Patient(context);
-Date bq_ = bp_?.BirthDateElement;
-CqlDate br_ = FHIRHelpers_4_0_001.Instance.ToDate(context, bq_);
-Quantity bs_ = (choice as Range)?.Low;
-CqlQuantity bt_ = FHIRHelpers_4_0_001.Instance.ToQuantity(context, bs_);
-CqlDate bu_ = context.Operators.Add(br_, bt_);
-Date bw_ = bp_?.BirthDateElement;
-CqlDate bx_ = FHIRHelpers_4_0_001.Instance.ToDate(context, bw_);
-Quantity by_ = (choice as Range)?.High;
-CqlQuantity bz_ = FHIRHelpers_4_0_001.Instance.ToQuantity(context, by_);
-CqlDate ca_ = context.Operators.Add(bx_, bz_);
-CqlQuantity cb_ = context.Operators.Quantity(1m, "year");
-CqlDate cc_ = context.Operators.Add(ca_, cb_);
-CqlInterval<CqlDate> cd_ = context.Operators.Interval(bu_, cc_, true, false);
-CqlDate ce_ = cd_?.low;
-CqlDateTime cf_ = context.Operators.ConvertDateToDateTime(ce_);
-Date ch_ = bp_?.BirthDateElement;
-CqlDate ci_ = FHIRHelpers_4_0_001.Instance.ToDate(context, ch_);
-CqlQuantity ck_ = FHIRHelpers_4_0_001.Instance.ToQuantity(context, bs_);
-CqlDate cl_ = context.Operators.Add(ci_, ck_);
-Date cn_ = bp_?.BirthDateElement;
-CqlDate co_ = FHIRHelpers_4_0_001.Instance.ToDate(context, cn_);
-CqlQuantity cq_ = FHIRHelpers_4_0_001.Instance.ToQuantity(context, by_);
-CqlDate cr_ = context.Operators.Add(co_, cq_);
-CqlDate ct_ = context.Operators.Add(cr_, cb_);
-CqlInterval<CqlDate> cu_ = context.Operators.Interval(cl_, ct_, true, false);
-CqlDate cv_ = cu_?.high;
-CqlDateTime cw_ = context.Operators.ConvertDateToDateTime(cv_);
-Date cy_ = bp_?.BirthDateElement;
-CqlDate cz_ = FHIRHelpers_4_0_001.Instance.ToDate(context, cy_);
-CqlQuantity db_ = FHIRHelpers_4_0_001.Instance.ToQuantity(context, bs_);
-CqlDate dc_ = context.Operators.Add(cz_, db_);
-Date de_ = bp_?.BirthDateElement;
-CqlDate df_ = FHIRHelpers_4_0_001.Instance.ToDate(context, de_);
-CqlQuantity dh_ = FHIRHelpers_4_0_001.Instance.ToQuantity(context, by_);
-CqlDate di_ = context.Operators.Add(df_, dh_);
-CqlDate dk_ = context.Operators.Add(di_, cb_);
-CqlInterval<CqlDate> dl_ = context.Operators.Interval(dc_, dk_, true, false);
-bool? dm_ = dl_?.lowClosed;
-Date do_ = bp_?.BirthDateElement;
-CqlDate dp_ = FHIRHelpers_4_0_001.Instance.ToDate(context, do_);
-CqlQuantity dr_ = FHIRHelpers_4_0_001.Instance.ToQuantity(context, bs_);
-CqlDate ds_ = context.Operators.Add(dp_, dr_);
-Date du_ = bp_?.BirthDateElement;
-CqlDate dv_ = FHIRHelpers_4_0_001.Instance.ToDate(context, du_);
-CqlQuantity dx_ = FHIRHelpers_4_0_001.Instance.ToQuantity(context, by_);
-CqlDate dy_ = context.Operators.Add(dv_, dx_);
-CqlDate ea_ = context.Operators.Add(dy_, cb_);
-CqlInterval<CqlDate> eb_ = context.Operators.Interval(ds_, ea_, true, false);
-bool? ec_ = eb_?.highClosed;
-CqlInterval<CqlDateTime> ed_ = context.Operators.Interval(cf_, cw_, dm_, ec_);
+				Patient bp_ = this.Patient(context);
+				Date bq_ = bp_?.BirthDateElement;
+				CqlDate br_ = FHIRHelpers_4_0_001.Instance.ToDate(context, bq_);
+				Quantity bs_ = (choice as Range)?.Low;
+				CqlQuantity bt_ = FHIRHelpers_4_0_001.Instance.ToQuantity(context, bs_);
+				CqlDate bu_ = context.Operators.Add(br_, bt_);
+				Date bw_ = bp_?.BirthDateElement;
+				CqlDate bx_ = FHIRHelpers_4_0_001.Instance.ToDate(context, bw_);
+				Quantity by_ = (choice as Range)?.High;
+				CqlQuantity bz_ = FHIRHelpers_4_0_001.Instance.ToQuantity(context, by_);
+				CqlDate ca_ = context.Operators.Add(bx_, bz_);
+				CqlQuantity cb_ = context.Operators.Quantity(1m, "year");
+				CqlDate cc_ = context.Operators.Add(ca_, cb_);
+				CqlInterval<CqlDate> cd_ = context.Operators.Interval(bu_, cc_, true, false);
+				CqlDate ce_ = cd_?.low;
+				CqlDateTime cf_ = context.Operators.ConvertDateToDateTime(ce_);
+				Date ch_ = bp_?.BirthDateElement;
+				CqlDate ci_ = FHIRHelpers_4_0_001.Instance.ToDate(context, ch_);
+				CqlQuantity ck_ = FHIRHelpers_4_0_001.Instance.ToQuantity(context, bs_);
+				CqlDate cl_ = context.Operators.Add(ci_, ck_);
+				Date cn_ = bp_?.BirthDateElement;
+				CqlDate co_ = FHIRHelpers_4_0_001.Instance.ToDate(context, cn_);
+				CqlQuantity cq_ = FHIRHelpers_4_0_001.Instance.ToQuantity(context, by_);
+				CqlDate cr_ = context.Operators.Add(co_, cq_);
+				CqlDate ct_ = context.Operators.Add(cr_, cb_);
+				CqlInterval<CqlDate> cu_ = context.Operators.Interval(cl_, ct_, true, false);
+				CqlDate cv_ = cu_?.high;
+				CqlDateTime cw_ = context.Operators.ConvertDateToDateTime(cv_);
+				Date cy_ = bp_?.BirthDateElement;
+				CqlDate cz_ = FHIRHelpers_4_0_001.Instance.ToDate(context, cy_);
+				CqlQuantity db_ = FHIRHelpers_4_0_001.Instance.ToQuantity(context, bs_);
+				CqlDate dc_ = context.Operators.Add(cz_, db_);
+				Date de_ = bp_?.BirthDateElement;
+				CqlDate df_ = FHIRHelpers_4_0_001.Instance.ToDate(context, de_);
+				CqlQuantity dh_ = FHIRHelpers_4_0_001.Instance.ToQuantity(context, by_);
+				CqlDate di_ = context.Operators.Add(df_, dh_);
+				CqlDate dk_ = context.Operators.Add(di_, cb_);
+				CqlInterval<CqlDate> dl_ = context.Operators.Interval(dc_, dk_, true, false);
+				bool? dm_ = dl_?.lowClosed;
+				Date do_ = bp_?.BirthDateElement;
+				CqlDate dp_ = FHIRHelpers_4_0_001.Instance.ToDate(context, do_);
+				CqlQuantity dr_ = FHIRHelpers_4_0_001.Instance.ToQuantity(context, bs_);
+				CqlDate ds_ = context.Operators.Add(dp_, dr_);
+				Date du_ = bp_?.BirthDateElement;
+				CqlDate dv_ = FHIRHelpers_4_0_001.Instance.ToDate(context, du_);
+				CqlQuantity dx_ = FHIRHelpers_4_0_001.Instance.ToQuantity(context, by_);
+				CqlDate dy_ = context.Operators.Add(dv_, dx_);
+				CqlDate ea_ = context.Operators.Add(dy_, cb_);
+				CqlInterval<CqlDate> eb_ = context.Operators.Interval(ds_, ea_, true, false);
+				bool? ec_ = eb_?.highClosed;
+				CqlInterval<CqlDateTime> ed_ = context.Operators.Interval(cf_, cw_, dm_, ec_);
 
 				return ed_;
 			}
 			else if (choice is Timing)
 			{
-CqlInterval<CqlDateTime> ee_ = context.Operators.Message<CqlInterval<CqlDateTime>>(null as CqlInterval<CqlDateTime>, "1", "Error", "Cannot compute a single interval from a Timing type");
+				CqlInterval<CqlDateTime> ee_ = context.Operators.Message<CqlInterval<CqlDateTime>>(null as CqlInterval<CqlDateTime>, "1", "Error", "Cannot compute a single interval from a Timing type");
 
 				return ee_;
 			}
 			else if (choice is FhirString)
 			{
-CqlInterval<CqlDateTime> ef_ = context.Operators.Message<CqlInterval<CqlDateTime>>(null as CqlInterval<CqlDateTime>, "1", "Error", "Cannot compute an interval from a String value");
+				CqlInterval<CqlDateTime> ef_ = context.Operators.Message<CqlInterval<CqlDateTime>>(null as CqlInterval<CqlDateTime>, "1", "Error", "Cannot compute an interval from a String value");
 
 				return ef_;
 			}
@@ -915,152 +915,152 @@
 			};
 			if (b_())
 			{
-DataType t_ = condition?.Abatement;
-CqlDateTime u_ = FHIRHelpers_4_0_001.Instance.ToDateTime(context, t_ as FhirDateTime);
-CqlDateTime w_ = FHIRHelpers_4_0_001.Instance.ToDateTime(context, t_ as FhirDateTime);
-CqlInterval<CqlDateTime> x_ = context.Operators.Interval(u_, w_, true, true);
+				DataType t_ = condition?.Abatement;
+				CqlDateTime u_ = FHIRHelpers_4_0_001.Instance.ToDateTime(context, t_ as FhirDateTime);
+				CqlDateTime w_ = FHIRHelpers_4_0_001.Instance.ToDateTime(context, t_ as FhirDateTime);
+				CqlInterval<CqlDateTime> x_ = context.Operators.Interval(u_, w_, true, true);
 
 				return x_;
 			}
 			else if (c_())
 			{
-DataType y_ = condition?.Abatement;
-CqlInterval<CqlDateTime> z_ = FHIRHelpers_4_0_001.Instance.ToInterval(context, y_ as Period);
+				DataType y_ = condition?.Abatement;
+				CqlInterval<CqlDateTime> z_ = FHIRHelpers_4_0_001.Instance.ToInterval(context, y_ as Period);
 
 				return z_;
 			}
 			else if (d_())
 			{
-CqlInterval<CqlDateTime> aa_ = context.Operators.Message<CqlInterval<CqlDateTime>>(null as CqlInterval<CqlDateTime>, "1", "Error", "Cannot compute an interval from a String value");
+				CqlInterval<CqlDateTime> aa_ = context.Operators.Message<CqlInterval<CqlDateTime>>(null as CqlInterval<CqlDateTime>, "1", "Error", "Cannot compute an interval from a String value");
 
 				return aa_;
 			}
 			else if (e_())
 			{
-Patient ab_ = this.Patient(context);
-Date ac_ = ab_?.BirthDateElement;
-CqlDate ad_ = FHIRHelpers_4_0_001.Instance.ToDate(context, ac_);
-DataType ae_ = condition?.Abatement;
-CqlQuantity af_ = FHIRHelpers_4_0_001.Instance.ToQuantity(context, ae_ as Age);
-CqlDate ag_ = context.Operators.Add(ad_, af_);
-Date ai_ = ab_?.BirthDateElement;
-CqlDate aj_ = FHIRHelpers_4_0_001.Instance.ToDate(context, ai_);
-CqlQuantity al_ = FHIRHelpers_4_0_001.Instance.ToQuantity(context, ae_ as Age);
-CqlDate am_ = context.Operators.Add(aj_, al_);
-CqlQuantity an_ = context.Operators.Quantity(1m, "year");
-CqlDate ao_ = context.Operators.Add(am_, an_);
-CqlInterval<CqlDate> ap_ = context.Operators.Interval(ag_, ao_, true, false);
-CqlDate aq_ = ap_?.low;
-CqlDateTime ar_ = context.Operators.ConvertDateToDateTime(aq_);
-Date at_ = ab_?.BirthDateElement;
-CqlDate au_ = FHIRHelpers_4_0_001.Instance.ToDate(context, at_);
-CqlQuantity aw_ = FHIRHelpers_4_0_001.Instance.ToQuantity(context, ae_ as Age);
-CqlDate ax_ = context.Operators.Add(au_, aw_);
-Date az_ = ab_?.BirthDateElement;
-CqlDate ba_ = FHIRHelpers_4_0_001.Instance.ToDate(context, az_);
-CqlQuantity bc_ = FHIRHelpers_4_0_001.Instance.ToQuantity(context, ae_ as Age);
-CqlDate bd_ = context.Operators.Add(ba_, bc_);
-CqlDate bf_ = context.Operators.Add(bd_, an_);
-CqlInterval<CqlDate> bg_ = context.Operators.Interval(ax_, bf_, true, false);
-CqlDate bh_ = bg_?.high;
-CqlDateTime bi_ = context.Operators.ConvertDateToDateTime(bh_);
-Date bk_ = ab_?.BirthDateElement;
-CqlDate bl_ = FHIRHelpers_4_0_001.Instance.ToDate(context, bk_);
-CqlQuantity bn_ = FHIRHelpers_4_0_001.Instance.ToQuantity(context, ae_ as Age);
-CqlDate bo_ = context.Operators.Add(bl_, bn_);
-Date bq_ = ab_?.BirthDateElement;
-CqlDate br_ = FHIRHelpers_4_0_001.Instance.ToDate(context, bq_);
-CqlQuantity bt_ = FHIRHelpers_4_0_001.Instance.ToQuantity(context, ae_ as Age);
-CqlDate bu_ = context.Operators.Add(br_, bt_);
-CqlDate bw_ = context.Operators.Add(bu_, an_);
-CqlInterval<CqlDate> bx_ = context.Operators.Interval(bo_, bw_, true, false);
-bool? by_ = bx_?.lowClosed;
-Date ca_ = ab_?.BirthDateElement;
-CqlDate cb_ = FHIRHelpers_4_0_001.Instance.ToDate(context, ca_);
-CqlQuantity cd_ = FHIRHelpers_4_0_001.Instance.ToQuantity(context, ae_ as Age);
-CqlDate ce_ = context.Operators.Add(cb_, cd_);
-Date cg_ = ab_?.BirthDateElement;
-CqlDate ch_ = FHIRHelpers_4_0_001.Instance.ToDate(context, cg_);
-CqlQuantity cj_ = FHIRHelpers_4_0_001.Instance.ToQuantity(context, ae_ as Age);
-CqlDate ck_ = context.Operators.Add(ch_, cj_);
-CqlDate cm_ = context.Operators.Add(ck_, an_);
-CqlInterval<CqlDate> cn_ = context.Operators.Interval(ce_, cm_, true, false);
-bool? co_ = cn_?.highClosed;
-CqlInterval<CqlDateTime> cp_ = context.Operators.Interval(ar_, bi_, by_, co_);
+				Patient ab_ = this.Patient(context);
+				Date ac_ = ab_?.BirthDateElement;
+				CqlDate ad_ = FHIRHelpers_4_0_001.Instance.ToDate(context, ac_);
+				DataType ae_ = condition?.Abatement;
+				CqlQuantity af_ = FHIRHelpers_4_0_001.Instance.ToQuantity(context, ae_ as Age);
+				CqlDate ag_ = context.Operators.Add(ad_, af_);
+				Date ai_ = ab_?.BirthDateElement;
+				CqlDate aj_ = FHIRHelpers_4_0_001.Instance.ToDate(context, ai_);
+				CqlQuantity al_ = FHIRHelpers_4_0_001.Instance.ToQuantity(context, ae_ as Age);
+				CqlDate am_ = context.Operators.Add(aj_, al_);
+				CqlQuantity an_ = context.Operators.Quantity(1m, "year");
+				CqlDate ao_ = context.Operators.Add(am_, an_);
+				CqlInterval<CqlDate> ap_ = context.Operators.Interval(ag_, ao_, true, false);
+				CqlDate aq_ = ap_?.low;
+				CqlDateTime ar_ = context.Operators.ConvertDateToDateTime(aq_);
+				Date at_ = ab_?.BirthDateElement;
+				CqlDate au_ = FHIRHelpers_4_0_001.Instance.ToDate(context, at_);
+				CqlQuantity aw_ = FHIRHelpers_4_0_001.Instance.ToQuantity(context, ae_ as Age);
+				CqlDate ax_ = context.Operators.Add(au_, aw_);
+				Date az_ = ab_?.BirthDateElement;
+				CqlDate ba_ = FHIRHelpers_4_0_001.Instance.ToDate(context, az_);
+				CqlQuantity bc_ = FHIRHelpers_4_0_001.Instance.ToQuantity(context, ae_ as Age);
+				CqlDate bd_ = context.Operators.Add(ba_, bc_);
+				CqlDate bf_ = context.Operators.Add(bd_, an_);
+				CqlInterval<CqlDate> bg_ = context.Operators.Interval(ax_, bf_, true, false);
+				CqlDate bh_ = bg_?.high;
+				CqlDateTime bi_ = context.Operators.ConvertDateToDateTime(bh_);
+				Date bk_ = ab_?.BirthDateElement;
+				CqlDate bl_ = FHIRHelpers_4_0_001.Instance.ToDate(context, bk_);
+				CqlQuantity bn_ = FHIRHelpers_4_0_001.Instance.ToQuantity(context, ae_ as Age);
+				CqlDate bo_ = context.Operators.Add(bl_, bn_);
+				Date bq_ = ab_?.BirthDateElement;
+				CqlDate br_ = FHIRHelpers_4_0_001.Instance.ToDate(context, bq_);
+				CqlQuantity bt_ = FHIRHelpers_4_0_001.Instance.ToQuantity(context, ae_ as Age);
+				CqlDate bu_ = context.Operators.Add(br_, bt_);
+				CqlDate bw_ = context.Operators.Add(bu_, an_);
+				CqlInterval<CqlDate> bx_ = context.Operators.Interval(bo_, bw_, true, false);
+				bool? by_ = bx_?.lowClosed;
+				Date ca_ = ab_?.BirthDateElement;
+				CqlDate cb_ = FHIRHelpers_4_0_001.Instance.ToDate(context, ca_);
+				CqlQuantity cd_ = FHIRHelpers_4_0_001.Instance.ToQuantity(context, ae_ as Age);
+				CqlDate ce_ = context.Operators.Add(cb_, cd_);
+				Date cg_ = ab_?.BirthDateElement;
+				CqlDate ch_ = FHIRHelpers_4_0_001.Instance.ToDate(context, cg_);
+				CqlQuantity cj_ = FHIRHelpers_4_0_001.Instance.ToQuantity(context, ae_ as Age);
+				CqlDate ck_ = context.Operators.Add(ch_, cj_);
+				CqlDate cm_ = context.Operators.Add(ck_, an_);
+				CqlInterval<CqlDate> cn_ = context.Operators.Interval(ce_, cm_, true, false);
+				bool? co_ = cn_?.highClosed;
+				CqlInterval<CqlDateTime> cp_ = context.Operators.Interval(ar_, bi_, by_, co_);
 
 				return cp_;
 			}
 			else if (f_())
 			{
-Patient cq_ = this.Patient(context);
-Date cr_ = cq_?.BirthDateElement;
-CqlDate cs_ = FHIRHelpers_4_0_001.Instance.ToDate(context, cr_);
-DataType ct_ = condition?.Abatement;
-Quantity cu_ = (ct_ as Range)?.Low;
-CqlQuantity cv_ = FHIRHelpers_4_0_001.Instance.ToQuantity(context, cu_);
-CqlDate cw_ = context.Operators.Add(cs_, cv_);
-Date cy_ = cq_?.BirthDateElement;
-CqlDate cz_ = FHIRHelpers_4_0_001.Instance.ToDate(context, cy_);
-Quantity db_ = (ct_ as Range)?.High;
-CqlQuantity dc_ = FHIRHelpers_4_0_001.Instance.ToQuantity(context, db_);
-CqlDate dd_ = context.Operators.Add(cz_, dc_);
-CqlQuantity de_ = context.Operators.Quantity(1m, "year");
-CqlDate df_ = context.Operators.Add(dd_, de_);
-CqlInterval<CqlDate> dg_ = context.Operators.Interval(cw_, df_, true, false);
-CqlDate dh_ = dg_?.low;
-CqlDateTime di_ = context.Operators.ConvertDateToDateTime(dh_);
-Date dk_ = cq_?.BirthDateElement;
-CqlDate dl_ = FHIRHelpers_4_0_001.Instance.ToDate(context, dk_);
-Quantity dn_ = (ct_ as Range)?.Low;
-CqlQuantity do_ = FHIRHelpers_4_0_001.Instance.ToQuantity(context, dn_);
-CqlDate dp_ = context.Operators.Add(dl_, do_);
-Date dr_ = cq_?.BirthDateElement;
-CqlDate ds_ = FHIRHelpers_4_0_001.Instance.ToDate(context, dr_);
-Quantity du_ = (ct_ as Range)?.High;
-CqlQuantity dv_ = FHIRHelpers_4_0_001.Instance.ToQuantity(context, du_);
-CqlDate dw_ = context.Operators.Add(ds_, dv_);
-CqlDate dy_ = context.Operators.Add(dw_, de_);
-CqlInterval<CqlDate> dz_ = context.Operators.Interval(dp_, dy_, true, false);
-CqlDate ea_ = dz_?.high;
-CqlDateTime eb_ = context.Operators.ConvertDateToDateTime(ea_);
-Date ed_ = cq_?.BirthDateElement;
-CqlDate ee_ = FHIRHelpers_4_0_001.Instance.ToDate(context, ed_);
-Quantity eg_ = (ct_ as Range)?.Low;
-CqlQuantity eh_ = FHIRHelpers_4_0_001.Instance.ToQuantity(context, eg_);
-CqlDate ei_ = context.Operators.Add(ee_, eh_);
-Date ek_ = cq_?.BirthDateElement;
-CqlDate el_ = FHIRHelpers_4_0_001.Instance.ToDate(context, ek_);
-Quantity en_ = (ct_ as Range)?.High;
-CqlQuantity eo_ = FHIRHelpers_4_0_001.Instance.ToQuantity(context, en_);
-CqlDate ep_ = context.Operators.Add(el_, eo_);
-CqlDate er_ = context.Operators.Add(ep_, de_);
-CqlInterval<CqlDate> es_ = context.Operators.Interval(ei_, er_, true, false);
-bool? et_ = es_?.lowClosed;
-Date ev_ = cq_?.BirthDateElement;
-CqlDate ew_ = FHIRHelpers_4_0_001.Instance.ToDate(context, ev_);
-Quantity ey_ = (ct_ as Range)?.Low;
-CqlQuantity ez_ = FHIRHelpers_4_0_001.Instance.ToQuantity(context, ey_);
-CqlDate fa_ = context.Operators.Add(ew_, ez_);
-Date fc_ = cq_?.BirthDateElement;
-CqlDate fd_ = FHIRHelpers_4_0_001.Instance.ToDate(context, fc_);
-Quantity ff_ = (ct_ as Range)?.High;
-CqlQuantity fg_ = FHIRHelpers_4_0_001.Instance.ToQuantity(context, ff_);
-CqlDate fh_ = context.Operators.Add(fd_, fg_);
-CqlDate fj_ = context.Operators.Add(fh_, de_);
-CqlInterval<CqlDate> fk_ = context.Operators.Interval(fa_, fj_, true, false);
-bool? fl_ = fk_?.highClosed;
-CqlInterval<CqlDateTime> fm_ = context.Operators.Interval(di_, eb_, et_, fl_);
+				Patient cq_ = this.Patient(context);
+				Date cr_ = cq_?.BirthDateElement;
+				CqlDate cs_ = FHIRHelpers_4_0_001.Instance.ToDate(context, cr_);
+				DataType ct_ = condition?.Abatement;
+				Quantity cu_ = (ct_ as Range)?.Low;
+				CqlQuantity cv_ = FHIRHelpers_4_0_001.Instance.ToQuantity(context, cu_);
+				CqlDate cw_ = context.Operators.Add(cs_, cv_);
+				Date cy_ = cq_?.BirthDateElement;
+				CqlDate cz_ = FHIRHelpers_4_0_001.Instance.ToDate(context, cy_);
+				Quantity db_ = (ct_ as Range)?.High;
+				CqlQuantity dc_ = FHIRHelpers_4_0_001.Instance.ToQuantity(context, db_);
+				CqlDate dd_ = context.Operators.Add(cz_, dc_);
+				CqlQuantity de_ = context.Operators.Quantity(1m, "year");
+				CqlDate df_ = context.Operators.Add(dd_, de_);
+				CqlInterval<CqlDate> dg_ = context.Operators.Interval(cw_, df_, true, false);
+				CqlDate dh_ = dg_?.low;
+				CqlDateTime di_ = context.Operators.ConvertDateToDateTime(dh_);
+				Date dk_ = cq_?.BirthDateElement;
+				CqlDate dl_ = FHIRHelpers_4_0_001.Instance.ToDate(context, dk_);
+				Quantity dn_ = (ct_ as Range)?.Low;
+				CqlQuantity do_ = FHIRHelpers_4_0_001.Instance.ToQuantity(context, dn_);
+				CqlDate dp_ = context.Operators.Add(dl_, do_);
+				Date dr_ = cq_?.BirthDateElement;
+				CqlDate ds_ = FHIRHelpers_4_0_001.Instance.ToDate(context, dr_);
+				Quantity du_ = (ct_ as Range)?.High;
+				CqlQuantity dv_ = FHIRHelpers_4_0_001.Instance.ToQuantity(context, du_);
+				CqlDate dw_ = context.Operators.Add(ds_, dv_);
+				CqlDate dy_ = context.Operators.Add(dw_, de_);
+				CqlInterval<CqlDate> dz_ = context.Operators.Interval(dp_, dy_, true, false);
+				CqlDate ea_ = dz_?.high;
+				CqlDateTime eb_ = context.Operators.ConvertDateToDateTime(ea_);
+				Date ed_ = cq_?.BirthDateElement;
+				CqlDate ee_ = FHIRHelpers_4_0_001.Instance.ToDate(context, ed_);
+				Quantity eg_ = (ct_ as Range)?.Low;
+				CqlQuantity eh_ = FHIRHelpers_4_0_001.Instance.ToQuantity(context, eg_);
+				CqlDate ei_ = context.Operators.Add(ee_, eh_);
+				Date ek_ = cq_?.BirthDateElement;
+				CqlDate el_ = FHIRHelpers_4_0_001.Instance.ToDate(context, ek_);
+				Quantity en_ = (ct_ as Range)?.High;
+				CqlQuantity eo_ = FHIRHelpers_4_0_001.Instance.ToQuantity(context, en_);
+				CqlDate ep_ = context.Operators.Add(el_, eo_);
+				CqlDate er_ = context.Operators.Add(ep_, de_);
+				CqlInterval<CqlDate> es_ = context.Operators.Interval(ei_, er_, true, false);
+				bool? et_ = es_?.lowClosed;
+				Date ev_ = cq_?.BirthDateElement;
+				CqlDate ew_ = FHIRHelpers_4_0_001.Instance.ToDate(context, ev_);
+				Quantity ey_ = (ct_ as Range)?.Low;
+				CqlQuantity ez_ = FHIRHelpers_4_0_001.Instance.ToQuantity(context, ey_);
+				CqlDate fa_ = context.Operators.Add(ew_, ez_);
+				Date fc_ = cq_?.BirthDateElement;
+				CqlDate fd_ = FHIRHelpers_4_0_001.Instance.ToDate(context, fc_);
+				Quantity ff_ = (ct_ as Range)?.High;
+				CqlQuantity fg_ = FHIRHelpers_4_0_001.Instance.ToQuantity(context, ff_);
+				CqlDate fh_ = context.Operators.Add(fd_, fg_);
+				CqlDate fj_ = context.Operators.Add(fh_, de_);
+				CqlInterval<CqlDate> fk_ = context.Operators.Interval(fa_, fj_, true, false);
+				bool? fl_ = fk_?.highClosed;
+				CqlInterval<CqlDateTime> fm_ = context.Operators.Interval(di_, eb_, et_, fl_);
 
 				return fm_;
 			}
 			else if (g_())
 			{
-DataType fn_ = condition?.Onset;
-CqlInterval<CqlDateTime> fo_ = this.Normalize_Interval(context, fn_);
-CqlDateTime fp_ = context.Operators.End(fo_);
-FhirDateTime fq_ = condition?.RecordedDateElement;
-CqlDateTime fr_ = FHIRHelpers_4_0_001.Instance.ToDateTime(context, fq_);
-CqlInterval<CqlDateTime> fs_ = context.Operators.Interval(fp_, fr_, true, false);
+				DataType fn_ = condition?.Onset;
+				CqlInterval<CqlDateTime> fo_ = this.Normalize_Interval(context, fn_);
+				CqlDateTime fp_ = context.Operators.End(fo_);
+				FhirDateTime fq_ = condition?.RecordedDateElement;
+				CqlDateTime fr_ = FHIRHelpers_4_0_001.Instance.ToDateTime(context, fq_);
+				CqlInterval<CqlDateTime> fs_ = context.Operators.Interval(fp_, fr_, true, false);
 
 				return fs_;
 			}
@@ -1099,23 +1099,23 @@
 			};
 			if (b_())
 			{
-DataType t_ = condition?.Onset;
-CqlInterval<CqlDateTime> u_ = this.Normalize_Interval(context, t_);
-CqlDateTime v_ = context.Operators.Start(u_);
-CqlInterval<CqlDateTime> w_ = this.Normalize_Abatement(context, condition);
-CqlDateTime x_ = context.Operators.End(w_);
-CqlInterval<CqlDateTime> y_ = context.Operators.Interval(v_, x_, true, true);
+				DataType t_ = condition?.Onset;
+				CqlInterval<CqlDateTime> u_ = this.Normalize_Interval(context, t_);
+				CqlDateTime v_ = context.Operators.Start(u_);
+				CqlInterval<CqlDateTime> w_ = this.Normalize_Abatement(context, condition);
+				CqlDateTime x_ = context.Operators.End(w_);
+				CqlInterval<CqlDateTime> y_ = context.Operators.Interval(v_, x_, true, true);
 
 				return y_;
 			}
 			else
 			{
-DataType z_ = condition?.Onset;
-CqlInterval<CqlDateTime> aa_ = this.Normalize_Interval(context, z_);
-CqlDateTime ab_ = context.Operators.Start(aa_);
-CqlInterval<CqlDateTime> ac_ = this.Normalize_Abatement(context, condition);
-CqlDateTime ad_ = context.Operators.End(ac_);
-CqlInterval<CqlDateTime> ae_ = context.Operators.Interval(ab_, ad_, true, false);
+				DataType z_ = condition?.Onset;
+				CqlInterval<CqlDateTime> aa_ = this.Normalize_Interval(context, z_);
+				CqlDateTime ab_ = context.Operators.Start(aa_);
+				CqlInterval<CqlDateTime> ac_ = this.Normalize_Abatement(context, condition);
+				CqlDateTime ad_ = context.Operators.End(ac_);
+				CqlInterval<CqlDateTime> ae_ = context.Operators.Interval(ab_, ad_, true, false);
 
 				return ae_;
 			}
@@ -1379,33 +1379,28 @@
 			};
 			if (b_())
 			{
-DataType e_ = request?.Medication;
+				DataType e_ = request?.Medication;
 
 				return e_ as CodeableConcept;
 			}
 			else
 			{
-<<<<<<< HEAD
-IEnumerable<Medication> f_ = context.Operators.Retrieve<Medication>(new RetrieveParameters(default, default, default, "http://hl7.org/fhir/StructureDefinition/Medication"));
-bool? g_(Medication M)
-=======
 				IEnumerable<Medication> f_ = context.Operators.Retrieve<Medication>(new RetrieveParameters(default, default, default, "http://hl7.org/fhir/StructureDefinition/Medication"));
 				bool? g_				(Medication M)
->>>>>>> 3aa01216
 				{
-Id k_ = M?.IdElement;
-string l_ = FHIRHelpers_4_0_001.Instance.ToString(context, k_);
-DataType m_ = request?.Medication;
-FhirString n_ = (m_ as ResourceReference)?.ReferenceElement;
-string o_ = FHIRHelpers_4_0_001.Instance.ToString(context, n_);
-string p_ = this.GetId(context, o_);
-bool? q_ = context.Operators.Equal(l_, p_);
+					Id k_ = M?.IdElement;
+					string l_ = FHIRHelpers_4_0_001.Instance.ToString(context, k_);
+					DataType m_ = request?.Medication;
+					FhirString n_ = (m_ as ResourceReference)?.ReferenceElement;
+					string o_ = FHIRHelpers_4_0_001.Instance.ToString(context, n_);
+					string p_ = this.GetId(context, o_);
+					bool? q_ = context.Operators.Equal(l_, p_);
 
 					return q_;
 				};
-IEnumerable<Medication> h_ = context.Operators.Where<Medication>(f_, g_);
-Medication i_ = context.Operators.SingletonFrom<Medication>(h_);
-CodeableConcept j_ = i_?.Code;
+				IEnumerable<Medication> h_ = context.Operators.Where<Medication>(f_, g_);
+				Medication i_ = context.Operators.SingletonFrom<Medication>(h_);
+				CodeableConcept j_ = i_?.Code;
 
 				return j_;
 			}
@@ -1448,13 +1443,13 @@
 			{
 				if ((this.HasEnd(context, period)) ?? false)
 				{
-CqlDateTime g_ = context.Operators.End(period);
+					CqlDateTime g_ = context.Operators.End(period);
 
 					return g_;
 				}
 				else
 				{
-CqlDateTime h_ = context.Operators.Start(period);
+					CqlDateTime h_ = context.Operators.Start(period);
 
 					return h_;
 				}
@@ -1480,13 +1475,13 @@
 			{
 				if ((this.HasStart(context, period)) ?? false)
 				{
-CqlDateTime g_ = context.Operators.Start(period);
+					CqlDateTime g_ = context.Operators.Start(period);
 
 					return g_;
 				}
 				else
 				{
-CqlDateTime h_ = context.Operators.End(period);
+					CqlDateTime h_ = context.Operators.End(period);
 
 					return h_;
 				}
