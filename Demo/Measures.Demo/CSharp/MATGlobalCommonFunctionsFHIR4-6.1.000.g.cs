--- conflicted
+++ resolved
@@ -7,7 +7,6 @@
 using Hl7.Cql.ValueSets;
 using Hl7.Cql.Iso8601;
 using System.Reflection;
-using Hl7.Cql.Operators;
 using Hl7.Fhir.Model;
 using Range = Hl7.Fhir.Model.Range;
 using Task = Hl7.Fhir.Model.Task;
@@ -474,7 +473,7 @@
 
 	private Patient Patient_Value()
 	{
-		IEnumerable<Patient> a_ = context.Operators.Retrieve<Patient>(new RetrieveParameters(default, default, default, "http://hl7.org/fhir/StructureDefinition/Patient"));
+		IEnumerable<Patient> a_ = context.Operators.RetrieveByValueSet<Patient>(default, default);
 		Patient b_ = context.Operators.SingletonFrom<Patient>(a_);
 
 		return b_;
@@ -497,7 +496,7 @@
 	private IEnumerable<Encounter> Inpatient_Encounter_Value()
 	{
 		CqlValueSet a_ = this.Encounter_Inpatient();
-		IEnumerable<Encounter> b_ = context.Operators.Retrieve<Encounter>(new RetrieveParameters(default, a_, default, "http://hl7.org/fhir/StructureDefinition/Encounter"));
+		IEnumerable<Encounter> b_ = context.Operators.RetrieveByValueSet<Encounter>(a_, default);
 		bool? c_(Encounter EncounterInpatient)
 		{
 			Code<Encounter.EncounterStatus> e_ = EncounterInpatient?.StatusElement;
@@ -529,7 +528,7 @@
 	public Encounter ED_Visit(Encounter TheEncounter)
 	{
 		CqlValueSet a_ = this.Emergency_Department_Visit();
-		IEnumerable<Encounter> b_ = context.Operators.Retrieve<Encounter>(new RetrieveParameters(default, a_, default, "http://hl7.org/fhir/StructureDefinition/Encounter"));
+		IEnumerable<Encounter> b_ = context.Operators.RetrieveByValueSet<Encounter>(a_, default);
 		bool? c_(Encounter EDVisit)
 		{
 			Code<Encounter.EncounterStatus> h_ = EDVisit?.StatusElement;
@@ -707,14 +706,14 @@
 		CqlInterval<CqlDateTime> b_(Encounter Visit)
 		{
 			CqlValueSet e_ = this.Emergency_Department_Visit();
-			IEnumerable<Encounter> f_ = context.Operators.Retrieve<Encounter>(new RetrieveParameters(default, e_, default, "http://hl7.org/fhir/StructureDefinition/Encounter"));
+			IEnumerable<Encounter> f_ = context.Operators.RetrieveByValueSet<Encounter>(e_, default);
 			bool? g_(Encounter LastED)
 			{
 				Period af_ = LastED?.Period;
 				CqlInterval<CqlDateTime> ag_ = FHIRHelpers_4_0_001.ToInterval(af_);
 				CqlDateTime ah_ = context.Operators.End(ag_);
 				CqlValueSet ai_ = this.Observation_Services();
-				IEnumerable<Encounter> aj_ = context.Operators.Retrieve<Encounter>(new RetrieveParameters(default, ai_, default, "http://hl7.org/fhir/StructureDefinition/Encounter"));
+				IEnumerable<Encounter> aj_ = context.Operators.RetrieveByValueSet<Encounter>(ai_, default);
 				bool? ak_(Encounter LastObs)
 				{
 					Period cb_ = LastObs?.Period;
@@ -754,13 +753,8 @@
 				CqlInterval<CqlDateTime> at_ = FHIRHelpers_4_0_001.ToInterval(as_);
 				CqlDateTime au_ = context.Operators.Start(at_);
 				CqlQuantity av_ = context.Operators.Quantity(1m, "hour");
-<<<<<<< HEAD
-				CqlDateTime aw_ = context.Operators.Subtract((ar_ ?? au_), av_);
-				IEnumerable<Encounter> ay_ = context.Operators.Retrieve<Encounter>(new RetrieveParameters(default, ai_, default, "http://hl7.org/fhir/StructureDefinition/Encounter"));
-=======
 				CqlDateTime aw_ = context.Operators.Subtract(ar_ ?? au_, av_);
 				IEnumerable<Encounter> ay_ = context.Operators.RetrieveByValueSet<Encounter>(ai_, default);
->>>>>>> bbe5d9b7
 				bool? az_(Encounter LastObs)
 				{
 					Period cw_ = LastObs?.Period;
@@ -800,7 +794,7 @@
 				CqlDateTime bj_ = context.Operators.Start(bi_);
 				CqlInterval<CqlDateTime> bk_ = context.Operators.Interval(aw_, bg_ ?? bj_, true, true);
 				bool? bl_ = context.Operators.In<CqlDateTime>(ah_, bk_, default);
-				IEnumerable<Encounter> bn_ = context.Operators.Retrieve<Encounter>(new RetrieveParameters(default, ai_, default, "http://hl7.org/fhir/StructureDefinition/Encounter"));
+				IEnumerable<Encounter> bn_ = context.Operators.RetrieveByValueSet<Encounter>(ai_, default);
 				bool? bo_(Encounter LastObs)
 				{
 					Period dr_ = LastObs?.Period;
@@ -858,7 +852,7 @@
 			CqlInterval<CqlDateTime> m_ = FHIRHelpers_4_0_001.ToInterval(l_);
 			CqlDateTime n_ = context.Operators.Start(m_);
 			CqlValueSet o_ = this.Observation_Services();
-			IEnumerable<Encounter> p_ = context.Operators.Retrieve<Encounter>(new RetrieveParameters(default, o_, default, "http://hl7.org/fhir/StructureDefinition/Encounter"));
+			IEnumerable<Encounter> p_ = context.Operators.RetrieveByValueSet<Encounter>(o_, default);
 			bool? q_(Encounter LastObs)
 			{
 				Period ep_ = LastObs?.Period;
@@ -1332,7 +1326,7 @@
 		List<Encounter.DiagnosisComponent> a_ = Encounter?.Diagnosis;
 		Condition b_(Encounter.DiagnosisComponent D)
 		{
-			IEnumerable<Condition> d_ = context.Operators.Retrieve<Condition>(new RetrieveParameters(default, default, default, "http://hl7.org/fhir/StructureDefinition/Condition"));
+			IEnumerable<Condition> d_ = context.Operators.RetrieveByValueSet<Condition>(default, default);
 			bool? e_(Condition C)
 			{
 				Id h_ = C?.IdElement;
@@ -1358,7 +1352,7 @@
     [CqlDeclaration("GetCondition")]
 	public Condition GetCondition(ResourceReference reference)
 	{
-		IEnumerable<Condition> a_ = context.Operators.Retrieve<Condition>(new RetrieveParameters(default, default, default, "http://hl7.org/fhir/StructureDefinition/Condition"));
+		IEnumerable<Condition> a_ = context.Operators.RetrieveByValueSet<Condition>(default, default);
 		bool? b_(Condition C)
 		{
 			Id e_ = C?.IdElement;
@@ -1466,7 +1460,7 @@
 		];
 		Condition f_(Encounter.DiagnosisComponent PD)
 		{
-			IEnumerable<Condition> m_ = context.Operators.Retrieve<Condition>(new RetrieveParameters(default, default, default, "http://hl7.org/fhir/StructureDefinition/Condition"));
+			IEnumerable<Condition> m_ = context.Operators.RetrieveByValueSet<Condition>(default, default);
 			bool? n_(Condition C)
 			{
 				Id q_ = C?.IdElement;
@@ -1493,7 +1487,7 @@
     [CqlDeclaration("GetLocation")]
 	public Location GetLocation(ResourceReference reference)
 	{
-		IEnumerable<Location> a_ = context.Operators.Retrieve<Location>(new RetrieveParameters(default, default, default, "http://hl7.org/fhir/StructureDefinition/Location"));
+		IEnumerable<Location> a_ = context.Operators.RetrieveByValueSet<Location>(default, default);
 		bool? b_(Location L)
 		{
 			Id e_ = L?.IdElement;
@@ -1597,7 +1591,7 @@
 			}
 			else
 			{
-				IEnumerable<Medication> f_ = context.Operators.Retrieve<Medication>(new RetrieveParameters(default, default, default, "http://hl7.org/fhir/StructureDefinition/Medication"));
+				IEnumerable<Medication> f_ = context.Operators.RetrieveByValueSet<Medication>(default, default);
 				bool? g_(Medication M)
 				{
 					Id k_ = M?.IdElement;
