--- conflicted
+++ resolved
@@ -323,13 +323,8 @@
     [CqlDeclaration("Inpatient Encounter")]
 	public IEnumerable<Encounter> Inpatient_Encounter(CqlContext context)
 	{
-<<<<<<< HEAD
 		CqlValueSet a_ = this.Encounter_Inpatient(context);
-		IEnumerable<Encounter> b_ = context.Operators.RetrieveByValueSet<Encounter>(a_, default);
-=======
-		CqlValueSet a_ = this.Encounter_Inpatient();
 		IEnumerable<Encounter> b_ = context.Operators.Retrieve<Encounter>(new RetrieveParameters(default, a_, default, "http://hl7.org/fhir/StructureDefinition/Encounter"));
->>>>>>> b4fd34f1
 		bool? c_(Encounter EncounterInpatient)
 		{
 			Code<Encounter.EncounterStatus> e_ = EncounterInpatient?.StatusElement;
@@ -355,13 +350,8 @@
 
 	public Encounter ED_Visit(CqlContext context, Encounter TheEncounter)
 	{
-<<<<<<< HEAD
 		CqlValueSet a_ = this.Emergency_Department_Visit(context);
-		IEnumerable<Encounter> b_ = context.Operators.RetrieveByValueSet<Encounter>(a_, default);
-=======
-		CqlValueSet a_ = this.Emergency_Department_Visit();
 		IEnumerable<Encounter> b_ = context.Operators.Retrieve<Encounter>(new RetrieveParameters(default, a_, default, "http://hl7.org/fhir/StructureDefinition/Encounter"));
->>>>>>> b4fd34f1
 		bool? c_(Encounter EDVisit)
 		{
 			Code<Encounter.EncounterStatus> h_ = EDVisit?.StatusElement;
@@ -531,25 +521,15 @@
 		];
 		CqlInterval<CqlDateTime> b_(Encounter Visit)
 		{
-<<<<<<< HEAD
 			CqlValueSet e_ = this.Emergency_Department_Visit(context);
-			IEnumerable<Encounter> f_ = context.Operators.RetrieveByValueSet<Encounter>(e_, default);
-=======
-			CqlValueSet e_ = this.Emergency_Department_Visit();
 			IEnumerable<Encounter> f_ = context.Operators.Retrieve<Encounter>(new RetrieveParameters(default, e_, default, "http://hl7.org/fhir/StructureDefinition/Encounter"));
->>>>>>> b4fd34f1
 			bool? g_(Encounter LastED)
 			{
 				Period af_ = LastED?.Period;
 				CqlInterval<CqlDateTime> ag_ = FHIRHelpers_4_0_001.Instance.ToInterval(context, af_);
 				CqlDateTime ah_ = context.Operators.End(ag_);
-<<<<<<< HEAD
 				CqlValueSet ai_ = this.Observation_Services(context);
-				IEnumerable<Encounter> aj_ = context.Operators.RetrieveByValueSet<Encounter>(ai_, default);
-=======
-				CqlValueSet ai_ = this.Observation_Services();
 				IEnumerable<Encounter> aj_ = context.Operators.Retrieve<Encounter>(new RetrieveParameters(default, ai_, default, "http://hl7.org/fhir/StructureDefinition/Encounter"));
->>>>>>> b4fd34f1
 				bool? ak_(Encounter LastObs)
 				{
 					Period cb_ = LastObs?.Period;
@@ -687,13 +667,8 @@
 			Period l_ = k_?.Period;
 			CqlInterval<CqlDateTime> m_ = FHIRHelpers_4_0_001.Instance.ToInterval(context, l_);
 			CqlDateTime n_ = context.Operators.Start(m_);
-<<<<<<< HEAD
 			CqlValueSet o_ = this.Observation_Services(context);
-			IEnumerable<Encounter> p_ = context.Operators.RetrieveByValueSet<Encounter>(o_, default);
-=======
-			CqlValueSet o_ = this.Observation_Services();
 			IEnumerable<Encounter> p_ = context.Operators.Retrieve<Encounter>(new RetrieveParameters(default, o_, default, "http://hl7.org/fhir/StructureDefinition/Encounter"));
->>>>>>> b4fd34f1
 			bool? q_(Encounter LastObs)
 			{
 				Period ep_ = LastObs?.Period;
