﻿using System;
using System.Linq;
using System.Collections.Generic;
using Hl7.Cql.Runtime;
using Hl7.Cql.Primitives;
using Hl7.Cql.Abstractions;
using Hl7.Cql.ValueSets;
using Hl7.Cql.Iso8601;
using System.Reflection;
using Hl7.Cql.Operators;
using Hl7.Fhir.Model;
using Range = Hl7.Fhir.Model.Range;
using Task = Hl7.Fhir.Model.Task;
[System.CodeDom.Compiler.GeneratedCode(".NET Code Generation", "2.0.5.0")]
[CqlLibrary("SupplementalDataElementsFHIR4", "2.0.000")]
public partial class SupplementalDataElementsFHIR4_2_0_000 : ILibrary, ISingleton<SupplementalDataElementsFHIR4_2_0_000>
{
    private SupplementalDataElementsFHIR4_2_0_000() {}

    public static SupplementalDataElementsFHIR4_2_0_000 Instance { get; } = new();

    #region Library Members
    public string Name => "SupplementalDataElementsFHIR4";
    public string Version => "2.0.000";
    public ILibrary[] Dependencies => [FHIRHelpers_4_0_001.Instance];
    #endregion Library Members

    [CqlDeclaration("Ethnicity")]
    [CqlValueSet("http://cts.nlm.nih.gov/fhir/ValueSet/2.16.840.1.114222.4.11.837")]
	public CqlValueSet Ethnicity	(CqlContext context) => 
		new CqlValueSet("http://cts.nlm.nih.gov/fhir/ValueSet/2.16.840.1.114222.4.11.837", default);


    [CqlDeclaration("ONC Administrative Sex")]
    [CqlValueSet("http://cts.nlm.nih.gov/fhir/ValueSet/2.16.840.1.113762.1.4.1")]
	public CqlValueSet ONC_Administrative_Sex	(CqlContext context) => 
		new CqlValueSet("http://cts.nlm.nih.gov/fhir/ValueSet/2.16.840.1.113762.1.4.1", default);


    [CqlDeclaration("Payer")]
    [CqlValueSet("http://cts.nlm.nih.gov/fhir/ValueSet/2.16.840.1.114222.4.11.3591")]
	public CqlValueSet Payer	(CqlContext context) => 
		new CqlValueSet("http://cts.nlm.nih.gov/fhir/ValueSet/2.16.840.1.114222.4.11.3591", default);


    [CqlDeclaration("Race")]
    [CqlValueSet("http://cts.nlm.nih.gov/fhir/ValueSet/2.16.840.1.114222.4.11.836")]
	public CqlValueSet Race	(CqlContext context) => 
		new CqlValueSet("http://cts.nlm.nih.gov/fhir/ValueSet/2.16.840.1.114222.4.11.836", default);


    [CqlDeclaration("Patient")]
	public Patient Patient	(CqlContext context)
	{
		IEnumerable<Patient> a_ = context.Operators.Retrieve<Patient>(new RetrieveParameters(default, default, default, "http://hl7.org/fhir/StructureDefinition/Patient"));
		Patient b_ = context.Operators.SingletonFrom<Patient>(a_);

		return b_;
	}


    [CqlDeclaration("SDE Ethnicity")]
	public IEnumerable<Coding> SDE_Ethnicity	(CqlContext context)
	{
		IEnumerable<Extension> a_		()
		{
			bool k_			()
			{
				Patient l_ = this.Patient(context);
				bool m_ = l_ is DomainResource;

				return m_;
			};
			if (k_())
			{
Patient n_ = this.Patient(context);

				return (IEnumerable<Extension>)((n_ as DomainResource).Extension);
			}
			else
			{
				return default;
			}
		};
		bool? b_		(Extension Extension)
		{
			string o_ = Extension?.Url;
			FhirUri p_ = context.Operators.Convert<FhirUri>(o_);
			string q_ = FHIRHelpers_4_0_001.Instance.ToString(context, p_);
			bool? r_ = context.Operators.Equal(q_, "http://hl7.org/fhir/us/core/StructureDefinition/us-core-ethnicity");

			return r_;
		};
		IEnumerable<Extension> c_ = context.Operators.Where<Extension>(a_(), b_);
		IEnumerable<Extension> d_		(Extension Extension)
		{
			List<Extension> s_ = Extension?.Extension;

			return (IEnumerable<Extension>)s_;
		};
		IEnumerable<IEnumerable<Extension>> e_ = context.Operators.Select<Extension, IEnumerable<Extension>>(c_, d_);
		IEnumerable<Extension> f_ = context.Operators.Flatten<Extension>(e_);
		bool? g_		(Extension E)
		{
			string t_ = E?.Url;
			FhirUri u_ = context.Operators.Convert<FhirUri>(t_);
			string v_ = FHIRHelpers_4_0_001.Instance.ToString(context, u_);
			bool? w_ = context.Operators.Equal(v_, "ombCategory");
			FhirUri y_ = context.Operators.Convert<FhirUri>(t_);
			string z_ = FHIRHelpers_4_0_001.Instance.ToString(context, y_);
			bool? aa_ = context.Operators.Equal(z_, "detailed");
			bool? ab_ = context.Operators.Or(w_, aa_);

			return ab_;
		};
		IEnumerable<Extension> h_ = context.Operators.Where<Extension>(f_, g_);
		Coding i_		(Extension E)
		{
			DataType ac_ = E?.Value;

			return ac_ as Coding;
		};
		IEnumerable<Coding> j_ = context.Operators.Select<Extension, Coding>(h_, i_);

		return j_;
	}


    [CqlDeclaration("SDE Payer")]
<<<<<<< HEAD
	public IEnumerable<(CqlTupleMetadata, CodeableConcept code, Period period)?> SDE_Payer	(CqlContext context)
	{
		CqlValueSet a_ = this.Payer(context);
		IEnumerable<Coverage> b_ = context.Operators.Retrieve<Coverage>(new RetrieveParameters(default, a_, default, "http://hl7.org/fhir/StructureDefinition/Coverage"));
		(CqlTupleMetadata, CodeableConcept code, Period period)? c_		(Coverage Payer)
=======
	public IEnumerable<(CodeableConcept code, Period period)?> SDE_Payer	(CqlContext context)
	{
		CqlValueSet a_ = this.Payer(context);
		IEnumerable<Coverage> b_ = context.Operators.Retrieve<Coverage>(new RetrieveParameters(default, a_, default, "http://hl7.org/fhir/StructureDefinition/Coverage"));
		(CodeableConcept code, Period period)? c_		(Coverage Payer)
>>>>>>> 3aa01216
		{
			CodeableConcept e_ = Payer?.Type;
			Period f_ = Payer?.Period;
			(CqlTupleMetadata, CodeableConcept code, Period period)? g_ = (default(CqlTupleMetadata), e_, f_);

			return g_;
		};
		IEnumerable<(CqlTupleMetadata, CodeableConcept code, Period period)?> d_ = context.Operators.Select<Coverage, (CqlTupleMetadata, CodeableConcept code, Period period)?>(b_, c_);

		return d_;
	}


    [CqlDeclaration("SDE Race")]
	public IEnumerable<Coding> SDE_Race	(CqlContext context)
	{
		IEnumerable<Extension> a_		()
		{
			bool k_			()
			{
				Patient l_ = this.Patient(context);
				bool m_ = l_ is DomainResource;

				return m_;
			};
			if (k_())
			{
Patient n_ = this.Patient(context);

				return (IEnumerable<Extension>)((n_ as DomainResource).Extension);
			}
			else
			{
				return default;
			}
		};
		bool? b_		(Extension Extension)
		{
			string o_ = Extension?.Url;
			FhirUri p_ = context.Operators.Convert<FhirUri>(o_);
			string q_ = FHIRHelpers_4_0_001.Instance.ToString(context, p_);
			bool? r_ = context.Operators.Equal(q_, "http://hl7.org/fhir/us/core/StructureDefinition/us-core-race");

			return r_;
		};
		IEnumerable<Extension> c_ = context.Operators.Where<Extension>(a_(), b_);
		IEnumerable<Extension> d_		(Extension Extension)
		{
			List<Extension> s_ = Extension?.Extension;

			return (IEnumerable<Extension>)s_;
		};
		IEnumerable<IEnumerable<Extension>> e_ = context.Operators.Select<Extension, IEnumerable<Extension>>(c_, d_);
		IEnumerable<Extension> f_ = context.Operators.Flatten<Extension>(e_);
		bool? g_		(Extension E)
		{
			string t_ = E?.Url;
			FhirUri u_ = context.Operators.Convert<FhirUri>(t_);
			string v_ = FHIRHelpers_4_0_001.Instance.ToString(context, u_);
			bool? w_ = context.Operators.Equal(v_, "ombCategory");
			FhirUri y_ = context.Operators.Convert<FhirUri>(t_);
			string z_ = FHIRHelpers_4_0_001.Instance.ToString(context, y_);
			bool? aa_ = context.Operators.Equal(z_, "detailed");
			bool? ab_ = context.Operators.Or(w_, aa_);

			return ab_;
		};
		IEnumerable<Extension> h_ = context.Operators.Where<Extension>(f_, g_);
		Coding i_		(Extension E)
		{
			DataType ac_ = E?.Value;

			return ac_ as Coding;
		};
		IEnumerable<Coding> j_ = context.Operators.Select<Extension, Coding>(h_, i_);

		return j_;
	}


    [CqlDeclaration("SDE Sex")]
	public CqlCode SDE_Sex	(CqlContext context)
	{
		CqlCode a_		()
		{
			bool b_			()
			{
				Patient d_ = this.Patient(context);
				Code<AdministrativeGender> e_ = d_?.GenderElement;
				string f_ = FHIRHelpers_4_0_001.Instance.ToString(context, e_);
				bool? g_ = context.Operators.Equal(f_, "male");

				return g_ ?? false;
			};
			bool c_			()
			{
				Patient h_ = this.Patient(context);
				Code<AdministrativeGender> i_ = h_?.GenderElement;
				string j_ = FHIRHelpers_4_0_001.Instance.ToString(context, i_);
				bool? k_ = context.Operators.Equal(j_, "female");

				return k_ ?? false;
			};
			if (b_())
			{
				return new CqlCode("M", "http://hl7.org/fhir/v3/AdministrativeGender", null, "Male");
			}
			else if (c_())
			{
				return new CqlCode("F", "http://hl7.org/fhir/v3/AdministrativeGender", null, "Female");
			}
			else
			{
				return default;
			}
		};

		return a_();
	}

}<|MERGE_RESOLUTION|>--- conflicted
+++ resolved
@@ -73,7 +73,7 @@
 			};
 			if (k_())
 			{
-Patient n_ = this.Patient(context);
+				Patient n_ = this.Patient(context);
 
 				return (IEnumerable<Extension>)((n_ as DomainResource).Extension);
 			}
@@ -127,19 +127,11 @@
 
 
     [CqlDeclaration("SDE Payer")]
-<<<<<<< HEAD
 	public IEnumerable<(CqlTupleMetadata, CodeableConcept code, Period period)?> SDE_Payer	(CqlContext context)
 	{
 		CqlValueSet a_ = this.Payer(context);
 		IEnumerable<Coverage> b_ = context.Operators.Retrieve<Coverage>(new RetrieveParameters(default, a_, default, "http://hl7.org/fhir/StructureDefinition/Coverage"));
 		(CqlTupleMetadata, CodeableConcept code, Period period)? c_		(Coverage Payer)
-=======
-	public IEnumerable<(CodeableConcept code, Period period)?> SDE_Payer	(CqlContext context)
-	{
-		CqlValueSet a_ = this.Payer(context);
-		IEnumerable<Coverage> b_ = context.Operators.Retrieve<Coverage>(new RetrieveParameters(default, a_, default, "http://hl7.org/fhir/StructureDefinition/Coverage"));
-		(CodeableConcept code, Period period)? c_		(Coverage Payer)
->>>>>>> 3aa01216
 		{
 			CodeableConcept e_ = Payer?.Type;
 			Period f_ = Payer?.Period;
@@ -167,7 +159,7 @@
 			};
 			if (k_())
 			{
-Patient n_ = this.Patient(context);
+				Patient n_ = this.Patient(context);
 
 				return (IEnumerable<Extension>)((n_ as DomainResource).Extension);
 			}
