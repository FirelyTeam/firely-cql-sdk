--- conflicted
+++ resolved
@@ -199,19 +199,11 @@
 			CqlDate g_ = context?.Operators.ConvertStringToDate(f_);
 			Period h_ = EncounterInpatient.Period;
 			CqlInterval<CqlDateTime> i_ = FHIRHelpers_4_0_001.ToInterval(h_);
-<<<<<<< HEAD
 			CqlDateTime j_ = context?.Operators.Start(i_);
 			CqlDate k_ = context?.Operators.DateFrom(j_);
-			int? l_ = context?.Operators.CalculateAgeAt(g_, k_, "year");
+			int? l_ = context?.Operators.CalculateAgeAt(g_, k_, null);
 			bool? m_ = context?.Operators.GreaterOrEqual(l_, 18);
 			Code<Encounter.EncounterStatus> n_ = EncounterInpatient.StatusElement;
-=======
-			CqlDateTime j_ = context.Operators.Start(i_);
-			CqlDate k_ = context.Operators.DateFrom(j_);
-			int? l_ = context.Operators.CalculateAgeAt(g_, k_, null);
-			bool? m_ = context.Operators.GreaterOrEqual(l_, 18);
-			Code<Encounter.EncounterStatus> n_ = EncounterInpatient?.StatusElement;
->>>>>>> 54dd61a5
 			string o_ = FHIRHelpers_4_0_001.ToString(n_);
 			bool? p_ = context?.Operators.Equal(o_, "finished");
 			bool? q_ = context?.Operators.And(m_, p_);
