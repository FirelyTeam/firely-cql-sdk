﻿using System;
using System.Linq;
using System.Collections.Generic;
using Hl7.Cql.Runtime;
using Hl7.Cql.Primitives;
using Hl7.Cql.Abstractions;
using Hl7.Cql.ValueSets;
using Hl7.Cql.Iso8601;
using System.Reflection;
using Hl7.Cql.Operators;
using Hl7.Fhir.Model;
using Range = Hl7.Fhir.Model.Range;
using Task = Hl7.Fhir.Model.Task;
[System.CodeDom.Compiler.GeneratedCode(".NET Code Generation", "2.0.5.0")]
[CqlLibrary("FHIR347", "0.1.021")]
public partial class FHIR347_0_1_021 : ILibrary, ISingleton<FHIR347_0_1_021>
{
    private FHIR347_0_1_021() {}

    public static FHIR347_0_1_021 Instance { get; } = new();

    #region Library Members
    public string Name => "FHIR347";
    public string Version => "0.1.021";
    public ILibrary[] Dependencies => [FHIRHelpers_4_0_001.Instance, SupplementalDataElementsFHIR4_2_0_000.Instance, MATGlobalCommonFunctionsFHIR4_6_1_000.Instance];
    #endregion Library Members

    [CqlDeclaration("Annual Wellness Visit")]
    [CqlValueSet("http://cts.nlm.nih.gov/fhir/ValueSet/2.16.840.1.113883.3.526.3.1240")]
	public CqlValueSet Annual_Wellness_Visit	(CqlContext context) => 
		new CqlValueSet("http://cts.nlm.nih.gov/fhir/ValueSet/2.16.840.1.113883.3.526.3.1240", default);


    [CqlDeclaration("Atherosclerosis and Peripheral Arterial Disease")]
    [CqlValueSet("http://cts.nlm.nih.gov/fhir/ValueSet/2.16.840.1.113762.1.4.1047.21")]
	public CqlValueSet Atherosclerosis_and_Peripheral_Arterial_Disease	(CqlContext context) => 
		new CqlValueSet("http://cts.nlm.nih.gov/fhir/ValueSet/2.16.840.1.113762.1.4.1047.21", default);


    [CqlDeclaration("Breastfeeding")]
    [CqlValueSet("http://cts.nlm.nih.gov/fhir/ValueSet/2.16.840.1.113762.1.4.1047.73")]
	public CqlValueSet Breastfeeding	(CqlContext context) => 
		new CqlValueSet("http://cts.nlm.nih.gov/fhir/ValueSet/2.16.840.1.113762.1.4.1047.73", default);


    [CqlDeclaration("CABG Surgeries")]
    [CqlValueSet("http://cts.nlm.nih.gov/fhir/ValueSet/2.16.840.1.113883.3.666.5.694")]
	public CqlValueSet CABG_Surgeries	(CqlContext context) => 
		new CqlValueSet("http://cts.nlm.nih.gov/fhir/ValueSet/2.16.840.1.113883.3.666.5.694", default);


    [CqlDeclaration("CABG, PCI Procedure")]
    [CqlValueSet("http://cts.nlm.nih.gov/fhir/ValueSet/2.16.840.1.113762.1.4.1138.566")]
	public CqlValueSet CABG__PCI_Procedure	(CqlContext context) => 
		new CqlValueSet("http://cts.nlm.nih.gov/fhir/ValueSet/2.16.840.1.113762.1.4.1138.566", default);


    [CqlDeclaration("Carotid Intervention")]
    [CqlValueSet("http://cts.nlm.nih.gov/fhir/ValueSet/2.16.840.1.113883.3.117.1.7.1.204")]
	public CqlValueSet Carotid_Intervention	(CqlContext context) => 
		new CqlValueSet("http://cts.nlm.nih.gov/fhir/ValueSet/2.16.840.1.113883.3.117.1.7.1.204", default);


    [CqlDeclaration("Cerebrovascular Disease, Stroke, TIA")]
    [CqlValueSet("http://cts.nlm.nih.gov/fhir/ValueSet/2.16.840.1.113762.1.4.1047.44")]
	public CqlValueSet Cerebrovascular_Disease__Stroke__TIA	(CqlContext context) => 
		new CqlValueSet("http://cts.nlm.nih.gov/fhir/ValueSet/2.16.840.1.113762.1.4.1047.44", default);


    [CqlDeclaration("Diabetes")]
    [CqlValueSet("http://cts.nlm.nih.gov/fhir/ValueSet/2.16.840.1.113883.3.464.1003.103.12.1001")]
	public CqlValueSet Diabetes	(CqlContext context) => 
		new CqlValueSet("http://cts.nlm.nih.gov/fhir/ValueSet/2.16.840.1.113883.3.464.1003.103.12.1001", default);


    [CqlDeclaration("End Stage Renal Disease")]
    [CqlValueSet("http://cts.nlm.nih.gov/fhir/ValueSet/2.16.840.1.113883.3.526.3.353")]
	public CqlValueSet End_Stage_Renal_Disease	(CqlContext context) => 
		new CqlValueSet("http://cts.nlm.nih.gov/fhir/ValueSet/2.16.840.1.113883.3.526.3.353", default);


    [CqlDeclaration("Hepatitis A")]
    [CqlValueSet("http://cts.nlm.nih.gov/fhir/ValueSet/2.16.840.1.113883.3.464.1003.110.12.1024")]
	public CqlValueSet Hepatitis_A	(CqlContext context) => 
		new CqlValueSet("http://cts.nlm.nih.gov/fhir/ValueSet/2.16.840.1.113883.3.464.1003.110.12.1024", default);


    [CqlDeclaration("Hepatitis B")]
    [CqlValueSet("http://cts.nlm.nih.gov/fhir/ValueSet/2.16.840.1.113883.3.67.1.101.1.269")]
	public CqlValueSet Hepatitis_B	(CqlContext context) => 
		new CqlValueSet("http://cts.nlm.nih.gov/fhir/ValueSet/2.16.840.1.113883.3.67.1.101.1.269", default);


    [CqlDeclaration("High Intensity Statin Therapy")]
    [CqlValueSet("http://cts.nlm.nih.gov/fhir/ValueSet/2.16.840.1.113883.3.526.3.1572")]
	public CqlValueSet High_Intensity_Statin_Therapy	(CqlContext context) => 
		new CqlValueSet("http://cts.nlm.nih.gov/fhir/ValueSet/2.16.840.1.113883.3.526.3.1572", default);


    [CqlDeclaration("Hospice Care Ambulatory")]
    [CqlValueSet("http://cts.nlm.nih.gov/fhir/ValueSet/2.16.840.1.113883.3.526.3.1584")]
	public CqlValueSet Hospice_Care_Ambulatory	(CqlContext context) => 
		new CqlValueSet("http://cts.nlm.nih.gov/fhir/ValueSet/2.16.840.1.113883.3.526.3.1584", default);


    [CqlDeclaration("Hypercholesterolemia")]
    [CqlValueSet("http://cts.nlm.nih.gov/fhir/ValueSet/2.16.840.1.113762.1.4.1047.100")]
	public CqlValueSet Hypercholesterolemia	(CqlContext context) => 
		new CqlValueSet("http://cts.nlm.nih.gov/fhir/ValueSet/2.16.840.1.113762.1.4.1047.100", default);


    [CqlDeclaration("Ischemic Heart Disease or Other Related Diagnoses")]
    [CqlValueSet("http://cts.nlm.nih.gov/fhir/ValueSet/2.16.840.1.113762.1.4.1047.46")]
	public CqlValueSet Ischemic_Heart_Disease_or_Other_Related_Diagnoses	(CqlContext context) => 
		new CqlValueSet("http://cts.nlm.nih.gov/fhir/ValueSet/2.16.840.1.113762.1.4.1047.46", default);


    [CqlDeclaration("LDL Cholesterol")]
    [CqlValueSet("http://cts.nlm.nih.gov/fhir/ValueSet/2.16.840.1.113883.3.526.3.1573")]
	public CqlValueSet LDL_Cholesterol	(CqlContext context) => 
		new CqlValueSet("http://cts.nlm.nih.gov/fhir/ValueSet/2.16.840.1.113883.3.526.3.1573", default);


    [CqlDeclaration("Liver Disease")]
    [CqlValueSet("http://cts.nlm.nih.gov/fhir/ValueSet/2.16.840.1.113762.1.4.1047.42")]
	public CqlValueSet Liver_Disease	(CqlContext context) => 
		new CqlValueSet("http://cts.nlm.nih.gov/fhir/ValueSet/2.16.840.1.113762.1.4.1047.42", default);


    [CqlDeclaration("Low Intensity Statin Therapy")]
    [CqlValueSet("http://cts.nlm.nih.gov/fhir/ValueSet/2.16.840.1.113883.3.526.3.1574")]
	public CqlValueSet Low_Intensity_Statin_Therapy	(CqlContext context) => 
		new CqlValueSet("http://cts.nlm.nih.gov/fhir/ValueSet/2.16.840.1.113883.3.526.3.1574", default);


    [CqlDeclaration("Moderate Intensity Statin Therapy")]
    [CqlValueSet("http://cts.nlm.nih.gov/fhir/ValueSet/2.16.840.1.113883.3.526.3.1575")]
	public CqlValueSet Moderate_Intensity_Statin_Therapy	(CqlContext context) => 
		new CqlValueSet("http://cts.nlm.nih.gov/fhir/ValueSet/2.16.840.1.113883.3.526.3.1575", default);


    [CqlDeclaration("Myocardial Infarction")]
    [CqlValueSet("http://cts.nlm.nih.gov/fhir/ValueSet/2.16.840.1.113883.3.526.3.403")]
	public CqlValueSet Myocardial_Infarction	(CqlContext context) => 
		new CqlValueSet("http://cts.nlm.nih.gov/fhir/ValueSet/2.16.840.1.113883.3.526.3.403", default);


    [CqlDeclaration("Office Visit")]
    [CqlValueSet("http://cts.nlm.nih.gov/fhir/ValueSet/2.16.840.1.113883.3.464.1003.101.12.1001")]
	public CqlValueSet Office_Visit	(CqlContext context) => 
		new CqlValueSet("http://cts.nlm.nih.gov/fhir/ValueSet/2.16.840.1.113883.3.464.1003.101.12.1001", default);


    [CqlDeclaration("Outpatient Consultation")]
    [CqlValueSet("http://cts.nlm.nih.gov/fhir/ValueSet/2.16.840.1.113883.3.464.1003.101.12.1008")]
	public CqlValueSet Outpatient_Consultation	(CqlContext context) => 
		new CqlValueSet("http://cts.nlm.nih.gov/fhir/ValueSet/2.16.840.1.113883.3.464.1003.101.12.1008", default);


    [CqlDeclaration("Outpatient Encounters for Preventive Care")]
    [CqlValueSet("http://cts.nlm.nih.gov/fhir/ValueSet/2.16.840.1.113883.3.526.3.1576")]
	public CqlValueSet Outpatient_Encounters_for_Preventive_Care	(CqlContext context) => 
		new CqlValueSet("http://cts.nlm.nih.gov/fhir/ValueSet/2.16.840.1.113883.3.526.3.1576", default);


    [CqlDeclaration("Palliative Care Encounter")]
    [CqlValueSet("http://cts.nlm.nih.gov/fhir/ValueSet/2.16.840.1.113883.3.600.1.1575")]
	public CqlValueSet Palliative_Care_Encounter	(CqlContext context) => 
		new CqlValueSet("http://cts.nlm.nih.gov/fhir/ValueSet/2.16.840.1.113883.3.600.1.1575", default);


    [CqlDeclaration("Palliative or Hospice Care")]
    [CqlValueSet("http://cts.nlm.nih.gov/fhir/ValueSet/2.16.840.1.113883.3.600.1.1579")]
	public CqlValueSet Palliative_or_Hospice_Care	(CqlContext context) => 
		new CqlValueSet("http://cts.nlm.nih.gov/fhir/ValueSet/2.16.840.1.113883.3.600.1.1579", default);


    [CqlDeclaration("PCI")]
    [CqlValueSet("http://cts.nlm.nih.gov/fhir/ValueSet/2.16.840.1.113762.1.4.1045.67")]
	public CqlValueSet PCI	(CqlContext context) => 
		new CqlValueSet("http://cts.nlm.nih.gov/fhir/ValueSet/2.16.840.1.113762.1.4.1045.67", default);


    [CqlDeclaration("Pregnancy or Other Related Diagnoses")]
    [CqlValueSet("http://cts.nlm.nih.gov/fhir/ValueSet/2.16.840.1.113883.3.600.1.1623")]
	public CqlValueSet Pregnancy_or_Other_Related_Diagnoses	(CqlContext context) => 
		new CqlValueSet("http://cts.nlm.nih.gov/fhir/ValueSet/2.16.840.1.113883.3.600.1.1623", default);


    [CqlDeclaration("Preventive Care Services - Established Office Visit, 18 and Up")]
    [CqlValueSet("http://cts.nlm.nih.gov/fhir/ValueSet/2.16.840.1.113883.3.464.1003.101.12.1025")]
	public CqlValueSet Preventive_Care_Services___Established_Office_Visit__18_and_Up	(CqlContext context) => 
		new CqlValueSet("http://cts.nlm.nih.gov/fhir/ValueSet/2.16.840.1.113883.3.464.1003.101.12.1025", default);


    [CqlDeclaration("Preventive Care Services - Other")]
    [CqlValueSet("http://cts.nlm.nih.gov/fhir/ValueSet/2.16.840.1.113883.3.464.1003.101.12.1030")]
	public CqlValueSet Preventive_Care_Services___Other	(CqlContext context) => 
		new CqlValueSet("http://cts.nlm.nih.gov/fhir/ValueSet/2.16.840.1.113883.3.464.1003.101.12.1030", default);


    [CqlDeclaration("Preventive Care Services-Individual Counseling")]
    [CqlValueSet("http://cts.nlm.nih.gov/fhir/ValueSet/2.16.840.1.113883.3.464.1003.101.12.1026")]
	public CqlValueSet Preventive_Care_Services_Individual_Counseling	(CqlContext context) => 
		new CqlValueSet("http://cts.nlm.nih.gov/fhir/ValueSet/2.16.840.1.113883.3.464.1003.101.12.1026", default);


    [CqlDeclaration("Preventive Care Services-Initial Office Visit, 18 and Up")]
    [CqlValueSet("http://cts.nlm.nih.gov/fhir/ValueSet/2.16.840.1.113883.3.464.1003.101.12.1023")]
	public CqlValueSet Preventive_Care_Services_Initial_Office_Visit__18_and_Up	(CqlContext context) => 
		new CqlValueSet("http://cts.nlm.nih.gov/fhir/ValueSet/2.16.840.1.113883.3.464.1003.101.12.1023", default);


    [CqlDeclaration("Rhabdomyolysis")]
    [CqlValueSet("http://cts.nlm.nih.gov/fhir/ValueSet/2.16.840.1.113762.1.4.1047.102")]
	public CqlValueSet Rhabdomyolysis	(CqlContext context) => 
		new CqlValueSet("http://cts.nlm.nih.gov/fhir/ValueSet/2.16.840.1.113762.1.4.1047.102", default);


    [CqlDeclaration("Stable and Unstable Angina")]
    [CqlValueSet("http://cts.nlm.nih.gov/fhir/ValueSet/2.16.840.1.113762.1.4.1047.47")]
	public CqlValueSet Stable_and_Unstable_Angina	(CqlContext context) => 
		new CqlValueSet("http://cts.nlm.nih.gov/fhir/ValueSet/2.16.840.1.113762.1.4.1047.47", default);


    [CqlDeclaration("Statin Allergen")]
    [CqlValueSet("http://cts.nlm.nih.gov/fhir/ValueSet/2.16.840.1.113762.1.4.1110.42")]
	public CqlValueSet Statin_Allergen	(CqlContext context) => 
		new CqlValueSet("http://cts.nlm.nih.gov/fhir/ValueSet/2.16.840.1.113762.1.4.1110.42", default);


    [CqlDeclaration("Statin Associated Muscle Symptoms")]
    [CqlValueSet("http://cts.nlm.nih.gov/fhir/ValueSet/2.16.840.1.113762.1.4.1108.85")]
	public CqlValueSet Statin_Associated_Muscle_Symptoms	(CqlContext context) => 
		new CqlValueSet("http://cts.nlm.nih.gov/fhir/ValueSet/2.16.840.1.113762.1.4.1108.85", default);


    [CqlDeclaration("Encounter for palliative care")]
	public CqlCode Encounter_for_palliative_care	(CqlContext context) => 
		new CqlCode("Z51.5", "http://hl7.org/fhir/sid/icd-10-cm", default, default);


    [CqlDeclaration("ICD10CM")]
	public CqlCode[] ICD10CM	(CqlContext context)
	{
		CqlCode[] a_ = [
			new CqlCode("Z51.5", "http://hl7.org/fhir/sid/icd-10-cm", default, default),
		];

		return a_;
	}


    [CqlDeclaration("Measurement Period")]
	public CqlInterval<CqlDateTime> Measurement_Period	(CqlContext context)
	{
		object a_ = context.ResolveParameter("FHIR347-0.1.021", "Measurement Period", null);

		return (CqlInterval<CqlDateTime>)a_;
	}


    [CqlDeclaration("Patient")]
	public Patient Patient	(CqlContext context)
	{
		IEnumerable<Patient> a_ = context.Operators.Retrieve<Patient>(new RetrieveParameters(default, default, default, "http://hl7.org/fhir/StructureDefinition/Patient"));
		Patient b_ = context.Operators.SingletonFrom<Patient>(a_);

		return b_;
	}


    [CqlDeclaration("ASCVD Diagnosis or Procedure before End of Measurement Period")]
	public IEnumerable<object> ASCVD_Diagnosis_or_Procedure_before_End_of_Measurement_Period	(CqlContext context)
	{
		CqlValueSet a_ = this.Myocardial_Infarction(context);
		IEnumerable<Condition> b_ = context.Operators.Retrieve<Condition>(new RetrieveParameters(default, a_, default, "http://hl7.org/fhir/StructureDefinition/Condition"));
		CqlValueSet c_ = this.Cerebrovascular_Disease__Stroke__TIA(context);
		IEnumerable<Condition> d_ = context.Operators.Retrieve<Condition>(new RetrieveParameters(default, c_, default, "http://hl7.org/fhir/StructureDefinition/Condition"));
		IEnumerable<Condition> e_ = context.Operators.Union<Condition>(b_, d_);
		CqlValueSet f_ = this.Atherosclerosis_and_Peripheral_Arterial_Disease(context);
		IEnumerable<Condition> g_ = context.Operators.Retrieve<Condition>(new RetrieveParameters(default, f_, default, "http://hl7.org/fhir/StructureDefinition/Condition"));
		CqlValueSet h_ = this.Ischemic_Heart_Disease_or_Other_Related_Diagnoses(context);
		IEnumerable<Condition> i_ = context.Operators.Retrieve<Condition>(new RetrieveParameters(default, h_, default, "http://hl7.org/fhir/StructureDefinition/Condition"));
		IEnumerable<Condition> j_ = context.Operators.Union<Condition>(g_, i_);
		IEnumerable<Condition> k_ = context.Operators.Union<Condition>(e_, j_);
		CqlValueSet l_ = this.Stable_and_Unstable_Angina(context);
		IEnumerable<Condition> m_ = context.Operators.Retrieve<Condition>(new RetrieveParameters(default, l_, default, "http://hl7.org/fhir/StructureDefinition/Condition"));
		IEnumerable<Condition> n_ = context.Operators.Union<Condition>(k_, m_);
		bool? o_		(Condition ASCVDDiagnosis)
		{
			CqlInterval<CqlDateTime> ae_ = MATGlobalCommonFunctionsFHIR4_6_1_000.Instance.Prevalence_Period(context, ASCVDDiagnosis);
			CqlDateTime af_ = context.Operators.Start(ae_);
			CqlInterval<CqlDateTime> ag_ = this.Measurement_Period(context);
			CqlDateTime ah_ = context.Operators.End(ag_);
			bool? ai_ = context.Operators.Before(af_, ah_, default);

			return ai_;
		};
		IEnumerable<Condition> p_ = context.Operators.Where<Condition>(n_, o_);
		CqlValueSet q_ = this.PCI(context);
		IEnumerable<Procedure> r_ = context.Operators.Retrieve<Procedure>(new RetrieveParameters(default, q_, default, "http://hl7.org/fhir/StructureDefinition/Procedure"));
		CqlValueSet s_ = this.CABG_Surgeries(context);
		IEnumerable<Procedure> t_ = context.Operators.Retrieve<Procedure>(new RetrieveParameters(default, s_, default, "http://hl7.org/fhir/StructureDefinition/Procedure"));
		IEnumerable<Procedure> u_ = context.Operators.Union<Procedure>(r_, t_);
		CqlValueSet v_ = this.Carotid_Intervention(context);
		IEnumerable<Procedure> w_ = context.Operators.Retrieve<Procedure>(new RetrieveParameters(default, v_, default, "http://hl7.org/fhir/StructureDefinition/Procedure"));
		CqlValueSet x_ = this.CABG__PCI_Procedure(context);
		IEnumerable<Procedure> y_ = context.Operators.Retrieve<Procedure>(new RetrieveParameters(default, x_, default, "http://hl7.org/fhir/StructureDefinition/Procedure"));
		IEnumerable<Procedure> z_ = context.Operators.Union<Procedure>(w_, y_);
		IEnumerable<Procedure> aa_ = context.Operators.Union<Procedure>(u_, z_);
		bool? ab_		(Procedure ASCVDProcedure)
		{
			DataType aj_ = ASCVDProcedure?.Performed;
			CqlInterval<CqlDateTime> ak_ = MATGlobalCommonFunctionsFHIR4_6_1_000.Instance.Normalize_Interval(context, aj_);
			CqlDateTime al_ = context.Operators.Start(ak_);
			CqlInterval<CqlDateTime> am_ = this.Measurement_Period(context);
			CqlDateTime an_ = context.Operators.End(am_);
			bool? ao_ = context.Operators.Before(al_, an_, default);
			Code<EventStatus> ap_ = ASCVDProcedure?.StatusElement;
			string aq_ = FHIRHelpers_4_0_001.Instance.ToString(context, ap_);
			bool? ar_ = context.Operators.Equal(aq_, "completed");
			bool? as_ = context.Operators.And(ao_, ar_);

			return as_;
		};
		IEnumerable<Procedure> ac_ = context.Operators.Where<Procedure>(aa_, ab_);
		IEnumerable<object> ad_ = context.Operators.Union<object>(p_ as IEnumerable<object>, ac_ as IEnumerable<object>);

		return ad_;
	}


    [CqlDeclaration("Qualifying Encounter during Measurement Period")]
	public IEnumerable<Encounter> Qualifying_Encounter_during_Measurement_Period	(CqlContext context)
	{
		CqlValueSet a_ = this.Annual_Wellness_Visit(context);
		IEnumerable<Encounter> b_ = context.Operators.Retrieve<Encounter>(new RetrieveParameters(default, a_, default, "http://hl7.org/fhir/StructureDefinition/Encounter"));
		CqlValueSet c_ = this.Office_Visit(context);
		IEnumerable<Encounter> d_ = context.Operators.Retrieve<Encounter>(new RetrieveParameters(default, c_, default, "http://hl7.org/fhir/StructureDefinition/Encounter"));
		IEnumerable<Encounter> e_ = context.Operators.Union<Encounter>(b_, d_);
		CqlValueSet f_ = this.Outpatient_Consultation(context);
		IEnumerable<Encounter> g_ = context.Operators.Retrieve<Encounter>(new RetrieveParameters(default, f_, default, "http://hl7.org/fhir/StructureDefinition/Encounter"));
		CqlValueSet h_ = this.Outpatient_Encounters_for_Preventive_Care(context);
		IEnumerable<Encounter> i_ = context.Operators.Retrieve<Encounter>(new RetrieveParameters(default, h_, default, "http://hl7.org/fhir/StructureDefinition/Encounter"));
		IEnumerable<Encounter> j_ = context.Operators.Union<Encounter>(g_, i_);
		IEnumerable<Encounter> k_ = context.Operators.Union<Encounter>(e_, j_);
		CqlValueSet l_ = this.Preventive_Care_Services___Established_Office_Visit__18_and_Up(context);
		IEnumerable<Encounter> m_ = context.Operators.Retrieve<Encounter>(new RetrieveParameters(default, l_, default, "http://hl7.org/fhir/StructureDefinition/Encounter"));
		CqlValueSet n_ = this.Preventive_Care_Services___Other(context);
		IEnumerable<Encounter> o_ = context.Operators.Retrieve<Encounter>(new RetrieveParameters(default, n_, default, "http://hl7.org/fhir/StructureDefinition/Encounter"));
		IEnumerable<Encounter> p_ = context.Operators.Union<Encounter>(m_, o_);
		IEnumerable<Encounter> q_ = context.Operators.Union<Encounter>(k_, p_);
		CqlValueSet r_ = this.Preventive_Care_Services_Individual_Counseling(context);
		IEnumerable<Encounter> s_ = context.Operators.Retrieve<Encounter>(new RetrieveParameters(default, r_, default, "http://hl7.org/fhir/StructureDefinition/Encounter"));
		CqlValueSet t_ = this.Preventive_Care_Services_Initial_Office_Visit__18_and_Up(context);
		IEnumerable<Encounter> u_ = context.Operators.Retrieve<Encounter>(new RetrieveParameters(default, t_, default, "http://hl7.org/fhir/StructureDefinition/Encounter"));
		IEnumerable<Encounter> v_ = context.Operators.Union<Encounter>(s_, u_);
		IEnumerable<Encounter> w_ = context.Operators.Union<Encounter>(q_, v_);
		bool? x_		(Encounter ValidEncounter)
		{
			CqlInterval<CqlDateTime> z_ = this.Measurement_Period(context);
			Period aa_ = ValidEncounter?.Period;
			CqlInterval<CqlDateTime> ab_ = FHIRHelpers_4_0_001.Instance.ToInterval(context, aa_);
			bool? ac_ = context.Operators.IntervalIncludesInterval<CqlDateTime>(z_, ab_, default);
			Code<Encounter.EncounterStatus> ad_ = ValidEncounter?.StatusElement;
			string ae_ = FHIRHelpers_4_0_001.Instance.ToString(context, ad_);
			bool? af_ = context.Operators.Equal(ae_, "finished");
			bool? ag_ = context.Operators.And(ac_, af_);

			return ag_;
		};
		IEnumerable<Encounter> y_ = context.Operators.Where<Encounter>(w_, x_);

		return y_;
	}


    [CqlDeclaration("Initial Population 1")]
	public bool? Initial_Population_1	(CqlContext context)
	{
		IEnumerable<object> a_ = this.ASCVD_Diagnosis_or_Procedure_before_End_of_Measurement_Period(context);
		bool? b_ = context.Operators.Exists<object>(a_);
		IEnumerable<Encounter> c_ = this.Qualifying_Encounter_during_Measurement_Period(context);
		bool? d_ = context.Operators.Exists<Encounter>(c_);
		bool? e_ = context.Operators.And(b_, d_);

		return e_;
	}


    [CqlDeclaration("Denominator 1")]
	public bool? Denominator_1	(CqlContext context)
	{
		bool? a_ = this.Initial_Population_1(context);

		return a_;
	}


    [CqlDeclaration("Patients Age 20 or Older at Start of Measurement Period")]
	public bool? Patients_Age_20_or_Older_at_Start_of_Measurement_Period	(CqlContext context)
	{
		Patient a_ = this.Patient(context);
		Date b_ = a_?.BirthDateElement;
		string c_ = b_?.Value;
		CqlDateTime d_ = context.Operators.ConvertStringToDateTime(c_);
		CqlInterval<CqlDateTime> e_ = this.Measurement_Period(context);
		CqlDateTime f_ = context.Operators.Start(e_);
		int? g_ = context.Operators.CalculateAgeAt(d_, f_, "year");
		bool? h_ = context.Operators.GreaterOrEqual(g_, 20);

		return h_;
	}


    [CqlDeclaration("LDL Result Greater Than or Equal To 190")]
	public IEnumerable<Observation> LDL_Result_Greater_Than_or_Equal_To_190	(CqlContext context)
	{
		CqlValueSet a_ = this.LDL_Cholesterol(context);
		IEnumerable<Observation> b_ = context.Operators.Retrieve<Observation>(new RetrieveParameters(default, a_, default, "http://hl7.org/fhir/StructureDefinition/Observation"));
		bool? c_		(Observation LDL)
		{
			DataType e_ = LDL?.Value;
			CqlQuantity f_ = FHIRHelpers_4_0_001.Instance.ToQuantity(context, e_ as Quantity);
			CqlQuantity g_ = context.Operators.Quantity(190m, "mg/dL");
			bool? h_ = context.Operators.GreaterOrEqual(f_, g_);
			DataType i_ = LDL?.Effective;
			CqlInterval<CqlDateTime> j_ = MATGlobalCommonFunctionsFHIR4_6_1_000.Instance.Normalize_Interval(context, i_);
			CqlDateTime k_ = context.Operators.Start(j_);
			CqlInterval<CqlDateTime> l_ = this.Measurement_Period(context);
			CqlDateTime m_ = context.Operators.End(l_);
			bool? n_ = context.Operators.Before(k_, m_, default);
			bool? o_ = context.Operators.And(h_, n_);
			Code<ObservationStatus> p_ = LDL?.StatusElement;
			string q_ = FHIRHelpers_4_0_001.Instance.ToString(context, p_);
			string[] r_ = [
				"final",
				"amended",
				"corrected",
				"appended",
			];
			bool? s_ = context.Operators.In<string>(q_, r_ as IEnumerable<string>);
			bool? t_ = context.Operators.And(o_, s_);

			return t_;
		};
		IEnumerable<Observation> d_ = context.Operators.Where<Observation>(b_, c_);

		return d_;
	}


    [CqlDeclaration("Hypercholesterolemia Diagnosis")]
	public IEnumerable<Condition> Hypercholesterolemia_Diagnosis	(CqlContext context)
	{
		CqlValueSet a_ = this.Hypercholesterolemia(context);
		IEnumerable<Condition> b_ = context.Operators.Retrieve<Condition>(new RetrieveParameters(default, a_, default, "http://hl7.org/fhir/StructureDefinition/Condition"));
		bool? c_		(Condition Hypercholesterolemia)
		{
			CqlInterval<CqlDateTime> e_ = MATGlobalCommonFunctionsFHIR4_6_1_000.Instance.Prevalence_Period(context, Hypercholesterolemia);
			CqlDateTime f_ = context.Operators.Start(e_);
			CqlInterval<CqlDateTime> g_ = this.Measurement_Period(context);
			CqlDateTime h_ = context.Operators.End(g_);
			bool? i_ = context.Operators.Before(f_, h_, default);

			return i_;
		};
		IEnumerable<Condition> d_ = context.Operators.Where<Condition>(b_, c_);

		return d_;
	}


    [CqlDeclaration("Patients Age 20 Years and Older with LDL Cholesterol Result Greater than or Equal to 190 or Hypercholesterolemia without ASCVD")]
	public bool? Patients_Age_20_Years_and_Older_with_LDL_Cholesterol_Result_Greater_than_or_Equal_to_190_or_Hypercholesterolemia_without_ASCVD	(CqlContext context)
	{
		bool? a_ = this.Patients_Age_20_or_Older_at_Start_of_Measurement_Period(context);
		IEnumerable<Observation> b_ = this.LDL_Result_Greater_Than_or_Equal_To_190(context);
		IEnumerable<Condition> c_ = this.Hypercholesterolemia_Diagnosis(context);
		IEnumerable<object> d_ = context.Operators.Union<object>(b_ as IEnumerable<object>, c_ as IEnumerable<object>);
		bool? e_ = context.Operators.Exists<object>(d_);
		bool? f_ = context.Operators.And(a_, e_);
		IEnumerable<object> g_ = this.ASCVD_Diagnosis_or_Procedure_before_End_of_Measurement_Period(context);
		bool? h_ = context.Operators.Exists<object>(g_);
		bool? i_ = context.Operators.Not(h_);
		bool? j_ = context.Operators.And(f_, i_);

		return j_;
	}


    [CqlDeclaration("Initial Population 2")]
	public bool? Initial_Population_2	(CqlContext context)
	{
		bool? a_ = this.Patients_Age_20_Years_and_Older_with_LDL_Cholesterol_Result_Greater_than_or_Equal_to_190_or_Hypercholesterolemia_without_ASCVD(context);
		IEnumerable<Encounter> b_ = this.Qualifying_Encounter_during_Measurement_Period(context);
		bool? c_ = context.Operators.Exists<Encounter>(b_);
		bool? d_ = context.Operators.And(a_, c_);

		return d_;
	}


    [CqlDeclaration("Denominator 2")]
	public bool? Denominator_2	(CqlContext context)
	{
		bool? a_ = this.Initial_Population_2(context);

		return a_;
	}


    [CqlDeclaration("Has Diabetes Diagnosis")]
	public bool? Has_Diabetes_Diagnosis	(CqlContext context)
	{
		CqlValueSet a_ = this.Diabetes(context);
		IEnumerable<Condition> b_ = context.Operators.Retrieve<Condition>(new RetrieveParameters(default, a_, default, "http://hl7.org/fhir/StructureDefinition/Condition"));
		bool? c_		(Condition Diabetes)
		{
			CqlInterval<CqlDateTime> f_ = MATGlobalCommonFunctionsFHIR4_6_1_000.Instance.Prevalence_Period(context, Diabetes);
			CqlInterval<CqlDateTime> g_ = this.Measurement_Period(context);
			bool? h_ = context.Operators.Overlaps(f_, g_, default);

			return h_;
		};
		IEnumerable<Condition> d_ = context.Operators.Where<Condition>(b_, c_);
		bool? e_ = context.Operators.Exists<Condition>(d_);

		return e_;
	}


    [CqlDeclaration("Patients Age 40 to 75 Years with Diabetes without ASCVD or LDL Greater than 190 or Hypercholesterolemia")]
	public bool? Patients_Age_40_to_75_Years_with_Diabetes_without_ASCVD_or_LDL_Greater_than_190_or_Hypercholesterolemia	(CqlContext context)
	{
		Patient a_ = this.Patient(context);
		Date b_ = a_?.BirthDateElement;
		string c_ = b_?.Value;
		CqlDateTime d_ = context.Operators.ConvertStringToDateTime(c_);
		CqlInterval<CqlDateTime> e_ = this.Measurement_Period(context);
		CqlDateTime f_ = context.Operators.Start(e_);
		int? g_ = context.Operators.CalculateAgeAt(d_, f_, "year");
		CqlInterval<int?> h_ = context.Operators.Interval(40, 75, true, true);
		bool? i_ = context.Operators.In<int?>(g_, h_, default);
		bool? j_ = this.Has_Diabetes_Diagnosis(context);
		bool? k_ = context.Operators.And(i_, j_);
		IEnumerable<object> l_ = this.ASCVD_Diagnosis_or_Procedure_before_End_of_Measurement_Period(context);
		bool? m_ = context.Operators.Exists<object>(l_);
		bool? n_ = context.Operators.Not(m_);
		bool? o_ = context.Operators.And(k_, n_);
		IEnumerable<Observation> p_ = this.LDL_Result_Greater_Than_or_Equal_To_190(context);
		bool? q_ = context.Operators.Exists<Observation>(p_);
		bool? r_ = context.Operators.Not(q_);
		bool? s_ = context.Operators.And(o_, r_);
		IEnumerable<Condition> t_ = this.Hypercholesterolemia_Diagnosis(context);
		bool? u_ = context.Operators.Exists<Condition>(t_);
		bool? v_ = context.Operators.Not(u_);
		bool? w_ = context.Operators.And(s_, v_);

		return w_;
	}


    [CqlDeclaration("Initial Population 3")]
	public bool? Initial_Population_3	(CqlContext context)
	{
		bool? a_ = this.Patients_Age_40_to_75_Years_with_Diabetes_without_ASCVD_or_LDL_Greater_than_190_or_Hypercholesterolemia(context);
		IEnumerable<Encounter> b_ = this.Qualifying_Encounter_during_Measurement_Period(context);
		bool? c_ = context.Operators.Exists<Encounter>(b_);
		bool? d_ = context.Operators.And(a_, c_);

		return d_;
	}


    [CqlDeclaration("Denominator 3")]
	public bool? Denominator_3	(CqlContext context)
	{
		bool? a_ = this.Initial_Population_3(context);

		return a_;
	}


    [CqlDeclaration("SDE Ethnicity")]
	public IEnumerable<Coding> SDE_Ethnicity	(CqlContext context)
	{
		IEnumerable<Coding> a_ = SupplementalDataElementsFHIR4_2_0_000.Instance.SDE_Ethnicity(context);

		return a_;
	}


    [CqlDeclaration("SDE Payer")]
<<<<<<< HEAD
	public IEnumerable<(CqlTupleMetadata, CodeableConcept code, Period period)?> SDE_Payer	(CqlContext context)
=======
	public IEnumerable<(CodeableConcept code, Period period)?> SDE_Payer	(CqlContext context)
>>>>>>> 3aa01216
	{
		IEnumerable<(CqlTupleMetadata, CodeableConcept code, Period period)?> a_ = SupplementalDataElementsFHIR4_2_0_000.Instance.SDE_Payer(context);

		return a_;
	}


    [CqlDeclaration("SDE Race")]
	public IEnumerable<Coding> SDE_Race	(CqlContext context)
	{
		IEnumerable<Coding> a_ = SupplementalDataElementsFHIR4_2_0_000.Instance.SDE_Race(context);

		return a_;
	}


    [CqlDeclaration("SDE Sex")]
	public CqlCode SDE_Sex	(CqlContext context)
	{
		CqlCode a_ = SupplementalDataElementsFHIR4_2_0_000.Instance.SDE_Sex(context);

		return a_;
	}


    [CqlDeclaration("Has Allergy to Statin")]
	public bool? Has_Allergy_to_Statin	(CqlContext context)
	{
		CqlValueSet a_ = this.Statin_Allergen(context);
		IEnumerable<AllergyIntolerance> b_ = context.Operators.Retrieve<AllergyIntolerance>(new RetrieveParameters(default, a_, default, "http://hl7.org/fhir/StructureDefinition/AllergyIntolerance"));
		bool? c_		(AllergyIntolerance StatinAllergy)
		{
			DataType f_ = StatinAllergy?.Onset;
			CqlInterval<CqlDateTime> g_ = MATGlobalCommonFunctionsFHIR4_6_1_000.Instance.Normalize_Interval(context, f_);
			CqlDateTime h_ = context.Operators.Start(g_);
			CqlInterval<CqlDateTime> i_ = this.Measurement_Period(context);
			CqlDateTime j_ = context.Operators.End(i_);
			bool? k_ = context.Operators.Before(h_, j_, default);

			return k_;
		};
		IEnumerable<AllergyIntolerance> d_ = context.Operators.Where<AllergyIntolerance>(b_, c_);
		bool? e_ = context.Operators.Exists<AllergyIntolerance>(d_);

		return e_;
	}


    [CqlDeclaration("Has Order or Receiving Hospice Care or Palliative Care")]
	public bool? Has_Order_or_Receiving_Hospice_Care_or_Palliative_Care	(CqlContext context)
	{
		CqlValueSet a_ = this.Hospice_Care_Ambulatory(context);
		IEnumerable<ServiceRequest> b_ = context.Operators.Retrieve<ServiceRequest>(new RetrieveParameters(default, a_, default, "http://hl7.org/fhir/StructureDefinition/ServiceRequest"));
		CqlValueSet c_ = this.Palliative_or_Hospice_Care(context);
		IEnumerable<ServiceRequest> d_ = context.Operators.Retrieve<ServiceRequest>(new RetrieveParameters(default, c_, default, "http://hl7.org/fhir/StructureDefinition/ServiceRequest"));
		IEnumerable<ServiceRequest> e_ = context.Operators.Union<ServiceRequest>(b_, d_);
		bool? f_		(ServiceRequest PalliativeOrHospiceCareOrder)
		{
			FhirDateTime y_ = PalliativeOrHospiceCareOrder?.AuthoredOnElement;
			CqlDateTime z_ = FHIRHelpers_4_0_001.Instance.ToDateTime(context, y_);
			CqlInterval<CqlDateTime> aa_ = this.Measurement_Period(context);
			CqlDateTime ab_ = context.Operators.End(aa_);
			bool? ac_ = context.Operators.SameOrBefore(z_, ab_, default);
			Code<RequestStatus> ad_ = PalliativeOrHospiceCareOrder?.StatusElement;
			string ae_ = FHIRHelpers_4_0_001.Instance.ToString(context, ad_);
			string[] af_ = [
				"active",
				"on-hold",
				"completed",
			];
			bool? ag_ = context.Operators.In<string>(ae_, af_ as IEnumerable<string>);
			bool? ah_ = context.Operators.And(ac_, ag_);
			Code<RequestIntent> ai_ = PalliativeOrHospiceCareOrder?.IntentElement;
			string aj_ = FHIRHelpers_4_0_001.Instance.ToString(context, ai_);
			bool? ak_ = context.Operators.Equal(aj_, "order");
			bool? al_ = context.Operators.And(ah_, ak_);

			return al_;
		};
		IEnumerable<ServiceRequest> g_ = context.Operators.Where<ServiceRequest>(e_, f_);
		bool? h_ = context.Operators.Exists<ServiceRequest>(g_);
		IEnumerable<Procedure> j_ = context.Operators.Retrieve<Procedure>(new RetrieveParameters(default, a_, default, "http://hl7.org/fhir/StructureDefinition/Procedure"));
		IEnumerable<Procedure> l_ = context.Operators.Retrieve<Procedure>(new RetrieveParameters(default, c_, default, "http://hl7.org/fhir/StructureDefinition/Procedure"));
		IEnumerable<Procedure> m_ = context.Operators.Union<Procedure>(j_, l_);
		bool? n_		(Procedure PalliativeOrHospiceCarePerformed)
		{
			DataType am_ = PalliativeOrHospiceCarePerformed?.Performed;
			CqlInterval<CqlDateTime> an_ = MATGlobalCommonFunctionsFHIR4_6_1_000.Instance.Normalize_Interval(context, am_);
			CqlDateTime ao_ = context.Operators.Start(an_);
			CqlInterval<CqlDateTime> ap_ = this.Measurement_Period(context);
			CqlDateTime aq_ = context.Operators.End(ap_);
			bool? ar_ = context.Operators.SameOrBefore(ao_, aq_, default);
			Code<EventStatus> as_ = PalliativeOrHospiceCarePerformed?.StatusElement;
			string at_ = FHIRHelpers_4_0_001.Instance.ToString(context, as_);
			bool? au_ = context.Operators.Equal(at_, "completed");
			bool? av_ = context.Operators.And(ar_, au_);

			return av_;
		};
		IEnumerable<Procedure> o_ = context.Operators.Where<Procedure>(m_, n_);
		bool? p_ = context.Operators.Exists<Procedure>(o_);
		bool? q_ = context.Operators.Or(h_, p_);
		CqlCode r_ = this.Encounter_for_palliative_care(context);
		IEnumerable<CqlCode> s_ = context.Operators.ToList<CqlCode>(r_);
		IEnumerable<Encounter> t_ = context.Operators.Retrieve<Encounter>(new RetrieveParameters(default, default, s_, "http://hl7.org/fhir/StructureDefinition/Encounter"));
		bool? u_		(Encounter PalliativeEncounter)
		{
			Period aw_ = PalliativeEncounter?.Period;
			CqlInterval<CqlDateTime> ax_ = FHIRHelpers_4_0_001.Instance.ToInterval(context, aw_);
			CqlDateTime ay_ = context.Operators.Start(ax_);
			CqlInterval<CqlDateTime> az_ = this.Measurement_Period(context);
			CqlDateTime ba_ = context.Operators.End(az_);
			bool? bb_ = context.Operators.SameOrBefore(ay_, ba_, default);
			Code<Encounter.EncounterStatus> bc_ = PalliativeEncounter?.StatusElement;
			string bd_ = FHIRHelpers_4_0_001.Instance.ToString(context, bc_);
			bool? be_ = context.Operators.Equal(bd_, "finished");
			bool? bf_ = context.Operators.And(bb_, be_);

			return bf_;
		};
		IEnumerable<Encounter> v_ = context.Operators.Where<Encounter>(t_, u_);
		bool? w_ = context.Operators.Exists<Encounter>(v_);
		bool? x_ = context.Operators.Or(q_, w_);

		return x_;
	}


    [CqlDeclaration("Has Hepatitis or Liver Disease Diagnosis")]
	public bool? Has_Hepatitis_or_Liver_Disease_Diagnosis	(CqlContext context)
	{
		CqlValueSet a_ = this.Hepatitis_A(context);
		IEnumerable<Condition> b_ = context.Operators.Retrieve<Condition>(new RetrieveParameters(default, a_, default, "http://hl7.org/fhir/StructureDefinition/Condition"));
		CqlValueSet c_ = this.Hepatitis_B(context);
		IEnumerable<Condition> d_ = context.Operators.Retrieve<Condition>(new RetrieveParameters(default, c_, default, "http://hl7.org/fhir/StructureDefinition/Condition"));
		IEnumerable<Condition> e_ = context.Operators.Union<Condition>(b_, d_);
		CqlValueSet f_ = this.Liver_Disease(context);
		IEnumerable<Condition> g_ = context.Operators.Retrieve<Condition>(new RetrieveParameters(default, f_, default, "http://hl7.org/fhir/StructureDefinition/Condition"));
		IEnumerable<Condition> h_ = context.Operators.Union<Condition>(e_, g_);
		bool? i_		(Condition HepatitisLiverDisease)
		{
			CqlInterval<CqlDateTime> l_ = MATGlobalCommonFunctionsFHIR4_6_1_000.Instance.Prevalence_Period(context, HepatitisLiverDisease);
			CqlInterval<CqlDateTime> m_ = this.Measurement_Period(context);
			bool? n_ = context.Operators.Overlaps(l_, m_, default);

			return n_;
		};
		IEnumerable<Condition> j_ = context.Operators.Where<Condition>(h_, i_);
		bool? k_ = context.Operators.Exists<Condition>(j_);

		return k_;
	}


    [CqlDeclaration("Has Statin Associated Muscle Symptoms")]
	public bool? Has_Statin_Associated_Muscle_Symptoms	(CqlContext context)
	{
		CqlValueSet a_ = this.Statin_Associated_Muscle_Symptoms(context);
		IEnumerable<Condition> b_ = context.Operators.Retrieve<Condition>(new RetrieveParameters(default, a_, default, "http://hl7.org/fhir/StructureDefinition/Condition"));
		bool? c_		(Condition StatinMuscleSymptom)
		{
			CqlInterval<CqlDateTime> f_ = MATGlobalCommonFunctionsFHIR4_6_1_000.Instance.Prevalence_Period(context, StatinMuscleSymptom);
			CqlDateTime g_ = context.Operators.Start(f_);
			CqlInterval<CqlDateTime> h_ = this.Measurement_Period(context);
			CqlDateTime i_ = context.Operators.End(h_);
			bool? j_ = context.Operators.Before(g_, i_, default);

			return j_;
		};
		IEnumerable<Condition> d_ = context.Operators.Where<Condition>(b_, c_);
		bool? e_ = context.Operators.Exists<Condition>(d_);

		return e_;
	}


    [CqlDeclaration("Has ESRD Diagnosis")]
	public bool? Has_ESRD_Diagnosis	(CqlContext context)
	{
		CqlValueSet a_ = this.End_Stage_Renal_Disease(context);
		IEnumerable<Condition> b_ = context.Operators.Retrieve<Condition>(new RetrieveParameters(default, a_, default, "http://hl7.org/fhir/StructureDefinition/Condition"));
		bool? c_		(Condition ESRD)
		{
			CqlInterval<CqlDateTime> f_ = MATGlobalCommonFunctionsFHIR4_6_1_000.Instance.Prevalence_Period(context, ESRD);
			CqlInterval<CqlDateTime> g_ = this.Measurement_Period(context);
			bool? h_ = context.Operators.Overlaps(f_, g_, default);

			return h_;
		};
		IEnumerable<Condition> d_ = context.Operators.Where<Condition>(b_, c_);
		bool? e_ = context.Operators.Exists<Condition>(d_);

		return e_;
	}


    [CqlDeclaration("Has Adverse Reaction to Statin")]
	public bool? Has_Adverse_Reaction_to_Statin	(CqlContext context)
	{
		CqlValueSet a_ = this.Statin_Allergen(context);
		IEnumerable<AdverseEvent> b_ = context.Operators.Retrieve<AdverseEvent>(new RetrieveParameters(default, a_, default, "http://hl7.org/fhir/StructureDefinition/AdverseEvent"));
		bool? c_		(AdverseEvent StatinReaction)
		{
			FhirDateTime f_ = StatinReaction?.DateElement;
			CqlDateTime g_ = FHIRHelpers_4_0_001.Instance.ToDateTime(context, f_);
			CqlInterval<CqlDateTime> h_ = this.Measurement_Period(context);
			bool? i_ = context.Operators.In<CqlDateTime>(g_, h_, default);

			return i_;
		};
		IEnumerable<AdverseEvent> d_ = context.Operators.Where<AdverseEvent>(b_, c_);
		bool? e_ = context.Operators.Exists<AdverseEvent>(d_);

		return e_;
	}


    [CqlDeclaration("Denominator Exceptions")]
	public bool? Denominator_Exceptions	(CqlContext context)
	{
		bool? a_ = this.Has_Allergy_to_Statin(context);
		bool? b_ = this.Has_Order_or_Receiving_Hospice_Care_or_Palliative_Care(context);
		bool? c_ = context.Operators.Or(a_, b_);
		bool? d_ = this.Has_Hepatitis_or_Liver_Disease_Diagnosis(context);
		bool? e_ = context.Operators.Or(c_, d_);
		bool? f_ = this.Has_Statin_Associated_Muscle_Symptoms(context);
		bool? g_ = context.Operators.Or(e_, f_);
		bool? h_ = this.Has_ESRD_Diagnosis(context);
		bool? i_ = context.Operators.Or(g_, h_);
		bool? j_ = this.Has_Adverse_Reaction_to_Statin(context);
		bool? k_ = context.Operators.Or(i_, j_);

		return k_;
	}


    [CqlDeclaration("Denominator Exclusions")]
	public bool? Denominator_Exclusions	(CqlContext context)
	{
		CqlValueSet a_ = this.Pregnancy_or_Other_Related_Diagnoses(context);
		IEnumerable<Condition> b_ = context.Operators.Retrieve<Condition>(new RetrieveParameters(default, a_, default, "http://hl7.org/fhir/StructureDefinition/Condition"));
		CqlValueSet c_ = this.Breastfeeding(context);
		IEnumerable<Condition> d_ = context.Operators.Retrieve<Condition>(new RetrieveParameters(default, c_, default, "http://hl7.org/fhir/StructureDefinition/Condition"));
		IEnumerable<Condition> e_ = context.Operators.Union<Condition>(b_, d_);
		CqlValueSet f_ = this.Rhabdomyolysis(context);
		IEnumerable<Condition> g_ = context.Operators.Retrieve<Condition>(new RetrieveParameters(default, f_, default, "http://hl7.org/fhir/StructureDefinition/Condition"));
		IEnumerable<Condition> h_ = context.Operators.Union<Condition>(e_, g_);
		bool? i_		(Condition ExclusionDiagnosis)
		{
			CqlInterval<CqlDateTime> l_ = MATGlobalCommonFunctionsFHIR4_6_1_000.Instance.Prevalence_Period(context, ExclusionDiagnosis);
			CqlInterval<CqlDateTime> m_ = this.Measurement_Period(context);
			bool? n_ = context.Operators.Overlaps(l_, m_, default);

			return n_;
		};
		IEnumerable<Condition> j_ = context.Operators.Where<Condition>(h_, i_);
		bool? k_ = context.Operators.Exists<Condition>(j_);

		return k_;
	}


    [CqlDeclaration("Statin Therapy Ordered during Measurement Period")]
	public IEnumerable<MedicationRequest> Statin_Therapy_Ordered_during_Measurement_Period	(CqlContext context)
	{
		CqlValueSet a_ = this.Low_Intensity_Statin_Therapy(context);
		IEnumerable<MedicationRequest> b_ = context.Operators.Retrieve<MedicationRequest>(new RetrieveParameters(default, a_, default, "http://hl7.org/fhir/StructureDefinition/MedicationRequest"));
		IEnumerable<MedicationRequest> d_ = context.Operators.Retrieve<MedicationRequest>(new RetrieveParameters(default, a_, default, "http://hl7.org/fhir/StructureDefinition/MedicationRequest"));
		IEnumerable<MedicationRequest> e_ = context.Operators.Union<MedicationRequest>(b_, d_);
		CqlValueSet f_ = this.Moderate_Intensity_Statin_Therapy(context);
		IEnumerable<MedicationRequest> g_ = context.Operators.Retrieve<MedicationRequest>(new RetrieveParameters(default, f_, default, "http://hl7.org/fhir/StructureDefinition/MedicationRequest"));
		IEnumerable<MedicationRequest> i_ = context.Operators.Retrieve<MedicationRequest>(new RetrieveParameters(default, f_, default, "http://hl7.org/fhir/StructureDefinition/MedicationRequest"));
		IEnumerable<MedicationRequest> j_ = context.Operators.Union<MedicationRequest>(g_, i_);
		IEnumerable<MedicationRequest> k_ = context.Operators.Union<MedicationRequest>(e_, j_);
		CqlValueSet l_ = this.High_Intensity_Statin_Therapy(context);
		IEnumerable<MedicationRequest> m_ = context.Operators.Retrieve<MedicationRequest>(new RetrieveParameters(default, l_, default, "http://hl7.org/fhir/StructureDefinition/MedicationRequest"));
		IEnumerable<MedicationRequest> o_ = context.Operators.Retrieve<MedicationRequest>(new RetrieveParameters(default, l_, default, "http://hl7.org/fhir/StructureDefinition/MedicationRequest"));
		IEnumerable<MedicationRequest> p_ = context.Operators.Union<MedicationRequest>(m_, o_);
		IEnumerable<MedicationRequest> q_ = context.Operators.Union<MedicationRequest>(k_, p_);
		bool? r_		(MedicationRequest StatinOrdered)
		{
			FhirDateTime t_ = StatinOrdered?.AuthoredOnElement;
			CqlDateTime u_ = FHIRHelpers_4_0_001.Instance.ToDateTime(context, t_);
			CqlInterval<CqlDateTime> v_ = this.Measurement_Period(context);
			bool? w_ = context.Operators.In<CqlDateTime>(u_, v_, default);
			Code<MedicationRequest.MedicationrequestStatus> x_ = StatinOrdered?.StatusElement;
			string y_ = FHIRHelpers_4_0_001.Instance.ToString(context, x_);
			string[] z_ = [
				"active",
				"completed",
			];
			bool? aa_ = context.Operators.In<string>(y_, z_ as IEnumerable<string>);
			bool? ab_ = context.Operators.And(w_, aa_);
			Code<MedicationRequest.MedicationRequestIntent> ac_ = StatinOrdered?.IntentElement;
			string ad_ = FHIRHelpers_4_0_001.Instance.ToString(context, ac_);
			bool? ae_ = context.Operators.Equal(ad_, "order");
			bool? af_ = context.Operators.And(ab_, ae_);

			return af_;
		};
		IEnumerable<MedicationRequest> s_ = context.Operators.Where<MedicationRequest>(q_, r_);

		return s_;
	}


    [CqlDeclaration("Prescribed Statin Therapy Any Time during Measurement Period")]
	public IEnumerable<MedicationRequest> Prescribed_Statin_Therapy_Any_Time_during_Measurement_Period	(CqlContext context)
	{
		CqlValueSet a_ = this.Low_Intensity_Statin_Therapy(context);
		IEnumerable<MedicationRequest> b_ = context.Operators.Retrieve<MedicationRequest>(new RetrieveParameters(default, a_, default, "http://hl7.org/fhir/StructureDefinition/MedicationRequest"));
		IEnumerable<MedicationRequest> d_ = context.Operators.Retrieve<MedicationRequest>(new RetrieveParameters(default, a_, default, "http://hl7.org/fhir/StructureDefinition/MedicationRequest"));
		IEnumerable<MedicationRequest> e_ = context.Operators.Union<MedicationRequest>(b_, d_);
		CqlValueSet f_ = this.Moderate_Intensity_Statin_Therapy(context);
		IEnumerable<MedicationRequest> g_ = context.Operators.Retrieve<MedicationRequest>(new RetrieveParameters(default, f_, default, "http://hl7.org/fhir/StructureDefinition/MedicationRequest"));
		IEnumerable<MedicationRequest> i_ = context.Operators.Retrieve<MedicationRequest>(new RetrieveParameters(default, f_, default, "http://hl7.org/fhir/StructureDefinition/MedicationRequest"));
		IEnumerable<MedicationRequest> j_ = context.Operators.Union<MedicationRequest>(g_, i_);
		IEnumerable<MedicationRequest> k_ = context.Operators.Union<MedicationRequest>(e_, j_);
		CqlValueSet l_ = this.High_Intensity_Statin_Therapy(context);
		IEnumerable<MedicationRequest> m_ = context.Operators.Retrieve<MedicationRequest>(new RetrieveParameters(default, l_, default, "http://hl7.org/fhir/StructureDefinition/MedicationRequest"));
		IEnumerable<MedicationRequest> o_ = context.Operators.Retrieve<MedicationRequest>(new RetrieveParameters(default, l_, default, "http://hl7.org/fhir/StructureDefinition/MedicationRequest"));
		IEnumerable<MedicationRequest> p_ = context.Operators.Union<MedicationRequest>(m_, o_);
		IEnumerable<MedicationRequest> q_ = context.Operators.Union<MedicationRequest>(k_, p_);
		bool? r_		(MedicationRequest ActiveStatin)
		{
			List<Dosage> t_ = ActiveStatin?.DosageInstruction;
			bool? u_			(Dosage @this)
			{
				Timing ag_ = @this?.Timing;
				bool? ah_ = context.Operators.Not((bool?)(ag_ is null));

				return ah_;
			};
			IEnumerable<Dosage> v_ = context.Operators.Where<Dosage>((IEnumerable<Dosage>)t_, u_);
			Timing w_			(Dosage @this)
			{
				Timing ai_ = @this?.Timing;

				return ai_;
			};
			IEnumerable<Timing> x_ = context.Operators.Select<Dosage, Timing>(v_, w_);
			bool? y_			(Timing T)
			{
				object aj_				()
				{
					bool an_					()
					{
						Timing.RepeatComponent ap_ = T?.Repeat;
						DataType aq_ = ap_?.Bounds;
						bool ar_ = aq_ is Range;

						return ar_;
					};
					bool ao_					()
					{
						Timing.RepeatComponent as_ = T?.Repeat;
						DataType at_ = as_?.Bounds;
						bool au_ = at_ is Period;

						return au_;
					};
					if (an_())
					{
Timing.RepeatComponent av_ = T?.Repeat;
DataType aw_ = av_?.Bounds;

						return (aw_ as Range) as object;
					}
					else if (ao_())
					{
Timing.RepeatComponent ax_ = T?.Repeat;
DataType ay_ = ax_?.Bounds;

						return (ay_ as Period) as object;
					}
					else
					{
						return null;
					}
				};
				CqlInterval<CqlDateTime> ak_ = MATGlobalCommonFunctionsFHIR4_6_1_000.Instance.Normalize_Interval(context, aj_());
				CqlInterval<CqlDateTime> al_ = this.Measurement_Period(context);
				bool? am_ = context.Operators.Overlaps(ak_, al_, default);

				return am_;
			};
			IEnumerable<Timing> z_ = context.Operators.Where<Timing>(x_, y_);
			bool? aa_ = context.Operators.Exists<Timing>(z_);
			Code<MedicationRequest.MedicationrequestStatus> ab_ = ActiveStatin?.StatusElement;
			string ac_ = FHIRHelpers_4_0_001.Instance.ToString(context, ab_);
			string[] ad_ = [
				"active",
				"completed",
			];
			bool? ae_ = context.Operators.In<string>(ac_, ad_ as IEnumerable<string>);
			bool? af_ = context.Operators.And(aa_, ae_);

			return af_;
		};
		IEnumerable<MedicationRequest> s_ = context.Operators.Where<MedicationRequest>(q_, r_);

		return s_;
	}


    [CqlDeclaration("Numerator")]
	public bool? Numerator	(CqlContext context)
	{
		IEnumerable<MedicationRequest> a_ = this.Statin_Therapy_Ordered_during_Measurement_Period(context);
		bool? b_ = context.Operators.Exists<MedicationRequest>(a_);
		IEnumerable<MedicationRequest> c_ = this.Prescribed_Statin_Therapy_Any_Time_during_Measurement_Period(context);
		bool? d_ = context.Operators.Exists<MedicationRequest>(c_);
		bool? e_ = context.Operators.Or(b_, d_);

		return e_;
	}

}<|MERGE_RESOLUTION|>--- conflicted
+++ resolved
@@ -593,11 +593,7 @@
 
 
     [CqlDeclaration("SDE Payer")]
-<<<<<<< HEAD
 	public IEnumerable<(CqlTupleMetadata, CodeableConcept code, Period period)?> SDE_Payer	(CqlContext context)
-=======
-	public IEnumerable<(CodeableConcept code, Period period)?> SDE_Payer	(CqlContext context)
->>>>>>> 3aa01216
 	{
 		IEnumerable<(CqlTupleMetadata, CodeableConcept code, Period period)?> a_ = SupplementalDataElementsFHIR4_2_0_000.Instance.SDE_Payer(context);
 
@@ -961,15 +957,15 @@
 					};
 					if (an_())
 					{
-Timing.RepeatComponent av_ = T?.Repeat;
-DataType aw_ = av_?.Bounds;
+						Timing.RepeatComponent av_ = T?.Repeat;
+						DataType aw_ = av_?.Bounds;
 
 						return (aw_ as Range) as object;
 					}
 					else if (ao_())
 					{
-Timing.RepeatComponent ax_ = T?.Repeat;
-DataType ay_ = ax_?.Bounds;
+						Timing.RepeatComponent ax_ = T?.Repeat;
+						DataType ay_ = ax_?.Bounds;
 
 						return (ay_ as Period) as object;
 					}
