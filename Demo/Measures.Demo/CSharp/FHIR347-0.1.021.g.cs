﻿using System;
using System.Linq;
using System.Collections.Generic;
using Hl7.Cql.Runtime;
using Hl7.Cql.Primitives;
using Hl7.Cql.Abstractions;
using Hl7.Cql.ValueSets;
using Hl7.Cql.Iso8601;
using System.Reflection;
using Hl7.Fhir.Model;
using Range = Hl7.Fhir.Model.Range;
using Task = Hl7.Fhir.Model.Task;
[System.CodeDom.Compiler.GeneratedCode(".NET Code Generation", "2.0.0.0")]
[CqlLibrary("FHIR347", "0.1.021")]
public class FHIR347_0_1_021
{


    internal CqlContext context;

    #region Cached values

    internal Lazy<CqlValueSet> __Annual_Wellness_Visit;
    internal Lazy<CqlValueSet> __Atherosclerosis_and_Peripheral_Arterial_Disease;
    internal Lazy<CqlValueSet> __Breastfeeding;
    internal Lazy<CqlValueSet> __CABG_Surgeries;
    internal Lazy<CqlValueSet> __CABG__PCI_Procedure;
    internal Lazy<CqlValueSet> __Carotid_Intervention;
    internal Lazy<CqlValueSet> __Cerebrovascular_Disease__Stroke__TIA;
    internal Lazy<CqlValueSet> __Diabetes;
    internal Lazy<CqlValueSet> __End_Stage_Renal_Disease;
    internal Lazy<CqlValueSet> __Hepatitis_A;
    internal Lazy<CqlValueSet> __Hepatitis_B;
    internal Lazy<CqlValueSet> __High_Intensity_Statin_Therapy;
    internal Lazy<CqlValueSet> __Hospice_Care_Ambulatory;
    internal Lazy<CqlValueSet> __Hypercholesterolemia;
    internal Lazy<CqlValueSet> __Ischemic_Heart_Disease_or_Other_Related_Diagnoses;
    internal Lazy<CqlValueSet> __LDL_Cholesterol;
    internal Lazy<CqlValueSet> __Liver_Disease;
    internal Lazy<CqlValueSet> __Low_Intensity_Statin_Therapy;
    internal Lazy<CqlValueSet> __Moderate_Intensity_Statin_Therapy;
    internal Lazy<CqlValueSet> __Myocardial_Infarction;
    internal Lazy<CqlValueSet> __Office_Visit;
    internal Lazy<CqlValueSet> __Outpatient_Consultation;
    internal Lazy<CqlValueSet> __Outpatient_Encounters_for_Preventive_Care;
    internal Lazy<CqlValueSet> __Palliative_Care_Encounter;
    internal Lazy<CqlValueSet> __Palliative_or_Hospice_Care;
    internal Lazy<CqlValueSet> __PCI;
    internal Lazy<CqlValueSet> __Pregnancy_or_Other_Related_Diagnoses;
    internal Lazy<CqlValueSet> __Preventive_Care_Services___Established_Office_Visit__18_and_Up;
    internal Lazy<CqlValueSet> __Preventive_Care_Services___Other;
    internal Lazy<CqlValueSet> __Preventive_Care_Services_Individual_Counseling;
    internal Lazy<CqlValueSet> __Preventive_Care_Services_Initial_Office_Visit__18_and_Up;
    internal Lazy<CqlValueSet> __Rhabdomyolysis;
    internal Lazy<CqlValueSet> __Stable_and_Unstable_Angina;
    internal Lazy<CqlValueSet> __Statin_Allergen;
    internal Lazy<CqlValueSet> __Statin_Associated_Muscle_Symptoms;
    internal Lazy<CqlCode> __Encounter_for_palliative_care;
    internal Lazy<CqlCode[]> __ICD10CM;
    internal Lazy<CqlInterval<CqlDateTime>> __Measurement_Period;
    internal Lazy<Patient> __Patient;
    internal Lazy<IEnumerable<object>> __ASCVD_Diagnosis_or_Procedure_before_End_of_Measurement_Period;
    internal Lazy<IEnumerable<Encounter>> __Qualifying_Encounter_during_Measurement_Period;
    internal Lazy<bool?> __Initial_Population_1;
    internal Lazy<bool?> __Denominator_1;
    internal Lazy<bool?> __Patients_Age_20_or_Older_at_Start_of_Measurement_Period;
    internal Lazy<IEnumerable<Observation>> __LDL_Result_Greater_Than_or_Equal_To_190;
    internal Lazy<IEnumerable<Condition>> __Hypercholesterolemia_Diagnosis;
    internal Lazy<bool?> __Patients_Age_20_Years_and_Older_with_LDL_Cholesterol_Result_Greater_than_or_Equal_to_190_or_Hypercholesterolemia_without_ASCVD;
    internal Lazy<bool?> __Initial_Population_2;
    internal Lazy<bool?> __Denominator_2;
    internal Lazy<bool?> __Has_Diabetes_Diagnosis;
    internal Lazy<bool?> __Patients_Age_40_to_75_Years_with_Diabetes_without_ASCVD_or_LDL_Greater_than_190_or_Hypercholesterolemia;
    internal Lazy<bool?> __Initial_Population_3;
    internal Lazy<bool?> __Denominator_3;
    internal Lazy<IEnumerable<Coding>> __SDE_Ethnicity;
    internal Lazy<IEnumerable<(CodeableConcept code, Period period)?>> __SDE_Payer;
    internal Lazy<IEnumerable<Coding>> __SDE_Race;
    internal Lazy<CqlCode> __SDE_Sex;
    internal Lazy<bool?> __Has_Allergy_to_Statin;
    internal Lazy<bool?> __Has_Order_or_Receiving_Hospice_Care_or_Palliative_Care;
    internal Lazy<bool?> __Has_Hepatitis_or_Liver_Disease_Diagnosis;
    internal Lazy<bool?> __Has_Statin_Associated_Muscle_Symptoms;
    internal Lazy<bool?> __Has_ESRD_Diagnosis;
    internal Lazy<bool?> __Has_Adverse_Reaction_to_Statin;
    internal Lazy<bool?> __Denominator_Exceptions;
    internal Lazy<bool?> __Denominator_Exclusions;
    internal Lazy<IEnumerable<MedicationRequest>> __Statin_Therapy_Ordered_during_Measurement_Period;
    internal Lazy<IEnumerable<MedicationRequest>> __Prescribed_Statin_Therapy_Any_Time_during_Measurement_Period;
    internal Lazy<bool?> __Numerator;

    #endregion
    public FHIR347_0_1_021(CqlContext context)
    {
        this.context = context ?? throw new ArgumentNullException("context");

        FHIRHelpers_4_0_001 = new FHIRHelpers_4_0_001(context);
        SupplementalDataElementsFHIR4_2_0_000 = new SupplementalDataElementsFHIR4_2_0_000(context);
        MATGlobalCommonFunctionsFHIR4_6_1_000 = new MATGlobalCommonFunctionsFHIR4_6_1_000(context);

        __Annual_Wellness_Visit = new Lazy<CqlValueSet>(this.Annual_Wellness_Visit_Value);
        __Atherosclerosis_and_Peripheral_Arterial_Disease = new Lazy<CqlValueSet>(this.Atherosclerosis_and_Peripheral_Arterial_Disease_Value);
        __Breastfeeding = new Lazy<CqlValueSet>(this.Breastfeeding_Value);
        __CABG_Surgeries = new Lazy<CqlValueSet>(this.CABG_Surgeries_Value);
        __CABG__PCI_Procedure = new Lazy<CqlValueSet>(this.CABG__PCI_Procedure_Value);
        __Carotid_Intervention = new Lazy<CqlValueSet>(this.Carotid_Intervention_Value);
        __Cerebrovascular_Disease__Stroke__TIA = new Lazy<CqlValueSet>(this.Cerebrovascular_Disease__Stroke__TIA_Value);
        __Diabetes = new Lazy<CqlValueSet>(this.Diabetes_Value);
        __End_Stage_Renal_Disease = new Lazy<CqlValueSet>(this.End_Stage_Renal_Disease_Value);
        __Hepatitis_A = new Lazy<CqlValueSet>(this.Hepatitis_A_Value);
        __Hepatitis_B = new Lazy<CqlValueSet>(this.Hepatitis_B_Value);
        __High_Intensity_Statin_Therapy = new Lazy<CqlValueSet>(this.High_Intensity_Statin_Therapy_Value);
        __Hospice_Care_Ambulatory = new Lazy<CqlValueSet>(this.Hospice_Care_Ambulatory_Value);
        __Hypercholesterolemia = new Lazy<CqlValueSet>(this.Hypercholesterolemia_Value);
        __Ischemic_Heart_Disease_or_Other_Related_Diagnoses = new Lazy<CqlValueSet>(this.Ischemic_Heart_Disease_or_Other_Related_Diagnoses_Value);
        __LDL_Cholesterol = new Lazy<CqlValueSet>(this.LDL_Cholesterol_Value);
        __Liver_Disease = new Lazy<CqlValueSet>(this.Liver_Disease_Value);
        __Low_Intensity_Statin_Therapy = new Lazy<CqlValueSet>(this.Low_Intensity_Statin_Therapy_Value);
        __Moderate_Intensity_Statin_Therapy = new Lazy<CqlValueSet>(this.Moderate_Intensity_Statin_Therapy_Value);
        __Myocardial_Infarction = new Lazy<CqlValueSet>(this.Myocardial_Infarction_Value);
        __Office_Visit = new Lazy<CqlValueSet>(this.Office_Visit_Value);
        __Outpatient_Consultation = new Lazy<CqlValueSet>(this.Outpatient_Consultation_Value);
        __Outpatient_Encounters_for_Preventive_Care = new Lazy<CqlValueSet>(this.Outpatient_Encounters_for_Preventive_Care_Value);
        __Palliative_Care_Encounter = new Lazy<CqlValueSet>(this.Palliative_Care_Encounter_Value);
        __Palliative_or_Hospice_Care = new Lazy<CqlValueSet>(this.Palliative_or_Hospice_Care_Value);
        __PCI = new Lazy<CqlValueSet>(this.PCI_Value);
        __Pregnancy_or_Other_Related_Diagnoses = new Lazy<CqlValueSet>(this.Pregnancy_or_Other_Related_Diagnoses_Value);
        __Preventive_Care_Services___Established_Office_Visit__18_and_Up = new Lazy<CqlValueSet>(this.Preventive_Care_Services___Established_Office_Visit__18_and_Up_Value);
        __Preventive_Care_Services___Other = new Lazy<CqlValueSet>(this.Preventive_Care_Services___Other_Value);
        __Preventive_Care_Services_Individual_Counseling = new Lazy<CqlValueSet>(this.Preventive_Care_Services_Individual_Counseling_Value);
        __Preventive_Care_Services_Initial_Office_Visit__18_and_Up = new Lazy<CqlValueSet>(this.Preventive_Care_Services_Initial_Office_Visit__18_and_Up_Value);
        __Rhabdomyolysis = new Lazy<CqlValueSet>(this.Rhabdomyolysis_Value);
        __Stable_and_Unstable_Angina = new Lazy<CqlValueSet>(this.Stable_and_Unstable_Angina_Value);
        __Statin_Allergen = new Lazy<CqlValueSet>(this.Statin_Allergen_Value);
        __Statin_Associated_Muscle_Symptoms = new Lazy<CqlValueSet>(this.Statin_Associated_Muscle_Symptoms_Value);
        __Encounter_for_palliative_care = new Lazy<CqlCode>(this.Encounter_for_palliative_care_Value);
        __ICD10CM = new Lazy<CqlCode[]>(this.ICD10CM_Value);
        __Measurement_Period = new Lazy<CqlInterval<CqlDateTime>>(this.Measurement_Period_Value);
        __Patient = new Lazy<Patient>(this.Patient_Value);
        __ASCVD_Diagnosis_or_Procedure_before_End_of_Measurement_Period = new Lazy<IEnumerable<object>>(this.ASCVD_Diagnosis_or_Procedure_before_End_of_Measurement_Period_Value);
        __Qualifying_Encounter_during_Measurement_Period = new Lazy<IEnumerable<Encounter>>(this.Qualifying_Encounter_during_Measurement_Period_Value);
        __Initial_Population_1 = new Lazy<bool?>(this.Initial_Population_1_Value);
        __Denominator_1 = new Lazy<bool?>(this.Denominator_1_Value);
        __Patients_Age_20_or_Older_at_Start_of_Measurement_Period = new Lazy<bool?>(this.Patients_Age_20_or_Older_at_Start_of_Measurement_Period_Value);
        __LDL_Result_Greater_Than_or_Equal_To_190 = new Lazy<IEnumerable<Observation>>(this.LDL_Result_Greater_Than_or_Equal_To_190_Value);
        __Hypercholesterolemia_Diagnosis = new Lazy<IEnumerable<Condition>>(this.Hypercholesterolemia_Diagnosis_Value);
        __Patients_Age_20_Years_and_Older_with_LDL_Cholesterol_Result_Greater_than_or_Equal_to_190_or_Hypercholesterolemia_without_ASCVD = new Lazy<bool?>(this.Patients_Age_20_Years_and_Older_with_LDL_Cholesterol_Result_Greater_than_or_Equal_to_190_or_Hypercholesterolemia_without_ASCVD_Value);
        __Initial_Population_2 = new Lazy<bool?>(this.Initial_Population_2_Value);
        __Denominator_2 = new Lazy<bool?>(this.Denominator_2_Value);
        __Has_Diabetes_Diagnosis = new Lazy<bool?>(this.Has_Diabetes_Diagnosis_Value);
        __Patients_Age_40_to_75_Years_with_Diabetes_without_ASCVD_or_LDL_Greater_than_190_or_Hypercholesterolemia = new Lazy<bool?>(this.Patients_Age_40_to_75_Years_with_Diabetes_without_ASCVD_or_LDL_Greater_than_190_or_Hypercholesterolemia_Value);
        __Initial_Population_3 = new Lazy<bool?>(this.Initial_Population_3_Value);
        __Denominator_3 = new Lazy<bool?>(this.Denominator_3_Value);
        __SDE_Ethnicity = new Lazy<IEnumerable<Coding>>(this.SDE_Ethnicity_Value);
        __SDE_Payer = new Lazy<IEnumerable<(CodeableConcept code, Period period)?>>(this.SDE_Payer_Value);
        __SDE_Race = new Lazy<IEnumerable<Coding>>(this.SDE_Race_Value);
        __SDE_Sex = new Lazy<CqlCode>(this.SDE_Sex_Value);
        __Has_Allergy_to_Statin = new Lazy<bool?>(this.Has_Allergy_to_Statin_Value);
        __Has_Order_or_Receiving_Hospice_Care_or_Palliative_Care = new Lazy<bool?>(this.Has_Order_or_Receiving_Hospice_Care_or_Palliative_Care_Value);
        __Has_Hepatitis_or_Liver_Disease_Diagnosis = new Lazy<bool?>(this.Has_Hepatitis_or_Liver_Disease_Diagnosis_Value);
        __Has_Statin_Associated_Muscle_Symptoms = new Lazy<bool?>(this.Has_Statin_Associated_Muscle_Symptoms_Value);
        __Has_ESRD_Diagnosis = new Lazy<bool?>(this.Has_ESRD_Diagnosis_Value);
        __Has_Adverse_Reaction_to_Statin = new Lazy<bool?>(this.Has_Adverse_Reaction_to_Statin_Value);
        __Denominator_Exceptions = new Lazy<bool?>(this.Denominator_Exceptions_Value);
        __Denominator_Exclusions = new Lazy<bool?>(this.Denominator_Exclusions_Value);
        __Statin_Therapy_Ordered_during_Measurement_Period = new Lazy<IEnumerable<MedicationRequest>>(this.Statin_Therapy_Ordered_during_Measurement_Period_Value);
        __Prescribed_Statin_Therapy_Any_Time_during_Measurement_Period = new Lazy<IEnumerable<MedicationRequest>>(this.Prescribed_Statin_Therapy_Any_Time_during_Measurement_Period_Value);
        __Numerator = new Lazy<bool?>(this.Numerator_Value);
    }
    #region Dependencies

    public FHIRHelpers_4_0_001 FHIRHelpers_4_0_001 { get; }
    public SupplementalDataElementsFHIR4_2_0_000 SupplementalDataElementsFHIR4_2_0_000 { get; }
    public MATGlobalCommonFunctionsFHIR4_6_1_000 MATGlobalCommonFunctionsFHIR4_6_1_000 { get; }

    #endregion

	private CqlValueSet Annual_Wellness_Visit_Value() => 
		new CqlValueSet("http://cts.nlm.nih.gov/fhir/ValueSet/2.16.840.1.113883.3.526.3.1240", null);

    [CqlDeclaration("Annual Wellness Visit")]
    [CqlValueSet("http://cts.nlm.nih.gov/fhir/ValueSet/2.16.840.1.113883.3.526.3.1240")]
	public CqlValueSet Annual_Wellness_Visit() => 
		__Annual_Wellness_Visit?.Value;

	private CqlValueSet Atherosclerosis_and_Peripheral_Arterial_Disease_Value() => 
		new CqlValueSet("http://cts.nlm.nih.gov/fhir/ValueSet/2.16.840.1.113762.1.4.1047.21", null);

    [CqlDeclaration("Atherosclerosis and Peripheral Arterial Disease")]
    [CqlValueSet("http://cts.nlm.nih.gov/fhir/ValueSet/2.16.840.1.113762.1.4.1047.21")]
	public CqlValueSet Atherosclerosis_and_Peripheral_Arterial_Disease() => 
		__Atherosclerosis_and_Peripheral_Arterial_Disease?.Value;

	private CqlValueSet Breastfeeding_Value() => 
		new CqlValueSet("http://cts.nlm.nih.gov/fhir/ValueSet/2.16.840.1.113762.1.4.1047.73", null);

    [CqlDeclaration("Breastfeeding")]
    [CqlValueSet("http://cts.nlm.nih.gov/fhir/ValueSet/2.16.840.1.113762.1.4.1047.73")]
	public CqlValueSet Breastfeeding() => 
		__Breastfeeding?.Value;

	private CqlValueSet CABG_Surgeries_Value() => 
		new CqlValueSet("http://cts.nlm.nih.gov/fhir/ValueSet/2.16.840.1.113883.3.666.5.694", null);

    [CqlDeclaration("CABG Surgeries")]
    [CqlValueSet("http://cts.nlm.nih.gov/fhir/ValueSet/2.16.840.1.113883.3.666.5.694")]
	public CqlValueSet CABG_Surgeries() => 
		__CABG_Surgeries?.Value;

	private CqlValueSet CABG__PCI_Procedure_Value() => 
		new CqlValueSet("http://cts.nlm.nih.gov/fhir/ValueSet/2.16.840.1.113762.1.4.1138.566", null);

    [CqlDeclaration("CABG, PCI Procedure")]
    [CqlValueSet("http://cts.nlm.nih.gov/fhir/ValueSet/2.16.840.1.113762.1.4.1138.566")]
	public CqlValueSet CABG__PCI_Procedure() => 
		__CABG__PCI_Procedure?.Value;

	private CqlValueSet Carotid_Intervention_Value() => 
		new CqlValueSet("http://cts.nlm.nih.gov/fhir/ValueSet/2.16.840.1.113883.3.117.1.7.1.204", null);

    [CqlDeclaration("Carotid Intervention")]
    [CqlValueSet("http://cts.nlm.nih.gov/fhir/ValueSet/2.16.840.1.113883.3.117.1.7.1.204")]
	public CqlValueSet Carotid_Intervention() => 
		__Carotid_Intervention?.Value;

	private CqlValueSet Cerebrovascular_Disease__Stroke__TIA_Value() => 
		new CqlValueSet("http://cts.nlm.nih.gov/fhir/ValueSet/2.16.840.1.113762.1.4.1047.44", null);

    [CqlDeclaration("Cerebrovascular Disease, Stroke, TIA")]
    [CqlValueSet("http://cts.nlm.nih.gov/fhir/ValueSet/2.16.840.1.113762.1.4.1047.44")]
	public CqlValueSet Cerebrovascular_Disease__Stroke__TIA() => 
		__Cerebrovascular_Disease__Stroke__TIA?.Value;

	private CqlValueSet Diabetes_Value() => 
		new CqlValueSet("http://cts.nlm.nih.gov/fhir/ValueSet/2.16.840.1.113883.3.464.1003.103.12.1001", null);

    [CqlDeclaration("Diabetes")]
    [CqlValueSet("http://cts.nlm.nih.gov/fhir/ValueSet/2.16.840.1.113883.3.464.1003.103.12.1001")]
	public CqlValueSet Diabetes() => 
		__Diabetes?.Value;

	private CqlValueSet End_Stage_Renal_Disease_Value() => 
		new CqlValueSet("http://cts.nlm.nih.gov/fhir/ValueSet/2.16.840.1.113883.3.526.3.353", null);

    [CqlDeclaration("End Stage Renal Disease")]
    [CqlValueSet("http://cts.nlm.nih.gov/fhir/ValueSet/2.16.840.1.113883.3.526.3.353")]
	public CqlValueSet End_Stage_Renal_Disease() => 
		__End_Stage_Renal_Disease?.Value;

	private CqlValueSet Hepatitis_A_Value() => 
		new CqlValueSet("http://cts.nlm.nih.gov/fhir/ValueSet/2.16.840.1.113883.3.464.1003.110.12.1024", null);

    [CqlDeclaration("Hepatitis A")]
    [CqlValueSet("http://cts.nlm.nih.gov/fhir/ValueSet/2.16.840.1.113883.3.464.1003.110.12.1024")]
	public CqlValueSet Hepatitis_A() => 
		__Hepatitis_A?.Value;

	private CqlValueSet Hepatitis_B_Value() => 
		new CqlValueSet("http://cts.nlm.nih.gov/fhir/ValueSet/2.16.840.1.113883.3.67.1.101.1.269", null);

    [CqlDeclaration("Hepatitis B")]
    [CqlValueSet("http://cts.nlm.nih.gov/fhir/ValueSet/2.16.840.1.113883.3.67.1.101.1.269")]
	public CqlValueSet Hepatitis_B() => 
		__Hepatitis_B?.Value;

	private CqlValueSet High_Intensity_Statin_Therapy_Value() => 
		new CqlValueSet("http://cts.nlm.nih.gov/fhir/ValueSet/2.16.840.1.113883.3.526.3.1572", null);

    [CqlDeclaration("High Intensity Statin Therapy")]
    [CqlValueSet("http://cts.nlm.nih.gov/fhir/ValueSet/2.16.840.1.113883.3.526.3.1572")]
	public CqlValueSet High_Intensity_Statin_Therapy() => 
		__High_Intensity_Statin_Therapy?.Value;

	private CqlValueSet Hospice_Care_Ambulatory_Value() => 
		new CqlValueSet("http://cts.nlm.nih.gov/fhir/ValueSet/2.16.840.1.113883.3.526.3.1584", null);

    [CqlDeclaration("Hospice Care Ambulatory")]
    [CqlValueSet("http://cts.nlm.nih.gov/fhir/ValueSet/2.16.840.1.113883.3.526.3.1584")]
	public CqlValueSet Hospice_Care_Ambulatory() => 
		__Hospice_Care_Ambulatory?.Value;

	private CqlValueSet Hypercholesterolemia_Value() => 
		new CqlValueSet("http://cts.nlm.nih.gov/fhir/ValueSet/2.16.840.1.113762.1.4.1047.100", null);

    [CqlDeclaration("Hypercholesterolemia")]
    [CqlValueSet("http://cts.nlm.nih.gov/fhir/ValueSet/2.16.840.1.113762.1.4.1047.100")]
	public CqlValueSet Hypercholesterolemia() => 
		__Hypercholesterolemia?.Value;

	private CqlValueSet Ischemic_Heart_Disease_or_Other_Related_Diagnoses_Value() => 
		new CqlValueSet("http://cts.nlm.nih.gov/fhir/ValueSet/2.16.840.1.113762.1.4.1047.46", null);

    [CqlDeclaration("Ischemic Heart Disease or Other Related Diagnoses")]
    [CqlValueSet("http://cts.nlm.nih.gov/fhir/ValueSet/2.16.840.1.113762.1.4.1047.46")]
	public CqlValueSet Ischemic_Heart_Disease_or_Other_Related_Diagnoses() => 
		__Ischemic_Heart_Disease_or_Other_Related_Diagnoses?.Value;

	private CqlValueSet LDL_Cholesterol_Value() => 
		new CqlValueSet("http://cts.nlm.nih.gov/fhir/ValueSet/2.16.840.1.113883.3.526.3.1573", null);

    [CqlDeclaration("LDL Cholesterol")]
    [CqlValueSet("http://cts.nlm.nih.gov/fhir/ValueSet/2.16.840.1.113883.3.526.3.1573")]
	public CqlValueSet LDL_Cholesterol() => 
		__LDL_Cholesterol?.Value;

	private CqlValueSet Liver_Disease_Value() => 
		new CqlValueSet("http://cts.nlm.nih.gov/fhir/ValueSet/2.16.840.1.113762.1.4.1047.42", null);

    [CqlDeclaration("Liver Disease")]
    [CqlValueSet("http://cts.nlm.nih.gov/fhir/ValueSet/2.16.840.1.113762.1.4.1047.42")]
	public CqlValueSet Liver_Disease() => 
		__Liver_Disease?.Value;

	private CqlValueSet Low_Intensity_Statin_Therapy_Value() => 
		new CqlValueSet("http://cts.nlm.nih.gov/fhir/ValueSet/2.16.840.1.113883.3.526.3.1574", null);

    [CqlDeclaration("Low Intensity Statin Therapy")]
    [CqlValueSet("http://cts.nlm.nih.gov/fhir/ValueSet/2.16.840.1.113883.3.526.3.1574")]
	public CqlValueSet Low_Intensity_Statin_Therapy() => 
		__Low_Intensity_Statin_Therapy?.Value;

	private CqlValueSet Moderate_Intensity_Statin_Therapy_Value() => 
		new CqlValueSet("http://cts.nlm.nih.gov/fhir/ValueSet/2.16.840.1.113883.3.526.3.1575", null);

    [CqlDeclaration("Moderate Intensity Statin Therapy")]
    [CqlValueSet("http://cts.nlm.nih.gov/fhir/ValueSet/2.16.840.1.113883.3.526.3.1575")]
	public CqlValueSet Moderate_Intensity_Statin_Therapy() => 
		__Moderate_Intensity_Statin_Therapy?.Value;

	private CqlValueSet Myocardial_Infarction_Value() => 
		new CqlValueSet("http://cts.nlm.nih.gov/fhir/ValueSet/2.16.840.1.113883.3.526.3.403", null);

    [CqlDeclaration("Myocardial Infarction")]
    [CqlValueSet("http://cts.nlm.nih.gov/fhir/ValueSet/2.16.840.1.113883.3.526.3.403")]
	public CqlValueSet Myocardial_Infarction() => 
		__Myocardial_Infarction?.Value;

	private CqlValueSet Office_Visit_Value() => 
		new CqlValueSet("http://cts.nlm.nih.gov/fhir/ValueSet/2.16.840.1.113883.3.464.1003.101.12.1001", null);

    [CqlDeclaration("Office Visit")]
    [CqlValueSet("http://cts.nlm.nih.gov/fhir/ValueSet/2.16.840.1.113883.3.464.1003.101.12.1001")]
	public CqlValueSet Office_Visit() => 
		__Office_Visit?.Value;

	private CqlValueSet Outpatient_Consultation_Value() => 
		new CqlValueSet("http://cts.nlm.nih.gov/fhir/ValueSet/2.16.840.1.113883.3.464.1003.101.12.1008", null);

    [CqlDeclaration("Outpatient Consultation")]
    [CqlValueSet("http://cts.nlm.nih.gov/fhir/ValueSet/2.16.840.1.113883.3.464.1003.101.12.1008")]
	public CqlValueSet Outpatient_Consultation() => 
		__Outpatient_Consultation?.Value;

	private CqlValueSet Outpatient_Encounters_for_Preventive_Care_Value() => 
		new CqlValueSet("http://cts.nlm.nih.gov/fhir/ValueSet/2.16.840.1.113883.3.526.3.1576", null);

    [CqlDeclaration("Outpatient Encounters for Preventive Care")]
    [CqlValueSet("http://cts.nlm.nih.gov/fhir/ValueSet/2.16.840.1.113883.3.526.3.1576")]
	public CqlValueSet Outpatient_Encounters_for_Preventive_Care() => 
		__Outpatient_Encounters_for_Preventive_Care?.Value;

	private CqlValueSet Palliative_Care_Encounter_Value() => 
		new CqlValueSet("http://cts.nlm.nih.gov/fhir/ValueSet/2.16.840.1.113883.3.600.1.1575", null);

    [CqlDeclaration("Palliative Care Encounter")]
    [CqlValueSet("http://cts.nlm.nih.gov/fhir/ValueSet/2.16.840.1.113883.3.600.1.1575")]
	public CqlValueSet Palliative_Care_Encounter() => 
		__Palliative_Care_Encounter?.Value;

	private CqlValueSet Palliative_or_Hospice_Care_Value() => 
		new CqlValueSet("http://cts.nlm.nih.gov/fhir/ValueSet/2.16.840.1.113883.3.600.1.1579", null);

    [CqlDeclaration("Palliative or Hospice Care")]
    [CqlValueSet("http://cts.nlm.nih.gov/fhir/ValueSet/2.16.840.1.113883.3.600.1.1579")]
	public CqlValueSet Palliative_or_Hospice_Care() => 
		__Palliative_or_Hospice_Care?.Value;

	private CqlValueSet PCI_Value() => 
		new CqlValueSet("http://cts.nlm.nih.gov/fhir/ValueSet/2.16.840.1.113762.1.4.1045.67", null);

    [CqlDeclaration("PCI")]
    [CqlValueSet("http://cts.nlm.nih.gov/fhir/ValueSet/2.16.840.1.113762.1.4.1045.67")]
	public CqlValueSet PCI() => 
		__PCI?.Value;

	private CqlValueSet Pregnancy_or_Other_Related_Diagnoses_Value() => 
		new CqlValueSet("http://cts.nlm.nih.gov/fhir/ValueSet/2.16.840.1.113883.3.600.1.1623", null);

    [CqlDeclaration("Pregnancy or Other Related Diagnoses")]
    [CqlValueSet("http://cts.nlm.nih.gov/fhir/ValueSet/2.16.840.1.113883.3.600.1.1623")]
	public CqlValueSet Pregnancy_or_Other_Related_Diagnoses() => 
		__Pregnancy_or_Other_Related_Diagnoses?.Value;

	private CqlValueSet Preventive_Care_Services___Established_Office_Visit__18_and_Up_Value() => 
		new CqlValueSet("http://cts.nlm.nih.gov/fhir/ValueSet/2.16.840.1.113883.3.464.1003.101.12.1025", null);

    [CqlDeclaration("Preventive Care Services - Established Office Visit, 18 and Up")]
    [CqlValueSet("http://cts.nlm.nih.gov/fhir/ValueSet/2.16.840.1.113883.3.464.1003.101.12.1025")]
	public CqlValueSet Preventive_Care_Services___Established_Office_Visit__18_and_Up() => 
		__Preventive_Care_Services___Established_Office_Visit__18_and_Up?.Value;

	private CqlValueSet Preventive_Care_Services___Other_Value() => 
		new CqlValueSet("http://cts.nlm.nih.gov/fhir/ValueSet/2.16.840.1.113883.3.464.1003.101.12.1030", null);

    [CqlDeclaration("Preventive Care Services - Other")]
    [CqlValueSet("http://cts.nlm.nih.gov/fhir/ValueSet/2.16.840.1.113883.3.464.1003.101.12.1030")]
	public CqlValueSet Preventive_Care_Services___Other() => 
		__Preventive_Care_Services___Other?.Value;

	private CqlValueSet Preventive_Care_Services_Individual_Counseling_Value() => 
		new CqlValueSet("http://cts.nlm.nih.gov/fhir/ValueSet/2.16.840.1.113883.3.464.1003.101.12.1026", null);

    [CqlDeclaration("Preventive Care Services-Individual Counseling")]
    [CqlValueSet("http://cts.nlm.nih.gov/fhir/ValueSet/2.16.840.1.113883.3.464.1003.101.12.1026")]
	public CqlValueSet Preventive_Care_Services_Individual_Counseling() => 
		__Preventive_Care_Services_Individual_Counseling?.Value;

	private CqlValueSet Preventive_Care_Services_Initial_Office_Visit__18_and_Up_Value() => 
		new CqlValueSet("http://cts.nlm.nih.gov/fhir/ValueSet/2.16.840.1.113883.3.464.1003.101.12.1023", null);

    [CqlDeclaration("Preventive Care Services-Initial Office Visit, 18 and Up")]
    [CqlValueSet("http://cts.nlm.nih.gov/fhir/ValueSet/2.16.840.1.113883.3.464.1003.101.12.1023")]
	public CqlValueSet Preventive_Care_Services_Initial_Office_Visit__18_and_Up() => 
		__Preventive_Care_Services_Initial_Office_Visit__18_and_Up?.Value;

	private CqlValueSet Rhabdomyolysis_Value() => 
		new CqlValueSet("http://cts.nlm.nih.gov/fhir/ValueSet/2.16.840.1.113762.1.4.1047.102", null);

    [CqlDeclaration("Rhabdomyolysis")]
    [CqlValueSet("http://cts.nlm.nih.gov/fhir/ValueSet/2.16.840.1.113762.1.4.1047.102")]
	public CqlValueSet Rhabdomyolysis() => 
		__Rhabdomyolysis?.Value;

	private CqlValueSet Stable_and_Unstable_Angina_Value() => 
		new CqlValueSet("http://cts.nlm.nih.gov/fhir/ValueSet/2.16.840.1.113762.1.4.1047.47", null);

    [CqlDeclaration("Stable and Unstable Angina")]
    [CqlValueSet("http://cts.nlm.nih.gov/fhir/ValueSet/2.16.840.1.113762.1.4.1047.47")]
	public CqlValueSet Stable_and_Unstable_Angina() => 
		__Stable_and_Unstable_Angina?.Value;

	private CqlValueSet Statin_Allergen_Value() => 
		new CqlValueSet("http://cts.nlm.nih.gov/fhir/ValueSet/2.16.840.1.113762.1.4.1110.42", null);

    [CqlDeclaration("Statin Allergen")]
    [CqlValueSet("http://cts.nlm.nih.gov/fhir/ValueSet/2.16.840.1.113762.1.4.1110.42")]
	public CqlValueSet Statin_Allergen() => 
		__Statin_Allergen?.Value;

	private CqlValueSet Statin_Associated_Muscle_Symptoms_Value() => 
		new CqlValueSet("http://cts.nlm.nih.gov/fhir/ValueSet/2.16.840.1.113762.1.4.1108.85", null);

    [CqlDeclaration("Statin Associated Muscle Symptoms")]
    [CqlValueSet("http://cts.nlm.nih.gov/fhir/ValueSet/2.16.840.1.113762.1.4.1108.85")]
	public CqlValueSet Statin_Associated_Muscle_Symptoms() => 
		__Statin_Associated_Muscle_Symptoms?.Value;

	private CqlCode Encounter_for_palliative_care_Value() => 
		new CqlCode("Z51.5", "http://hl7.org/fhir/sid/icd-10-cm", null, null);

    [CqlDeclaration("Encounter for palliative care")]
	public CqlCode Encounter_for_palliative_care() => 
		__Encounter_for_palliative_care?.Value;

	private CqlCode[] ICD10CM_Value()
	{
		CqlCode[] a_ = /* ARR1 */ [
			new CqlCode("Z51.5", "http://hl7.org/fhir/sid/icd-10-cm", null, null),
		];

		return a_;
	}

    [CqlDeclaration("ICD10CM")]
	public CqlCode[] ICD10CM() => 
		__ICD10CM?.Value;

	private CqlInterval<CqlDateTime> Measurement_Period_Value()
	{
		object a_ = context.ResolveParameter("FHIR347-0.1.021", "Measurement Period", null);

		return (CqlInterval<CqlDateTime>)a_;
	}

    [CqlDeclaration("Measurement Period")]
	public CqlInterval<CqlDateTime> Measurement_Period() => 
		__Measurement_Period?.Value;

	private Patient Patient_Value()
	{
		IEnumerable<Patient> a_ = context?.Operators.RetrieveByValueSet<Patient>(null, null);
		Patient b_ = context?.Operators.SingletonFrom<Patient>(a_);

		return b_;
	}

    [CqlDeclaration("Patient")]
	public Patient Patient() => 
		__Patient?.Value;

	private IEnumerable<object> ASCVD_Diagnosis_or_Procedure_before_End_of_Measurement_Period_Value()
	{
		CqlValueSet a_ = this.Myocardial_Infarction();
		IEnumerable<Condition> b_ = context?.Operators.RetrieveByValueSet<Condition>(a_, null);
		CqlValueSet c_ = this.Cerebrovascular_Disease__Stroke__TIA();
		IEnumerable<Condition> d_ = context?.Operators.RetrieveByValueSet<Condition>(c_, null);
		IEnumerable<Condition> e_ = context?.Operators.Union<Condition>(b_, d_);
		CqlValueSet f_ = this.Atherosclerosis_and_Peripheral_Arterial_Disease();
		IEnumerable<Condition> g_ = context?.Operators.RetrieveByValueSet<Condition>(f_, null);
		CqlValueSet h_ = this.Ischemic_Heart_Disease_or_Other_Related_Diagnoses();
		IEnumerable<Condition> i_ = context?.Operators.RetrieveByValueSet<Condition>(h_, null);
		IEnumerable<Condition> j_ = context?.Operators.Union<Condition>(g_, i_);
		IEnumerable<Condition> k_ = context?.Operators.Union<Condition>(e_, j_);
		CqlValueSet l_ = this.Stable_and_Unstable_Angina();
		IEnumerable<Condition> m_ = context?.Operators.RetrieveByValueSet<Condition>(l_, null);
		IEnumerable<Condition> n_ = context?.Operators.Union<Condition>(k_, m_);
		bool? o_(Condition ASCVDDiagnosis)
		{
			CqlInterval<CqlDateTime> ae_ = MATGlobalCommonFunctionsFHIR4_6_1_000.Prevalence_Period(ASCVDDiagnosis);
			CqlDateTime af_ = context?.Operators.Start(ae_);
			CqlInterval<CqlDateTime> ag_ = this.Measurement_Period();
			CqlDateTime ah_ = context?.Operators.End(ag_);
			bool? ai_ = context?.Operators.Before(af_, ah_, null);

			return ai_;
		};
		IEnumerable<Condition> p_ = context?.Operators.Where<Condition>(n_, o_);
		CqlValueSet q_ = this.PCI();
		IEnumerable<Procedure> r_ = context?.Operators.RetrieveByValueSet<Procedure>(q_, null);
		CqlValueSet s_ = this.CABG_Surgeries();
		IEnumerable<Procedure> t_ = context?.Operators.RetrieveByValueSet<Procedure>(s_, null);
		IEnumerable<Procedure> u_ = context?.Operators.Union<Procedure>(r_, t_);
		CqlValueSet v_ = this.Carotid_Intervention();
		IEnumerable<Procedure> w_ = context?.Operators.RetrieveByValueSet<Procedure>(v_, null);
		CqlValueSet x_ = this.CABG__PCI_Procedure();
		IEnumerable<Procedure> y_ = context?.Operators.RetrieveByValueSet<Procedure>(x_, null);
		IEnumerable<Procedure> z_ = context?.Operators.Union<Procedure>(w_, y_);
		IEnumerable<Procedure> aa_ = context?.Operators.Union<Procedure>(u_, z_);
		bool? ab_(Procedure ASCVDProcedure)
		{
			DataType aj_ = ASCVDProcedure.Performed;
			CqlInterval<CqlDateTime> ak_ = MATGlobalCommonFunctionsFHIR4_6_1_000.Normalize_Interval(aj_);
			CqlDateTime al_ = context?.Operators.Start(ak_);
			CqlInterval<CqlDateTime> am_ = this.Measurement_Period();
			CqlDateTime an_ = context?.Operators.End(am_);
			bool? ao_ = context?.Operators.Before(al_, an_, null);
			Code<EventStatus> ap_ = ASCVDProcedure.StatusElement;
			string aq_ = FHIRHelpers_4_0_001.ToString(ap_);
			bool? ar_ = context?.Operators.Equal(aq_, "completed");
			bool? as_ = context?.Operators.And(ao_, ar_);

			return as_;
		};
		IEnumerable<Procedure> ac_ = context?.Operators.Where<Procedure>(aa_, ab_);
		IEnumerable<object> ad_ = context?.Operators.Union<object>((p_ as IEnumerable<object>), (ac_ as IEnumerable<object>));

		return ad_;
	}

    [CqlDeclaration("ASCVD Diagnosis or Procedure before End of Measurement Period")]
	public IEnumerable<object> ASCVD_Diagnosis_or_Procedure_before_End_of_Measurement_Period() => 
		__ASCVD_Diagnosis_or_Procedure_before_End_of_Measurement_Period?.Value;

	private IEnumerable<Encounter> Qualifying_Encounter_during_Measurement_Period_Value()
	{
		CqlValueSet a_ = this.Annual_Wellness_Visit();
		IEnumerable<Encounter> b_ = context?.Operators.RetrieveByValueSet<Encounter>(a_, null);
		CqlValueSet c_ = this.Office_Visit();
		IEnumerable<Encounter> d_ = context?.Operators.RetrieveByValueSet<Encounter>(c_, null);
		IEnumerable<Encounter> e_ = context?.Operators.Union<Encounter>(b_, d_);
		CqlValueSet f_ = this.Outpatient_Consultation();
		IEnumerable<Encounter> g_ = context?.Operators.RetrieveByValueSet<Encounter>(f_, null);
		CqlValueSet h_ = this.Outpatient_Encounters_for_Preventive_Care();
		IEnumerable<Encounter> i_ = context?.Operators.RetrieveByValueSet<Encounter>(h_, null);
		IEnumerable<Encounter> j_ = context?.Operators.Union<Encounter>(g_, i_);
		IEnumerable<Encounter> k_ = context?.Operators.Union<Encounter>(e_, j_);
		CqlValueSet l_ = this.Preventive_Care_Services___Established_Office_Visit__18_and_Up();
		IEnumerable<Encounter> m_ = context?.Operators.RetrieveByValueSet<Encounter>(l_, null);
		CqlValueSet n_ = this.Preventive_Care_Services___Other();
		IEnumerable<Encounter> o_ = context?.Operators.RetrieveByValueSet<Encounter>(n_, null);
		IEnumerable<Encounter> p_ = context?.Operators.Union<Encounter>(m_, o_);
		IEnumerable<Encounter> q_ = context?.Operators.Union<Encounter>(k_, p_);
		CqlValueSet r_ = this.Preventive_Care_Services_Individual_Counseling();
		IEnumerable<Encounter> s_ = context?.Operators.RetrieveByValueSet<Encounter>(r_, null);
		CqlValueSet t_ = this.Preventive_Care_Services_Initial_Office_Visit__18_and_Up();
		IEnumerable<Encounter> u_ = context?.Operators.RetrieveByValueSet<Encounter>(t_, null);
		IEnumerable<Encounter> v_ = context?.Operators.Union<Encounter>(s_, u_);
		IEnumerable<Encounter> w_ = context?.Operators.Union<Encounter>(q_, v_);
		bool? x_(Encounter ValidEncounter)
		{
			CqlInterval<CqlDateTime> z_ = this.Measurement_Period();
			Period aa_ = ValidEncounter.Period;
			CqlInterval<CqlDateTime> ab_ = FHIRHelpers_4_0_001.ToInterval(aa_);
			bool? ac_ = context?.Operators.IntervalIncludesInterval<CqlDateTime>(z_, ab_, null);
			Code<Encounter.EncounterStatus> ad_ = ValidEncounter.StatusElement;
			string ae_ = FHIRHelpers_4_0_001.ToString(ad_);
			bool? af_ = context?.Operators.Equal(ae_, "finished");
			bool? ag_ = context?.Operators.And(ac_, af_);

			return ag_;
		};
		IEnumerable<Encounter> y_ = context?.Operators.Where<Encounter>(w_, x_);

		return y_;
	}

    [CqlDeclaration("Qualifying Encounter during Measurement Period")]
	public IEnumerable<Encounter> Qualifying_Encounter_during_Measurement_Period() => 
		__Qualifying_Encounter_during_Measurement_Period?.Value;

	private bool? Initial_Population_1_Value()
	{
		IEnumerable<object> a_ = this.ASCVD_Diagnosis_or_Procedure_before_End_of_Measurement_Period();
		bool? b_ = context?.Operators.Exists<object>(a_);
		IEnumerable<Encounter> c_ = this.Qualifying_Encounter_during_Measurement_Period();
		bool? d_ = context?.Operators.Exists<Encounter>(c_);
		bool? e_ = context?.Operators.And(b_, d_);

		return e_;
	}

    [CqlDeclaration("Initial Population 1")]
	public bool? Initial_Population_1() => 
		__Initial_Population_1?.Value;

	private bool? Denominator_1_Value()
	{
		bool? a_ = this.Initial_Population_1();

		return a_;
	}

    [CqlDeclaration("Denominator 1")]
	public bool? Denominator_1() => 
		__Denominator_1?.Value;

	private bool? Patients_Age_20_or_Older_at_Start_of_Measurement_Period_Value()
	{
		Patient a_ = this.Patient();
		Date b_ = a_.BirthDateElement;
		string c_ = b_.Value;
		CqlDateTime d_ = context?.Operators.ConvertStringToDateTime(c_);
		CqlInterval<CqlDateTime> e_ = this.Measurement_Period();
<<<<<<< HEAD
		CqlDateTime f_ = context?.Operators.Start(e_);
		int? g_ = context?.Operators.CalculateAgeAt(d_, f_, "year");
		bool? h_ = context?.Operators.GreaterOrEqual(g_, 20);
=======
		CqlDateTime f_ = context.Operators.Start(e_);
		int? g_ = context.Operators.CalculateAgeAt(d_, f_, null);
		bool? h_ = context.Operators.GreaterOrEqual(g_, 20);
>>>>>>> 54dd61a5

		return h_;
	}

    [CqlDeclaration("Patients Age 20 or Older at Start of Measurement Period")]
	public bool? Patients_Age_20_or_Older_at_Start_of_Measurement_Period() => 
		__Patients_Age_20_or_Older_at_Start_of_Measurement_Period?.Value;

	private IEnumerable<Observation> LDL_Result_Greater_Than_or_Equal_To_190_Value()
	{
		CqlValueSet a_ = this.LDL_Cholesterol();
		IEnumerable<Observation> b_ = context?.Operators.RetrieveByValueSet<Observation>(a_, null);
		bool? c_(Observation LDL)
		{
			DataType e_ = LDL.Value;
			CqlQuantity f_ = FHIRHelpers_4_0_001.ToQuantity((e_ as Quantity));
			CqlQuantity g_ = context?.Operators.Quantity(190m, "mg/dL");
			bool? h_ = context?.Operators.GreaterOrEqual(f_, g_);
			DataType i_ = LDL.Effective;
			CqlInterval<CqlDateTime> j_ = MATGlobalCommonFunctionsFHIR4_6_1_000.Normalize_Interval(i_);
			CqlDateTime k_ = context?.Operators.Start(j_);
			CqlInterval<CqlDateTime> l_ = this.Measurement_Period();
			CqlDateTime m_ = context?.Operators.End(l_);
			bool? n_ = context?.Operators.Before(k_, m_, null);
			bool? o_ = context?.Operators.And(h_, n_);
			Code<ObservationStatus> p_ = LDL.StatusElement;
			string q_ = FHIRHelpers_4_0_001.ToString(p_);
			string[] r_ = /* ARR1 */ [
				"final",
				"amended",
				"corrected",
				"appended",
			];
			bool? s_ = context?.Operators.In<string>(q_, (r_ as IEnumerable<string>));
			bool? t_ = context?.Operators.And(o_, s_);

			return t_;
		};
		IEnumerable<Observation> d_ = context?.Operators.Where<Observation>(b_, c_);

		return d_;
	}

    [CqlDeclaration("LDL Result Greater Than or Equal To 190")]
	public IEnumerable<Observation> LDL_Result_Greater_Than_or_Equal_To_190() => 
		__LDL_Result_Greater_Than_or_Equal_To_190?.Value;

	private IEnumerable<Condition> Hypercholesterolemia_Diagnosis_Value()
	{
		CqlValueSet a_ = this.Hypercholesterolemia();
		IEnumerable<Condition> b_ = context?.Operators.RetrieveByValueSet<Condition>(a_, null);
		bool? c_(Condition Hypercholesterolemia)
		{
			CqlInterval<CqlDateTime> e_ = MATGlobalCommonFunctionsFHIR4_6_1_000.Prevalence_Period(Hypercholesterolemia);
			CqlDateTime f_ = context?.Operators.Start(e_);
			CqlInterval<CqlDateTime> g_ = this.Measurement_Period();
			CqlDateTime h_ = context?.Operators.End(g_);
			bool? i_ = context?.Operators.Before(f_, h_, null);

			return i_;
		};
		IEnumerable<Condition> d_ = context?.Operators.Where<Condition>(b_, c_);

		return d_;
	}

    [CqlDeclaration("Hypercholesterolemia Diagnosis")]
	public IEnumerable<Condition> Hypercholesterolemia_Diagnosis() => 
		__Hypercholesterolemia_Diagnosis?.Value;

	private bool? Patients_Age_20_Years_and_Older_with_LDL_Cholesterol_Result_Greater_than_or_Equal_to_190_or_Hypercholesterolemia_without_ASCVD_Value()
	{
		bool? a_ = this.Patients_Age_20_or_Older_at_Start_of_Measurement_Period();
		IEnumerable<Observation> b_ = this.LDL_Result_Greater_Than_or_Equal_To_190();
		IEnumerable<Condition> c_ = this.Hypercholesterolemia_Diagnosis();
		IEnumerable<object> d_ = context?.Operators.Union<object>((b_ as IEnumerable<object>), (c_ as IEnumerable<object>));
		bool? e_ = context?.Operators.Exists<object>(d_);
		bool? f_ = context?.Operators.And(a_, e_);
		IEnumerable<object> g_ = this.ASCVD_Diagnosis_or_Procedure_before_End_of_Measurement_Period();
		bool? h_ = context?.Operators.Exists<object>(g_);
		bool? i_ = context?.Operators.Not(h_);
		bool? j_ = context?.Operators.And(f_, i_);

		return j_;
	}

    [CqlDeclaration("Patients Age 20 Years and Older with LDL Cholesterol Result Greater than or Equal to 190 or Hypercholesterolemia without ASCVD")]
	public bool? Patients_Age_20_Years_and_Older_with_LDL_Cholesterol_Result_Greater_than_or_Equal_to_190_or_Hypercholesterolemia_without_ASCVD() => 
		__Patients_Age_20_Years_and_Older_with_LDL_Cholesterol_Result_Greater_than_or_Equal_to_190_or_Hypercholesterolemia_without_ASCVD?.Value;

	private bool? Initial_Population_2_Value()
	{
		bool? a_ = this.Patients_Age_20_Years_and_Older_with_LDL_Cholesterol_Result_Greater_than_or_Equal_to_190_or_Hypercholesterolemia_without_ASCVD();
		IEnumerable<Encounter> b_ = this.Qualifying_Encounter_during_Measurement_Period();
		bool? c_ = context?.Operators.Exists<Encounter>(b_);
		bool? d_ = context?.Operators.And(a_, c_);

		return d_;
	}

    [CqlDeclaration("Initial Population 2")]
	public bool? Initial_Population_2() => 
		__Initial_Population_2?.Value;

	private bool? Denominator_2_Value()
	{
		bool? a_ = this.Initial_Population_2();

		return a_;
	}

    [CqlDeclaration("Denominator 2")]
	public bool? Denominator_2() => 
		__Denominator_2?.Value;

	private bool? Has_Diabetes_Diagnosis_Value()
	{
		CqlValueSet a_ = this.Diabetes();
		IEnumerable<Condition> b_ = context?.Operators.RetrieveByValueSet<Condition>(a_, null);
		bool? c_(Condition Diabetes)
		{
			CqlInterval<CqlDateTime> f_ = MATGlobalCommonFunctionsFHIR4_6_1_000.Prevalence_Period(Diabetes);
			CqlInterval<CqlDateTime> g_ = this.Measurement_Period();
			bool? h_ = context?.Operators.Overlaps(f_, g_, null);

			return h_;
		};
		IEnumerable<Condition> d_ = context?.Operators.Where<Condition>(b_, c_);
		bool? e_ = context?.Operators.Exists<Condition>(d_);

		return e_;
	}

    [CqlDeclaration("Has Diabetes Diagnosis")]
	public bool? Has_Diabetes_Diagnosis() => 
		__Has_Diabetes_Diagnosis?.Value;

	private bool? Patients_Age_40_to_75_Years_with_Diabetes_without_ASCVD_or_LDL_Greater_than_190_or_Hypercholesterolemia_Value()
	{
		Patient a_ = this.Patient();
		Date b_ = a_.BirthDateElement;
		string c_ = b_.Value;
		CqlDateTime d_ = context?.Operators.ConvertStringToDateTime(c_);
		CqlInterval<CqlDateTime> e_ = this.Measurement_Period();
<<<<<<< HEAD
		CqlDateTime f_ = context?.Operators.Start(e_);
		int? g_ = context?.Operators.CalculateAgeAt(d_, f_, "year");
		CqlInterval<int?> h_ = context?.Operators.Interval(40, 75, true, true);
		bool? i_ = context?.Operators.In<int?>(g_, h_, null);
=======
		CqlDateTime f_ = context.Operators.Start(e_);
		int? g_ = context.Operators.CalculateAgeAt(d_, f_, null);
		CqlInterval<int?> h_ = context.Operators.Interval(40, 75, true, true);
		bool? i_ = context.Operators.In<int?>(g_, h_, null);
>>>>>>> 54dd61a5
		bool? j_ = this.Has_Diabetes_Diagnosis();
		bool? k_ = context?.Operators.And(i_, j_);
		IEnumerable<object> l_ = this.ASCVD_Diagnosis_or_Procedure_before_End_of_Measurement_Period();
		bool? m_ = context?.Operators.Exists<object>(l_);
		bool? n_ = context?.Operators.Not(m_);
		bool? o_ = context?.Operators.And(k_, n_);
		IEnumerable<Observation> p_ = this.LDL_Result_Greater_Than_or_Equal_To_190();
		bool? q_ = context?.Operators.Exists<Observation>(p_);
		bool? r_ = context?.Operators.Not(q_);
		bool? s_ = context?.Operators.And(o_, r_);
		IEnumerable<Condition> t_ = this.Hypercholesterolemia_Diagnosis();
		bool? u_ = context?.Operators.Exists<Condition>(t_);
		bool? v_ = context?.Operators.Not(u_);
		bool? w_ = context?.Operators.And(s_, v_);

		return w_;
	}

    [CqlDeclaration("Patients Age 40 to 75 Years with Diabetes without ASCVD or LDL Greater than 190 or Hypercholesterolemia")]
	public bool? Patients_Age_40_to_75_Years_with_Diabetes_without_ASCVD_or_LDL_Greater_than_190_or_Hypercholesterolemia() => 
		__Patients_Age_40_to_75_Years_with_Diabetes_without_ASCVD_or_LDL_Greater_than_190_or_Hypercholesterolemia?.Value;

	private bool? Initial_Population_3_Value()
	{
		bool? a_ = this.Patients_Age_40_to_75_Years_with_Diabetes_without_ASCVD_or_LDL_Greater_than_190_or_Hypercholesterolemia();
		IEnumerable<Encounter> b_ = this.Qualifying_Encounter_during_Measurement_Period();
		bool? c_ = context?.Operators.Exists<Encounter>(b_);
		bool? d_ = context?.Operators.And(a_, c_);

		return d_;
	}

    [CqlDeclaration("Initial Population 3")]
	public bool? Initial_Population_3() => 
		__Initial_Population_3?.Value;

	private bool? Denominator_3_Value()
	{
		bool? a_ = this.Initial_Population_3();

		return a_;
	}

    [CqlDeclaration("Denominator 3")]
	public bool? Denominator_3() => 
		__Denominator_3?.Value;

	private IEnumerable<Coding> SDE_Ethnicity_Value()
	{
		IEnumerable<Coding> a_ = SupplementalDataElementsFHIR4_2_0_000.SDE_Ethnicity();

		return a_;
	}

    [CqlDeclaration("SDE Ethnicity")]
	public IEnumerable<Coding> SDE_Ethnicity() => 
		__SDE_Ethnicity?.Value;

	private IEnumerable<(CodeableConcept code, Period period)?> SDE_Payer_Value()
	{
		IEnumerable<(CodeableConcept code, Period period)?> a_ = SupplementalDataElementsFHIR4_2_0_000.SDE_Payer();

		return a_;
	}

    [CqlDeclaration("SDE Payer")]
	public IEnumerable<(CodeableConcept code, Period period)?> SDE_Payer() => 
		__SDE_Payer?.Value;

	private IEnumerable<Coding> SDE_Race_Value()
	{
		IEnumerable<Coding> a_ = SupplementalDataElementsFHIR4_2_0_000.SDE_Race();

		return a_;
	}

    [CqlDeclaration("SDE Race")]
	public IEnumerable<Coding> SDE_Race() => 
		__SDE_Race?.Value;

	private CqlCode SDE_Sex_Value()
	{
		CqlCode a_ = SupplementalDataElementsFHIR4_2_0_000.SDE_Sex();

		return a_;
	}

    [CqlDeclaration("SDE Sex")]
	public CqlCode SDE_Sex() => 
		__SDE_Sex?.Value;

	private bool? Has_Allergy_to_Statin_Value()
	{
		CqlValueSet a_ = this.Statin_Allergen();
		IEnumerable<AllergyIntolerance> b_ = context?.Operators.RetrieveByValueSet<AllergyIntolerance>(a_, null);
		bool? c_(AllergyIntolerance StatinAllergy)
		{
			DataType f_ = StatinAllergy.Onset;
			CqlInterval<CqlDateTime> g_ = MATGlobalCommonFunctionsFHIR4_6_1_000.Normalize_Interval(f_);
			CqlDateTime h_ = context?.Operators.Start(g_);
			CqlInterval<CqlDateTime> i_ = this.Measurement_Period();
			CqlDateTime j_ = context?.Operators.End(i_);
			bool? k_ = context?.Operators.Before(h_, j_, null);

			return k_;
		};
		IEnumerable<AllergyIntolerance> d_ = context?.Operators.Where<AllergyIntolerance>(b_, c_);
		bool? e_ = context?.Operators.Exists<AllergyIntolerance>(d_);

		return e_;
	}

    [CqlDeclaration("Has Allergy to Statin")]
	public bool? Has_Allergy_to_Statin() => 
		__Has_Allergy_to_Statin?.Value;

	private bool? Has_Order_or_Receiving_Hospice_Care_or_Palliative_Care_Value()
	{
		CqlValueSet a_ = this.Hospice_Care_Ambulatory();
		IEnumerable<ServiceRequest> b_ = context?.Operators.RetrieveByValueSet<ServiceRequest>(a_, null);
		CqlValueSet c_ = this.Palliative_or_Hospice_Care();
		IEnumerable<ServiceRequest> d_ = context?.Operators.RetrieveByValueSet<ServiceRequest>(c_, null);
		IEnumerable<ServiceRequest> e_ = context?.Operators.Union<ServiceRequest>(b_, d_);
		bool? f_(ServiceRequest PalliativeOrHospiceCareOrder)
		{
			FhirDateTime y_ = PalliativeOrHospiceCareOrder.AuthoredOnElement;
			CqlDateTime z_ = FHIRHelpers_4_0_001.ToDateTime(y_);
			CqlInterval<CqlDateTime> aa_ = this.Measurement_Period();
			CqlDateTime ab_ = context?.Operators.End(aa_);
			bool? ac_ = context?.Operators.SameOrBefore(z_, ab_, null);
			Code<RequestStatus> ad_ = PalliativeOrHospiceCareOrder.StatusElement;
			string ae_ = FHIRHelpers_4_0_001.ToString(ad_);
			string[] af_ = /* ARR1 */ [
				"active",
				"on-hold",
				"completed",
			];
			bool? ag_ = context?.Operators.In<string>(ae_, (af_ as IEnumerable<string>));
			bool? ah_ = context?.Operators.And(ac_, ag_);
			Code<RequestIntent> ai_ = PalliativeOrHospiceCareOrder.IntentElement;
			string aj_ = FHIRHelpers_4_0_001.ToString(ai_);
			bool? ak_ = context?.Operators.Equal(aj_, "order");
			bool? al_ = context?.Operators.And(ah_, ak_);

			return al_;
		};
		IEnumerable<ServiceRequest> g_ = context?.Operators.Where<ServiceRequest>(e_, f_);
		bool? h_ = context?.Operators.Exists<ServiceRequest>(g_);
		IEnumerable<Procedure> j_ = context?.Operators.RetrieveByValueSet<Procedure>(a_, null);
		IEnumerable<Procedure> l_ = context?.Operators.RetrieveByValueSet<Procedure>(c_, null);
		IEnumerable<Procedure> m_ = context?.Operators.Union<Procedure>(j_, l_);
		bool? n_(Procedure PalliativeOrHospiceCarePerformed)
		{
			DataType am_ = PalliativeOrHospiceCarePerformed.Performed;
			CqlInterval<CqlDateTime> an_ = MATGlobalCommonFunctionsFHIR4_6_1_000.Normalize_Interval(am_);
			CqlDateTime ao_ = context?.Operators.Start(an_);
			CqlInterval<CqlDateTime> ap_ = this.Measurement_Period();
			CqlDateTime aq_ = context?.Operators.End(ap_);
			bool? ar_ = context?.Operators.SameOrBefore(ao_, aq_, null);
			Code<EventStatus> as_ = PalliativeOrHospiceCarePerformed.StatusElement;
			string at_ = FHIRHelpers_4_0_001.ToString(as_);
			bool? au_ = context?.Operators.Equal(at_, "completed");
			bool? av_ = context?.Operators.And(ar_, au_);

			return av_;
		};
		IEnumerable<Procedure> o_ = context?.Operators.Where<Procedure>(m_, n_);
		bool? p_ = context?.Operators.Exists<Procedure>(o_);
		bool? q_ = context?.Operators.Or(h_, p_);
		CqlCode r_ = this.Encounter_for_palliative_care();
		IEnumerable<CqlCode> s_ = context?.Operators.ToList<CqlCode>(r_);
		IEnumerable<Encounter> t_ = context?.Operators.RetrieveByCodes<Encounter>(s_, null);
		bool? u_(Encounter PalliativeEncounter)
		{
			Period aw_ = PalliativeEncounter.Period;
			CqlInterval<CqlDateTime> ax_ = FHIRHelpers_4_0_001.ToInterval(aw_);
			CqlDateTime ay_ = context?.Operators.Start(ax_);
			CqlInterval<CqlDateTime> az_ = this.Measurement_Period();
			CqlDateTime ba_ = context?.Operators.End(az_);
			bool? bb_ = context?.Operators.SameOrBefore(ay_, ba_, null);
			Code<Encounter.EncounterStatus> bc_ = PalliativeEncounter.StatusElement;
			string bd_ = FHIRHelpers_4_0_001.ToString(bc_);
			bool? be_ = context?.Operators.Equal(bd_, "finished");
			bool? bf_ = context?.Operators.And(bb_, be_);

			return bf_;
		};
		IEnumerable<Encounter> v_ = context?.Operators.Where<Encounter>(t_, u_);
		bool? w_ = context?.Operators.Exists<Encounter>(v_);
		bool? x_ = context?.Operators.Or(q_, w_);

		return x_;
	}

    [CqlDeclaration("Has Order or Receiving Hospice Care or Palliative Care")]
	public bool? Has_Order_or_Receiving_Hospice_Care_or_Palliative_Care() => 
		__Has_Order_or_Receiving_Hospice_Care_or_Palliative_Care?.Value;

	private bool? Has_Hepatitis_or_Liver_Disease_Diagnosis_Value()
	{
		CqlValueSet a_ = this.Hepatitis_A();
		IEnumerable<Condition> b_ = context?.Operators.RetrieveByValueSet<Condition>(a_, null);
		CqlValueSet c_ = this.Hepatitis_B();
		IEnumerable<Condition> d_ = context?.Operators.RetrieveByValueSet<Condition>(c_, null);
		IEnumerable<Condition> e_ = context?.Operators.Union<Condition>(b_, d_);
		CqlValueSet f_ = this.Liver_Disease();
		IEnumerable<Condition> g_ = context?.Operators.RetrieveByValueSet<Condition>(f_, null);
		IEnumerable<Condition> h_ = context?.Operators.Union<Condition>(e_, g_);
		bool? i_(Condition HepatitisLiverDisease)
		{
			CqlInterval<CqlDateTime> l_ = MATGlobalCommonFunctionsFHIR4_6_1_000.Prevalence_Period(HepatitisLiverDisease);
			CqlInterval<CqlDateTime> m_ = this.Measurement_Period();
			bool? n_ = context?.Operators.Overlaps(l_, m_, null);

			return n_;
		};
		IEnumerable<Condition> j_ = context?.Operators.Where<Condition>(h_, i_);
		bool? k_ = context?.Operators.Exists<Condition>(j_);

		return k_;
	}

    [CqlDeclaration("Has Hepatitis or Liver Disease Diagnosis")]
	public bool? Has_Hepatitis_or_Liver_Disease_Diagnosis() => 
		__Has_Hepatitis_or_Liver_Disease_Diagnosis?.Value;

	private bool? Has_Statin_Associated_Muscle_Symptoms_Value()
	{
		CqlValueSet a_ = this.Statin_Associated_Muscle_Symptoms();
		IEnumerable<Condition> b_ = context?.Operators.RetrieveByValueSet<Condition>(a_, null);
		bool? c_(Condition StatinMuscleSymptom)
		{
			CqlInterval<CqlDateTime> f_ = MATGlobalCommonFunctionsFHIR4_6_1_000.Prevalence_Period(StatinMuscleSymptom);
			CqlDateTime g_ = context?.Operators.Start(f_);
			CqlInterval<CqlDateTime> h_ = this.Measurement_Period();
			CqlDateTime i_ = context?.Operators.End(h_);
			bool? j_ = context?.Operators.Before(g_, i_, null);

			return j_;
		};
		IEnumerable<Condition> d_ = context?.Operators.Where<Condition>(b_, c_);
		bool? e_ = context?.Operators.Exists<Condition>(d_);

		return e_;
	}

    [CqlDeclaration("Has Statin Associated Muscle Symptoms")]
	public bool? Has_Statin_Associated_Muscle_Symptoms() => 
		__Has_Statin_Associated_Muscle_Symptoms?.Value;

	private bool? Has_ESRD_Diagnosis_Value()
	{
		CqlValueSet a_ = this.End_Stage_Renal_Disease();
		IEnumerable<Condition> b_ = context?.Operators.RetrieveByValueSet<Condition>(a_, null);
		bool? c_(Condition ESRD)
		{
			CqlInterval<CqlDateTime> f_ = MATGlobalCommonFunctionsFHIR4_6_1_000.Prevalence_Period(ESRD);
			CqlInterval<CqlDateTime> g_ = this.Measurement_Period();
			bool? h_ = context?.Operators.Overlaps(f_, g_, null);

			return h_;
		};
		IEnumerable<Condition> d_ = context?.Operators.Where<Condition>(b_, c_);
		bool? e_ = context?.Operators.Exists<Condition>(d_);

		return e_;
	}

    [CqlDeclaration("Has ESRD Diagnosis")]
	public bool? Has_ESRD_Diagnosis() => 
		__Has_ESRD_Diagnosis?.Value;

	private bool? Has_Adverse_Reaction_to_Statin_Value()
	{
		CqlValueSet a_ = this.Statin_Allergen();
		IEnumerable<AdverseEvent> b_ = context?.Operators.RetrieveByValueSet<AdverseEvent>(a_, null);
		bool? c_(AdverseEvent StatinReaction)
		{
			FhirDateTime f_ = StatinReaction.DateElement;
			CqlDateTime g_ = FHIRHelpers_4_0_001.ToDateTime(f_);
			CqlInterval<CqlDateTime> h_ = this.Measurement_Period();
			bool? i_ = context?.Operators.In<CqlDateTime>(g_, h_, null);

			return i_;
		};
		IEnumerable<AdverseEvent> d_ = context?.Operators.Where<AdverseEvent>(b_, c_);
		bool? e_ = context?.Operators.Exists<AdverseEvent>(d_);

		return e_;
	}

    [CqlDeclaration("Has Adverse Reaction to Statin")]
	public bool? Has_Adverse_Reaction_to_Statin() => 
		__Has_Adverse_Reaction_to_Statin?.Value;

	private bool? Denominator_Exceptions_Value()
	{
		bool? a_ = this.Has_Allergy_to_Statin();
		bool? b_ = this.Has_Order_or_Receiving_Hospice_Care_or_Palliative_Care();
		bool? c_ = context?.Operators.Or(a_, b_);
		bool? d_ = this.Has_Hepatitis_or_Liver_Disease_Diagnosis();
		bool? e_ = context?.Operators.Or(c_, d_);
		bool? f_ = this.Has_Statin_Associated_Muscle_Symptoms();
		bool? g_ = context?.Operators.Or(e_, f_);
		bool? h_ = this.Has_ESRD_Diagnosis();
		bool? i_ = context?.Operators.Or(g_, h_);
		bool? j_ = this.Has_Adverse_Reaction_to_Statin();
		bool? k_ = context?.Operators.Or(i_, j_);

		return k_;
	}

    [CqlDeclaration("Denominator Exceptions")]
	public bool? Denominator_Exceptions() => 
		__Denominator_Exceptions?.Value;

	private bool? Denominator_Exclusions_Value()
	{
		CqlValueSet a_ = this.Pregnancy_or_Other_Related_Diagnoses();
		IEnumerable<Condition> b_ = context?.Operators.RetrieveByValueSet<Condition>(a_, null);
		CqlValueSet c_ = this.Breastfeeding();
		IEnumerable<Condition> d_ = context?.Operators.RetrieveByValueSet<Condition>(c_, null);
		IEnumerable<Condition> e_ = context?.Operators.Union<Condition>(b_, d_);
		CqlValueSet f_ = this.Rhabdomyolysis();
		IEnumerable<Condition> g_ = context?.Operators.RetrieveByValueSet<Condition>(f_, null);
		IEnumerable<Condition> h_ = context?.Operators.Union<Condition>(e_, g_);
		bool? i_(Condition ExclusionDiagnosis)
		{
			CqlInterval<CqlDateTime> l_ = MATGlobalCommonFunctionsFHIR4_6_1_000.Prevalence_Period(ExclusionDiagnosis);
			CqlInterval<CqlDateTime> m_ = this.Measurement_Period();
			bool? n_ = context?.Operators.Overlaps(l_, m_, null);

			return n_;
		};
		IEnumerable<Condition> j_ = context?.Operators.Where<Condition>(h_, i_);
		bool? k_ = context?.Operators.Exists<Condition>(j_);

		return k_;
	}

    [CqlDeclaration("Denominator Exclusions")]
	public bool? Denominator_Exclusions() => 
		__Denominator_Exclusions?.Value;

	private IEnumerable<MedicationRequest> Statin_Therapy_Ordered_during_Measurement_Period_Value()
	{
		CqlValueSet a_ = this.Low_Intensity_Statin_Therapy();
		IEnumerable<MedicationRequest> b_ = context?.Operators.RetrieveByValueSet<MedicationRequest>(a_, null);
		IEnumerable<MedicationRequest> d_ = context?.Operators.RetrieveByValueSet<MedicationRequest>(a_, null);
		IEnumerable<MedicationRequest> e_ = context?.Operators.Union<MedicationRequest>(b_, d_);
		CqlValueSet f_ = this.Moderate_Intensity_Statin_Therapy();
		IEnumerable<MedicationRequest> g_ = context?.Operators.RetrieveByValueSet<MedicationRequest>(f_, null);
		IEnumerable<MedicationRequest> i_ = context?.Operators.RetrieveByValueSet<MedicationRequest>(f_, null);
		IEnumerable<MedicationRequest> j_ = context?.Operators.Union<MedicationRequest>(g_, i_);
		IEnumerable<MedicationRequest> k_ = context?.Operators.Union<MedicationRequest>(e_, j_);
		CqlValueSet l_ = this.High_Intensity_Statin_Therapy();
		IEnumerable<MedicationRequest> m_ = context?.Operators.RetrieveByValueSet<MedicationRequest>(l_, null);
		IEnumerable<MedicationRequest> o_ = context?.Operators.RetrieveByValueSet<MedicationRequest>(l_, null);
		IEnumerable<MedicationRequest> p_ = context?.Operators.Union<MedicationRequest>(m_, o_);
		IEnumerable<MedicationRequest> q_ = context?.Operators.Union<MedicationRequest>(k_, p_);
		bool? r_(MedicationRequest StatinOrdered)
		{
			FhirDateTime t_ = StatinOrdered.AuthoredOnElement;
			CqlDateTime u_ = FHIRHelpers_4_0_001.ToDateTime(t_);
			CqlInterval<CqlDateTime> v_ = this.Measurement_Period();
			bool? w_ = context?.Operators.In<CqlDateTime>(u_, v_, null);
			Code<MedicationRequest.MedicationrequestStatus> x_ = StatinOrdered.StatusElement;
			string y_ = FHIRHelpers_4_0_001.ToString(x_);
			string[] z_ = /* ARR1 */ [
				"active",
				"completed",
			];
			bool? aa_ = context?.Operators.In<string>(y_, (z_ as IEnumerable<string>));
			bool? ab_ = context?.Operators.And(w_, aa_);
			Code<MedicationRequest.MedicationRequestIntent> ac_ = StatinOrdered.IntentElement;
			string ad_ = FHIRHelpers_4_0_001.ToString(ac_);
			bool? ae_ = context?.Operators.Equal(ad_, "order");
			bool? af_ = context?.Operators.And(ab_, ae_);

			return af_;
		};
		IEnumerable<MedicationRequest> s_ = context?.Operators.Where<MedicationRequest>(q_, r_);

		return s_;
	}

    [CqlDeclaration("Statin Therapy Ordered during Measurement Period")]
	public IEnumerable<MedicationRequest> Statin_Therapy_Ordered_during_Measurement_Period() => 
		__Statin_Therapy_Ordered_during_Measurement_Period?.Value;

	private IEnumerable<MedicationRequest> Prescribed_Statin_Therapy_Any_Time_during_Measurement_Period_Value()
	{
		CqlValueSet a_ = this.Low_Intensity_Statin_Therapy();
		IEnumerable<MedicationRequest> b_ = context?.Operators.RetrieveByValueSet<MedicationRequest>(a_, null);
		IEnumerable<MedicationRequest> d_ = context?.Operators.RetrieveByValueSet<MedicationRequest>(a_, null);
		IEnumerable<MedicationRequest> e_ = context?.Operators.Union<MedicationRequest>(b_, d_);
		CqlValueSet f_ = this.Moderate_Intensity_Statin_Therapy();
		IEnumerable<MedicationRequest> g_ = context?.Operators.RetrieveByValueSet<MedicationRequest>(f_, null);
		IEnumerable<MedicationRequest> i_ = context?.Operators.RetrieveByValueSet<MedicationRequest>(f_, null);
		IEnumerable<MedicationRequest> j_ = context?.Operators.Union<MedicationRequest>(g_, i_);
		IEnumerable<MedicationRequest> k_ = context?.Operators.Union<MedicationRequest>(e_, j_);
		CqlValueSet l_ = this.High_Intensity_Statin_Therapy();
		IEnumerable<MedicationRequest> m_ = context?.Operators.RetrieveByValueSet<MedicationRequest>(l_, null);
		IEnumerable<MedicationRequest> o_ = context?.Operators.RetrieveByValueSet<MedicationRequest>(l_, null);
		IEnumerable<MedicationRequest> p_ = context?.Operators.Union<MedicationRequest>(m_, o_);
		IEnumerable<MedicationRequest> q_ = context?.Operators.Union<MedicationRequest>(k_, p_);
		bool? r_(MedicationRequest ActiveStatin)
		{
			List<Dosage> t_ = ActiveStatin.DosageInstruction;
			bool? u_(Dosage @this)
			{
				Timing ag_ = @this.Timing;
				bool? ah_ = context?.Operators.Not((bool?)(ag_ is null));

				return ah_;
			};
			IEnumerable<Dosage> v_ = context?.Operators.Where<Dosage>((IEnumerable<Dosage>)t_, u_);
			Timing w_(Dosage @this)
			{
				Timing ai_ = @this.Timing;

				return ai_;
			};
			IEnumerable<Timing> x_ = context?.Operators.Select<Dosage, Timing>(v_, w_);
			bool? y_(Timing T)
			{
				object aj_()
				{
					bool an_()
					{
						Timing.RepeatComponent ap_ = T.Repeat;
						DataType aq_ = ap_.Bounds;
						bool ar_ = aq_ is Range;

						return ar_;
					};
					bool ao_()
					{
						Timing.RepeatComponent as_ = T.Repeat;
						DataType at_ = as_.Bounds;
						bool au_ = at_ is Period;

						return au_;
					};
					if (an_())
					{
						Timing.RepeatComponent av_ = T.Repeat;
						DataType aw_ = av_.Bounds;

						return ((aw_ as Range) as object);
					}
					else if (ao_())
					{
						Timing.RepeatComponent ax_ = T.Repeat;
						DataType ay_ = ax_.Bounds;

						return ((ay_ as Period) as object);
					}
					else
					{
						return null;
					}
				};
				CqlInterval<CqlDateTime> ak_ = MATGlobalCommonFunctionsFHIR4_6_1_000.Normalize_Interval(aj_());
				CqlInterval<CqlDateTime> al_ = this.Measurement_Period();
				bool? am_ = context?.Operators.Overlaps(ak_, al_, null);

				return am_;
			};
			IEnumerable<Timing> z_ = context?.Operators.Where<Timing>(x_, y_);
			bool? aa_ = context?.Operators.Exists<Timing>(z_);
			Code<MedicationRequest.MedicationrequestStatus> ab_ = ActiveStatin.StatusElement;
			string ac_ = FHIRHelpers_4_0_001.ToString(ab_);
			string[] ad_ = /* ARR1 */ [
				"active",
				"completed",
			];
			bool? ae_ = context?.Operators.In<string>(ac_, (ad_ as IEnumerable<string>));
			bool? af_ = context?.Operators.And(aa_, ae_);

			return af_;
		};
		IEnumerable<MedicationRequest> s_ = context?.Operators.Where<MedicationRequest>(q_, r_);

		return s_;
	}

    [CqlDeclaration("Prescribed Statin Therapy Any Time during Measurement Period")]
	public IEnumerable<MedicationRequest> Prescribed_Statin_Therapy_Any_Time_during_Measurement_Period() => 
		__Prescribed_Statin_Therapy_Any_Time_during_Measurement_Period?.Value;

	private bool? Numerator_Value()
	{
		IEnumerable<MedicationRequest> a_ = this.Statin_Therapy_Ordered_during_Measurement_Period();
		bool? b_ = context?.Operators.Exists<MedicationRequest>(a_);
		IEnumerable<MedicationRequest> c_ = this.Prescribed_Statin_Therapy_Any_Time_during_Measurement_Period();
		bool? d_ = context?.Operators.Exists<MedicationRequest>(c_);
		bool? e_ = context?.Operators.Or(b_, d_);

		return e_;
	}

    [CqlDeclaration("Numerator")]
	public bool? Numerator() => 
		__Numerator?.Value;

}<|MERGE_RESOLUTION|>--- conflicted
+++ resolved
@@ -641,15 +641,9 @@
 		string c_ = b_.Value;
 		CqlDateTime d_ = context?.Operators.ConvertStringToDateTime(c_);
 		CqlInterval<CqlDateTime> e_ = this.Measurement_Period();
-<<<<<<< HEAD
 		CqlDateTime f_ = context?.Operators.Start(e_);
-		int? g_ = context?.Operators.CalculateAgeAt(d_, f_, "year");
+		int? g_ = context?.Operators.CalculateAgeAt(d_, f_, null);
 		bool? h_ = context?.Operators.GreaterOrEqual(g_, 20);
-=======
-		CqlDateTime f_ = context.Operators.Start(e_);
-		int? g_ = context.Operators.CalculateAgeAt(d_, f_, null);
-		bool? h_ = context.Operators.GreaterOrEqual(g_, 20);
->>>>>>> 54dd61a5
 
 		return h_;
 	}
@@ -794,17 +788,10 @@
 		string c_ = b_.Value;
 		CqlDateTime d_ = context?.Operators.ConvertStringToDateTime(c_);
 		CqlInterval<CqlDateTime> e_ = this.Measurement_Period();
-<<<<<<< HEAD
 		CqlDateTime f_ = context?.Operators.Start(e_);
-		int? g_ = context?.Operators.CalculateAgeAt(d_, f_, "year");
+		int? g_ = context?.Operators.CalculateAgeAt(d_, f_, null);
 		CqlInterval<int?> h_ = context?.Operators.Interval(40, 75, true, true);
 		bool? i_ = context?.Operators.In<int?>(g_, h_, null);
-=======
-		CqlDateTime f_ = context.Operators.Start(e_);
-		int? g_ = context.Operators.CalculateAgeAt(d_, f_, null);
-		CqlInterval<int?> h_ = context.Operators.Interval(40, 75, true, true);
-		bool? i_ = context.Operators.In<int?>(g_, h_, null);
->>>>>>> 54dd61a5
 		bool? j_ = this.Has_Diabetes_Diagnosis();
 		bool? k_ = context?.Operators.And(i_, j_);
 		IEnumerable<object> l_ = this.ASCVD_Diagnosis_or_Procedure_before_End_of_Measurement_Period();
