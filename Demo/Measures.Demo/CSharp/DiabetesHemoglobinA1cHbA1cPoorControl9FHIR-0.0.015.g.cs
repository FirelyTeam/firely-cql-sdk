﻿using System;
using System.Linq;
using System.Collections.Generic;
using Hl7.Cql.Runtime;
using Hl7.Cql.Primitives;
using Hl7.Cql.Abstractions;
using Hl7.Cql.ValueSets;
using Hl7.Cql.Iso8601;
using System.Reflection;
using Hl7.Fhir.Model;
using Range = Hl7.Fhir.Model.Range;
using Task = Hl7.Fhir.Model.Task;
[System.CodeDom.Compiler.GeneratedCode(".NET Code Generation", "2.0.0.0")]
[CqlLibrary("DiabetesHemoglobinA1cHbA1cPoorControl9FHIR", "0.0.015")]
public class DiabetesHemoglobinA1cHbA1cPoorControl9FHIR_0_0_015
{


    internal CqlContext context;

    #region Cached values

    internal Lazy<CqlValueSet> __Annual_Wellness_Visit;
    internal Lazy<CqlValueSet> __Diabetes;
    internal Lazy<CqlValueSet> __Discharged_to_Health_Care_Facility_for_Hospice_Care;
    internal Lazy<CqlValueSet> __Discharged_to_Home_for_Hospice_Care;
    internal Lazy<CqlValueSet> __Encounter_Inpatient;
    internal Lazy<CqlValueSet> __HbA1c_Laboratory_Test;
    internal Lazy<CqlValueSet> __Home_Healthcare_Services;
    internal Lazy<CqlValueSet> __Hospice_care_ambulatory;
    internal Lazy<CqlValueSet> __Office_Visit;
    internal Lazy<CqlValueSet> __Preventive_Care_Services___Established_Office_Visit__18_and_Up;
    internal Lazy<CqlValueSet> __Preventive_Care_Services_Initial_Office_Visit__18_and_Up;
    internal Lazy<CqlValueSet> __Telephone_Visits;
    internal Lazy<CqlCode> __Birth_date;
    internal Lazy<CqlCode[]> __LOINC;
    internal Lazy<CqlInterval<CqlDateTime>> __Measurement_Period;
    internal Lazy<Patient> __Patient;
    internal Lazy<IEnumerable<Coding>> __SDE_Ethnicity;
    internal Lazy<IEnumerable<(CodeableConcept code, Period period)?>> __SDE_Payer;
    internal Lazy<IEnumerable<Coding>> __SDE_Race;
    internal Lazy<CqlCode> __SDE_Sex;
    internal Lazy<IEnumerable<Encounter>> __Telehealth_Services;
    internal Lazy<bool?> __Initial_Population;
    internal Lazy<bool?> __Denominator;
    internal Lazy<Observation> __Most_Recent_HbA1c;
    internal Lazy<bool?> __Has_Most_Recent_HbA1c_Without_Result;
    internal Lazy<bool?> __Has_Most_Recent_Elevated_HbA1c;
    internal Lazy<bool?> __Has_No_Record_Of_HbA1c;
    internal Lazy<bool?> __Numerator;
    internal Lazy<bool?> __Denominator_Exclusions;

    #endregion
    public DiabetesHemoglobinA1cHbA1cPoorControl9FHIR_0_0_015(CqlContext context)
    {
        this.context = context ?? throw new ArgumentNullException("context");

        FHIRHelpers_4_0_001 = new FHIRHelpers_4_0_001(context);
        SupplementalDataElementsFHIR4_2_0_000 = new SupplementalDataElementsFHIR4_2_0_000(context);
        MATGlobalCommonFunctionsFHIR4_6_1_000 = new MATGlobalCommonFunctionsFHIR4_6_1_000(context);
        PalliativeCareFHIR_0_6_000 = new PalliativeCareFHIR_0_6_000(context);
        AdultOutpatientEncountersFHIR4_2_2_000 = new AdultOutpatientEncountersFHIR4_2_2_000(context);
        HospiceFHIR4_2_3_000 = new HospiceFHIR4_2_3_000(context);
        AdvancedIllnessandFrailtyExclusionECQMFHIR4_5_17_000 = new AdvancedIllnessandFrailtyExclusionECQMFHIR4_5_17_000(context);
        CumulativeMedicationDurationFHIR4_1_0_000 = new CumulativeMedicationDurationFHIR4_1_0_000(context);

        __Annual_Wellness_Visit = new Lazy<CqlValueSet>(this.Annual_Wellness_Visit_Value);
        __Diabetes = new Lazy<CqlValueSet>(this.Diabetes_Value);
        __Discharged_to_Health_Care_Facility_for_Hospice_Care = new Lazy<CqlValueSet>(this.Discharged_to_Health_Care_Facility_for_Hospice_Care_Value);
        __Discharged_to_Home_for_Hospice_Care = new Lazy<CqlValueSet>(this.Discharged_to_Home_for_Hospice_Care_Value);
        __Encounter_Inpatient = new Lazy<CqlValueSet>(this.Encounter_Inpatient_Value);
        __HbA1c_Laboratory_Test = new Lazy<CqlValueSet>(this.HbA1c_Laboratory_Test_Value);
        __Home_Healthcare_Services = new Lazy<CqlValueSet>(this.Home_Healthcare_Services_Value);
        __Hospice_care_ambulatory = new Lazy<CqlValueSet>(this.Hospice_care_ambulatory_Value);
        __Office_Visit = new Lazy<CqlValueSet>(this.Office_Visit_Value);
        __Preventive_Care_Services___Established_Office_Visit__18_and_Up = new Lazy<CqlValueSet>(this.Preventive_Care_Services___Established_Office_Visit__18_and_Up_Value);
        __Preventive_Care_Services_Initial_Office_Visit__18_and_Up = new Lazy<CqlValueSet>(this.Preventive_Care_Services_Initial_Office_Visit__18_and_Up_Value);
        __Telephone_Visits = new Lazy<CqlValueSet>(this.Telephone_Visits_Value);
        __Birth_date = new Lazy<CqlCode>(this.Birth_date_Value);
        __LOINC = new Lazy<CqlCode[]>(this.LOINC_Value);
        __Measurement_Period = new Lazy<CqlInterval<CqlDateTime>>(this.Measurement_Period_Value);
        __Patient = new Lazy<Patient>(this.Patient_Value);
        __SDE_Ethnicity = new Lazy<IEnumerable<Coding>>(this.SDE_Ethnicity_Value);
        __SDE_Payer = new Lazy<IEnumerable<(CodeableConcept code, Period period)?>>(this.SDE_Payer_Value);
        __SDE_Race = new Lazy<IEnumerable<Coding>>(this.SDE_Race_Value);
        __SDE_Sex = new Lazy<CqlCode>(this.SDE_Sex_Value);
        __Telehealth_Services = new Lazy<IEnumerable<Encounter>>(this.Telehealth_Services_Value);
        __Initial_Population = new Lazy<bool?>(this.Initial_Population_Value);
        __Denominator = new Lazy<bool?>(this.Denominator_Value);
        __Most_Recent_HbA1c = new Lazy<Observation>(this.Most_Recent_HbA1c_Value);
        __Has_Most_Recent_HbA1c_Without_Result = new Lazy<bool?>(this.Has_Most_Recent_HbA1c_Without_Result_Value);
        __Has_Most_Recent_Elevated_HbA1c = new Lazy<bool?>(this.Has_Most_Recent_Elevated_HbA1c_Value);
        __Has_No_Record_Of_HbA1c = new Lazy<bool?>(this.Has_No_Record_Of_HbA1c_Value);
        __Numerator = new Lazy<bool?>(this.Numerator_Value);
        __Denominator_Exclusions = new Lazy<bool?>(this.Denominator_Exclusions_Value);
    }
    #region Dependencies

    public FHIRHelpers_4_0_001 FHIRHelpers_4_0_001 { get; }
    public SupplementalDataElementsFHIR4_2_0_000 SupplementalDataElementsFHIR4_2_0_000 { get; }
    public MATGlobalCommonFunctionsFHIR4_6_1_000 MATGlobalCommonFunctionsFHIR4_6_1_000 { get; }
    public PalliativeCareFHIR_0_6_000 PalliativeCareFHIR_0_6_000 { get; }
    public AdultOutpatientEncountersFHIR4_2_2_000 AdultOutpatientEncountersFHIR4_2_2_000 { get; }
    public HospiceFHIR4_2_3_000 HospiceFHIR4_2_3_000 { get; }
    public AdvancedIllnessandFrailtyExclusionECQMFHIR4_5_17_000 AdvancedIllnessandFrailtyExclusionECQMFHIR4_5_17_000 { get; }
    public CumulativeMedicationDurationFHIR4_1_0_000 CumulativeMedicationDurationFHIR4_1_0_000 { get; }

    #endregion

	private CqlValueSet Annual_Wellness_Visit_Value() => 
		new CqlValueSet("http://cts.nlm.nih.gov/fhir/ValueSet/2.16.840.1.113883.3.526.3.1240", null);

    [CqlDeclaration("Annual Wellness Visit")]
    [CqlValueSet("http://cts.nlm.nih.gov/fhir/ValueSet/2.16.840.1.113883.3.526.3.1240")]
	public CqlValueSet Annual_Wellness_Visit() => 
		__Annual_Wellness_Visit?.Value;

	private CqlValueSet Diabetes_Value() => 
		new CqlValueSet("http://cts.nlm.nih.gov/fhir/ValueSet/2.16.840.1.113883.3.464.1003.103.12.1001", null);

    [CqlDeclaration("Diabetes")]
    [CqlValueSet("http://cts.nlm.nih.gov/fhir/ValueSet/2.16.840.1.113883.3.464.1003.103.12.1001")]
	public CqlValueSet Diabetes() => 
		__Diabetes?.Value;

	private CqlValueSet Discharged_to_Health_Care_Facility_for_Hospice_Care_Value() => 
		new CqlValueSet("http://cts.nlm.nih.gov/fhir/ValueSet/2.16.840.1.113883.3.117.1.7.1.207", null);

    [CqlDeclaration("Discharged to Health Care Facility for Hospice Care")]
    [CqlValueSet("http://cts.nlm.nih.gov/fhir/ValueSet/2.16.840.1.113883.3.117.1.7.1.207")]
	public CqlValueSet Discharged_to_Health_Care_Facility_for_Hospice_Care() => 
		__Discharged_to_Health_Care_Facility_for_Hospice_Care?.Value;

	private CqlValueSet Discharged_to_Home_for_Hospice_Care_Value() => 
		new CqlValueSet("http://cts.nlm.nih.gov/fhir/ValueSet/2.16.840.1.113883.3.117.1.7.1.209", null);

    [CqlDeclaration("Discharged to Home for Hospice Care")]
    [CqlValueSet("http://cts.nlm.nih.gov/fhir/ValueSet/2.16.840.1.113883.3.117.1.7.1.209")]
	public CqlValueSet Discharged_to_Home_for_Hospice_Care() => 
		__Discharged_to_Home_for_Hospice_Care?.Value;

	private CqlValueSet Encounter_Inpatient_Value() => 
		new CqlValueSet("http://cts.nlm.nih.gov/fhir/ValueSet/2.16.840.1.113883.3.666.5.307", null);

    [CqlDeclaration("Encounter Inpatient")]
    [CqlValueSet("http://cts.nlm.nih.gov/fhir/ValueSet/2.16.840.1.113883.3.666.5.307")]
	public CqlValueSet Encounter_Inpatient() => 
		__Encounter_Inpatient?.Value;

	private CqlValueSet HbA1c_Laboratory_Test_Value() => 
		new CqlValueSet("http://cts.nlm.nih.gov/fhir/ValueSet/2.16.840.1.113883.3.464.1003.198.12.1013", null);

    [CqlDeclaration("HbA1c Laboratory Test")]
    [CqlValueSet("http://cts.nlm.nih.gov/fhir/ValueSet/2.16.840.1.113883.3.464.1003.198.12.1013")]
	public CqlValueSet HbA1c_Laboratory_Test() => 
		__HbA1c_Laboratory_Test?.Value;

	private CqlValueSet Home_Healthcare_Services_Value() => 
		new CqlValueSet("http://cts.nlm.nih.gov/fhir/ValueSet/2.16.840.1.113883.3.464.1003.101.12.1016", null);

    [CqlDeclaration("Home Healthcare Services")]
    [CqlValueSet("http://cts.nlm.nih.gov/fhir/ValueSet/2.16.840.1.113883.3.464.1003.101.12.1016")]
	public CqlValueSet Home_Healthcare_Services() => 
		__Home_Healthcare_Services?.Value;

	private CqlValueSet Hospice_care_ambulatory_Value() => 
		new CqlValueSet("http://cts.nlm.nih.gov/fhir/ValueSet/2.16.840.1.113762.1.4.1108.15", null);

    [CqlDeclaration("Hospice care ambulatory")]
    [CqlValueSet("http://cts.nlm.nih.gov/fhir/ValueSet/2.16.840.1.113762.1.4.1108.15")]
	public CqlValueSet Hospice_care_ambulatory() => 
		__Hospice_care_ambulatory?.Value;

	private CqlValueSet Office_Visit_Value() => 
		new CqlValueSet("http://cts.nlm.nih.gov/fhir/ValueSet/2.16.840.1.113883.3.464.1003.101.12.1001", null);

    [CqlDeclaration("Office Visit")]
    [CqlValueSet("http://cts.nlm.nih.gov/fhir/ValueSet/2.16.840.1.113883.3.464.1003.101.12.1001")]
	public CqlValueSet Office_Visit() => 
		__Office_Visit?.Value;

	private CqlValueSet Preventive_Care_Services___Established_Office_Visit__18_and_Up_Value() => 
		new CqlValueSet("http://cts.nlm.nih.gov/fhir/ValueSet/2.16.840.1.113883.3.464.1003.101.12.1025", null);

    [CqlDeclaration("Preventive Care Services - Established Office Visit, 18 and Up")]
    [CqlValueSet("http://cts.nlm.nih.gov/fhir/ValueSet/2.16.840.1.113883.3.464.1003.101.12.1025")]
	public CqlValueSet Preventive_Care_Services___Established_Office_Visit__18_and_Up() => 
		__Preventive_Care_Services___Established_Office_Visit__18_and_Up?.Value;

	private CqlValueSet Preventive_Care_Services_Initial_Office_Visit__18_and_Up_Value() => 
		new CqlValueSet("http://cts.nlm.nih.gov/fhir/ValueSet/2.16.840.1.113883.3.464.1003.101.12.1023", null);

    [CqlDeclaration("Preventive Care Services-Initial Office Visit, 18 and Up")]
    [CqlValueSet("http://cts.nlm.nih.gov/fhir/ValueSet/2.16.840.1.113883.3.464.1003.101.12.1023")]
	public CqlValueSet Preventive_Care_Services_Initial_Office_Visit__18_and_Up() => 
		__Preventive_Care_Services_Initial_Office_Visit__18_and_Up?.Value;

	private CqlValueSet Telephone_Visits_Value() => 
		new CqlValueSet("http://cts.nlm.nih.gov/fhir/ValueSet/2.16.840.1.113883.3.464.1003.101.12.1080", null);

    [CqlDeclaration("Telephone Visits")]
    [CqlValueSet("http://cts.nlm.nih.gov/fhir/ValueSet/2.16.840.1.113883.3.464.1003.101.12.1080")]
	public CqlValueSet Telephone_Visits() => 
		__Telephone_Visits?.Value;

	private CqlCode Birth_date_Value() => 
		new CqlCode("21112-8", "http://loinc.org", null, null);

    [CqlDeclaration("Birth date")]
	public CqlCode Birth_date() => 
		__Birth_date?.Value;

	private CqlCode[] LOINC_Value()
	{
		CqlCode[] a_ = /* ARR1 */ [
			new CqlCode("21112-8", "http://loinc.org", null, null),
		];

		return a_;
	}

    [CqlDeclaration("LOINC")]
	public CqlCode[] LOINC() => 
		__LOINC?.Value;

	private CqlInterval<CqlDateTime> Measurement_Period_Value()
	{
		object a_ = context.ResolveParameter("DiabetesHemoglobinA1cHbA1cPoorControl9FHIR-0.0.015", "Measurement Period", null);

		return (CqlInterval<CqlDateTime>)a_;
	}

    [CqlDeclaration("Measurement Period")]
	public CqlInterval<CqlDateTime> Measurement_Period() => 
		__Measurement_Period?.Value;

	private Patient Patient_Value()
	{
		IEnumerable<Patient> a_ = context?.Operators.RetrieveByValueSet<Patient>(null, null);
		Patient b_ = context?.Operators.SingletonFrom<Patient>(a_);

		return b_;
	}

    [CqlDeclaration("Patient")]
	public Patient Patient() => 
		__Patient?.Value;

	private IEnumerable<Coding> SDE_Ethnicity_Value()
	{
		IEnumerable<Coding> a_ = SupplementalDataElementsFHIR4_2_0_000.SDE_Ethnicity();

		return a_;
	}

    [CqlDeclaration("SDE Ethnicity")]
	public IEnumerable<Coding> SDE_Ethnicity() => 
		__SDE_Ethnicity?.Value;

	private IEnumerable<(CodeableConcept code, Period period)?> SDE_Payer_Value()
	{
		IEnumerable<(CodeableConcept code, Period period)?> a_ = SupplementalDataElementsFHIR4_2_0_000.SDE_Payer();

		return a_;
	}

    [CqlDeclaration("SDE Payer")]
	public IEnumerable<(CodeableConcept code, Period period)?> SDE_Payer() => 
		__SDE_Payer?.Value;

	private IEnumerable<Coding> SDE_Race_Value()
	{
		IEnumerable<Coding> a_ = SupplementalDataElementsFHIR4_2_0_000.SDE_Race();

		return a_;
	}

    [CqlDeclaration("SDE Race")]
	public IEnumerable<Coding> SDE_Race() => 
		__SDE_Race?.Value;

	private CqlCode SDE_Sex_Value()
	{
		CqlCode a_ = SupplementalDataElementsFHIR4_2_0_000.SDE_Sex();

		return a_;
	}

    [CqlDeclaration("SDE Sex")]
	public CqlCode SDE_Sex() => 
		__SDE_Sex?.Value;

	private IEnumerable<Encounter> Telehealth_Services_Value()
	{
		CqlValueSet a_ = this.Telephone_Visits();
		IEnumerable<Encounter> b_ = context?.Operators.RetrieveByValueSet<Encounter>(a_, null);
		bool? c_(Encounter TelehealthEncounter)
		{
			Code<Encounter.EncounterStatus> e_ = TelehealthEncounter.StatusElement;
			string f_ = FHIRHelpers_4_0_001.ToString(e_);
			bool? g_ = context?.Operators.Equal(f_, "finished");
			CqlInterval<CqlDateTime> h_ = this.Measurement_Period();
			Period i_ = TelehealthEncounter.Period;
			CqlInterval<CqlDateTime> j_ = MATGlobalCommonFunctionsFHIR4_6_1_000.Normalize_Interval((i_ as object));
			bool? k_ = context?.Operators.IntervalIncludesInterval<CqlDateTime>(h_, j_, null);
			bool? l_ = context?.Operators.And(g_, k_);

			return l_;
		};
		IEnumerable<Encounter> d_ = context?.Operators.Where<Encounter>(b_, c_);

		return d_;
	}

    [CqlDeclaration("Telehealth Services")]
	public IEnumerable<Encounter> Telehealth_Services() => 
		__Telehealth_Services?.Value;

	private bool? Initial_Population_Value()
	{
		Patient a_ = this.Patient();
		Date b_ = a_.BirthDateElement;
		string c_ = b_.Value;
		CqlDate d_ = context?.Operators.ConvertStringToDate(c_);
		CqlInterval<CqlDateTime> e_ = this.Measurement_Period();
<<<<<<< HEAD
		CqlDateTime f_ = context?.Operators.Start(e_);
		CqlDate g_ = context?.Operators.DateFrom(f_);
		int? h_ = context?.Operators.CalculateAgeAt(d_, g_, "year");
		CqlInterval<int?> i_ = context?.Operators.Interval(18, 75, true, false);
		bool? j_ = context?.Operators.In<int?>(h_, i_, null);
=======
		CqlDateTime f_ = context.Operators.Start(e_);
		CqlDate g_ = context.Operators.DateFrom(f_);
		int? h_ = context.Operators.CalculateAgeAt(d_, g_, null);
		CqlInterval<int?> i_ = context.Operators.Interval(18, 75, true, false);
		bool? j_ = context.Operators.In<int?>(h_, i_, null);
>>>>>>> 54dd61a5
		IEnumerable<Encounter> k_ = AdultOutpatientEncountersFHIR4_2_2_000.Qualifying_Encounters();
		IEnumerable<Encounter> l_ = this.Telehealth_Services();
		IEnumerable<Encounter> m_ = context?.Operators.Union<Encounter>(k_, l_);
		bool? n_ = context?.Operators.Exists<Encounter>(m_);
		bool? o_ = context?.Operators.And(j_, n_);
		CqlValueSet p_ = this.Diabetes();
		IEnumerable<Condition> q_ = context?.Operators.RetrieveByValueSet<Condition>(p_, null);
		bool? r_(Condition Diabetes)
		{
			CqlInterval<CqlDateTime> v_ = MATGlobalCommonFunctionsFHIR4_6_1_000.Prevalence_Period(Diabetes);
			CqlInterval<CqlDateTime> w_ = this.Measurement_Period();
			bool? x_ = context?.Operators.Overlaps(v_, w_, null);

			return x_;
		};
		IEnumerable<Condition> s_ = context?.Operators.Where<Condition>(q_, r_);
		bool? t_ = context?.Operators.Exists<Condition>(s_);
		bool? u_ = context?.Operators.And(o_, t_);

		return u_;
	}

    [CqlDeclaration("Initial Population")]
	public bool? Initial_Population() => 
		__Initial_Population?.Value;

	private bool? Denominator_Value()
	{
		bool? a_ = this.Initial_Population();

		return a_;
	}

    [CqlDeclaration("Denominator")]
	public bool? Denominator() => 
		__Denominator?.Value;

	private Observation Most_Recent_HbA1c_Value()
	{
		CqlValueSet a_ = this.HbA1c_Laboratory_Test();
		IEnumerable<Observation> b_ = context?.Operators.RetrieveByValueSet<Observation>(a_, null);
		bool? c_(Observation RecentHbA1c)
		{
			Code<ObservationStatus> h_ = RecentHbA1c.StatusElement;
			string i_ = FHIRHelpers_4_0_001.ToString(h_);
			string[] j_ = /* ARR1 */ [
				"final",
				"amended",
				"corrected",
			];
			bool? k_ = context?.Operators.In<string>(i_, (j_ as IEnumerable<string>));
			DataType l_ = RecentHbA1c.Effective;
			CqlDateTime m_ = MATGlobalCommonFunctionsFHIR4_6_1_000.Latest(l_);
			CqlInterval<CqlDateTime> n_ = this.Measurement_Period();
			bool? o_ = context?.Operators.In<CqlDateTime>(m_, n_, null);
			bool? p_ = context?.Operators.And(k_, o_);

			return p_;
		};
		IEnumerable<Observation> d_ = context?.Operators.Where<Observation>(b_, c_);
		object e_(Observation @this)
		{
			DataType q_ = @this.Effective;
			CqlInterval<CqlDateTime> r_ = MATGlobalCommonFunctionsFHIR4_6_1_000.Normalize_Interval(q_);
			CqlDateTime s_ = context?.Operators.Start(r_);

			return s_;
		};
		IEnumerable<Observation> f_ = context?.Operators.SortBy<Observation>(d_, e_, System.ComponentModel.ListSortDirection.Ascending);
		Observation g_ = context?.Operators.Last<Observation>(f_);

		return g_;
	}

    [CqlDeclaration("Most Recent HbA1c")]
	public Observation Most_Recent_HbA1c() => 
		__Most_Recent_HbA1c?.Value;

	private bool? Has_Most_Recent_HbA1c_Without_Result_Value()
	{
		Observation a_ = this.Most_Recent_HbA1c();
		bool? b_ = context?.Operators.Not((bool?)(a_ is null));
		DataType d_ = a_.Value;
		bool? e_ = context?.Operators.And(b_, (bool?)(d_ is null));

		return e_;
	}

    [CqlDeclaration("Has Most Recent HbA1c Without Result")]
	public bool? Has_Most_Recent_HbA1c_Without_Result() => 
		__Has_Most_Recent_HbA1c_Without_Result?.Value;

	private bool? Has_Most_Recent_Elevated_HbA1c_Value()
	{
		Observation a_ = this.Most_Recent_HbA1c();
		DataType b_ = a_.Value;
		CqlQuantity c_ = FHIRHelpers_4_0_001.ToQuantity((b_ as Quantity));
		CqlQuantity d_ = context?.Operators.Quantity(9m, "%");
		bool? e_ = context?.Operators.Greater(c_, d_);

		return e_;
	}

    [CqlDeclaration("Has Most Recent Elevated HbA1c")]
	public bool? Has_Most_Recent_Elevated_HbA1c() => 
		__Has_Most_Recent_Elevated_HbA1c?.Value;

	private bool? Has_No_Record_Of_HbA1c_Value()
	{
		CqlValueSet a_ = this.HbA1c_Laboratory_Test();
		IEnumerable<Observation> b_ = context?.Operators.RetrieveByValueSet<Observation>(a_, null);
		bool? c_(Observation NoHbA1c)
		{
			Code<ObservationStatus> g_ = NoHbA1c.StatusElement;
			string h_ = FHIRHelpers_4_0_001.ToString(g_);
			string[] i_ = /* ARR1 */ [
				"final",
				"amended",
				"corrected",
			];
			bool? j_ = context?.Operators.In<string>(h_, (i_ as IEnumerable<string>));
			DataType k_ = NoHbA1c.Effective;
			CqlDateTime l_ = MATGlobalCommonFunctionsFHIR4_6_1_000.Latest(k_);
			CqlInterval<CqlDateTime> m_ = this.Measurement_Period();
			bool? n_ = context?.Operators.In<CqlDateTime>(l_, m_, null);
			bool? o_ = context?.Operators.And(j_, n_);

			return o_;
		};
		IEnumerable<Observation> d_ = context?.Operators.Where<Observation>(b_, c_);
		bool? e_ = context?.Operators.Exists<Observation>(d_);
		bool? f_ = context?.Operators.Not(e_);

		return f_;
	}

    [CqlDeclaration("Has No Record Of HbA1c")]
	public bool? Has_No_Record_Of_HbA1c() => 
		__Has_No_Record_Of_HbA1c?.Value;

	private bool? Numerator_Value()
	{
		bool? a_ = this.Has_Most_Recent_HbA1c_Without_Result();
		bool? b_ = this.Has_Most_Recent_Elevated_HbA1c();
		bool? c_ = context?.Operators.Or(a_, b_);
		bool? d_ = this.Has_No_Record_Of_HbA1c();
		bool? e_ = context?.Operators.Or(c_, d_);

		return e_;
	}

    [CqlDeclaration("Numerator")]
	public bool? Numerator() => 
		__Numerator?.Value;

	private bool? Denominator_Exclusions_Value()
	{
		bool? a_ = HospiceFHIR4_2_3_000.Has_Hospice();
		bool? b_ = AdvancedIllnessandFrailtyExclusionECQMFHIR4_5_17_000.Advanced_Illness_and_Frailty_Exclusion_Not_Including_Over_Age_80();
		bool? c_ = context?.Operators.Or(a_, b_);
		Patient d_ = this.Patient();
		Date e_ = d_.BirthDateElement;
		string f_ = e_.Value;
		CqlDate g_ = context?.Operators.ConvertStringToDate(f_);
		CqlInterval<CqlDateTime> h_ = this.Measurement_Period();
<<<<<<< HEAD
		CqlDateTime i_ = context?.Operators.Start(h_);
		CqlDate j_ = context?.Operators.DateFrom(i_);
		int? k_ = context?.Operators.CalculateAgeAt(g_, j_, "year");
		bool? l_ = context?.Operators.GreaterOrEqual(k_, 65);
=======
		CqlDateTime i_ = context.Operators.Start(h_);
		CqlDate j_ = context.Operators.DateFrom(i_);
		int? k_ = context.Operators.CalculateAgeAt(g_, j_, null);
		bool? l_ = context.Operators.GreaterOrEqual(k_, 65);
>>>>>>> 54dd61a5
		bool? m_ = AdvancedIllnessandFrailtyExclusionECQMFHIR4_5_17_000.Has_Long_Term_Care_Periods_Longer_Than_90_Consecutive_Days();
		bool? n_ = context?.Operators.And(l_, m_);
		bool? o_ = context?.Operators.Or(c_, n_);
		bool? p_ = PalliativeCareFHIR_0_6_000.Palliative_Care_in_the_Measurement_Period();
		bool? q_ = context?.Operators.Or(o_, p_);

		return q_;
	}

    [CqlDeclaration("Denominator Exclusions")]
	public bool? Denominator_Exclusions() => 
		__Denominator_Exclusions?.Value;

}<|MERGE_RESOLUTION|>--- conflicted
+++ resolved
@@ -323,19 +323,11 @@
 		string c_ = b_.Value;
 		CqlDate d_ = context?.Operators.ConvertStringToDate(c_);
 		CqlInterval<CqlDateTime> e_ = this.Measurement_Period();
-<<<<<<< HEAD
 		CqlDateTime f_ = context?.Operators.Start(e_);
 		CqlDate g_ = context?.Operators.DateFrom(f_);
-		int? h_ = context?.Operators.CalculateAgeAt(d_, g_, "year");
+		int? h_ = context?.Operators.CalculateAgeAt(d_, g_, null);
 		CqlInterval<int?> i_ = context?.Operators.Interval(18, 75, true, false);
 		bool? j_ = context?.Operators.In<int?>(h_, i_, null);
-=======
-		CqlDateTime f_ = context.Operators.Start(e_);
-		CqlDate g_ = context.Operators.DateFrom(f_);
-		int? h_ = context.Operators.CalculateAgeAt(d_, g_, null);
-		CqlInterval<int?> i_ = context.Operators.Interval(18, 75, true, false);
-		bool? j_ = context.Operators.In<int?>(h_, i_, null);
->>>>>>> 54dd61a5
 		IEnumerable<Encounter> k_ = AdultOutpatientEncountersFHIR4_2_2_000.Qualifying_Encounters();
 		IEnumerable<Encounter> l_ = this.Telehealth_Services();
 		IEnumerable<Encounter> m_ = context?.Operators.Union<Encounter>(k_, l_);
@@ -501,17 +493,10 @@
 		string f_ = e_.Value;
 		CqlDate g_ = context?.Operators.ConvertStringToDate(f_);
 		CqlInterval<CqlDateTime> h_ = this.Measurement_Period();
-<<<<<<< HEAD
 		CqlDateTime i_ = context?.Operators.Start(h_);
 		CqlDate j_ = context?.Operators.DateFrom(i_);
-		int? k_ = context?.Operators.CalculateAgeAt(g_, j_, "year");
+		int? k_ = context?.Operators.CalculateAgeAt(g_, j_, null);
 		bool? l_ = context?.Operators.GreaterOrEqual(k_, 65);
-=======
-		CqlDateTime i_ = context.Operators.Start(h_);
-		CqlDate j_ = context.Operators.DateFrom(i_);
-		int? k_ = context.Operators.CalculateAgeAt(g_, j_, null);
-		bool? l_ = context.Operators.GreaterOrEqual(k_, 65);
->>>>>>> 54dd61a5
 		bool? m_ = AdvancedIllnessandFrailtyExclusionECQMFHIR4_5_17_000.Has_Long_Term_Care_Periods_Longer_Than_90_Consecutive_Days();
 		bool? n_ = context?.Operators.And(l_, m_);
 		bool? o_ = context?.Operators.Or(c_, n_);
