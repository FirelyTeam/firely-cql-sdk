﻿using System;
using System.Linq;
using System.Collections.Generic;
using Hl7.Cql.Runtime;
using Hl7.Cql.Primitives;
using Hl7.Cql.Abstractions;
using Hl7.Cql.ValueSets;
using Hl7.Cql.Iso8601;
using System.Reflection;
using Hl7.Cql.Operators;
using Hl7.Fhir.Model;
using Range = Hl7.Fhir.Model.Range;
using Task = Hl7.Fhir.Model.Task;
[System.CodeDom.Compiler.GeneratedCode(".NET Code Generation", "2.0.5.0")]
[CqlLibrary("DiabetesHemoglobinA1cHbA1cPoorControl9FHIR", "0.0.015")]
public partial class DiabetesHemoglobinA1cHbA1cPoorControl9FHIR_0_0_015 : ILibrary, ISingleton<DiabetesHemoglobinA1cHbA1cPoorControl9FHIR_0_0_015>
{
    private DiabetesHemoglobinA1cHbA1cPoorControl9FHIR_0_0_015() {}

    public static DiabetesHemoglobinA1cHbA1cPoorControl9FHIR_0_0_015 Instance { get; } = new();

    #region Library Members
    public string Name => "DiabetesHemoglobinA1cHbA1cPoorControl9FHIR";
    public string Version => "0.0.015";
    public ILibrary[] Dependencies => [FHIRHelpers_4_0_001.Instance, SupplementalDataElementsFHIR4_2_0_000.Instance, MATGlobalCommonFunctionsFHIR4_6_1_000.Instance, PalliativeCareFHIR_0_6_000.Instance, AdultOutpatientEncountersFHIR4_2_2_000.Instance, HospiceFHIR4_2_3_000.Instance, AdvancedIllnessandFrailtyExclusionECQMFHIR4_5_17_000.Instance, CumulativeMedicationDurationFHIR4_1_0_000.Instance];
    #endregion Library Members

    [CqlDeclaration("Annual Wellness Visit")]
    [CqlValueSet("http://cts.nlm.nih.gov/fhir/ValueSet/2.16.840.1.113883.3.526.3.1240")]
	public CqlValueSet Annual_Wellness_Visit(CqlContext context) => 
		new CqlValueSet("http://cts.nlm.nih.gov/fhir/ValueSet/2.16.840.1.113883.3.526.3.1240", default);


    [CqlDeclaration("Diabetes")]
    [CqlValueSet("http://cts.nlm.nih.gov/fhir/ValueSet/2.16.840.1.113883.3.464.1003.103.12.1001")]
	public CqlValueSet Diabetes(CqlContext context) => 
		new CqlValueSet("http://cts.nlm.nih.gov/fhir/ValueSet/2.16.840.1.113883.3.464.1003.103.12.1001", default);


    [CqlDeclaration("Discharged to Health Care Facility for Hospice Care")]
    [CqlValueSet("http://cts.nlm.nih.gov/fhir/ValueSet/2.16.840.1.113883.3.117.1.7.1.207")]
	public CqlValueSet Discharged_to_Health_Care_Facility_for_Hospice_Care(CqlContext context) => 
		new CqlValueSet("http://cts.nlm.nih.gov/fhir/ValueSet/2.16.840.1.113883.3.117.1.7.1.207", default);


    [CqlDeclaration("Discharged to Home for Hospice Care")]
    [CqlValueSet("http://cts.nlm.nih.gov/fhir/ValueSet/2.16.840.1.113883.3.117.1.7.1.209")]
	public CqlValueSet Discharged_to_Home_for_Hospice_Care(CqlContext context) => 
		new CqlValueSet("http://cts.nlm.nih.gov/fhir/ValueSet/2.16.840.1.113883.3.117.1.7.1.209", default);


    [CqlDeclaration("Encounter Inpatient")]
    [CqlValueSet("http://cts.nlm.nih.gov/fhir/ValueSet/2.16.840.1.113883.3.666.5.307")]
	public CqlValueSet Encounter_Inpatient(CqlContext context) => 
		new CqlValueSet("http://cts.nlm.nih.gov/fhir/ValueSet/2.16.840.1.113883.3.666.5.307", default);


    [CqlDeclaration("HbA1c Laboratory Test")]
    [CqlValueSet("http://cts.nlm.nih.gov/fhir/ValueSet/2.16.840.1.113883.3.464.1003.198.12.1013")]
	public CqlValueSet HbA1c_Laboratory_Test(CqlContext context) => 
		new CqlValueSet("http://cts.nlm.nih.gov/fhir/ValueSet/2.16.840.1.113883.3.464.1003.198.12.1013", default);


    [CqlDeclaration("Home Healthcare Services")]
    [CqlValueSet("http://cts.nlm.nih.gov/fhir/ValueSet/2.16.840.1.113883.3.464.1003.101.12.1016")]
	public CqlValueSet Home_Healthcare_Services(CqlContext context) => 
		new CqlValueSet("http://cts.nlm.nih.gov/fhir/ValueSet/2.16.840.1.113883.3.464.1003.101.12.1016", default);


    [CqlDeclaration("Hospice care ambulatory")]
    [CqlValueSet("http://cts.nlm.nih.gov/fhir/ValueSet/2.16.840.1.113762.1.4.1108.15")]
	public CqlValueSet Hospice_care_ambulatory(CqlContext context) => 
		new CqlValueSet("http://cts.nlm.nih.gov/fhir/ValueSet/2.16.840.1.113762.1.4.1108.15", default);


    [CqlDeclaration("Office Visit")]
    [CqlValueSet("http://cts.nlm.nih.gov/fhir/ValueSet/2.16.840.1.113883.3.464.1003.101.12.1001")]
	public CqlValueSet Office_Visit(CqlContext context) => 
		new CqlValueSet("http://cts.nlm.nih.gov/fhir/ValueSet/2.16.840.1.113883.3.464.1003.101.12.1001", default);


    [CqlDeclaration("Preventive Care Services - Established Office Visit, 18 and Up")]
    [CqlValueSet("http://cts.nlm.nih.gov/fhir/ValueSet/2.16.840.1.113883.3.464.1003.101.12.1025")]
	public CqlValueSet Preventive_Care_Services___Established_Office_Visit__18_and_Up(CqlContext context) => 
		new CqlValueSet("http://cts.nlm.nih.gov/fhir/ValueSet/2.16.840.1.113883.3.464.1003.101.12.1025", default);


    [CqlDeclaration("Preventive Care Services-Initial Office Visit, 18 and Up")]
    [CqlValueSet("http://cts.nlm.nih.gov/fhir/ValueSet/2.16.840.1.113883.3.464.1003.101.12.1023")]
	public CqlValueSet Preventive_Care_Services_Initial_Office_Visit__18_and_Up(CqlContext context) => 
		new CqlValueSet("http://cts.nlm.nih.gov/fhir/ValueSet/2.16.840.1.113883.3.464.1003.101.12.1023", default);


    [CqlDeclaration("Telephone Visits")]
    [CqlValueSet("http://cts.nlm.nih.gov/fhir/ValueSet/2.16.840.1.113883.3.464.1003.101.12.1080")]
	public CqlValueSet Telephone_Visits(CqlContext context) => 
		new CqlValueSet("http://cts.nlm.nih.gov/fhir/ValueSet/2.16.840.1.113883.3.464.1003.101.12.1080", default);


    [CqlDeclaration("Birth date")]
	public CqlCode Birth_date(CqlContext context) => 
		new CqlCode("21112-8", "http://loinc.org", default, default);


    [CqlDeclaration("LOINC")]
	public CqlCode[] LOINC(CqlContext context)
	{
		CqlCode[] a_ = [
			new CqlCode("21112-8", "http://loinc.org", default, default),
		];

		return a_;
	}


    [CqlDeclaration("Measurement Period")]
	public CqlInterval<CqlDateTime> Measurement_Period(CqlContext context)
	{
		object a_ = context.ResolveParameter("DiabetesHemoglobinA1cHbA1cPoorControl9FHIR-0.0.015", "Measurement Period", null);

		return (CqlInterval<CqlDateTime>)a_;
	}


    [CqlDeclaration("Patient")]
	public Patient Patient(CqlContext context)
	{
		IEnumerable<Patient> a_ = context.Operators.Retrieve<Patient>(new RetrieveParameters(default, default, default, "http://hl7.org/fhir/StructureDefinition/Patient"));
		Patient b_ = context.Operators.SingletonFrom<Patient>(a_);

		return b_;
	}


    [CqlDeclaration("SDE Ethnicity")]
	public IEnumerable<Coding> SDE_Ethnicity(CqlContext context)
	{
		IEnumerable<Coding> a_ = SupplementalDataElementsFHIR4_2_0_000.Instance.SDE_Ethnicity(context);

		return a_;
	}


    [CqlDeclaration("SDE Payer")]
	public IEnumerable<(CodeableConcept code, Period period)?> SDE_Payer(CqlContext context)
	{
		IEnumerable<(CodeableConcept code, Period period)?> a_ = SupplementalDataElementsFHIR4_2_0_000.Instance.SDE_Payer(context);

		return a_;
	}


    [CqlDeclaration("SDE Race")]
	public IEnumerable<Coding> SDE_Race(CqlContext context)
	{
		IEnumerable<Coding> a_ = SupplementalDataElementsFHIR4_2_0_000.Instance.SDE_Race(context);

		return a_;
	}


    [CqlDeclaration("SDE Sex")]
	public CqlCode SDE_Sex(CqlContext context)
	{
		CqlCode a_ = SupplementalDataElementsFHIR4_2_0_000.Instance.SDE_Sex(context);

		return a_;
	}


    [CqlDeclaration("Telehealth Services")]
	public IEnumerable<Encounter> Telehealth_Services(CqlContext context)
	{
<<<<<<< HEAD
		CqlValueSet a_ = this.Telephone_Visits(context);
		IEnumerable<Encounter> b_ = context.Operators.RetrieveByValueSet<Encounter>(a_, default);
=======
		CqlValueSet a_ = this.Telephone_Visits();
		IEnumerable<Encounter> b_ = context.Operators.Retrieve<Encounter>(new RetrieveParameters(default, a_, default, "http://hl7.org/fhir/StructureDefinition/Encounter"));
>>>>>>> b4fd34f1
		bool? c_(Encounter TelehealthEncounter)
		{
			Code<Encounter.EncounterStatus> e_ = TelehealthEncounter?.StatusElement;
			string f_ = FHIRHelpers_4_0_001.Instance.ToString(context, e_);
			bool? g_ = context.Operators.Equal(f_, "finished");
			CqlInterval<CqlDateTime> h_ = this.Measurement_Period(context);
			Period i_ = TelehealthEncounter?.Period;
			CqlInterval<CqlDateTime> j_ = MATGlobalCommonFunctionsFHIR4_6_1_000.Instance.Normalize_Interval(context, i_ as object);
			bool? k_ = context.Operators.IntervalIncludesInterval<CqlDateTime>(h_, j_, default);
			bool? l_ = context.Operators.And(g_, k_);

			return l_;
		};
		IEnumerable<Encounter> d_ = context.Operators.Where<Encounter>(b_, c_);

		return d_;
	}


    [CqlDeclaration("Initial Population")]
	public bool? Initial_Population(CqlContext context)
	{
		Patient a_ = this.Patient(context);
		Date b_ = a_?.BirthDateElement;
		string c_ = b_?.Value;
		CqlDate d_ = context.Operators.ConvertStringToDate(c_);
		CqlInterval<CqlDateTime> e_ = this.Measurement_Period(context);
		CqlDateTime f_ = context.Operators.Start(e_);
		CqlDate g_ = context.Operators.DateFrom(f_);
		int? h_ = context.Operators.CalculateAgeAt(d_, g_, "year");
		CqlInterval<int?> i_ = context.Operators.Interval(18, 75, true, false);
		bool? j_ = context.Operators.In<int?>(h_, i_, default);
		IEnumerable<Encounter> k_ = AdultOutpatientEncountersFHIR4_2_2_000.Instance.Qualifying_Encounters(context);
		IEnumerable<Encounter> l_ = this.Telehealth_Services(context);
		IEnumerable<Encounter> m_ = context.Operators.Union<Encounter>(k_, l_);
		bool? n_ = context.Operators.Exists<Encounter>(m_);
		bool? o_ = context.Operators.And(j_, n_);
<<<<<<< HEAD
		CqlValueSet p_ = this.Diabetes(context);
		IEnumerable<Condition> q_ = context.Operators.RetrieveByValueSet<Condition>(p_, default);
=======
		CqlValueSet p_ = this.Diabetes();
		IEnumerable<Condition> q_ = context.Operators.Retrieve<Condition>(new RetrieveParameters(default, p_, default, "http://hl7.org/fhir/StructureDefinition/Condition"));
>>>>>>> b4fd34f1
		bool? r_(Condition Diabetes)
		{
			CqlInterval<CqlDateTime> v_ = MATGlobalCommonFunctionsFHIR4_6_1_000.Instance.Prevalence_Period(context, Diabetes);
			CqlInterval<CqlDateTime> w_ = this.Measurement_Period(context);
			bool? x_ = context.Operators.Overlaps(v_, w_, default);

			return x_;
		};
		IEnumerable<Condition> s_ = context.Operators.Where<Condition>(q_, r_);
		bool? t_ = context.Operators.Exists<Condition>(s_);
		bool? u_ = context.Operators.And(o_, t_);

		return u_;
	}


    [CqlDeclaration("Denominator")]
	public bool? Denominator(CqlContext context)
	{
		bool? a_ = this.Initial_Population(context);

		return a_;
	}


    [CqlDeclaration("Most Recent HbA1c")]
	public Observation Most_Recent_HbA1c(CqlContext context)
	{
<<<<<<< HEAD
		CqlValueSet a_ = this.HbA1c_Laboratory_Test(context);
		IEnumerable<Observation> b_ = context.Operators.RetrieveByValueSet<Observation>(a_, default);
=======
		CqlValueSet a_ = this.HbA1c_Laboratory_Test();
		IEnumerable<Observation> b_ = context.Operators.Retrieve<Observation>(new RetrieveParameters(default, a_, default, "http://hl7.org/fhir/StructureDefinition/Observation"));
>>>>>>> b4fd34f1
		bool? c_(Observation RecentHbA1c)
		{
			Code<ObservationStatus> h_ = RecentHbA1c?.StatusElement;
			string i_ = FHIRHelpers_4_0_001.Instance.ToString(context, h_);
			string[] j_ = [
				"final",
				"amended",
				"corrected",
			];
			bool? k_ = context.Operators.In<string>(i_, j_ as IEnumerable<string>);
			DataType l_ = RecentHbA1c?.Effective;
			CqlDateTime m_ = MATGlobalCommonFunctionsFHIR4_6_1_000.Instance.Latest(context, l_);
			CqlInterval<CqlDateTime> n_ = this.Measurement_Period(context);
			bool? o_ = context.Operators.In<CqlDateTime>(m_, n_, default);
			bool? p_ = context.Operators.And(k_, o_);

			return p_;
		};
		IEnumerable<Observation> d_ = context.Operators.Where<Observation>(b_, c_);
		object e_(Observation @this)
		{
			DataType q_ = @this?.Effective;
			CqlInterval<CqlDateTime> r_ = MATGlobalCommonFunctionsFHIR4_6_1_000.Instance.Normalize_Interval(context, q_);
			CqlDateTime s_ = context.Operators.Start(r_);

			return s_;
		};
		IEnumerable<Observation> f_ = context.Operators.SortBy<Observation>(d_, e_, System.ComponentModel.ListSortDirection.Ascending);
		Observation g_ = context.Operators.Last<Observation>(f_);

		return g_;
	}


    [CqlDeclaration("Has Most Recent HbA1c Without Result")]
	public bool? Has_Most_Recent_HbA1c_Without_Result(CqlContext context)
	{
		Observation a_ = this.Most_Recent_HbA1c(context);
		bool? b_ = context.Operators.Not((bool?)(a_ is null));
		DataType d_ = a_?.Value;
		bool? e_ = context.Operators.And(b_, (bool?)(d_ is null));

		return e_;
	}


    [CqlDeclaration("Has Most Recent Elevated HbA1c")]
	public bool? Has_Most_Recent_Elevated_HbA1c(CqlContext context)
	{
		Observation a_ = this.Most_Recent_HbA1c(context);
		DataType b_ = a_?.Value;
		CqlQuantity c_ = FHIRHelpers_4_0_001.Instance.ToQuantity(context, b_ as Quantity);
		CqlQuantity d_ = context.Operators.Quantity(9m, "%");
		bool? e_ = context.Operators.Greater(c_, d_);

		return e_;
	}


    [CqlDeclaration("Has No Record Of HbA1c")]
	public bool? Has_No_Record_Of_HbA1c(CqlContext context)
	{
<<<<<<< HEAD
		CqlValueSet a_ = this.HbA1c_Laboratory_Test(context);
		IEnumerable<Observation> b_ = context.Operators.RetrieveByValueSet<Observation>(a_, default);
=======
		CqlValueSet a_ = this.HbA1c_Laboratory_Test();
		IEnumerable<Observation> b_ = context.Operators.Retrieve<Observation>(new RetrieveParameters(default, a_, default, "http://hl7.org/fhir/StructureDefinition/Observation"));
>>>>>>> b4fd34f1
		bool? c_(Observation NoHbA1c)
		{
			Code<ObservationStatus> g_ = NoHbA1c?.StatusElement;
			string h_ = FHIRHelpers_4_0_001.Instance.ToString(context, g_);
			string[] i_ = [
				"final",
				"amended",
				"corrected",
			];
			bool? j_ = context.Operators.In<string>(h_, i_ as IEnumerable<string>);
			DataType k_ = NoHbA1c?.Effective;
			CqlDateTime l_ = MATGlobalCommonFunctionsFHIR4_6_1_000.Instance.Latest(context, k_);
			CqlInterval<CqlDateTime> m_ = this.Measurement_Period(context);
			bool? n_ = context.Operators.In<CqlDateTime>(l_, m_, default);
			bool? o_ = context.Operators.And(j_, n_);

			return o_;
		};
		IEnumerable<Observation> d_ = context.Operators.Where<Observation>(b_, c_);
		bool? e_ = context.Operators.Exists<Observation>(d_);
		bool? f_ = context.Operators.Not(e_);

		return f_;
	}


    [CqlDeclaration("Numerator")]
	public bool? Numerator(CqlContext context)
	{
		bool? a_ = this.Has_Most_Recent_HbA1c_Without_Result(context);
		bool? b_ = this.Has_Most_Recent_Elevated_HbA1c(context);
		bool? c_ = context.Operators.Or(a_, b_);
		bool? d_ = this.Has_No_Record_Of_HbA1c(context);
		bool? e_ = context.Operators.Or(c_, d_);

		return e_;
	}


    [CqlDeclaration("Denominator Exclusions")]
	public bool? Denominator_Exclusions(CqlContext context)
	{
		bool? a_ = HospiceFHIR4_2_3_000.Instance.Has_Hospice(context);
		bool? b_ = AdvancedIllnessandFrailtyExclusionECQMFHIR4_5_17_000.Instance.Advanced_Illness_and_Frailty_Exclusion_Not_Including_Over_Age_80(context);
		bool? c_ = context.Operators.Or(a_, b_);
		Patient d_ = this.Patient(context);
		Date e_ = d_?.BirthDateElement;
		string f_ = e_?.Value;
		CqlDate g_ = context.Operators.ConvertStringToDate(f_);
		CqlInterval<CqlDateTime> h_ = this.Measurement_Period(context);
		CqlDateTime i_ = context.Operators.Start(h_);
		CqlDate j_ = context.Operators.DateFrom(i_);
		int? k_ = context.Operators.CalculateAgeAt(g_, j_, "year");
		bool? l_ = context.Operators.GreaterOrEqual(k_, 65);
		bool? m_ = AdvancedIllnessandFrailtyExclusionECQMFHIR4_5_17_000.Instance.Has_Long_Term_Care_Periods_Longer_Than_90_Consecutive_Days(context);
		bool? n_ = context.Operators.And(l_, m_);
		bool? o_ = context.Operators.Or(c_, n_);
		bool? p_ = PalliativeCareFHIR_0_6_000.Instance.Palliative_Care_in_the_Measurement_Period(context);
		bool? q_ = context.Operators.Or(o_, p_);

		return q_;
	}

}<|MERGE_RESOLUTION|>--- conflicted
+++ resolved
@@ -171,13 +171,8 @@
     [CqlDeclaration("Telehealth Services")]
 	public IEnumerable<Encounter> Telehealth_Services(CqlContext context)
 	{
-<<<<<<< HEAD
 		CqlValueSet a_ = this.Telephone_Visits(context);
-		IEnumerable<Encounter> b_ = context.Operators.RetrieveByValueSet<Encounter>(a_, default);
-=======
-		CqlValueSet a_ = this.Telephone_Visits();
 		IEnumerable<Encounter> b_ = context.Operators.Retrieve<Encounter>(new RetrieveParameters(default, a_, default, "http://hl7.org/fhir/StructureDefinition/Encounter"));
->>>>>>> b4fd34f1
 		bool? c_(Encounter TelehealthEncounter)
 		{
 			Code<Encounter.EncounterStatus> e_ = TelehealthEncounter?.StatusElement;
@@ -215,13 +210,8 @@
 		IEnumerable<Encounter> m_ = context.Operators.Union<Encounter>(k_, l_);
 		bool? n_ = context.Operators.Exists<Encounter>(m_);
 		bool? o_ = context.Operators.And(j_, n_);
-<<<<<<< HEAD
 		CqlValueSet p_ = this.Diabetes(context);
-		IEnumerable<Condition> q_ = context.Operators.RetrieveByValueSet<Condition>(p_, default);
-=======
-		CqlValueSet p_ = this.Diabetes();
 		IEnumerable<Condition> q_ = context.Operators.Retrieve<Condition>(new RetrieveParameters(default, p_, default, "http://hl7.org/fhir/StructureDefinition/Condition"));
->>>>>>> b4fd34f1
 		bool? r_(Condition Diabetes)
 		{
 			CqlInterval<CqlDateTime> v_ = MATGlobalCommonFunctionsFHIR4_6_1_000.Instance.Prevalence_Period(context, Diabetes);
@@ -250,13 +240,8 @@
     [CqlDeclaration("Most Recent HbA1c")]
 	public Observation Most_Recent_HbA1c(CqlContext context)
 	{
-<<<<<<< HEAD
 		CqlValueSet a_ = this.HbA1c_Laboratory_Test(context);
-		IEnumerable<Observation> b_ = context.Operators.RetrieveByValueSet<Observation>(a_, default);
-=======
-		CqlValueSet a_ = this.HbA1c_Laboratory_Test();
 		IEnumerable<Observation> b_ = context.Operators.Retrieve<Observation>(new RetrieveParameters(default, a_, default, "http://hl7.org/fhir/StructureDefinition/Observation"));
->>>>>>> b4fd34f1
 		bool? c_(Observation RecentHbA1c)
 		{
 			Code<ObservationStatus> h_ = RecentHbA1c?.StatusElement;
@@ -319,13 +304,8 @@
     [CqlDeclaration("Has No Record Of HbA1c")]
 	public bool? Has_No_Record_Of_HbA1c(CqlContext context)
 	{
-<<<<<<< HEAD
 		CqlValueSet a_ = this.HbA1c_Laboratory_Test(context);
-		IEnumerable<Observation> b_ = context.Operators.RetrieveByValueSet<Observation>(a_, default);
-=======
-		CqlValueSet a_ = this.HbA1c_Laboratory_Test();
 		IEnumerable<Observation> b_ = context.Operators.Retrieve<Observation>(new RetrieveParameters(default, a_, default, "http://hl7.org/fhir/StructureDefinition/Observation"));
->>>>>>> b4fd34f1
 		bool? c_(Observation NoHbA1c)
 		{
 			Code<ObservationStatus> g_ = NoHbA1c?.StatusElement;
