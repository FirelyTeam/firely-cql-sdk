﻿using System;
using System.Linq;
using System.Collections.Generic;
using Hl7.Cql.Runtime;
using Hl7.Cql.Primitives;
using Hl7.Cql.Abstractions;
using Hl7.Cql.ValueSets;
using Hl7.Cql.Iso8601;
using System.Reflection;
using Hl7.Fhir.Model;
using Range = Hl7.Fhir.Model.Range;
using Task = Hl7.Fhir.Model.Task;
[System.CodeDom.Compiler.GeneratedCode(".NET Code Generation", "2.0.0.0")]
[CqlLibrary("Exam130FHIR", "0.0.003")]
public class Exam130FHIR_0_0_003
{


    internal CqlContext context;

    #region Cached values

    internal Lazy<CqlValueSet> __Acute_Inpatient;
    internal Lazy<CqlValueSet> __Advanced_Illness;
    internal Lazy<CqlValueSet> __Annual_Wellness_Visit;
    internal Lazy<CqlValueSet> __Care_Services_in_Long_Term_Residential_Facility;
    internal Lazy<CqlValueSet> __Colonoscopy;
    internal Lazy<CqlValueSet> __CT_Colonography;
    internal Lazy<CqlValueSet> __Dementia_Medications;
    internal Lazy<CqlValueSet> __Discharged_to_Health_Care_Facility_for_Hospice_Care;
    internal Lazy<CqlValueSet> __Discharged_to_Home_for_Hospice_Care;
    internal Lazy<CqlValueSet> __Encounter_Inpatient;
    internal Lazy<CqlValueSet> __Fecal_Occult_Blood_Test__FOBT_;
    internal Lazy<CqlValueSet> __FIT_DNA;
    internal Lazy<CqlValueSet> __Flexible_Sigmoidoscopy;
    internal Lazy<CqlValueSet> __Frailty_Device;
    internal Lazy<CqlValueSet> __Frailty_Diagnosis;
    internal Lazy<CqlValueSet> __Frailty_Encounter;
    internal Lazy<CqlValueSet> __Frailty_Symptom;
    internal Lazy<CqlValueSet> __Home_Healthcare_Services;
    internal Lazy<CqlValueSet> __Hospice_care_ambulatory;
    internal Lazy<CqlValueSet> __Malignant_Neoplasm_of_Colon;
    internal Lazy<CqlValueSet> __Nonacute_Inpatient;
    internal Lazy<CqlValueSet> __Nursing_Facility_Visit;
    internal Lazy<CqlValueSet> __Observation;
    internal Lazy<CqlValueSet> __Office_Visit;
    internal Lazy<CqlValueSet> __Online_Assessments;
    internal Lazy<CqlValueSet> __Outpatient;
    internal Lazy<CqlValueSet> __Preventive_Care_Services___Established_Office_Visit__18_and_Up;
    internal Lazy<CqlValueSet> __Preventive_Care_Services_Initial_Office_Visit__18_and_Up;
    internal Lazy<CqlValueSet> __Telephone_Visits;
    internal Lazy<CqlValueSet> __Total_Colectomy;
    internal Lazy<CqlValueSet> __Total_Colectomy_ICD9;
    internal Lazy<CqlCode> __laboratory;
    internal Lazy<CqlCode[]> __ObservationCategoryCodes;
    internal Lazy<CqlInterval<CqlDateTime>> __Measurement_Period;
    internal Lazy<Patient> __Patient;
    internal Lazy<IEnumerable<Coding>> __SDE_Ethnicity;
    internal Lazy<IEnumerable<(CodeableConcept code, Period period)?>> __SDE_Payer;
    internal Lazy<IEnumerable<Coding>> __SDE_Race;
    internal Lazy<CqlCode> __SDE_Sex;
    internal Lazy<IEnumerable<Encounter>> __Telehealth_Services;
    internal Lazy<int?> __Age_at_start_of_Measurement_Period;
    internal Lazy<bool?> __Initial_Population;
    internal Lazy<bool?> __Denominator;
    internal Lazy<IEnumerable<Condition>> __Malignant_Neoplasm;
    internal Lazy<IEnumerable<Procedure>> __Total_Colectomy_Performed;
    internal Lazy<IEnumerable<Condition>> __Total_Colectomy_Condition;
    internal Lazy<bool?> __Denominator_Exclusions;
    internal Lazy<IEnumerable<(CqlDateTime occultDate, IEnumerable<FhirString> occultResult, IEnumerable<string> occultCategoryCode, Code<ObservationStatus> occultStatus)?>> __Fecal_Occult_Blood_Test_Display_Date__Result__Category__Status;
    internal Lazy<IEnumerable<Observation>> __Fecal_Occult_Blood_Test_Performed;
    internal Lazy<IEnumerable<Observation>> __Fecal_Occult_Blood_Test_Performed__day_of_TZoffset;
    internal Lazy<IEnumerable<Observation>> __Fecal_Occult_Blood_Test_Performed_without_appropriate_category__ignore_status__day_of_TZoffset;
    internal Lazy<IEnumerable<Observation>> __Fecal_Occult_Blood_Test_Performed_without_appropriate_status__ignore_category__day_of_TZoffset;
    internal Lazy<IEnumerable<(CqlDateTime occultDate, IEnumerable<FhirString> occultResult, IEnumerable<string> occultCategoryCode, Code<ObservationStatus> occultStatus)?>> __Fecal_Immunochemical_Test_DNA_Display_Date__Result__Category__Status;
    internal Lazy<IEnumerable<Observation>> __Fecal_Immunochemical_Test_DNA_Performed;
    internal Lazy<IEnumerable<Observation>> __Fecal_Immunochemical_Test_DNA_Performed__day_of_TZoffset;
    internal Lazy<IEnumerable<Observation>> __Fecal_Immunochemical_Test_DNA_Performed_without_appropriate_category__ignore_status__day_of_TZoffset;
    internal Lazy<IEnumerable<Observation>> __Fecal_Immunochemical_Test_DNA_Performed_without_appropriate_status__ignore_category__day_of_TZoffset;
    internal Lazy<IEnumerable<CqlDateTime>> __CT_Colonography_Display_Date;
    internal Lazy<IEnumerable<Observation>> __CT_Colonography_Performed;
    internal Lazy<IEnumerable<Observation>> __CT_Colonography_Performed_without_appropriate_status;
    internal Lazy<IEnumerable<CqlDateTime>> __Flexible_Sigmoidoscopy_Display_Date;
    internal Lazy<IEnumerable<Procedure>> __Flexible_Sigmoidoscopy_Performed;
    internal Lazy<IEnumerable<Procedure>> __Flexible_Sigmoidoscopy_Performed_without_appropriate_status;
    internal Lazy<IEnumerable<CqlDateTime>> __Colonoscopy_Display_Date;
    internal Lazy<IEnumerable<Procedure>> __Colonoscopy_Performed;
    internal Lazy<IEnumerable<Procedure>> __Colonoscopy_Performed_without_appropriate_status;
    internal Lazy<bool?> __Numerator;
    internal Lazy<bool?> __Final_Numerator_Population;

    #endregion
    public Exam130FHIR_0_0_003(CqlContext context)
    {
        this.context = context ?? throw new ArgumentNullException("context");

        FHIRHelpers_4_0_001 = new FHIRHelpers_4_0_001(context);
        SupplementalDataElementsFHIR4_2_0_000 = new SupplementalDataElementsFHIR4_2_0_000(context);
        MATGlobalCommonFunctionsFHIR4_6_1_000 = new MATGlobalCommonFunctionsFHIR4_6_1_000(context);
        AdultOutpatientEncountersFHIR4_2_2_000 = new AdultOutpatientEncountersFHIR4_2_2_000(context);
        HospiceFHIR4_2_3_000 = new HospiceFHIR4_2_3_000(context);
        AdvancedIllnessandFrailtyExclusionECQMFHIR4_5_17_000 = new AdvancedIllnessandFrailtyExclusionECQMFHIR4_5_17_000(context);
        PalliativeCareFHIR_0_6_000 = new PalliativeCareFHIR_0_6_000(context);
        CumulativeMedicationDurationFHIR4_1_0_000 = new CumulativeMedicationDurationFHIR4_1_0_000(context);

        __Acute_Inpatient = new Lazy<CqlValueSet>(this.Acute_Inpatient_Value);
        __Advanced_Illness = new Lazy<CqlValueSet>(this.Advanced_Illness_Value);
        __Annual_Wellness_Visit = new Lazy<CqlValueSet>(this.Annual_Wellness_Visit_Value);
        __Care_Services_in_Long_Term_Residential_Facility = new Lazy<CqlValueSet>(this.Care_Services_in_Long_Term_Residential_Facility_Value);
        __Colonoscopy = new Lazy<CqlValueSet>(this.Colonoscopy_Value);
        __CT_Colonography = new Lazy<CqlValueSet>(this.CT_Colonography_Value);
        __Dementia_Medications = new Lazy<CqlValueSet>(this.Dementia_Medications_Value);
        __Discharged_to_Health_Care_Facility_for_Hospice_Care = new Lazy<CqlValueSet>(this.Discharged_to_Health_Care_Facility_for_Hospice_Care_Value);
        __Discharged_to_Home_for_Hospice_Care = new Lazy<CqlValueSet>(this.Discharged_to_Home_for_Hospice_Care_Value);
        __Encounter_Inpatient = new Lazy<CqlValueSet>(this.Encounter_Inpatient_Value);
        __Fecal_Occult_Blood_Test__FOBT_ = new Lazy<CqlValueSet>(this.Fecal_Occult_Blood_Test__FOBT__Value);
        __FIT_DNA = new Lazy<CqlValueSet>(this.FIT_DNA_Value);
        __Flexible_Sigmoidoscopy = new Lazy<CqlValueSet>(this.Flexible_Sigmoidoscopy_Value);
        __Frailty_Device = new Lazy<CqlValueSet>(this.Frailty_Device_Value);
        __Frailty_Diagnosis = new Lazy<CqlValueSet>(this.Frailty_Diagnosis_Value);
        __Frailty_Encounter = new Lazy<CqlValueSet>(this.Frailty_Encounter_Value);
        __Frailty_Symptom = new Lazy<CqlValueSet>(this.Frailty_Symptom_Value);
        __Home_Healthcare_Services = new Lazy<CqlValueSet>(this.Home_Healthcare_Services_Value);
        __Hospice_care_ambulatory = new Lazy<CqlValueSet>(this.Hospice_care_ambulatory_Value);
        __Malignant_Neoplasm_of_Colon = new Lazy<CqlValueSet>(this.Malignant_Neoplasm_of_Colon_Value);
        __Nonacute_Inpatient = new Lazy<CqlValueSet>(this.Nonacute_Inpatient_Value);
        __Nursing_Facility_Visit = new Lazy<CqlValueSet>(this.Nursing_Facility_Visit_Value);
        __Observation = new Lazy<CqlValueSet>(this.Observation_Value);
        __Office_Visit = new Lazy<CqlValueSet>(this.Office_Visit_Value);
        __Online_Assessments = new Lazy<CqlValueSet>(this.Online_Assessments_Value);
        __Outpatient = new Lazy<CqlValueSet>(this.Outpatient_Value);
        __Preventive_Care_Services___Established_Office_Visit__18_and_Up = new Lazy<CqlValueSet>(this.Preventive_Care_Services___Established_Office_Visit__18_and_Up_Value);
        __Preventive_Care_Services_Initial_Office_Visit__18_and_Up = new Lazy<CqlValueSet>(this.Preventive_Care_Services_Initial_Office_Visit__18_and_Up_Value);
        __Telephone_Visits = new Lazy<CqlValueSet>(this.Telephone_Visits_Value);
        __Total_Colectomy = new Lazy<CqlValueSet>(this.Total_Colectomy_Value);
        __Total_Colectomy_ICD9 = new Lazy<CqlValueSet>(this.Total_Colectomy_ICD9_Value);
        __laboratory = new Lazy<CqlCode>(this.laboratory_Value);
        __ObservationCategoryCodes = new Lazy<CqlCode[]>(this.ObservationCategoryCodes_Value);
        __Measurement_Period = new Lazy<CqlInterval<CqlDateTime>>(this.Measurement_Period_Value);
        __Patient = new Lazy<Patient>(this.Patient_Value);
        __SDE_Ethnicity = new Lazy<IEnumerable<Coding>>(this.SDE_Ethnicity_Value);
        __SDE_Payer = new Lazy<IEnumerable<(CodeableConcept code, Period period)?>>(this.SDE_Payer_Value);
        __SDE_Race = new Lazy<IEnumerable<Coding>>(this.SDE_Race_Value);
        __SDE_Sex = new Lazy<CqlCode>(this.SDE_Sex_Value);
        __Telehealth_Services = new Lazy<IEnumerable<Encounter>>(this.Telehealth_Services_Value);
        __Age_at_start_of_Measurement_Period = new Lazy<int?>(this.Age_at_start_of_Measurement_Period_Value);
        __Initial_Population = new Lazy<bool?>(this.Initial_Population_Value);
        __Denominator = new Lazy<bool?>(this.Denominator_Value);
        __Malignant_Neoplasm = new Lazy<IEnumerable<Condition>>(this.Malignant_Neoplasm_Value);
        __Total_Colectomy_Performed = new Lazy<IEnumerable<Procedure>>(this.Total_Colectomy_Performed_Value);
        __Total_Colectomy_Condition = new Lazy<IEnumerable<Condition>>(this.Total_Colectomy_Condition_Value);
        __Denominator_Exclusions = new Lazy<bool?>(this.Denominator_Exclusions_Value);
        __Fecal_Occult_Blood_Test_Display_Date__Result__Category__Status = new Lazy<IEnumerable<(CqlDateTime occultDate, IEnumerable<FhirString> occultResult, IEnumerable<string> occultCategoryCode, Code<ObservationStatus> occultStatus)?>>(this.Fecal_Occult_Blood_Test_Display_Date__Result__Category__Status_Value);
        __Fecal_Occult_Blood_Test_Performed = new Lazy<IEnumerable<Observation>>(this.Fecal_Occult_Blood_Test_Performed_Value);
        __Fecal_Occult_Blood_Test_Performed__day_of_TZoffset = new Lazy<IEnumerable<Observation>>(this.Fecal_Occult_Blood_Test_Performed__day_of_TZoffset_Value);
        __Fecal_Occult_Blood_Test_Performed_without_appropriate_category__ignore_status__day_of_TZoffset = new Lazy<IEnumerable<Observation>>(this.Fecal_Occult_Blood_Test_Performed_without_appropriate_category__ignore_status__day_of_TZoffset_Value);
        __Fecal_Occult_Blood_Test_Performed_without_appropriate_status__ignore_category__day_of_TZoffset = new Lazy<IEnumerable<Observation>>(this.Fecal_Occult_Blood_Test_Performed_without_appropriate_status__ignore_category__day_of_TZoffset_Value);
        __Fecal_Immunochemical_Test_DNA_Display_Date__Result__Category__Status = new Lazy<IEnumerable<(CqlDateTime occultDate, IEnumerable<FhirString> occultResult, IEnumerable<string> occultCategoryCode, Code<ObservationStatus> occultStatus)?>>(this.Fecal_Immunochemical_Test_DNA_Display_Date__Result__Category__Status_Value);
        __Fecal_Immunochemical_Test_DNA_Performed = new Lazy<IEnumerable<Observation>>(this.Fecal_Immunochemical_Test_DNA_Performed_Value);
        __Fecal_Immunochemical_Test_DNA_Performed__day_of_TZoffset = new Lazy<IEnumerable<Observation>>(this.Fecal_Immunochemical_Test_DNA_Performed__day_of_TZoffset_Value);
        __Fecal_Immunochemical_Test_DNA_Performed_without_appropriate_category__ignore_status__day_of_TZoffset = new Lazy<IEnumerable<Observation>>(this.Fecal_Immunochemical_Test_DNA_Performed_without_appropriate_category__ignore_status__day_of_TZoffset_Value);
        __Fecal_Immunochemical_Test_DNA_Performed_without_appropriate_status__ignore_category__day_of_TZoffset = new Lazy<IEnumerable<Observation>>(this.Fecal_Immunochemical_Test_DNA_Performed_without_appropriate_status__ignore_category__day_of_TZoffset_Value);
        __CT_Colonography_Display_Date = new Lazy<IEnumerable<CqlDateTime>>(this.CT_Colonography_Display_Date_Value);
        __CT_Colonography_Performed = new Lazy<IEnumerable<Observation>>(this.CT_Colonography_Performed_Value);
        __CT_Colonography_Performed_without_appropriate_status = new Lazy<IEnumerable<Observation>>(this.CT_Colonography_Performed_without_appropriate_status_Value);
        __Flexible_Sigmoidoscopy_Display_Date = new Lazy<IEnumerable<CqlDateTime>>(this.Flexible_Sigmoidoscopy_Display_Date_Value);
        __Flexible_Sigmoidoscopy_Performed = new Lazy<IEnumerable<Procedure>>(this.Flexible_Sigmoidoscopy_Performed_Value);
        __Flexible_Sigmoidoscopy_Performed_without_appropriate_status = new Lazy<IEnumerable<Procedure>>(this.Flexible_Sigmoidoscopy_Performed_without_appropriate_status_Value);
        __Colonoscopy_Display_Date = new Lazy<IEnumerable<CqlDateTime>>(this.Colonoscopy_Display_Date_Value);
        __Colonoscopy_Performed = new Lazy<IEnumerable<Procedure>>(this.Colonoscopy_Performed_Value);
        __Colonoscopy_Performed_without_appropriate_status = new Lazy<IEnumerable<Procedure>>(this.Colonoscopy_Performed_without_appropriate_status_Value);
        __Numerator = new Lazy<bool?>(this.Numerator_Value);
        __Final_Numerator_Population = new Lazy<bool?>(this.Final_Numerator_Population_Value);
    }
    #region Dependencies

    public FHIRHelpers_4_0_001 FHIRHelpers_4_0_001 { get; }
    public SupplementalDataElementsFHIR4_2_0_000 SupplementalDataElementsFHIR4_2_0_000 { get; }
    public MATGlobalCommonFunctionsFHIR4_6_1_000 MATGlobalCommonFunctionsFHIR4_6_1_000 { get; }
    public AdultOutpatientEncountersFHIR4_2_2_000 AdultOutpatientEncountersFHIR4_2_2_000 { get; }
    public HospiceFHIR4_2_3_000 HospiceFHIR4_2_3_000 { get; }
    public AdvancedIllnessandFrailtyExclusionECQMFHIR4_5_17_000 AdvancedIllnessandFrailtyExclusionECQMFHIR4_5_17_000 { get; }
    public PalliativeCareFHIR_0_6_000 PalliativeCareFHIR_0_6_000 { get; }
    public CumulativeMedicationDurationFHIR4_1_0_000 CumulativeMedicationDurationFHIR4_1_0_000 { get; }

    #endregion

	private CqlValueSet Acute_Inpatient_Value() => 
		new CqlValueSet("http://cts.nlm.nih.gov/fhir/ValueSet/2.16.840.1.113883.3.464.1003.101.12.1083", null);

    [CqlDeclaration("Acute Inpatient")]
    [CqlValueSet("http://cts.nlm.nih.gov/fhir/ValueSet/2.16.840.1.113883.3.464.1003.101.12.1083")]
	public CqlValueSet Acute_Inpatient() => 
		__Acute_Inpatient?.Value;

	private CqlValueSet Advanced_Illness_Value() => 
		new CqlValueSet("http://cts.nlm.nih.gov/fhir/ValueSet/2.16.840.1.113883.3.464.1003.110.12.1082", null);

    [CqlDeclaration("Advanced Illness")]
    [CqlValueSet("http://cts.nlm.nih.gov/fhir/ValueSet/2.16.840.1.113883.3.464.1003.110.12.1082")]
	public CqlValueSet Advanced_Illness() => 
		__Advanced_Illness?.Value;

	private CqlValueSet Annual_Wellness_Visit_Value() => 
		new CqlValueSet("http://cts.nlm.nih.gov/fhir/ValueSet/2.16.840.1.113883.3.526.3.1240", null);

    [CqlDeclaration("Annual Wellness Visit")]
    [CqlValueSet("http://cts.nlm.nih.gov/fhir/ValueSet/2.16.840.1.113883.3.526.3.1240")]
	public CqlValueSet Annual_Wellness_Visit() => 
		__Annual_Wellness_Visit?.Value;

	private CqlValueSet Care_Services_in_Long_Term_Residential_Facility_Value() => 
		new CqlValueSet("http://cts.nlm.nih.gov/fhir/ValueSet/2.16.840.1.113883.3.464.1003.101.12.1014", null);

    [CqlDeclaration("Care Services in Long-Term Residential Facility")]
    [CqlValueSet("http://cts.nlm.nih.gov/fhir/ValueSet/2.16.840.1.113883.3.464.1003.101.12.1014")]
	public CqlValueSet Care_Services_in_Long_Term_Residential_Facility() => 
		__Care_Services_in_Long_Term_Residential_Facility?.Value;

	private CqlValueSet Colonoscopy_Value() => 
		new CqlValueSet("http://cts.nlm.nih.gov/fhir/ValueSet/2.16.840.1.113883.3.464.1003.108.12.1020", null);

    [CqlDeclaration("Colonoscopy")]
    [CqlValueSet("http://cts.nlm.nih.gov/fhir/ValueSet/2.16.840.1.113883.3.464.1003.108.12.1020")]
	public CqlValueSet Colonoscopy() => 
		__Colonoscopy?.Value;

	private CqlValueSet CT_Colonography_Value() => 
		new CqlValueSet("http://cts.nlm.nih.gov/fhir/ValueSet/2.16.840.1.113883.3.464.1003.108.12.1038", null);

    [CqlDeclaration("CT Colonography")]
    [CqlValueSet("http://cts.nlm.nih.gov/fhir/ValueSet/2.16.840.1.113883.3.464.1003.108.12.1038")]
	public CqlValueSet CT_Colonography() => 
		__CT_Colonography?.Value;

	private CqlValueSet Dementia_Medications_Value() => 
		new CqlValueSet("http://cts.nlm.nih.gov/fhir/ValueSet/2.16.840.1.113883.3.464.1003.196.12.1510", null);

    [CqlDeclaration("Dementia Medications")]
    [CqlValueSet("http://cts.nlm.nih.gov/fhir/ValueSet/2.16.840.1.113883.3.464.1003.196.12.1510")]
	public CqlValueSet Dementia_Medications() => 
		__Dementia_Medications?.Value;

	private CqlValueSet Discharged_to_Health_Care_Facility_for_Hospice_Care_Value() => 
		new CqlValueSet("http://cts.nlm.nih.gov/fhir/ValueSet/2.16.840.1.113883.3.117.1.7.1.207", null);

    [CqlDeclaration("Discharged to Health Care Facility for Hospice Care")]
    [CqlValueSet("http://cts.nlm.nih.gov/fhir/ValueSet/2.16.840.1.113883.3.117.1.7.1.207")]
	public CqlValueSet Discharged_to_Health_Care_Facility_for_Hospice_Care() => 
		__Discharged_to_Health_Care_Facility_for_Hospice_Care?.Value;

	private CqlValueSet Discharged_to_Home_for_Hospice_Care_Value() => 
		new CqlValueSet("http://cts.nlm.nih.gov/fhir/ValueSet/2.16.840.1.113883.3.117.1.7.1.209", null);

    [CqlDeclaration("Discharged to Home for Hospice Care")]
    [CqlValueSet("http://cts.nlm.nih.gov/fhir/ValueSet/2.16.840.1.113883.3.117.1.7.1.209")]
	public CqlValueSet Discharged_to_Home_for_Hospice_Care() => 
		__Discharged_to_Home_for_Hospice_Care?.Value;

	private CqlValueSet Encounter_Inpatient_Value() => 
		new CqlValueSet("http://cts.nlm.nih.gov/fhir/ValueSet/2.16.840.1.113883.3.666.5.307", null);

    [CqlDeclaration("Encounter Inpatient")]
    [CqlValueSet("http://cts.nlm.nih.gov/fhir/ValueSet/2.16.840.1.113883.3.666.5.307")]
	public CqlValueSet Encounter_Inpatient() => 
		__Encounter_Inpatient?.Value;

	private CqlValueSet Fecal_Occult_Blood_Test__FOBT__Value() => 
		new CqlValueSet("http://cts.nlm.nih.gov/fhir/ValueSet/2.16.840.1.113883.3.464.1003.198.12.1011", null);

    [CqlDeclaration("Fecal Occult Blood Test (FOBT)")]
    [CqlValueSet("http://cts.nlm.nih.gov/fhir/ValueSet/2.16.840.1.113883.3.464.1003.198.12.1011")]
	public CqlValueSet Fecal_Occult_Blood_Test__FOBT_() => 
		__Fecal_Occult_Blood_Test__FOBT_?.Value;

	private CqlValueSet FIT_DNA_Value() => 
		new CqlValueSet("http://cts.nlm.nih.gov/fhir/ValueSet/2.16.840.1.113883.3.464.1003.108.12.1039", null);

    [CqlDeclaration("FIT DNA")]
    [CqlValueSet("http://cts.nlm.nih.gov/fhir/ValueSet/2.16.840.1.113883.3.464.1003.108.12.1039")]
	public CqlValueSet FIT_DNA() => 
		__FIT_DNA?.Value;

	private CqlValueSet Flexible_Sigmoidoscopy_Value() => 
		new CqlValueSet("http://cts.nlm.nih.gov/fhir/ValueSet/2.16.840.1.113883.3.464.1003.198.12.1010", null);

    [CqlDeclaration("Flexible Sigmoidoscopy")]
    [CqlValueSet("http://cts.nlm.nih.gov/fhir/ValueSet/2.16.840.1.113883.3.464.1003.198.12.1010")]
	public CqlValueSet Flexible_Sigmoidoscopy() => 
		__Flexible_Sigmoidoscopy?.Value;

	private CqlValueSet Frailty_Device_Value() => 
		new CqlValueSet("http://cts.nlm.nih.gov/fhir/ValueSet/2.16.840.1.113883.3.464.1003.118.12.1300", null);

    [CqlDeclaration("Frailty Device")]
    [CqlValueSet("http://cts.nlm.nih.gov/fhir/ValueSet/2.16.840.1.113883.3.464.1003.118.12.1300")]
	public CqlValueSet Frailty_Device() => 
		__Frailty_Device?.Value;

	private CqlValueSet Frailty_Diagnosis_Value() => 
		new CqlValueSet("http://cts.nlm.nih.gov/fhir/ValueSet/2.16.840.1.113883.3.464.1003.113.12.1074", null);

    [CqlDeclaration("Frailty Diagnosis")]
    [CqlValueSet("http://cts.nlm.nih.gov/fhir/ValueSet/2.16.840.1.113883.3.464.1003.113.12.1074")]
	public CqlValueSet Frailty_Diagnosis() => 
		__Frailty_Diagnosis?.Value;

	private CqlValueSet Frailty_Encounter_Value() => 
		new CqlValueSet("http://cts.nlm.nih.gov/fhir/ValueSet/2.16.840.1.113883.3.464.1003.101.12.1088", null);

    [CqlDeclaration("Frailty Encounter")]
    [CqlValueSet("http://cts.nlm.nih.gov/fhir/ValueSet/2.16.840.1.113883.3.464.1003.101.12.1088")]
	public CqlValueSet Frailty_Encounter() => 
		__Frailty_Encounter?.Value;

	private CqlValueSet Frailty_Symptom_Value() => 
		new CqlValueSet("http://cts.nlm.nih.gov/fhir/ValueSet/2.16.840.1.113883.3.464.1003.113.12.1075", null);

    [CqlDeclaration("Frailty Symptom")]
    [CqlValueSet("http://cts.nlm.nih.gov/fhir/ValueSet/2.16.840.1.113883.3.464.1003.113.12.1075")]
	public CqlValueSet Frailty_Symptom() => 
		__Frailty_Symptom?.Value;

	private CqlValueSet Home_Healthcare_Services_Value() => 
		new CqlValueSet("http://cts.nlm.nih.gov/fhir/ValueSet/2.16.840.1.113883.3.464.1003.101.12.1016", null);

    [CqlDeclaration("Home Healthcare Services")]
    [CqlValueSet("http://cts.nlm.nih.gov/fhir/ValueSet/2.16.840.1.113883.3.464.1003.101.12.1016")]
	public CqlValueSet Home_Healthcare_Services() => 
		__Home_Healthcare_Services?.Value;

	private CqlValueSet Hospice_care_ambulatory_Value() => 
		new CqlValueSet("http://cts.nlm.nih.gov/fhir/ValueSet/2.16.840.1.113762.1.4.1108.15", null);

    [CqlDeclaration("Hospice care ambulatory")]
    [CqlValueSet("http://cts.nlm.nih.gov/fhir/ValueSet/2.16.840.1.113762.1.4.1108.15")]
	public CqlValueSet Hospice_care_ambulatory() => 
		__Hospice_care_ambulatory?.Value;

	private CqlValueSet Malignant_Neoplasm_of_Colon_Value() => 
		new CqlValueSet("http://cts.nlm.nih.gov/fhir/ValueSet/2.16.840.1.113883.3.464.1003.108.12.1001", null);

    [CqlDeclaration("Malignant Neoplasm of Colon")]
    [CqlValueSet("http://cts.nlm.nih.gov/fhir/ValueSet/2.16.840.1.113883.3.464.1003.108.12.1001")]
	public CqlValueSet Malignant_Neoplasm_of_Colon() => 
		__Malignant_Neoplasm_of_Colon?.Value;

	private CqlValueSet Nonacute_Inpatient_Value() => 
		new CqlValueSet("http://cts.nlm.nih.gov/fhir/ValueSet/2.16.840.1.113883.3.464.1003.101.12.1084", null);

    [CqlDeclaration("Nonacute Inpatient")]
    [CqlValueSet("http://cts.nlm.nih.gov/fhir/ValueSet/2.16.840.1.113883.3.464.1003.101.12.1084")]
	public CqlValueSet Nonacute_Inpatient() => 
		__Nonacute_Inpatient?.Value;

	private CqlValueSet Nursing_Facility_Visit_Value() => 
		new CqlValueSet("http://cts.nlm.nih.gov/fhir/ValueSet/2.16.840.1.113883.3.464.1003.101.12.1012", null);

    [CqlDeclaration("Nursing Facility Visit")]
    [CqlValueSet("http://cts.nlm.nih.gov/fhir/ValueSet/2.16.840.1.113883.3.464.1003.101.12.1012")]
	public CqlValueSet Nursing_Facility_Visit() => 
		__Nursing_Facility_Visit?.Value;

	private CqlValueSet Observation_Value() => 
		new CqlValueSet("http://cts.nlm.nih.gov/fhir/ValueSet/2.16.840.1.113883.3.464.1003.101.12.1086", null);

    [CqlDeclaration("Observation")]
    [CqlValueSet("http://cts.nlm.nih.gov/fhir/ValueSet/2.16.840.1.113883.3.464.1003.101.12.1086")]
	public CqlValueSet Observation() => 
		__Observation?.Value;

	private CqlValueSet Office_Visit_Value() => 
		new CqlValueSet("http://cts.nlm.nih.gov/fhir/ValueSet/2.16.840.1.113883.3.464.1003.101.12.1001", null);

    [CqlDeclaration("Office Visit")]
    [CqlValueSet("http://cts.nlm.nih.gov/fhir/ValueSet/2.16.840.1.113883.3.464.1003.101.12.1001")]
	public CqlValueSet Office_Visit() => 
		__Office_Visit?.Value;

	private CqlValueSet Online_Assessments_Value() => 
		new CqlValueSet("http://cts.nlm.nih.gov/fhir/ValueSet/2.16.840.1.113883.3.464.1003.101.12.1089", null);

    [CqlDeclaration("Online Assessments")]
    [CqlValueSet("http://cts.nlm.nih.gov/fhir/ValueSet/2.16.840.1.113883.3.464.1003.101.12.1089")]
	public CqlValueSet Online_Assessments() => 
		__Online_Assessments?.Value;

	private CqlValueSet Outpatient_Value() => 
		new CqlValueSet("http://cts.nlm.nih.gov/fhir/ValueSet/2.16.840.1.113883.3.464.1003.101.12.1087", null);

    [CqlDeclaration("Outpatient")]
    [CqlValueSet("http://cts.nlm.nih.gov/fhir/ValueSet/2.16.840.1.113883.3.464.1003.101.12.1087")]
	public CqlValueSet Outpatient() => 
		__Outpatient?.Value;

	private CqlValueSet Preventive_Care_Services___Established_Office_Visit__18_and_Up_Value() => 
		new CqlValueSet("http://cts.nlm.nih.gov/fhir/ValueSet/2.16.840.1.113883.3.464.1003.101.12.1025", null);

    [CqlDeclaration("Preventive Care Services - Established Office Visit, 18 and Up")]
    [CqlValueSet("http://cts.nlm.nih.gov/fhir/ValueSet/2.16.840.1.113883.3.464.1003.101.12.1025")]
	public CqlValueSet Preventive_Care_Services___Established_Office_Visit__18_and_Up() => 
		__Preventive_Care_Services___Established_Office_Visit__18_and_Up?.Value;

	private CqlValueSet Preventive_Care_Services_Initial_Office_Visit__18_and_Up_Value() => 
		new CqlValueSet("http://cts.nlm.nih.gov/fhir/ValueSet/2.16.840.1.113883.3.464.1003.101.12.1023", null);

    [CqlDeclaration("Preventive Care Services-Initial Office Visit, 18 and Up")]
    [CqlValueSet("http://cts.nlm.nih.gov/fhir/ValueSet/2.16.840.1.113883.3.464.1003.101.12.1023")]
	public CqlValueSet Preventive_Care_Services_Initial_Office_Visit__18_and_Up() => 
		__Preventive_Care_Services_Initial_Office_Visit__18_and_Up?.Value;

	private CqlValueSet Telephone_Visits_Value() => 
		new CqlValueSet("http://cts.nlm.nih.gov/fhir/ValueSet/2.16.840.1.113883.3.464.1003.101.12.1080", null);

    [CqlDeclaration("Telephone Visits")]
    [CqlValueSet("http://cts.nlm.nih.gov/fhir/ValueSet/2.16.840.1.113883.3.464.1003.101.12.1080")]
	public CqlValueSet Telephone_Visits() => 
		__Telephone_Visits?.Value;

	private CqlValueSet Total_Colectomy_Value() => 
		new CqlValueSet("http://cts.nlm.nih.gov/fhir/ValueSet/2.16.840.1.113883.3.464.1003.198.12.1019", null);

    [CqlDeclaration("Total Colectomy")]
    [CqlValueSet("http://cts.nlm.nih.gov/fhir/ValueSet/2.16.840.1.113883.3.464.1003.198.12.1019")]
	public CqlValueSet Total_Colectomy() => 
		__Total_Colectomy?.Value;

	private CqlValueSet Total_Colectomy_ICD9_Value() => 
		new CqlValueSet("http://cts.nlm.nih.gov/fhir/ValueSet/2.16.840.1.113883.3.464.1003.198.11.1136", null);

    [CqlDeclaration("Total Colectomy ICD9")]
    [CqlValueSet("http://cts.nlm.nih.gov/fhir/ValueSet/2.16.840.1.113883.3.464.1003.198.11.1136")]
	public CqlValueSet Total_Colectomy_ICD9() => 
		__Total_Colectomy_ICD9?.Value;

	private CqlCode laboratory_Value() => 
		new CqlCode("laboratory", "http://terminology.hl7.org/CodeSystem/observation-category", null, null);

    [CqlDeclaration("laboratory")]
	public CqlCode laboratory() => 
		__laboratory?.Value;

	private CqlCode[] ObservationCategoryCodes_Value()
	{
		CqlCode[] a_ = /* ARR1 */ [
			new CqlCode("laboratory", "http://terminology.hl7.org/CodeSystem/observation-category", null, null),
		];

		return a_;
	}

    [CqlDeclaration("ObservationCategoryCodes")]
	public CqlCode[] ObservationCategoryCodes() => 
		__ObservationCategoryCodes?.Value;

	private CqlInterval<CqlDateTime> Measurement_Period_Value()
	{
		CqlDateTime a_ = context?.Operators.DateTime(2021, 1, 1, 0, 0, 0, 0, default);
		CqlDateTime b_ = context?.Operators.DateTime(2022, 1, 1, 0, 0, 0, 0, default);
		CqlInterval<CqlDateTime> c_ = context?.Operators.Interval(a_, b_, true, false);
		object d_ = context.ResolveParameter("Exam130FHIR-0.0.003", "Measurement Period", c_);

		return (CqlInterval<CqlDateTime>)d_;
	}

    [CqlDeclaration("Measurement Period")]
	public CqlInterval<CqlDateTime> Measurement_Period() => 
		__Measurement_Period?.Value;

	private Patient Patient_Value()
	{
		IEnumerable<Patient> a_ = context?.Operators.RetrieveByValueSet<Patient>(null, null);
		Patient b_ = context?.Operators.SingletonFrom<Patient>(a_);

		return b_;
	}

    [CqlDeclaration("Patient")]
	public Patient Patient() => 
		__Patient?.Value;

	private IEnumerable<Coding> SDE_Ethnicity_Value()
	{
		IEnumerable<Coding> a_ = SupplementalDataElementsFHIR4_2_0_000.SDE_Ethnicity();

		return a_;
	}

    [CqlDeclaration("SDE Ethnicity")]
	public IEnumerable<Coding> SDE_Ethnicity() => 
		__SDE_Ethnicity?.Value;

	private IEnumerable<(CodeableConcept code, Period period)?> SDE_Payer_Value()
	{
		IEnumerable<(CodeableConcept code, Period period)?> a_ = SupplementalDataElementsFHIR4_2_0_000.SDE_Payer();

		return a_;
	}

    [CqlDeclaration("SDE Payer")]
	public IEnumerable<(CodeableConcept code, Period period)?> SDE_Payer() => 
		__SDE_Payer?.Value;

	private IEnumerable<Coding> SDE_Race_Value()
	{
		IEnumerable<Coding> a_ = SupplementalDataElementsFHIR4_2_0_000.SDE_Race();

		return a_;
	}

    [CqlDeclaration("SDE Race")]
	public IEnumerable<Coding> SDE_Race() => 
		__SDE_Race?.Value;

	private CqlCode SDE_Sex_Value()
	{
		CqlCode a_ = SupplementalDataElementsFHIR4_2_0_000.SDE_Sex();

		return a_;
	}

    [CqlDeclaration("SDE Sex")]
	public CqlCode SDE_Sex() => 
		__SDE_Sex?.Value;

	private IEnumerable<Encounter> Telehealth_Services_Value()
	{
		CqlValueSet a_ = this.Online_Assessments();
		IEnumerable<Encounter> b_ = context?.Operators.RetrieveByValueSet<Encounter>(a_, null);
		CqlValueSet c_ = this.Telephone_Visits();
		IEnumerable<Encounter> d_ = context?.Operators.RetrieveByValueSet<Encounter>(c_, null);
		IEnumerable<Encounter> e_ = context?.Operators.Union<Encounter>(b_, d_);
		bool? f_(Encounter TelehealthEncounter)
		{
			Code<Encounter.EncounterStatus> h_ = TelehealthEncounter.StatusElement;
			string i_ = FHIRHelpers_4_0_001.ToString(h_);
			bool? j_ = context?.Operators.Equal(i_, "finished");
			CqlInterval<CqlDateTime> k_ = this.Measurement_Period();
			Period l_ = TelehealthEncounter.Period;
			CqlInterval<CqlDateTime> m_ = MATGlobalCommonFunctionsFHIR4_6_1_000.Normalize_Interval((l_ as object));
			bool? n_ = context?.Operators.IntervalIncludesInterval<CqlDateTime>(k_, m_, null);
			bool? o_ = context?.Operators.And(j_, n_);

			return o_;
		};
		IEnumerable<Encounter> g_ = context?.Operators.Where<Encounter>(e_, f_);

		return g_;
	}

    [CqlDeclaration("Telehealth Services")]
	public IEnumerable<Encounter> Telehealth_Services() => 
		__Telehealth_Services?.Value;

	private int? Age_at_start_of_Measurement_Period_Value()
	{
		Patient a_ = this.Patient();
		Date b_ = a_.BirthDateElement;
		string c_ = b_.Value;
		CqlDate d_ = context?.Operators.ConvertStringToDate(c_);
		CqlInterval<CqlDateTime> e_ = this.Measurement_Period();
<<<<<<< HEAD
		CqlDateTime f_ = context?.Operators.Start(e_);
		CqlDate g_ = context?.Operators.DateFrom(f_);
		int? h_ = context?.Operators.CalculateAgeAt(d_, g_, "year");
=======
		CqlDateTime f_ = context.Operators.Start(e_);
		CqlDate g_ = context.Operators.DateFrom(f_);
		int? h_ = context.Operators.CalculateAgeAt(d_, g_, null);
>>>>>>> 54dd61a5

		return h_;
	}

    [CqlDeclaration("Age at start of Measurement Period")]
	public int? Age_at_start_of_Measurement_Period() => 
		__Age_at_start_of_Measurement_Period?.Value;

	private bool? Initial_Population_Value()
	{
		Patient a_ = this.Patient();
		Date b_ = a_.BirthDateElement;
		string c_ = b_.Value;
		CqlDate d_ = context?.Operators.ConvertStringToDate(c_);
		CqlInterval<CqlDateTime> e_ = this.Measurement_Period();
<<<<<<< HEAD
		CqlDateTime f_ = context?.Operators.Start(e_);
		CqlDate g_ = context?.Operators.DateFrom(f_);
		int? h_ = context?.Operators.CalculateAgeAt(d_, g_, "year");
		CqlInterval<int?> i_ = context?.Operators.Interval(51, 75, true, false);
		bool? j_ = context?.Operators.In<int?>(h_, i_, null);
=======
		CqlDateTime f_ = context.Operators.Start(e_);
		CqlDate g_ = context.Operators.DateFrom(f_);
		int? h_ = context.Operators.CalculateAgeAt(d_, g_, null);
		CqlInterval<int?> i_ = context.Operators.Interval(51, 75, true, false);
		bool? j_ = context.Operators.In<int?>(h_, i_, null);
>>>>>>> 54dd61a5
		IEnumerable<Encounter> k_ = AdultOutpatientEncountersFHIR4_2_2_000.Qualifying_Encounters();
		IEnumerable<Encounter> l_ = this.Telehealth_Services();
		IEnumerable<Encounter> m_ = context?.Operators.Union<Encounter>(k_, l_);
		bool? n_ = context?.Operators.Exists<Encounter>(m_);
		bool? o_ = context?.Operators.And(j_, n_);

		return o_;
	}

    [CqlDeclaration("Initial Population")]
	public bool? Initial_Population() => 
		__Initial_Population?.Value;

	private bool? Denominator_Value()
	{
		bool? a_ = this.Initial_Population();

		return a_;
	}

    [CqlDeclaration("Denominator")]
	public bool? Denominator() => 
		__Denominator?.Value;

	private IEnumerable<Condition> Malignant_Neoplasm_Value()
	{
		CqlValueSet a_ = this.Malignant_Neoplasm_of_Colon();
		IEnumerable<Condition> b_ = context?.Operators.RetrieveByValueSet<Condition>(a_, null);
		bool? c_(Condition ColorectalCancer)
		{
			CqlInterval<CqlDateTime> e_ = MATGlobalCommonFunctionsFHIR4_6_1_000.Prevalence_Period(ColorectalCancer);
			CqlDateTime f_ = context?.Operators.Start(e_);
			CqlInterval<CqlDateTime> g_ = this.Measurement_Period();
			CqlDateTime h_ = context?.Operators.End(g_);
			bool? i_ = context?.Operators.SameOrBefore(f_, h_, null);

			return i_;
		};
		IEnumerable<Condition> d_ = context?.Operators.Where<Condition>(b_, c_);

		return d_;
	}

    [CqlDeclaration("Malignant Neoplasm")]
	public IEnumerable<Condition> Malignant_Neoplasm() => 
		__Malignant_Neoplasm?.Value;

	private IEnumerable<Procedure> Total_Colectomy_Performed_Value()
	{
		CqlValueSet a_ = this.Total_Colectomy();
		IEnumerable<Procedure> b_ = context?.Operators.RetrieveByValueSet<Procedure>(a_, null);
		bool? c_(Procedure Colectomy)
		{
			Code<EventStatus> e_ = Colectomy.StatusElement;
			string f_ = FHIRHelpers_4_0_001.ToString(e_);
			bool? g_ = context?.Operators.Equal(f_, "completed");
			DataType h_ = Colectomy.Performed;
			CqlInterval<CqlDateTime> i_ = MATGlobalCommonFunctionsFHIR4_6_1_000.Normalize_Interval(h_);
			CqlDateTime j_ = context?.Operators.End(i_);
			CqlInterval<CqlDateTime> k_ = this.Measurement_Period();
			CqlDateTime l_ = context?.Operators.End(k_);
			bool? m_ = context?.Operators.SameOrBefore(j_, l_, null);
			bool? n_ = context?.Operators.And(g_, m_);

			return n_;
		};
		IEnumerable<Procedure> d_ = context?.Operators.Where<Procedure>(b_, c_);

		return d_;
	}

    [CqlDeclaration("Total Colectomy Performed")]
	public IEnumerable<Procedure> Total_Colectomy_Performed() => 
		__Total_Colectomy_Performed?.Value;

	private IEnumerable<Condition> Total_Colectomy_Condition_Value()
	{
		CqlValueSet a_ = this.Total_Colectomy_ICD9();
		IEnumerable<Condition> b_ = context?.Operators.RetrieveByValueSet<Condition>(a_, null);
		bool? c_(Condition ColectomyDx)
		{
			CqlInterval<CqlDateTime> e_ = MATGlobalCommonFunctionsFHIR4_6_1_000.Prevalence_Period(ColectomyDx);
			CqlDateTime f_ = context?.Operators.Start(e_);
			CqlInterval<CqlDateTime> g_ = this.Measurement_Period();
			CqlDateTime h_ = context?.Operators.End(g_);
			bool? i_ = context?.Operators.SameOrBefore(f_, h_, null);

			return i_;
		};
		IEnumerable<Condition> d_ = context?.Operators.Where<Condition>(b_, c_);

		return d_;
	}

    [CqlDeclaration("Total Colectomy Condition")]
	public IEnumerable<Condition> Total_Colectomy_Condition() => 
		__Total_Colectomy_Condition?.Value;

	private bool? Denominator_Exclusions_Value()
	{
		bool? a_ = HospiceFHIR4_2_3_000.Has_Hospice();
		IEnumerable<Condition> b_ = this.Malignant_Neoplasm();
		bool? c_ = context?.Operators.Exists<Condition>(b_);
		bool? d_ = context?.Operators.Or(a_, c_);
		IEnumerable<Procedure> e_ = this.Total_Colectomy_Performed();
		bool? f_ = context?.Operators.Exists<Procedure>(e_);
		bool? g_ = context?.Operators.Or(d_, f_);
		IEnumerable<Condition> h_ = this.Total_Colectomy_Condition();
		bool? i_ = context?.Operators.Exists<Condition>(h_);
		bool? j_ = context?.Operators.Or(g_, i_);
		bool? k_ = AdvancedIllnessandFrailtyExclusionECQMFHIR4_5_17_000.Advanced_Illness_and_Frailty_Exclusion_Not_Including_Over_Age_80();
		bool? l_ = context?.Operators.Or(j_, k_);
		Patient m_ = this.Patient();
		Date n_ = m_.BirthDateElement;
		string o_ = n_.Value;
		CqlDate p_ = context?.Operators.ConvertStringToDate(o_);
		CqlInterval<CqlDateTime> q_ = this.Measurement_Period();
<<<<<<< HEAD
		CqlDateTime r_ = context?.Operators.Start(q_);
		CqlDate s_ = context?.Operators.DateFrom(r_);
		int? t_ = context?.Operators.CalculateAgeAt(p_, s_, "year");
		bool? u_ = context?.Operators.GreaterOrEqual(t_, 65);
=======
		CqlDateTime r_ = context.Operators.Start(q_);
		CqlDate s_ = context.Operators.DateFrom(r_);
		int? t_ = context.Operators.CalculateAgeAt(p_, s_, null);
		bool? u_ = context.Operators.GreaterOrEqual(t_, 65);
>>>>>>> 54dd61a5
		bool? v_ = AdvancedIllnessandFrailtyExclusionECQMFHIR4_5_17_000.Has_Long_Term_Care_Periods_Longer_Than_90_Consecutive_Days();
		bool? w_ = context?.Operators.And(u_, v_);
		bool? x_ = context?.Operators.Or(l_, w_);
		bool? y_ = PalliativeCareFHIR_0_6_000.Palliative_Care_in_the_Measurement_Period();
		bool? z_ = context?.Operators.Or(x_, y_);

		return z_;
	}

    [CqlDeclaration("Denominator Exclusions")]
	public bool? Denominator_Exclusions() => 
		__Denominator_Exclusions?.Value;

	private IEnumerable<(CqlDateTime occultDate, IEnumerable<FhirString> occultResult, IEnumerable<string> occultCategoryCode, Code<ObservationStatus> occultStatus)?> Fecal_Occult_Blood_Test_Display_Date__Result__Category__Status_Value()
	{
		CqlValueSet a_ = this.Fecal_Occult_Blood_Test__FOBT_();
		IEnumerable<Observation> b_ = context?.Operators.RetrieveByValueSet<Observation>(a_, null);
		bool? c_(Observation FecalOccult)
		{
			DataType g_ = FecalOccult.Effective;
			CqlDateTime h_ = MATGlobalCommonFunctionsFHIR4_6_1_000.Latest(g_);
			CqlInterval<CqlDateTime> i_ = this.Measurement_Period();
			CqlDateTime j_ = context?.Operators.Start(i_);
			CqlQuantity k_ = context?.Operators.Quantity(1m, "year");
			CqlDateTime l_ = context?.Operators.Subtract(j_, k_);
			CqlDateTime n_ = context?.Operators.End(i_);
			CqlInterval<CqlDateTime> o_ = context?.Operators.Interval(l_, n_, false, false);
			bool? p_ = context?.Operators.In<CqlDateTime>(h_, o_, null);

			return p_;
		};
		IEnumerable<Observation> d_ = context?.Operators.Where<Observation>(b_, c_);
		(CqlDateTime occultDate, IEnumerable<FhirString> occultResult, IEnumerable<string> occultCategoryCode, Code<ObservationStatus> occultStatus)? e_(Observation FecalOccult)
		{
			DataType q_ = FecalOccult.Effective;
			CqlDateTime r_ = MATGlobalCommonFunctionsFHIR4_6_1_000.Latest(q_);
			DataType s_ = FecalOccult.Value;
			IEnumerable<Coding> t_ = context?.Operators.LateBoundProperty<IEnumerable<Coding>>(s_, "coding");
			bool? u_(Coding @this)
			{
				FhirString ao_ = @this.DisplayElement;
				bool? ap_ = context?.Operators.Not((bool?)(ao_ is null));

				return ap_;
			};
			IEnumerable<Coding> v_ = context?.Operators.Where<Coding>(t_, u_);
			FhirString w_(Coding @this)
			{
				FhirString aq_ = @this.DisplayElement;

				return aq_;
			};
			IEnumerable<FhirString> x_ = context?.Operators.Select<Coding, FhirString>(v_, w_);
			List<CodeableConcept> y_ = FecalOccult.Category;
			bool? z_(CodeableConcept @this)
			{
				List<Coding> ar_ = @this.Coding;
				bool? as_ = context?.Operators.Not((bool?)(ar_ is null));

				return as_;
			};
			IEnumerable<CodeableConcept> aa_ = context?.Operators.Where<CodeableConcept>((IEnumerable<CodeableConcept>)y_, z_);
			List<Coding> ab_(CodeableConcept @this)
			{
				List<Coding> at_ = @this.Coding;

				return at_;
			};
			IEnumerable<List<Coding>> ac_ = context?.Operators.Select<CodeableConcept, List<Coding>>(aa_, ab_);
			IEnumerable<Coding> ad_ = context?.Operators.Flatten<Coding>((IEnumerable<IEnumerable<Coding>>)ac_);
			bool? ae_(Coding @this)
			{
				Code au_ = @this.CodeElement;
				bool? av_ = context?.Operators.Not((bool?)(au_ is null));

				return av_;
			};
			IEnumerable<Coding> af_ = context?.Operators.Where<Coding>(ad_, ae_);
			Code ag_(Coding @this)
			{
				Code aw_ = @this.CodeElement;

				return aw_;
			};
			IEnumerable<Code> ah_ = context?.Operators.Select<Coding, Code>(af_, ag_);
			bool? ai_(Code @this)
			{
				string ax_ = @this.Value;
				bool? ay_ = context?.Operators.Not((bool?)(ax_ is null));

				return ay_;
			};
			IEnumerable<Code> aj_ = context?.Operators.Where<Code>(ah_, ai_);
			string ak_(Code @this)
			{
				string az_ = @this.Value;

				return az_;
			};
			IEnumerable<string> al_ = context?.Operators.Select<Code, string>(aj_, ak_);
			Code<ObservationStatus> am_ = FecalOccult.StatusElement;
			(CqlDateTime occultDate, IEnumerable<FhirString> occultResult, IEnumerable<string> occultCategoryCode, Code<ObservationStatus> occultStatus)? an_ = (r_, x_, al_, am_);

			return an_;
		};
		IEnumerable<(CqlDateTime occultDate, IEnumerable<FhirString> occultResult, IEnumerable<string> occultCategoryCode, Code<ObservationStatus> occultStatus)?> f_ = context?.Operators.Select<Observation, (CqlDateTime occultDate, IEnumerable<FhirString> occultResult, IEnumerable<string> occultCategoryCode, Code<ObservationStatus> occultStatus)?>(d_, e_);

		return f_;
	}

    [CqlDeclaration("Fecal Occult Blood Test Display Date, Result, Category, Status")]
	public IEnumerable<(CqlDateTime occultDate, IEnumerable<FhirString> occultResult, IEnumerable<string> occultCategoryCode, Code<ObservationStatus> occultStatus)?> Fecal_Occult_Blood_Test_Display_Date__Result__Category__Status() => 
		__Fecal_Occult_Blood_Test_Display_Date__Result__Category__Status?.Value;

	private IEnumerable<Observation> Fecal_Occult_Blood_Test_Performed_Value()
	{
		CqlValueSet a_ = this.Fecal_Occult_Blood_Test__FOBT_();
		IEnumerable<Observation> b_ = context?.Operators.RetrieveByValueSet<Observation>(a_, null);
		bool? c_(Observation FecalOccult)
		{
			Code<ObservationStatus> e_ = FecalOccult.StatusElement;
			string f_ = FHIRHelpers_4_0_001.ToString(e_);
			string[] g_ = /* ARR1 */ [
				"final",
				"amended",
				"corrected",
			];
			bool? h_ = context?.Operators.In<string>(f_, (g_ as IEnumerable<string>));
			List<CodeableConcept> i_ = FecalOccult.Category;
			bool? j_(CodeableConcept FecalOccultCategory)
			{
				List<Coding> v_ = FecalOccultCategory.Coding;
				bool? w_(Coding @this)
				{
					Code ag_ = @this.CodeElement;
					bool? ah_ = context?.Operators.Not((bool?)(ag_ is null));

					return ah_;
				};
				IEnumerable<Coding> x_ = context?.Operators.Where<Coding>((IEnumerable<Coding>)v_, w_);
				Code y_(Coding @this)
				{
					Code ai_ = @this.CodeElement;

					return ai_;
				};
				IEnumerable<Code> z_ = context?.Operators.Select<Coding, Code>(x_, y_);
				bool? aa_(Code @this)
				{
					string aj_ = @this.Value;
					bool? ak_ = context?.Operators.Not((bool?)(aj_ is null));

					return ak_;
				};
				IEnumerable<Code> ab_ = context?.Operators.Where<Code>(z_, aa_);
				string ac_(Code @this)
				{
					string al_ = @this.Value;

					return al_;
				};
				IEnumerable<string> ad_ = context?.Operators.Select<Code, string>(ab_, ac_);
				string[] ae_ = /* ARR1 */ [
					"laboratory",
				];
				bool? af_ = context?.Operators.Equivalent<string>(ad_, (ae_ as IEnumerable<string>));

				return af_;
			};
			IEnumerable<CodeableConcept> k_ = context?.Operators.Where<CodeableConcept>((IEnumerable<CodeableConcept>)i_, j_);
			bool? l_ = context?.Operators.Exists<CodeableConcept>(k_);
			bool? m_ = context?.Operators.And(h_, l_);
			DataType n_ = FecalOccult.Value;
			bool? o_ = context?.Operators.Not((bool?)(n_ is null));
			bool? p_ = context?.Operators.And(m_, o_);
			DataType q_ = FecalOccult.Effective;
			CqlDateTime r_ = MATGlobalCommonFunctionsFHIR4_6_1_000.Latest(q_);
			CqlInterval<CqlDateTime> s_ = this.Measurement_Period();
			bool? t_ = context?.Operators.In<CqlDateTime>(r_, s_, null);
			bool? u_ = context?.Operators.And(p_, t_);

			return u_;
		};
		IEnumerable<Observation> d_ = context?.Operators.Where<Observation>(b_, c_);

		return d_;
	}

    [CqlDeclaration("Fecal Occult Blood Test Performed")]
	public IEnumerable<Observation> Fecal_Occult_Blood_Test_Performed() => 
		__Fecal_Occult_Blood_Test_Performed?.Value;

	private IEnumerable<Observation> Fecal_Occult_Blood_Test_Performed__day_of_TZoffset_Value()
	{
		CqlValueSet a_ = this.Fecal_Occult_Blood_Test__FOBT_();
		IEnumerable<Observation> b_ = context?.Operators.RetrieveByValueSet<Observation>(a_, null);
		bool? c_(Observation FecalOccult)
		{
			Code<ObservationStatus> e_ = FecalOccult.StatusElement;
			string f_ = FHIRHelpers_4_0_001.ToString(e_);
			string[] g_ = /* ARR1 */ [
				"final",
				"amended",
				"corrected",
			];
			bool? h_ = context?.Operators.In<string>(f_, (g_ as IEnumerable<string>));
			List<CodeableConcept> i_ = FecalOccult.Category;
			bool? j_(CodeableConcept FecalOccultCategory)
			{
				List<Coding> v_ = FecalOccultCategory.Coding;
				bool? w_(Coding @this)
				{
					Code ag_ = @this.CodeElement;
					bool? ah_ = context?.Operators.Not((bool?)(ag_ is null));

					return ah_;
				};
				IEnumerable<Coding> x_ = context?.Operators.Where<Coding>((IEnumerable<Coding>)v_, w_);
				Code y_(Coding @this)
				{
					Code ai_ = @this.CodeElement;

					return ai_;
				};
				IEnumerable<Code> z_ = context?.Operators.Select<Coding, Code>(x_, y_);
				bool? aa_(Code @this)
				{
					string aj_ = @this.Value;
					bool? ak_ = context?.Operators.Not((bool?)(aj_ is null));

					return ak_;
				};
				IEnumerable<Code> ab_ = context?.Operators.Where<Code>(z_, aa_);
				string ac_(Code @this)
				{
					string al_ = @this.Value;

					return al_;
				};
				IEnumerable<string> ad_ = context?.Operators.Select<Code, string>(ab_, ac_);
				string[] ae_ = /* ARR1 */ [
					"laboratory",
				];
				bool? af_ = context?.Operators.Equivalent<string>(ad_, (ae_ as IEnumerable<string>));

				return af_;
			};
			IEnumerable<CodeableConcept> k_ = context?.Operators.Where<CodeableConcept>((IEnumerable<CodeableConcept>)i_, j_);
			bool? l_ = context?.Operators.Exists<CodeableConcept>(k_);
			bool? m_ = context?.Operators.And(h_, l_);
			DataType n_ = FecalOccult.Value;
			bool? o_ = context?.Operators.Not((bool?)(n_ is null));
			bool? p_ = context?.Operators.And(m_, o_);
			DataType q_ = FecalOccult.Effective;
			CqlDateTime r_ = MATGlobalCommonFunctionsFHIR4_6_1_000.Latest(q_);
			CqlInterval<CqlDateTime> s_ = this.Measurement_Period();
<<<<<<< HEAD
			bool? t_ = context?.Operators.In<CqlDateTime>(r_, s_, "day");
			bool? u_ = context?.Operators.And(p_, t_);
=======
			bool? t_ = context.Operators.In<CqlDateTime>(r_, s_, null);
			bool? u_ = context.Operators.And(p_, t_);
>>>>>>> 54dd61a5

			return u_;
		};
		IEnumerable<Observation> d_ = context?.Operators.Where<Observation>(b_, c_);

		return d_;
	}

    [CqlDeclaration("Fecal Occult Blood Test Performed, day of TZoffset")]
	public IEnumerable<Observation> Fecal_Occult_Blood_Test_Performed__day_of_TZoffset() => 
		__Fecal_Occult_Blood_Test_Performed__day_of_TZoffset?.Value;

	private IEnumerable<Observation> Fecal_Occult_Blood_Test_Performed_without_appropriate_category__ignore_status__day_of_TZoffset_Value()
	{
		CqlValueSet a_ = this.Fecal_Occult_Blood_Test__FOBT_();
		IEnumerable<Observation> b_ = context?.Operators.RetrieveByValueSet<Observation>(a_, null);
		bool? c_(Observation FecalOccult)
		{
			List<CodeableConcept> e_ = FecalOccult.Category;
			bool? f_(CodeableConcept FecalOccultCategory)
			{
				List<Coding> q_ = FecalOccultCategory.Coding;
				bool? r_(Coding @this)
				{
					Code ac_ = @this.CodeElement;
					bool? ad_ = context?.Operators.Not((bool?)(ac_ is null));

					return ad_;
				};
				IEnumerable<Coding> s_ = context?.Operators.Where<Coding>((IEnumerable<Coding>)q_, r_);
				Code t_(Coding @this)
				{
					Code ae_ = @this.CodeElement;

					return ae_;
				};
				IEnumerable<Code> u_ = context?.Operators.Select<Coding, Code>(s_, t_);
				bool? v_(Code @this)
				{
					string af_ = @this.Value;
					bool? ag_ = context?.Operators.Not((bool?)(af_ is null));

					return ag_;
				};
				IEnumerable<Code> w_ = context?.Operators.Where<Code>(u_, v_);
				string x_(Code @this)
				{
					string ah_ = @this.Value;

					return ah_;
				};
				IEnumerable<string> y_ = context?.Operators.Select<Code, string>(w_, x_);
				string[] z_ = /* ARR1 */ [
					"laboratory",
				];
				bool? aa_ = context?.Operators.Equivalent<string>(y_, (z_ as IEnumerable<string>));
				bool? ab_ = context?.Operators.Not(aa_);

				return ab_;
			};
			IEnumerable<CodeableConcept> g_ = context?.Operators.Where<CodeableConcept>((IEnumerable<CodeableConcept>)e_, f_);
			bool? h_ = context?.Operators.Exists<CodeableConcept>(g_);
			DataType i_ = FecalOccult.Value;
			bool? j_ = context?.Operators.Not((bool?)(i_ is null));
			bool? k_ = context?.Operators.And(h_, j_);
			DataType l_ = FecalOccult.Effective;
			CqlDateTime m_ = MATGlobalCommonFunctionsFHIR4_6_1_000.Latest(l_);
			CqlInterval<CqlDateTime> n_ = this.Measurement_Period();
<<<<<<< HEAD
			bool? o_ = context?.Operators.In<CqlDateTime>(m_, n_, "day");
			bool? p_ = context?.Operators.And(k_, o_);
=======
			bool? o_ = context.Operators.In<CqlDateTime>(m_, n_, null);
			bool? p_ = context.Operators.And(k_, o_);
>>>>>>> 54dd61a5

			return p_;
		};
		IEnumerable<Observation> d_ = context?.Operators.Where<Observation>(b_, c_);

		return d_;
	}

    [CqlDeclaration("Fecal Occult Blood Test Performed without appropriate category, ignore status, day of TZoffset")]
	public IEnumerable<Observation> Fecal_Occult_Blood_Test_Performed_without_appropriate_category__ignore_status__day_of_TZoffset() => 
		__Fecal_Occult_Blood_Test_Performed_without_appropriate_category__ignore_status__day_of_TZoffset?.Value;

	private IEnumerable<Observation> Fecal_Occult_Blood_Test_Performed_without_appropriate_status__ignore_category__day_of_TZoffset_Value()
	{
		CqlValueSet a_ = this.Fecal_Occult_Blood_Test__FOBT_();
		IEnumerable<Observation> b_ = context?.Operators.RetrieveByValueSet<Observation>(a_, null);
		bool? c_(Observation FecalOccult)
		{
			Code<ObservationStatus> e_ = FecalOccult.StatusElement;
			string f_ = FHIRHelpers_4_0_001.ToString(e_);
			string[] g_ = /* ARR1 */ [
				"final",
				"amended",
				"corrected",
			];
			bool? h_ = context?.Operators.In<string>(f_, (g_ as IEnumerable<string>));
			bool? i_ = context?.Operators.Not(h_);
			DataType j_ = FecalOccult.Value;
			bool? k_ = context?.Operators.Not((bool?)(j_ is null));
			bool? l_ = context?.Operators.And(i_, k_);
			DataType m_ = FecalOccult.Effective;
			CqlDateTime n_ = MATGlobalCommonFunctionsFHIR4_6_1_000.Latest(m_);
			CqlInterval<CqlDateTime> o_ = this.Measurement_Period();
<<<<<<< HEAD
			bool? p_ = context?.Operators.In<CqlDateTime>(n_, o_, "day");
			bool? q_ = context?.Operators.And(l_, p_);
=======
			bool? p_ = context.Operators.In<CqlDateTime>(n_, o_, null);
			bool? q_ = context.Operators.And(l_, p_);
>>>>>>> 54dd61a5

			return q_;
		};
		IEnumerable<Observation> d_ = context?.Operators.Where<Observation>(b_, c_);

		return d_;
	}

    [CqlDeclaration("Fecal Occult Blood Test Performed without appropriate status, ignore category, day of TZoffset")]
	public IEnumerable<Observation> Fecal_Occult_Blood_Test_Performed_without_appropriate_status__ignore_category__day_of_TZoffset() => 
		__Fecal_Occult_Blood_Test_Performed_without_appropriate_status__ignore_category__day_of_TZoffset?.Value;

	private IEnumerable<(CqlDateTime occultDate, IEnumerable<FhirString> occultResult, IEnumerable<string> occultCategoryCode, Code<ObservationStatus> occultStatus)?> Fecal_Immunochemical_Test_DNA_Display_Date__Result__Category__Status_Value()
	{
		CqlValueSet a_ = this.FIT_DNA();
		IEnumerable<Observation> b_ = context?.Operators.RetrieveByValueSet<Observation>(a_, null);
		bool? c_(Observation FitDNA)
		{
			DataType g_ = FitDNA.Effective;
			CqlDateTime h_ = MATGlobalCommonFunctionsFHIR4_6_1_000.Latest(g_);
			CqlInterval<CqlDateTime> i_ = this.Measurement_Period();
			CqlDateTime j_ = context?.Operators.End(i_);
			CqlQuantity k_ = context?.Operators.Quantity(4m, "years");
			CqlDateTime l_ = context?.Operators.Subtract(j_, k_);
			CqlDateTime n_ = context?.Operators.End(i_);
			CqlInterval<CqlDateTime> o_ = context?.Operators.Interval(l_, n_, true, true);
			bool? p_ = context?.Operators.In<CqlDateTime>(h_, o_, null);
			CqlDateTime r_ = context?.Operators.End(i_);
			bool? s_ = context?.Operators.Not((bool?)(r_ is null));
			bool? t_ = context?.Operators.And(p_, s_);

			return t_;
		};
		IEnumerable<Observation> d_ = context?.Operators.Where<Observation>(b_, c_);
		(CqlDateTime occultDate, IEnumerable<FhirString> occultResult, IEnumerable<string> occultCategoryCode, Code<ObservationStatus> occultStatus)? e_(Observation FitDNA)
		{
			DataType u_ = FitDNA.Effective;
			CqlDateTime v_ = MATGlobalCommonFunctionsFHIR4_6_1_000.Latest(u_);
			DataType w_ = FitDNA.Value;
			IEnumerable<Coding> x_ = context?.Operators.LateBoundProperty<IEnumerable<Coding>>(w_, "coding");
			bool? y_(Coding @this)
			{
				FhirString as_ = @this.DisplayElement;
				bool? at_ = context?.Operators.Not((bool?)(as_ is null));

				return at_;
			};
			IEnumerable<Coding> z_ = context?.Operators.Where<Coding>(x_, y_);
			FhirString aa_(Coding @this)
			{
				FhirString au_ = @this.DisplayElement;

				return au_;
			};
			IEnumerable<FhirString> ab_ = context?.Operators.Select<Coding, FhirString>(z_, aa_);
			List<CodeableConcept> ac_ = FitDNA.Category;
			bool? ad_(CodeableConcept @this)
			{
				List<Coding> av_ = @this.Coding;
				bool? aw_ = context?.Operators.Not((bool?)(av_ is null));

				return aw_;
			};
			IEnumerable<CodeableConcept> ae_ = context?.Operators.Where<CodeableConcept>((IEnumerable<CodeableConcept>)ac_, ad_);
			List<Coding> af_(CodeableConcept @this)
			{
				List<Coding> ax_ = @this.Coding;

				return ax_;
			};
			IEnumerable<List<Coding>> ag_ = context?.Operators.Select<CodeableConcept, List<Coding>>(ae_, af_);
			IEnumerable<Coding> ah_ = context?.Operators.Flatten<Coding>((IEnumerable<IEnumerable<Coding>>)ag_);
			bool? ai_(Coding @this)
			{
				Code ay_ = @this.CodeElement;
				bool? az_ = context?.Operators.Not((bool?)(ay_ is null));

				return az_;
			};
			IEnumerable<Coding> aj_ = context?.Operators.Where<Coding>(ah_, ai_);
			Code ak_(Coding @this)
			{
				Code ba_ = @this.CodeElement;

				return ba_;
			};
			IEnumerable<Code> al_ = context?.Operators.Select<Coding, Code>(aj_, ak_);
			bool? am_(Code @this)
			{
				string bb_ = @this.Value;
				bool? bc_ = context?.Operators.Not((bool?)(bb_ is null));

				return bc_;
			};
			IEnumerable<Code> an_ = context?.Operators.Where<Code>(al_, am_);
			string ao_(Code @this)
			{
				string bd_ = @this.Value;

				return bd_;
			};
			IEnumerable<string> ap_ = context?.Operators.Select<Code, string>(an_, ao_);
			Code<ObservationStatus> aq_ = FitDNA.StatusElement;
			(CqlDateTime occultDate, IEnumerable<FhirString> occultResult, IEnumerable<string> occultCategoryCode, Code<ObservationStatus> occultStatus)? ar_ = (v_, ab_, ap_, aq_);

			return ar_;
		};
		IEnumerable<(CqlDateTime occultDate, IEnumerable<FhirString> occultResult, IEnumerable<string> occultCategoryCode, Code<ObservationStatus> occultStatus)?> f_ = context?.Operators.Select<Observation, (CqlDateTime occultDate, IEnumerable<FhirString> occultResult, IEnumerable<string> occultCategoryCode, Code<ObservationStatus> occultStatus)?>(d_, e_);

		return f_;
	}

    [CqlDeclaration("Fecal Immunochemical Test DNA Display Date, Result, Category, Status")]
	public IEnumerable<(CqlDateTime occultDate, IEnumerable<FhirString> occultResult, IEnumerable<string> occultCategoryCode, Code<ObservationStatus> occultStatus)?> Fecal_Immunochemical_Test_DNA_Display_Date__Result__Category__Status() => 
		__Fecal_Immunochemical_Test_DNA_Display_Date__Result__Category__Status?.Value;

	private IEnumerable<Observation> Fecal_Immunochemical_Test_DNA_Performed_Value()
	{
		CqlValueSet a_ = this.FIT_DNA();
		IEnumerable<Observation> b_ = context?.Operators.RetrieveByValueSet<Observation>(a_, null);
		bool? c_(Observation FitDNA)
		{
			Code<ObservationStatus> e_ = FitDNA.StatusElement;
			string f_ = FHIRHelpers_4_0_001.ToString(e_);
			string[] g_ = /* ARR1 */ [
				"final",
				"amended",
				"corrected",
			];
			bool? h_ = context?.Operators.In<string>(f_, (g_ as IEnumerable<string>));
			List<CodeableConcept> i_ = FitDNA.Category;
			bool? j_(CodeableConcept FitDNACategory)
			{
				List<Coding> af_ = FitDNACategory.Coding;
				bool? ag_(Coding @this)
				{
					Code aq_ = @this.CodeElement;
					bool? ar_ = context?.Operators.Not((bool?)(aq_ is null));

					return ar_;
				};
				IEnumerable<Coding> ah_ = context?.Operators.Where<Coding>((IEnumerable<Coding>)af_, ag_);
				Code ai_(Coding @this)
				{
					Code as_ = @this.CodeElement;

					return as_;
				};
				IEnumerable<Code> aj_ = context?.Operators.Select<Coding, Code>(ah_, ai_);
				bool? ak_(Code @this)
				{
					string at_ = @this.Value;
					bool? au_ = context?.Operators.Not((bool?)(at_ is null));

					return au_;
				};
				IEnumerable<Code> al_ = context?.Operators.Where<Code>(aj_, ak_);
				string am_(Code @this)
				{
					string av_ = @this.Value;

					return av_;
				};
				IEnumerable<string> an_ = context?.Operators.Select<Code, string>(al_, am_);
				string[] ao_ = /* ARR1 */ [
					"laboratory",
				];
				bool? ap_ = context?.Operators.Equivalent<string>(an_, (ao_ as IEnumerable<string>));

				return ap_;
			};
			IEnumerable<CodeableConcept> k_ = context?.Operators.Where<CodeableConcept>((IEnumerable<CodeableConcept>)i_, j_);
			bool? l_ = context?.Operators.Exists<CodeableConcept>(k_);
			bool? m_ = context?.Operators.And(h_, l_);
			DataType n_ = FitDNA.Value;
			bool? o_ = context?.Operators.Not((bool?)(n_ is null));
			bool? p_ = context?.Operators.And(m_, o_);
			DataType q_ = FitDNA.Effective;
			CqlDateTime r_ = MATGlobalCommonFunctionsFHIR4_6_1_000.Latest(q_);
			CqlInterval<CqlDateTime> s_ = this.Measurement_Period();
			CqlDateTime t_ = context?.Operators.End(s_);
			CqlQuantity u_ = context?.Operators.Quantity(3m, "years");
			CqlDateTime v_ = context?.Operators.Subtract(t_, u_);
			CqlDateTime x_ = context?.Operators.End(s_);
			CqlInterval<CqlDateTime> y_ = context?.Operators.Interval(v_, x_, true, true);
			bool? z_ = context?.Operators.In<CqlDateTime>(r_, y_, null);
			CqlDateTime ab_ = context?.Operators.End(s_);
			bool? ac_ = context?.Operators.Not((bool?)(ab_ is null));
			bool? ad_ = context?.Operators.And(z_, ac_);
			bool? ae_ = context?.Operators.And(p_, ad_);

			return ae_;
		};
		IEnumerable<Observation> d_ = context?.Operators.Where<Observation>(b_, c_);

		return d_;
	}

    [CqlDeclaration("Fecal Immunochemical Test DNA Performed")]
	public IEnumerable<Observation> Fecal_Immunochemical_Test_DNA_Performed() => 
		__Fecal_Immunochemical_Test_DNA_Performed?.Value;

	private IEnumerable<Observation> Fecal_Immunochemical_Test_DNA_Performed__day_of_TZoffset_Value()
	{
		CqlValueSet a_ = this.FIT_DNA();
		IEnumerable<Observation> b_ = context?.Operators.RetrieveByValueSet<Observation>(a_, null);
		bool? c_(Observation FitDNA)
		{
			Code<ObservationStatus> e_ = FitDNA.StatusElement;
			string f_ = FHIRHelpers_4_0_001.ToString(e_);
			string[] g_ = /* ARR1 */ [
				"final",
				"amended",
				"corrected",
			];
			bool? h_ = context?.Operators.In<string>(f_, (g_ as IEnumerable<string>));
			List<CodeableConcept> i_ = FitDNA.Category;
			bool? j_(CodeableConcept FitDNACategory)
			{
				List<Coding> af_ = FitDNACategory.Coding;
				bool? ag_(Coding @this)
				{
					Code aq_ = @this.CodeElement;
					bool? ar_ = context?.Operators.Not((bool?)(aq_ is null));

					return ar_;
				};
				IEnumerable<Coding> ah_ = context?.Operators.Where<Coding>((IEnumerable<Coding>)af_, ag_);
				Code ai_(Coding @this)
				{
					Code as_ = @this.CodeElement;

					return as_;
				};
				IEnumerable<Code> aj_ = context?.Operators.Select<Coding, Code>(ah_, ai_);
				bool? ak_(Code @this)
				{
					string at_ = @this.Value;
					bool? au_ = context?.Operators.Not((bool?)(at_ is null));

					return au_;
				};
				IEnumerable<Code> al_ = context?.Operators.Where<Code>(aj_, ak_);
				string am_(Code @this)
				{
					string av_ = @this.Value;

					return av_;
				};
				IEnumerable<string> an_ = context?.Operators.Select<Code, string>(al_, am_);
				string[] ao_ = /* ARR1 */ [
					"laboratory",
				];
				bool? ap_ = context?.Operators.Equivalent<string>(an_, (ao_ as IEnumerable<string>));

				return ap_;
			};
			IEnumerable<CodeableConcept> k_ = context?.Operators.Where<CodeableConcept>((IEnumerable<CodeableConcept>)i_, j_);
			bool? l_ = context?.Operators.Exists<CodeableConcept>(k_);
			bool? m_ = context?.Operators.And(h_, l_);
			DataType n_ = FitDNA.Value;
			bool? o_ = context?.Operators.Not((bool?)(n_ is null));
			bool? p_ = context?.Operators.And(m_, o_);
			DataType q_ = FitDNA.Effective;
			CqlDateTime r_ = MATGlobalCommonFunctionsFHIR4_6_1_000.Latest(q_);
			CqlInterval<CqlDateTime> s_ = this.Measurement_Period();
<<<<<<< HEAD
			CqlDateTime t_ = context?.Operators.End(s_);
			CqlQuantity u_ = context?.Operators.Quantity(3m, "years");
			CqlDateTime v_ = context?.Operators.Subtract(t_, u_);
			CqlDateTime x_ = context?.Operators.End(s_);
			CqlInterval<CqlDateTime> y_ = context?.Operators.Interval(v_, x_, true, true);
			bool? z_ = context?.Operators.In<CqlDateTime>(r_, y_, "day");
			CqlDateTime ab_ = context?.Operators.End(s_);
			bool? ac_ = context?.Operators.Not((bool?)(ab_ is null));
			bool? ad_ = context?.Operators.And(z_, ac_);
			bool? ae_ = context?.Operators.And(p_, ad_);
=======
			CqlDateTime t_ = context.Operators.End(s_);
			CqlQuantity u_ = context.Operators.Quantity(3m, "years");
			CqlDateTime v_ = context.Operators.Subtract(t_, u_);
			CqlDateTime x_ = context.Operators.End(s_);
			CqlInterval<CqlDateTime> y_ = context.Operators.Interval(v_, x_, true, true);
			bool? z_ = context.Operators.In<CqlDateTime>(r_, y_, null);
			CqlDateTime ab_ = context.Operators.End(s_);
			bool? ac_ = context.Operators.Not((bool?)(ab_ is null));
			bool? ad_ = context.Operators.And(z_, ac_);
			bool? ae_ = context.Operators.And(p_, ad_);
>>>>>>> 54dd61a5

			return ae_;
		};
		IEnumerable<Observation> d_ = context?.Operators.Where<Observation>(b_, c_);

		return d_;
	}

    [CqlDeclaration("Fecal Immunochemical Test DNA Performed, day of TZoffset")]
	public IEnumerable<Observation> Fecal_Immunochemical_Test_DNA_Performed__day_of_TZoffset() => 
		__Fecal_Immunochemical_Test_DNA_Performed__day_of_TZoffset?.Value;

	private IEnumerable<Observation> Fecal_Immunochemical_Test_DNA_Performed_without_appropriate_category__ignore_status__day_of_TZoffset_Value()
	{
		CqlValueSet a_ = this.FIT_DNA();
		IEnumerable<Observation> b_ = context?.Operators.RetrieveByValueSet<Observation>(a_, null);
		bool? c_(Observation FitDNA)
		{
			List<CodeableConcept> e_ = FitDNA.Category;
			bool? f_(CodeableConcept FitDNACategory)
			{
				List<Coding> aa_ = FitDNACategory.Coding;
				bool? ab_(Coding @this)
				{
					Code am_ = @this.CodeElement;
					bool? an_ = context?.Operators.Not((bool?)(am_ is null));

					return an_;
				};
				IEnumerable<Coding> ac_ = context?.Operators.Where<Coding>((IEnumerable<Coding>)aa_, ab_);
				Code ad_(Coding @this)
				{
					Code ao_ = @this.CodeElement;

					return ao_;
				};
				IEnumerable<Code> ae_ = context?.Operators.Select<Coding, Code>(ac_, ad_);
				bool? af_(Code @this)
				{
					string ap_ = @this.Value;
					bool? aq_ = context?.Operators.Not((bool?)(ap_ is null));

					return aq_;
				};
				IEnumerable<Code> ag_ = context?.Operators.Where<Code>(ae_, af_);
				string ah_(Code @this)
				{
					string ar_ = @this.Value;

					return ar_;
				};
				IEnumerable<string> ai_ = context?.Operators.Select<Code, string>(ag_, ah_);
				string[] aj_ = /* ARR1 */ [
					"laboratory",
				];
				bool? ak_ = context?.Operators.Equivalent<string>(ai_, (aj_ as IEnumerable<string>));
				bool? al_ = context?.Operators.Not(ak_);

				return al_;
			};
			IEnumerable<CodeableConcept> g_ = context?.Operators.Where<CodeableConcept>((IEnumerable<CodeableConcept>)e_, f_);
			bool? h_ = context?.Operators.Exists<CodeableConcept>(g_);
			DataType i_ = FitDNA.Value;
			bool? j_ = context?.Operators.Not((bool?)(i_ is null));
			bool? k_ = context?.Operators.And(h_, j_);
			DataType l_ = FitDNA.Effective;
			CqlDateTime m_ = MATGlobalCommonFunctionsFHIR4_6_1_000.Latest(l_);
			CqlInterval<CqlDateTime> n_ = this.Measurement_Period();
<<<<<<< HEAD
			CqlDateTime o_ = context?.Operators.End(n_);
			CqlQuantity p_ = context?.Operators.Quantity(3m, "years");
			CqlDateTime q_ = context?.Operators.Subtract(o_, p_);
			CqlDateTime s_ = context?.Operators.End(n_);
			CqlInterval<CqlDateTime> t_ = context?.Operators.Interval(q_, s_, true, true);
			bool? u_ = context?.Operators.In<CqlDateTime>(m_, t_, "day");
			CqlDateTime w_ = context?.Operators.End(n_);
			bool? x_ = context?.Operators.Not((bool?)(w_ is null));
			bool? y_ = context?.Operators.And(u_, x_);
			bool? z_ = context?.Operators.And(k_, y_);
=======
			CqlDateTime o_ = context.Operators.End(n_);
			CqlQuantity p_ = context.Operators.Quantity(3m, "years");
			CqlDateTime q_ = context.Operators.Subtract(o_, p_);
			CqlDateTime s_ = context.Operators.End(n_);
			CqlInterval<CqlDateTime> t_ = context.Operators.Interval(q_, s_, true, true);
			bool? u_ = context.Operators.In<CqlDateTime>(m_, t_, null);
			CqlDateTime w_ = context.Operators.End(n_);
			bool? x_ = context.Operators.Not((bool?)(w_ is null));
			bool? y_ = context.Operators.And(u_, x_);
			bool? z_ = context.Operators.And(k_, y_);
>>>>>>> 54dd61a5

			return z_;
		};
		IEnumerable<Observation> d_ = context?.Operators.Where<Observation>(b_, c_);

		return d_;
	}

    [CqlDeclaration("Fecal Immunochemical Test DNA Performed without appropriate category, ignore status, day of TZoffset")]
	public IEnumerable<Observation> Fecal_Immunochemical_Test_DNA_Performed_without_appropriate_category__ignore_status__day_of_TZoffset() => 
		__Fecal_Immunochemical_Test_DNA_Performed_without_appropriate_category__ignore_status__day_of_TZoffset?.Value;

	private IEnumerable<Observation> Fecal_Immunochemical_Test_DNA_Performed_without_appropriate_status__ignore_category__day_of_TZoffset_Value()
	{
		CqlValueSet a_ = this.FIT_DNA();
		IEnumerable<Observation> b_ = context?.Operators.RetrieveByValueSet<Observation>(a_, null);
		bool? c_(Observation FitDNA)
		{
			Code<ObservationStatus> e_ = FitDNA.StatusElement;
			string f_ = FHIRHelpers_4_0_001.ToString(e_);
			string[] g_ = /* ARR1 */ [
				"final",
				"amended",
				"corrected",
			];
			bool? h_ = context?.Operators.In<string>(f_, (g_ as IEnumerable<string>));
			bool? i_ = context?.Operators.Not(h_);
			DataType j_ = FitDNA.Value;
			bool? k_ = context?.Operators.Not((bool?)(j_ is null));
			bool? l_ = context?.Operators.And(i_, k_);
			DataType m_ = FitDNA.Effective;
			CqlDateTime n_ = MATGlobalCommonFunctionsFHIR4_6_1_000.Latest(m_);
			CqlInterval<CqlDateTime> o_ = this.Measurement_Period();
<<<<<<< HEAD
			CqlDateTime p_ = context?.Operators.End(o_);
			CqlQuantity q_ = context?.Operators.Quantity(3m, "years");
			CqlDateTime r_ = context?.Operators.Subtract(p_, q_);
			CqlDateTime t_ = context?.Operators.End(o_);
			CqlInterval<CqlDateTime> u_ = context?.Operators.Interval(r_, t_, true, true);
			bool? v_ = context?.Operators.In<CqlDateTime>(n_, u_, "day");
			CqlDateTime x_ = context?.Operators.End(o_);
			bool? y_ = context?.Operators.Not((bool?)(x_ is null));
			bool? z_ = context?.Operators.And(v_, y_);
			bool? aa_ = context?.Operators.And(l_, z_);
=======
			CqlDateTime p_ = context.Operators.End(o_);
			CqlQuantity q_ = context.Operators.Quantity(3m, "years");
			CqlDateTime r_ = context.Operators.Subtract(p_, q_);
			CqlDateTime t_ = context.Operators.End(o_);
			CqlInterval<CqlDateTime> u_ = context.Operators.Interval(r_, t_, true, true);
			bool? v_ = context.Operators.In<CqlDateTime>(n_, u_, null);
			CqlDateTime x_ = context.Operators.End(o_);
			bool? y_ = context.Operators.Not((bool?)(x_ is null));
			bool? z_ = context.Operators.And(v_, y_);
			bool? aa_ = context.Operators.And(l_, z_);
>>>>>>> 54dd61a5

			return aa_;
		};
		IEnumerable<Observation> d_ = context?.Operators.Where<Observation>(b_, c_);

		return d_;
	}

    [CqlDeclaration("Fecal Immunochemical Test DNA Performed without appropriate status, ignore category, day of TZoffset")]
	public IEnumerable<Observation> Fecal_Immunochemical_Test_DNA_Performed_without_appropriate_status__ignore_category__day_of_TZoffset() => 
		__Fecal_Immunochemical_Test_DNA_Performed_without_appropriate_status__ignore_category__day_of_TZoffset?.Value;

	private IEnumerable<CqlDateTime> CT_Colonography_Display_Date_Value()
	{
		CqlValueSet a_ = this.CT_Colonography();
		IEnumerable<Observation> b_ = context?.Operators.RetrieveByValueSet<Observation>(a_, null);
		bool? c_(Observation Colonography)
		{
			DataType g_ = Colonography.Effective;
			CqlInterval<CqlDateTime> h_ = MATGlobalCommonFunctionsFHIR4_6_1_000.Normalize_Interval(g_);
			CqlDateTime i_ = context?.Operators.End(h_);
			CqlInterval<CqlDateTime> j_ = this.Measurement_Period();
			CqlDateTime k_ = context?.Operators.End(j_);
			CqlQuantity l_ = context?.Operators.Quantity(6m, "years");
			CqlDateTime m_ = context?.Operators.Subtract(k_, l_);
			CqlDateTime o_ = context?.Operators.End(j_);
			CqlInterval<CqlDateTime> p_ = context?.Operators.Interval(m_, o_, true, true);
			bool? q_ = context?.Operators.In<CqlDateTime>(i_, p_, null);
			CqlDateTime s_ = context?.Operators.End(j_);
			bool? t_ = context?.Operators.Not((bool?)(s_ is null));
			bool? u_ = context?.Operators.And(q_, t_);

			return u_;
		};
		IEnumerable<Observation> d_ = context?.Operators.Where<Observation>(b_, c_);
		CqlDateTime e_(Observation Colonography)
		{
			DataType v_ = Colonography.Effective;
			CqlDateTime w_ = MATGlobalCommonFunctionsFHIR4_6_1_000.Latest(v_);

			return w_;
		};
		IEnumerable<CqlDateTime> f_ = context?.Operators.Select<Observation, CqlDateTime>(d_, e_);

		return f_;
	}

    [CqlDeclaration("CT Colonography Display Date")]
	public IEnumerable<CqlDateTime> CT_Colonography_Display_Date() => 
		__CT_Colonography_Display_Date?.Value;

	private IEnumerable<Observation> CT_Colonography_Performed_Value()
	{
		CqlValueSet a_ = this.CT_Colonography();
		IEnumerable<Observation> b_ = context?.Operators.RetrieveByValueSet<Observation>(a_, null);
		bool? c_(Observation Colonography)
		{
			Code<ObservationStatus> e_ = Colonography.StatusElement;
			string f_ = FHIRHelpers_4_0_001.ToString(e_);
			string[] g_ = /* ARR1 */ [
				"final",
				"amended",
				"corrected",
				"appended",
			];
			bool? h_ = context?.Operators.In<string>(f_, (g_ as IEnumerable<string>));
			DataType i_ = Colonography.Effective;
			CqlInterval<CqlDateTime> j_ = MATGlobalCommonFunctionsFHIR4_6_1_000.Normalize_Interval(i_);
			CqlDateTime k_ = context?.Operators.End(j_);
			CqlInterval<CqlDateTime> l_ = this.Measurement_Period();
			CqlDateTime m_ = context?.Operators.End(l_);
			CqlQuantity n_ = context?.Operators.Quantity(5m, "years");
			CqlDateTime o_ = context?.Operators.Subtract(m_, n_);
			CqlDateTime q_ = context?.Operators.End(l_);
			CqlInterval<CqlDateTime> r_ = context?.Operators.Interval(o_, q_, true, true);
			bool? s_ = context?.Operators.In<CqlDateTime>(k_, r_, null);
			CqlDateTime u_ = context?.Operators.End(l_);
			bool? v_ = context?.Operators.Not((bool?)(u_ is null));
			bool? w_ = context?.Operators.And(s_, v_);
			bool? x_ = context?.Operators.And(h_, w_);

			return x_;
		};
		IEnumerable<Observation> d_ = context?.Operators.Where<Observation>(b_, c_);

		return d_;
	}

    [CqlDeclaration("CT Colonography Performed")]
	public IEnumerable<Observation> CT_Colonography_Performed() => 
		__CT_Colonography_Performed?.Value;

	private IEnumerable<Observation> CT_Colonography_Performed_without_appropriate_status_Value()
	{
		CqlValueSet a_ = this.CT_Colonography();
		IEnumerable<Observation> b_ = context?.Operators.RetrieveByValueSet<Observation>(a_, null);
		bool? c_(Observation Colonography)
		{
			Code<ObservationStatus> e_ = Colonography.StatusElement;
			string f_ = FHIRHelpers_4_0_001.ToString(e_);
			string[] g_ = /* ARR1 */ [
				"final",
				"amended",
				"corrected",
				"appended",
			];
			bool? h_ = context?.Operators.In<string>(f_, (g_ as IEnumerable<string>));
			bool? i_ = context?.Operators.Not(h_);
			DataType j_ = Colonography.Effective;
			CqlInterval<CqlDateTime> k_ = MATGlobalCommonFunctionsFHIR4_6_1_000.Normalize_Interval(j_);
			CqlDateTime l_ = context?.Operators.End(k_);
			CqlInterval<CqlDateTime> m_ = this.Measurement_Period();
			CqlDateTime n_ = context?.Operators.End(m_);
			CqlQuantity o_ = context?.Operators.Quantity(5m, "years");
			CqlDateTime p_ = context?.Operators.Subtract(n_, o_);
			CqlDateTime r_ = context?.Operators.End(m_);
			CqlInterval<CqlDateTime> s_ = context?.Operators.Interval(p_, r_, true, true);
			bool? t_ = context?.Operators.In<CqlDateTime>(l_, s_, null);
			CqlDateTime v_ = context?.Operators.End(m_);
			bool? w_ = context?.Operators.Not((bool?)(v_ is null));
			bool? x_ = context?.Operators.And(t_, w_);
			bool? y_ = context?.Operators.And(i_, x_);

			return y_;
		};
		IEnumerable<Observation> d_ = context?.Operators.Where<Observation>(b_, c_);

		return d_;
	}

    [CqlDeclaration("CT Colonography Performed without appropriate status")]
	public IEnumerable<Observation> CT_Colonography_Performed_without_appropriate_status() => 
		__CT_Colonography_Performed_without_appropriate_status?.Value;

	private IEnumerable<CqlDateTime> Flexible_Sigmoidoscopy_Display_Date_Value()
	{
		CqlValueSet a_ = this.Flexible_Sigmoidoscopy();
		IEnumerable<Procedure> b_ = context?.Operators.RetrieveByValueSet<Procedure>(a_, null);
		bool? c_(Procedure FlexibleSigmoidoscopy)
		{
			DataType g_ = FlexibleSigmoidoscopy.Performed;
			CqlInterval<CqlDateTime> h_ = MATGlobalCommonFunctionsFHIR4_6_1_000.Normalize_Interval(g_);
			CqlDateTime i_ = context?.Operators.End(h_);
			CqlInterval<CqlDateTime> j_ = this.Measurement_Period();
			CqlDateTime k_ = context?.Operators.End(j_);
			CqlQuantity l_ = context?.Operators.Quantity(6m, "years");
			CqlDateTime m_ = context?.Operators.Subtract(k_, l_);
			CqlDateTime o_ = context?.Operators.End(j_);
			CqlInterval<CqlDateTime> p_ = context?.Operators.Interval(m_, o_, true, true);
			bool? q_ = context?.Operators.In<CqlDateTime>(i_, p_, null);
			CqlDateTime s_ = context?.Operators.End(j_);
			bool? t_ = context?.Operators.Not((bool?)(s_ is null));
			bool? u_ = context?.Operators.And(q_, t_);

			return u_;
		};
		IEnumerable<Procedure> d_ = context?.Operators.Where<Procedure>(b_, c_);
		CqlDateTime e_(Procedure FlexibleSigmoidoscopy)
		{
			DataType v_ = FlexibleSigmoidoscopy.Performed;
			CqlDateTime w_ = MATGlobalCommonFunctionsFHIR4_6_1_000.Latest(v_);

			return w_;
		};
		IEnumerable<CqlDateTime> f_ = context?.Operators.Select<Procedure, CqlDateTime>(d_, e_);

		return f_;
	}

    [CqlDeclaration("Flexible Sigmoidoscopy Display Date")]
	public IEnumerable<CqlDateTime> Flexible_Sigmoidoscopy_Display_Date() => 
		__Flexible_Sigmoidoscopy_Display_Date?.Value;

	private IEnumerable<Procedure> Flexible_Sigmoidoscopy_Performed_Value()
	{
		CqlValueSet a_ = this.Flexible_Sigmoidoscopy();
		IEnumerable<Procedure> b_ = context?.Operators.RetrieveByValueSet<Procedure>(a_, null);
		bool? c_(Procedure FlexibleSigmoidoscopy)
		{
			Code<EventStatus> e_ = FlexibleSigmoidoscopy.StatusElement;
			string f_ = FHIRHelpers_4_0_001.ToString(e_);
			bool? g_ = context?.Operators.Equal(f_, "completed");
			DataType h_ = FlexibleSigmoidoscopy.Performed;
			CqlInterval<CqlDateTime> i_ = MATGlobalCommonFunctionsFHIR4_6_1_000.Normalize_Interval(h_);
			CqlDateTime j_ = context?.Operators.End(i_);
			CqlInterval<CqlDateTime> k_ = this.Measurement_Period();
			CqlDateTime l_ = context?.Operators.End(k_);
			CqlQuantity m_ = context?.Operators.Quantity(5m, "years");
			CqlDateTime n_ = context?.Operators.Subtract(l_, m_);
			CqlDateTime p_ = context?.Operators.End(k_);
			CqlInterval<CqlDateTime> q_ = context?.Operators.Interval(n_, p_, true, true);
			bool? r_ = context?.Operators.In<CqlDateTime>(j_, q_, null);
			CqlDateTime t_ = context?.Operators.End(k_);
			bool? u_ = context?.Operators.Not((bool?)(t_ is null));
			bool? v_ = context?.Operators.And(r_, u_);
			bool? w_ = context?.Operators.And(g_, v_);

			return w_;
		};
		IEnumerable<Procedure> d_ = context?.Operators.Where<Procedure>(b_, c_);

		return d_;
	}

    [CqlDeclaration("Flexible Sigmoidoscopy Performed")]
	public IEnumerable<Procedure> Flexible_Sigmoidoscopy_Performed() => 
		__Flexible_Sigmoidoscopy_Performed?.Value;

	private IEnumerable<Procedure> Flexible_Sigmoidoscopy_Performed_without_appropriate_status_Value()
	{
		CqlValueSet a_ = this.Flexible_Sigmoidoscopy();
		IEnumerable<Procedure> b_ = context?.Operators.RetrieveByValueSet<Procedure>(a_, null);
		bool? c_(Procedure FlexibleSigmoidoscopy)
		{
			Code<EventStatus> e_ = FlexibleSigmoidoscopy.StatusElement;
			string f_ = FHIRHelpers_4_0_001.ToString(e_);
			bool? g_ = context?.Operators.Equal(f_, "completed");
			bool? h_ = context?.Operators.Not(g_);
			DataType i_ = FlexibleSigmoidoscopy.Performed;
			CqlInterval<CqlDateTime> j_ = MATGlobalCommonFunctionsFHIR4_6_1_000.Normalize_Interval(i_);
			CqlDateTime k_ = context?.Operators.End(j_);
			CqlInterval<CqlDateTime> l_ = this.Measurement_Period();
			CqlDateTime m_ = context?.Operators.End(l_);
			CqlQuantity n_ = context?.Operators.Quantity(5m, "years");
			CqlDateTime o_ = context?.Operators.Subtract(m_, n_);
			CqlDateTime q_ = context?.Operators.End(l_);
			CqlInterval<CqlDateTime> r_ = context?.Operators.Interval(o_, q_, true, true);
			bool? s_ = context?.Operators.In<CqlDateTime>(k_, r_, null);
			CqlDateTime u_ = context?.Operators.End(l_);
			bool? v_ = context?.Operators.Not((bool?)(u_ is null));
			bool? w_ = context?.Operators.And(s_, v_);
			bool? x_ = context?.Operators.And(h_, w_);

			return x_;
		};
		IEnumerable<Procedure> d_ = context?.Operators.Where<Procedure>(b_, c_);

		return d_;
	}

    [CqlDeclaration("Flexible Sigmoidoscopy Performed without appropriate status")]
	public IEnumerable<Procedure> Flexible_Sigmoidoscopy_Performed_without_appropriate_status() => 
		__Flexible_Sigmoidoscopy_Performed_without_appropriate_status?.Value;

	private IEnumerable<CqlDateTime> Colonoscopy_Display_Date_Value()
	{
		CqlValueSet a_ = this.Colonoscopy();
		IEnumerable<Procedure> b_ = context?.Operators.RetrieveByValueSet<Procedure>(a_, null);
		bool? c_(Procedure Colonoscopy)
		{
			DataType g_ = Colonoscopy.Performed;
			CqlInterval<CqlDateTime> h_ = MATGlobalCommonFunctionsFHIR4_6_1_000.Normalize_Interval(g_);
			CqlDateTime i_ = context?.Operators.End(h_);
			CqlInterval<CqlDateTime> j_ = this.Measurement_Period();
			CqlDateTime k_ = context?.Operators.End(j_);
			CqlQuantity l_ = context?.Operators.Quantity(11m, "years");
			CqlDateTime m_ = context?.Operators.Subtract(k_, l_);
			CqlDateTime o_ = context?.Operators.End(j_);
			CqlInterval<CqlDateTime> p_ = context?.Operators.Interval(m_, o_, true, true);
			bool? q_ = context?.Operators.In<CqlDateTime>(i_, p_, null);
			CqlDateTime s_ = context?.Operators.End(j_);
			bool? t_ = context?.Operators.Not((bool?)(s_ is null));
			bool? u_ = context?.Operators.And(q_, t_);

			return u_;
		};
		IEnumerable<Procedure> d_ = context?.Operators.Where<Procedure>(b_, c_);
		CqlDateTime e_(Procedure Colonoscopy)
		{
			DataType v_ = Colonoscopy.Performed;
			CqlDateTime w_ = MATGlobalCommonFunctionsFHIR4_6_1_000.Latest(v_);

			return w_;
		};
		IEnumerable<CqlDateTime> f_ = context?.Operators.Select<Procedure, CqlDateTime>(d_, e_);

		return f_;
	}

    [CqlDeclaration("Colonoscopy Display Date")]
	public IEnumerable<CqlDateTime> Colonoscopy_Display_Date() => 
		__Colonoscopy_Display_Date?.Value;

	private IEnumerable<Procedure> Colonoscopy_Performed_Value()
	{
		CqlValueSet a_ = this.Colonoscopy();
		IEnumerable<Procedure> b_ = context?.Operators.RetrieveByValueSet<Procedure>(a_, null);
		bool? c_(Procedure Colonoscopy)
		{
			Code<EventStatus> e_ = Colonoscopy.StatusElement;
			string f_ = FHIRHelpers_4_0_001.ToString(e_);
			bool? g_ = context?.Operators.Equal(f_, "completed");
			DataType h_ = Colonoscopy.Performed;
			CqlInterval<CqlDateTime> i_ = MATGlobalCommonFunctionsFHIR4_6_1_000.Normalize_Interval(h_);
			CqlDateTime j_ = context?.Operators.End(i_);
			CqlInterval<CqlDateTime> k_ = this.Measurement_Period();
			CqlDateTime l_ = context?.Operators.End(k_);
			CqlQuantity m_ = context?.Operators.Quantity(10m, "years");
			CqlDateTime n_ = context?.Operators.Subtract(l_, m_);
			CqlDateTime p_ = context?.Operators.End(k_);
			CqlInterval<CqlDateTime> q_ = context?.Operators.Interval(n_, p_, true, true);
			bool? r_ = context?.Operators.In<CqlDateTime>(j_, q_, null);
			CqlDateTime t_ = context?.Operators.End(k_);
			bool? u_ = context?.Operators.Not((bool?)(t_ is null));
			bool? v_ = context?.Operators.And(r_, u_);
			bool? w_ = context?.Operators.And(g_, v_);

			return w_;
		};
		IEnumerable<Procedure> d_ = context?.Operators.Where<Procedure>(b_, c_);

		return d_;
	}

    [CqlDeclaration("Colonoscopy Performed")]
	public IEnumerable<Procedure> Colonoscopy_Performed() => 
		__Colonoscopy_Performed?.Value;

	private IEnumerable<Procedure> Colonoscopy_Performed_without_appropriate_status_Value()
	{
		CqlValueSet a_ = this.Colonoscopy();
		IEnumerable<Procedure> b_ = context?.Operators.RetrieveByValueSet<Procedure>(a_, null);
		bool? c_(Procedure Colonoscopy)
		{
			Code<EventStatus> e_ = Colonoscopy.StatusElement;
			string f_ = FHIRHelpers_4_0_001.ToString(e_);
			bool? g_ = context?.Operators.Equal(f_, "completed");
			bool? h_ = context?.Operators.Not(g_);
			DataType i_ = Colonoscopy.Performed;
			CqlInterval<CqlDateTime> j_ = MATGlobalCommonFunctionsFHIR4_6_1_000.Normalize_Interval(i_);
			CqlDateTime k_ = context?.Operators.End(j_);
			CqlInterval<CqlDateTime> l_ = this.Measurement_Period();
			CqlDateTime m_ = context?.Operators.End(l_);
			CqlQuantity n_ = context?.Operators.Quantity(10m, "years");
			CqlDateTime o_ = context?.Operators.Subtract(m_, n_);
			CqlDateTime q_ = context?.Operators.End(l_);
			CqlInterval<CqlDateTime> r_ = context?.Operators.Interval(o_, q_, true, true);
			bool? s_ = context?.Operators.In<CqlDateTime>(k_, r_, null);
			CqlDateTime u_ = context?.Operators.End(l_);
			bool? v_ = context?.Operators.Not((bool?)(u_ is null));
			bool? w_ = context?.Operators.And(s_, v_);
			bool? x_ = context?.Operators.And(h_, w_);

			return x_;
		};
		IEnumerable<Procedure> d_ = context?.Operators.Where<Procedure>(b_, c_);

		return d_;
	}

    [CqlDeclaration("Colonoscopy Performed without appropriate status")]
	public IEnumerable<Procedure> Colonoscopy_Performed_without_appropriate_status() => 
		__Colonoscopy_Performed_without_appropriate_status?.Value;

	private bool? Numerator_Value()
	{
		IEnumerable<Procedure> a_ = this.Colonoscopy_Performed();
		bool? b_ = context?.Operators.Exists<Procedure>(a_);
		IEnumerable<Observation> c_ = this.Fecal_Occult_Blood_Test_Performed();
		bool? d_ = context?.Operators.Exists<Observation>(c_);
		bool? e_ = context?.Operators.Or(b_, d_);
		IEnumerable<Procedure> f_ = this.Flexible_Sigmoidoscopy_Performed();
		bool? g_ = context?.Operators.Exists<Procedure>(f_);
		bool? h_ = context?.Operators.Or(e_, g_);
		IEnumerable<Observation> i_ = this.Fecal_Immunochemical_Test_DNA_Performed();
		bool? j_ = context?.Operators.Exists<Observation>(i_);
		bool? k_ = context?.Operators.Or(h_, j_);
		IEnumerable<Observation> l_ = this.CT_Colonography_Performed();
		bool? m_ = context?.Operators.Exists<Observation>(l_);
		bool? n_ = context?.Operators.Or(k_, m_);

		return n_;
	}

    [CqlDeclaration("Numerator")]
	public bool? Numerator() => 
		__Numerator?.Value;

	private bool? Final_Numerator_Population_Value()
	{
		bool? a_ = this.Numerator();
		bool? b_ = this.Initial_Population();
		bool? c_ = context?.Operators.And(a_, b_);
		bool? d_ = this.Denominator();
		bool? e_ = context?.Operators.And(c_, d_);
		bool? f_ = this.Denominator_Exclusions();
		bool? g_ = context?.Operators.Not(f_);
		bool? h_ = context?.Operators.And(e_, g_);

		return h_;
	}

    [CqlDeclaration("Final Numerator Population")]
	public bool? Final_Numerator_Population() => 
		__Final_Numerator_Population?.Value;

}<|MERGE_RESOLUTION|>--- conflicted
+++ resolved
@@ -559,15 +559,9 @@
 		string c_ = b_.Value;
 		CqlDate d_ = context?.Operators.ConvertStringToDate(c_);
 		CqlInterval<CqlDateTime> e_ = this.Measurement_Period();
-<<<<<<< HEAD
 		CqlDateTime f_ = context?.Operators.Start(e_);
 		CqlDate g_ = context?.Operators.DateFrom(f_);
-		int? h_ = context?.Operators.CalculateAgeAt(d_, g_, "year");
-=======
-		CqlDateTime f_ = context.Operators.Start(e_);
-		CqlDate g_ = context.Operators.DateFrom(f_);
-		int? h_ = context.Operators.CalculateAgeAt(d_, g_, null);
->>>>>>> 54dd61a5
+		int? h_ = context?.Operators.CalculateAgeAt(d_, g_, null);
 
 		return h_;
 	}
@@ -583,19 +577,11 @@
 		string c_ = b_.Value;
 		CqlDate d_ = context?.Operators.ConvertStringToDate(c_);
 		CqlInterval<CqlDateTime> e_ = this.Measurement_Period();
-<<<<<<< HEAD
 		CqlDateTime f_ = context?.Operators.Start(e_);
 		CqlDate g_ = context?.Operators.DateFrom(f_);
-		int? h_ = context?.Operators.CalculateAgeAt(d_, g_, "year");
+		int? h_ = context?.Operators.CalculateAgeAt(d_, g_, null);
 		CqlInterval<int?> i_ = context?.Operators.Interval(51, 75, true, false);
 		bool? j_ = context?.Operators.In<int?>(h_, i_, null);
-=======
-		CqlDateTime f_ = context.Operators.Start(e_);
-		CqlDate g_ = context.Operators.DateFrom(f_);
-		int? h_ = context.Operators.CalculateAgeAt(d_, g_, null);
-		CqlInterval<int?> i_ = context.Operators.Interval(51, 75, true, false);
-		bool? j_ = context.Operators.In<int?>(h_, i_, null);
->>>>>>> 54dd61a5
 		IEnumerable<Encounter> k_ = AdultOutpatientEncountersFHIR4_2_2_000.Qualifying_Encounters();
 		IEnumerable<Encounter> l_ = this.Telehealth_Services();
 		IEnumerable<Encounter> m_ = context?.Operators.Union<Encounter>(k_, l_);
@@ -713,17 +699,10 @@
 		string o_ = n_.Value;
 		CqlDate p_ = context?.Operators.ConvertStringToDate(o_);
 		CqlInterval<CqlDateTime> q_ = this.Measurement_Period();
-<<<<<<< HEAD
 		CqlDateTime r_ = context?.Operators.Start(q_);
 		CqlDate s_ = context?.Operators.DateFrom(r_);
-		int? t_ = context?.Operators.CalculateAgeAt(p_, s_, "year");
+		int? t_ = context?.Operators.CalculateAgeAt(p_, s_, null);
 		bool? u_ = context?.Operators.GreaterOrEqual(t_, 65);
-=======
-		CqlDateTime r_ = context.Operators.Start(q_);
-		CqlDate s_ = context.Operators.DateFrom(r_);
-		int? t_ = context.Operators.CalculateAgeAt(p_, s_, null);
-		bool? u_ = context.Operators.GreaterOrEqual(t_, 65);
->>>>>>> 54dd61a5
 		bool? v_ = AdvancedIllnessandFrailtyExclusionECQMFHIR4_5_17_000.Has_Long_Term_Care_Periods_Longer_Than_90_Consecutive_Days();
 		bool? w_ = context?.Operators.And(u_, v_);
 		bool? x_ = context?.Operators.Or(l_, w_);
@@ -980,13 +959,8 @@
 			DataType q_ = FecalOccult.Effective;
 			CqlDateTime r_ = MATGlobalCommonFunctionsFHIR4_6_1_000.Latest(q_);
 			CqlInterval<CqlDateTime> s_ = this.Measurement_Period();
-<<<<<<< HEAD
-			bool? t_ = context?.Operators.In<CqlDateTime>(r_, s_, "day");
+			bool? t_ = context?.Operators.In<CqlDateTime>(r_, s_, null);
 			bool? u_ = context?.Operators.And(p_, t_);
-=======
-			bool? t_ = context.Operators.In<CqlDateTime>(r_, s_, null);
-			bool? u_ = context.Operators.And(p_, t_);
->>>>>>> 54dd61a5
 
 			return u_;
 		};
@@ -1055,13 +1029,8 @@
 			DataType l_ = FecalOccult.Effective;
 			CqlDateTime m_ = MATGlobalCommonFunctionsFHIR4_6_1_000.Latest(l_);
 			CqlInterval<CqlDateTime> n_ = this.Measurement_Period();
-<<<<<<< HEAD
-			bool? o_ = context?.Operators.In<CqlDateTime>(m_, n_, "day");
+			bool? o_ = context?.Operators.In<CqlDateTime>(m_, n_, null);
 			bool? p_ = context?.Operators.And(k_, o_);
-=======
-			bool? o_ = context.Operators.In<CqlDateTime>(m_, n_, null);
-			bool? p_ = context.Operators.And(k_, o_);
->>>>>>> 54dd61a5
 
 			return p_;
 		};
@@ -1095,13 +1064,8 @@
 			DataType m_ = FecalOccult.Effective;
 			CqlDateTime n_ = MATGlobalCommonFunctionsFHIR4_6_1_000.Latest(m_);
 			CqlInterval<CqlDateTime> o_ = this.Measurement_Period();
-<<<<<<< HEAD
-			bool? p_ = context?.Operators.In<CqlDateTime>(n_, o_, "day");
+			bool? p_ = context?.Operators.In<CqlDateTime>(n_, o_, null);
 			bool? q_ = context?.Operators.And(l_, p_);
-=======
-			bool? p_ = context.Operators.In<CqlDateTime>(n_, o_, null);
-			bool? q_ = context.Operators.And(l_, p_);
->>>>>>> 54dd61a5
 
 			return q_;
 		};
@@ -1368,29 +1332,16 @@
 			DataType q_ = FitDNA.Effective;
 			CqlDateTime r_ = MATGlobalCommonFunctionsFHIR4_6_1_000.Latest(q_);
 			CqlInterval<CqlDateTime> s_ = this.Measurement_Period();
-<<<<<<< HEAD
 			CqlDateTime t_ = context?.Operators.End(s_);
 			CqlQuantity u_ = context?.Operators.Quantity(3m, "years");
 			CqlDateTime v_ = context?.Operators.Subtract(t_, u_);
 			CqlDateTime x_ = context?.Operators.End(s_);
 			CqlInterval<CqlDateTime> y_ = context?.Operators.Interval(v_, x_, true, true);
-			bool? z_ = context?.Operators.In<CqlDateTime>(r_, y_, "day");
+			bool? z_ = context?.Operators.In<CqlDateTime>(r_, y_, null);
 			CqlDateTime ab_ = context?.Operators.End(s_);
 			bool? ac_ = context?.Operators.Not((bool?)(ab_ is null));
 			bool? ad_ = context?.Operators.And(z_, ac_);
 			bool? ae_ = context?.Operators.And(p_, ad_);
-=======
-			CqlDateTime t_ = context.Operators.End(s_);
-			CqlQuantity u_ = context.Operators.Quantity(3m, "years");
-			CqlDateTime v_ = context.Operators.Subtract(t_, u_);
-			CqlDateTime x_ = context.Operators.End(s_);
-			CqlInterval<CqlDateTime> y_ = context.Operators.Interval(v_, x_, true, true);
-			bool? z_ = context.Operators.In<CqlDateTime>(r_, y_, null);
-			CqlDateTime ab_ = context.Operators.End(s_);
-			bool? ac_ = context.Operators.Not((bool?)(ab_ is null));
-			bool? ad_ = context.Operators.And(z_, ac_);
-			bool? ae_ = context.Operators.And(p_, ad_);
->>>>>>> 54dd61a5
 
 			return ae_;
 		};
@@ -1459,29 +1410,16 @@
 			DataType l_ = FitDNA.Effective;
 			CqlDateTime m_ = MATGlobalCommonFunctionsFHIR4_6_1_000.Latest(l_);
 			CqlInterval<CqlDateTime> n_ = this.Measurement_Period();
-<<<<<<< HEAD
 			CqlDateTime o_ = context?.Operators.End(n_);
 			CqlQuantity p_ = context?.Operators.Quantity(3m, "years");
 			CqlDateTime q_ = context?.Operators.Subtract(o_, p_);
 			CqlDateTime s_ = context?.Operators.End(n_);
 			CqlInterval<CqlDateTime> t_ = context?.Operators.Interval(q_, s_, true, true);
-			bool? u_ = context?.Operators.In<CqlDateTime>(m_, t_, "day");
+			bool? u_ = context?.Operators.In<CqlDateTime>(m_, t_, null);
 			CqlDateTime w_ = context?.Operators.End(n_);
 			bool? x_ = context?.Operators.Not((bool?)(w_ is null));
 			bool? y_ = context?.Operators.And(u_, x_);
 			bool? z_ = context?.Operators.And(k_, y_);
-=======
-			CqlDateTime o_ = context.Operators.End(n_);
-			CqlQuantity p_ = context.Operators.Quantity(3m, "years");
-			CqlDateTime q_ = context.Operators.Subtract(o_, p_);
-			CqlDateTime s_ = context.Operators.End(n_);
-			CqlInterval<CqlDateTime> t_ = context.Operators.Interval(q_, s_, true, true);
-			bool? u_ = context.Operators.In<CqlDateTime>(m_, t_, null);
-			CqlDateTime w_ = context.Operators.End(n_);
-			bool? x_ = context.Operators.Not((bool?)(w_ is null));
-			bool? y_ = context.Operators.And(u_, x_);
-			bool? z_ = context.Operators.And(k_, y_);
->>>>>>> 54dd61a5
 
 			return z_;
 		};
@@ -1515,29 +1453,16 @@
 			DataType m_ = FitDNA.Effective;
 			CqlDateTime n_ = MATGlobalCommonFunctionsFHIR4_6_1_000.Latest(m_);
 			CqlInterval<CqlDateTime> o_ = this.Measurement_Period();
-<<<<<<< HEAD
 			CqlDateTime p_ = context?.Operators.End(o_);
 			CqlQuantity q_ = context?.Operators.Quantity(3m, "years");
 			CqlDateTime r_ = context?.Operators.Subtract(p_, q_);
 			CqlDateTime t_ = context?.Operators.End(o_);
 			CqlInterval<CqlDateTime> u_ = context?.Operators.Interval(r_, t_, true, true);
-			bool? v_ = context?.Operators.In<CqlDateTime>(n_, u_, "day");
+			bool? v_ = context?.Operators.In<CqlDateTime>(n_, u_, null);
 			CqlDateTime x_ = context?.Operators.End(o_);
 			bool? y_ = context?.Operators.Not((bool?)(x_ is null));
 			bool? z_ = context?.Operators.And(v_, y_);
 			bool? aa_ = context?.Operators.And(l_, z_);
-=======
-			CqlDateTime p_ = context.Operators.End(o_);
-			CqlQuantity q_ = context.Operators.Quantity(3m, "years");
-			CqlDateTime r_ = context.Operators.Subtract(p_, q_);
-			CqlDateTime t_ = context.Operators.End(o_);
-			CqlInterval<CqlDateTime> u_ = context.Operators.Interval(r_, t_, true, true);
-			bool? v_ = context.Operators.In<CqlDateTime>(n_, u_, null);
-			CqlDateTime x_ = context.Operators.End(o_);
-			bool? y_ = context.Operators.Not((bool?)(x_ is null));
-			bool? z_ = context.Operators.And(v_, y_);
-			bool? aa_ = context.Operators.And(l_, z_);
->>>>>>> 54dd61a5
 
 			return aa_;
 		};
