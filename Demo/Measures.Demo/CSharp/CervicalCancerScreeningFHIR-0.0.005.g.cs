--- conflicted
+++ resolved
@@ -317,21 +317,12 @@
 		string c_ = b_.Value;
 		CqlDate d_ = context?.Operators.ConvertStringToDate(c_);
 		CqlInterval<CqlDateTime> e_ = this.Measurement_Period();
-<<<<<<< HEAD
 		CqlDateTime f_ = context?.Operators.Start(e_);
 		CqlDate g_ = context?.Operators.DateFrom(f_);
-		int? h_ = context?.Operators.CalculateAgeAt(d_, g_, "year");
+		int? h_ = context?.Operators.CalculateAgeAt(d_, g_, null);
 		CqlInterval<int?> i_ = context?.Operators.Interval(23, 64, true, false);
 		bool? j_ = context?.Operators.In<int?>(h_, i_, null);
 		Code<AdministrativeGender> l_ = a_.GenderElement;
-=======
-		CqlDateTime f_ = context.Operators.Start(e_);
-		CqlDate g_ = context.Operators.DateFrom(f_);
-		int? h_ = context.Operators.CalculateAgeAt(d_, g_, null);
-		CqlInterval<int?> i_ = context.Operators.Interval(23, 64, true, false);
-		bool? j_ = context.Operators.In<int?>(h_, i_, null);
-		Code<AdministrativeGender> l_ = a_?.GenderElement;
->>>>>>> 54dd61a5
 		string m_ = FHIRHelpers_4_0_001.ToString(l_);
 		bool? n_ = context?.Operators.Equal(m_, "female");
 		bool? o_ = context?.Operators.And(j_, n_);
@@ -503,19 +494,11 @@
 			CqlDate q_ = context?.Operators.ConvertStringToDate(p_);
 			DataType r_ = HPVTest.Effective;
 			CqlInterval<CqlDateTime> s_ = MATGlobalCommonFunctionsFHIR4_6_1_000.Normalize_Interval(r_);
-<<<<<<< HEAD
 			CqlDateTime t_ = context?.Operators.Start(s_);
 			CqlDate u_ = context?.Operators.DateFrom(t_);
-			int? v_ = context?.Operators.CalculateAgeAt(q_, u_, "year");
+			int? v_ = context?.Operators.CalculateAgeAt(q_, u_, null);
 			bool? w_ = context?.Operators.GreaterOrEqual(v_, 30);
 			bool? x_ = context?.Operators.And(m_, w_);
-=======
-			CqlDateTime t_ = context.Operators.Start(s_);
-			CqlDate u_ = context.Operators.DateFrom(t_);
-			int? v_ = context.Operators.CalculateAgeAt(q_, u_, null);
-			bool? w_ = context.Operators.GreaterOrEqual(v_, 30);
-			bool? x_ = context.Operators.And(m_, w_);
->>>>>>> 54dd61a5
 			CqlDateTime z_ = MATGlobalCommonFunctionsFHIR4_6_1_000.Latest(r_);
 			CqlInterval<CqlDateTime> aa_ = this.Measurement_Period();
 			CqlDateTime ab_ = context?.Operators.End(aa_);
@@ -660,19 +643,11 @@
 			CqlDate k_ = context?.Operators.ConvertStringToDate(j_);
 			DataType l_ = HPVTest.Effective;
 			CqlInterval<CqlDateTime> m_ = this.toInterval(l_);
-<<<<<<< HEAD
 			CqlDateTime n_ = context?.Operators.Start(m_);
 			CqlDate o_ = context?.Operators.DateFrom(n_);
-			int? p_ = context?.Operators.CalculateAgeAt(k_, o_, "year");
+			int? p_ = context?.Operators.CalculateAgeAt(k_, o_, null);
 			bool? q_ = context?.Operators.GreaterOrEqual(p_, 30);
 			bool? r_ = context?.Operators.And(g_, q_);
-=======
-			CqlDateTime n_ = context.Operators.Start(m_);
-			CqlDate o_ = context.Operators.DateFrom(n_);
-			int? p_ = context.Operators.CalculateAgeAt(k_, o_, null);
-			bool? q_ = context.Operators.GreaterOrEqual(p_, 30);
-			bool? r_ = context.Operators.And(g_, q_);
->>>>>>> 54dd61a5
 			CqlDateTime t_ = this.latest(l_);
 			CqlInterval<CqlDateTime> u_ = this.Measurement_Period();
 			CqlDateTime v_ = context?.Operators.End(u_);
