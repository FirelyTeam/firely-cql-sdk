﻿using System;
using System.Linq;
using System.Collections.Generic;
using Hl7.Cql.Runtime;
using Hl7.Cql.Primitives;
using Hl7.Cql.Abstractions;
using Hl7.Cql.ValueSets;
using Hl7.Cql.Iso8601;
using System.Reflection;
using Hl7.Cql.Operators;
using Hl7.Fhir.Model;
using Range = Hl7.Fhir.Model.Range;
using Task = Hl7.Fhir.Model.Task;
[System.CodeDom.Compiler.GeneratedCode(".NET Code Generation", "2.0.5.0")]
[CqlLibrary("NCQACQLBase", "1.0.0")]
public partial class NCQACQLBase_1_0_0 : ILibrary, ISingleton<NCQACQLBase_1_0_0>
{
    private NCQACQLBase_1_0_0() {}

    public static NCQACQLBase_1_0_0 Instance { get; } = new();

    #region Library Members
    public string Name => "NCQACQLBase";
    public string Version => "1.0.0";
    public ILibrary[] Dependencies => [];
    #endregion Library Members
	public IEnumerable<CqlInterval<CqlDate>> Sort_Date_Intervals	(CqlContext context, IEnumerable<CqlInterval<CqlDate>> intervals)
	{
		IEnumerable<CqlInterval<CqlDate>> a_		()
		{
			bool b_			()
			{
				int? c_ = context.Operators.Count<CqlInterval<CqlDate>>(intervals);
				bool? d_ = context.Operators.Equal(c_, 0);

				return d_ ?? false;
			};
			if (intervals is null)
			{
CqlInterval<CqlDate>[] e_ = []
;

				return e_ as IEnumerable<CqlInterval<CqlDate>>;
			}
			else if (b_())
			{
CqlInterval<CqlDate>[] f_ = []
;

				return f_ as IEnumerable<CqlInterval<CqlDate>>;
			}
			else
			{
<<<<<<< HEAD
(CqlTupleMetadata, CqlInterval<CqlDate> interval, CqlDate startOfInterval)? g_(CqlInterval<CqlDate> I)
				{
CqlDate m_()
=======
				(CqlInterval<CqlDate> interval, CqlDate startOfInterval)? g_				(CqlInterval<CqlDate> I)
				{
					CqlDate m_					()
>>>>>>> 3aa01216
					{
						if ((context.Operators.Start(I)) is null)
						{
CqlDate o_ = context.Operators.MinValue<CqlDate>();

							return o_;
						}
						else
						{
CqlDate p_ = context.Operators.Start(I);

							return p_;
						}
					};
(CqlTupleMetadata, CqlInterval<CqlDate> interval, CqlDate startOfInterval)? n_ = (default(CqlTupleMetadata), I, m_());

					return n_;
				};
<<<<<<< HEAD
IEnumerable<(CqlTupleMetadata, CqlInterval<CqlDate> interval, CqlDate startOfInterval)?> h_ = context.Operators.Select<CqlInterval<CqlDate>, (CqlTupleMetadata, CqlInterval<CqlDate> interval, CqlDate startOfInterval)?>(intervals, g_);
object i_((CqlTupleMetadata, CqlInterval<CqlDate> interval, CqlDate startOfInterval)? @this)
=======
				IEnumerable<(CqlInterval<CqlDate> interval, CqlDate startOfInterval)?> h_ = context.Operators.Select<CqlInterval<CqlDate>, (CqlInterval<CqlDate> interval, CqlDate startOfInterval)?>(intervals, g_);
				object i_				((CqlInterval<CqlDate> interval, CqlDate startOfInterval)? @this)
>>>>>>> 3aa01216
				{
CqlDate q_ = @this?.startOfInterval;

					return q_;
				};
<<<<<<< HEAD
IEnumerable<(CqlTupleMetadata, CqlInterval<CqlDate> interval, CqlDate startOfInterval)?> j_ = context.Operators.SortBy<(CqlTupleMetadata, CqlInterval<CqlDate> interval, CqlDate startOfInterval)?>(h_, i_, System.ComponentModel.ListSortDirection.Ascending);
CqlInterval<CqlDate> k_((CqlTupleMetadata, CqlInterval<CqlDate> interval, CqlDate startOfInterval)? sortedIntervals)
=======
				IEnumerable<(CqlInterval<CqlDate> interval, CqlDate startOfInterval)?> j_ = context.Operators.SortBy<(CqlInterval<CqlDate> interval, CqlDate startOfInterval)?>(h_, i_, System.ComponentModel.ListSortDirection.Ascending);
				CqlInterval<CqlDate> k_				((CqlInterval<CqlDate> interval, CqlDate startOfInterval)? sortedIntervals)
>>>>>>> 3aa01216
				{
CqlInterval<CqlDate> r_ = sortedIntervals?.interval;

					return r_;
				};
IEnumerable<CqlInterval<CqlDate>> l_ = context.Operators.Select<(CqlTupleMetadata, CqlInterval<CqlDate> interval, CqlDate startOfInterval)?, CqlInterval<CqlDate>>(j_, k_);

				return l_;
			}
		};

		return a_();
	}

	public IEnumerable<CqlInterval<CqlDateTime>> Sort_DateTime_Intervals	(CqlContext context, IEnumerable<CqlInterval<CqlDateTime>> intervals)
	{
		IEnumerable<CqlInterval<CqlDateTime>> a_		()
		{
			bool b_			()
			{
				int? c_ = context.Operators.Count<CqlInterval<CqlDateTime>>(intervals);
				bool? d_ = context.Operators.Equal(c_, 0);

				return d_ ?? false;
			};
			if (intervals is null)
			{
CqlInterval<CqlDateTime>[] e_ = []
;

				return e_ as IEnumerable<CqlInterval<CqlDateTime>>;
			}
			else if (b_())
			{
CqlInterval<CqlDateTime>[] f_ = []
;

				return f_ as IEnumerable<CqlInterval<CqlDateTime>>;
			}
			else
			{
<<<<<<< HEAD
(CqlTupleMetadata, CqlInterval<CqlDateTime> interval, CqlDateTime startOfInterval)? g_(CqlInterval<CqlDateTime> I)
				{
CqlDateTime m_()
=======
				(CqlInterval<CqlDateTime> interval, CqlDateTime startOfInterval)? g_				(CqlInterval<CqlDateTime> I)
				{
					CqlDateTime m_					()
>>>>>>> 3aa01216
					{
						if ((context.Operators.Start(I)) is null)
						{
CqlDateTime o_ = context.Operators.MinValue<CqlDateTime>();

							return o_;
						}
						else
						{
CqlDateTime p_ = context.Operators.Start(I);

							return p_;
						}
					};
(CqlTupleMetadata, CqlInterval<CqlDateTime> interval, CqlDateTime startOfInterval)? n_ = (default(CqlTupleMetadata), I, m_());

					return n_;
				};
<<<<<<< HEAD
IEnumerable<(CqlTupleMetadata, CqlInterval<CqlDateTime> interval, CqlDateTime startOfInterval)?> h_ = context.Operators.Select<CqlInterval<CqlDateTime>, (CqlTupleMetadata, CqlInterval<CqlDateTime> interval, CqlDateTime startOfInterval)?>(intervals, g_);
object i_((CqlTupleMetadata, CqlInterval<CqlDateTime> interval, CqlDateTime startOfInterval)? @this)
=======
				IEnumerable<(CqlInterval<CqlDateTime> interval, CqlDateTime startOfInterval)?> h_ = context.Operators.Select<CqlInterval<CqlDateTime>, (CqlInterval<CqlDateTime> interval, CqlDateTime startOfInterval)?>(intervals, g_);
				object i_				((CqlInterval<CqlDateTime> interval, CqlDateTime startOfInterval)? @this)
>>>>>>> 3aa01216
				{
CqlDateTime q_ = @this?.startOfInterval;

					return q_;
				};
<<<<<<< HEAD
IEnumerable<(CqlTupleMetadata, CqlInterval<CqlDateTime> interval, CqlDateTime startOfInterval)?> j_ = context.Operators.SortBy<(CqlTupleMetadata, CqlInterval<CqlDateTime> interval, CqlDateTime startOfInterval)?>(h_, i_, System.ComponentModel.ListSortDirection.Ascending);
CqlInterval<CqlDateTime> k_((CqlTupleMetadata, CqlInterval<CqlDateTime> interval, CqlDateTime startOfInterval)? sortedIntervals)
=======
				IEnumerable<(CqlInterval<CqlDateTime> interval, CqlDateTime startOfInterval)?> j_ = context.Operators.SortBy<(CqlInterval<CqlDateTime> interval, CqlDateTime startOfInterval)?>(h_, i_, System.ComponentModel.ListSortDirection.Ascending);
				CqlInterval<CqlDateTime> k_				((CqlInterval<CqlDateTime> interval, CqlDateTime startOfInterval)? sortedIntervals)
>>>>>>> 3aa01216
				{
CqlInterval<CqlDateTime> r_ = sortedIntervals?.interval;

					return r_;
				};
IEnumerable<CqlInterval<CqlDateTime>> l_ = context.Operators.Select<(CqlTupleMetadata, CqlInterval<CqlDateTime> interval, CqlDateTime startOfInterval)?, CqlInterval<CqlDateTime>>(j_, k_);

				return l_;
			}
		};

		return a_();
	}

	public IEnumerable<CqlInterval<CqlDate>> Collapse_Date_Interval_Workaround	(CqlContext context, IEnumerable<CqlInterval<CqlDate>> intervals)
	{
		IEnumerable<CqlInterval<CqlDate>> a_		()
		{
			bool b_			()
			{
				int? c_ = context.Operators.Count<CqlInterval<CqlDate>>(intervals);
				bool? d_ = context.Operators.Equal(c_, 0);

				return d_ ?? false;
			};
			if (intervals is null)
			{
CqlInterval<CqlDate>[] e_ = []
;

				return e_ as IEnumerable<CqlInterval<CqlDate>>;
			}
			else if (b_())
			{
CqlInterval<CqlDate>[] f_ = []
;

				return f_ as IEnumerable<CqlInterval<CqlDate>>;
			}
			else
			{
<<<<<<< HEAD
bool? g_(CqlInterval<CqlDate> I)
				{
bool? j_(CqlInterval<CqlDate> J)
=======
				bool? g_				(CqlInterval<CqlDate> I)
				{
					bool? j_					(CqlInterval<CqlDate> J)
>>>>>>> 3aa01216
					{
bool? n_ = context.Operators.IntervalProperlyIncludesInterval<CqlDate>(J, I, default);

						return n_;
					};
IEnumerable<bool?> k_ = context.Operators.Select<CqlInterval<CqlDate>, bool?>(intervals, j_);
bool? l_ = context.Operators.AnyTrue(k_);
bool? m_ = context.Operators.Not(l_);

					return m_;
				};
IEnumerable<CqlInterval<CqlDate>> h_ = context.Operators.Where<CqlInterval<CqlDate>>(intervals, g_);
IEnumerable<CqlInterval<CqlDate>> i_ = context.Operators.Collapse(h_, "day");

				return i_;
			}
		};

		return a_();
	}

	public IEnumerable<CqlInterval<CqlDateTime>> Collapse_DateTime_Interval_Workaround	(CqlContext context, IEnumerable<CqlInterval<CqlDateTime>> intervals)
	{
		IEnumerable<CqlInterval<CqlDateTime>> a_		()
		{
			bool b_			()
			{
				int? c_ = context.Operators.Count<CqlInterval<CqlDateTime>>(intervals);
				bool? d_ = context.Operators.Equal(c_, 0);

				return d_ ?? false;
			};
			if (intervals is null)
			{
CqlInterval<CqlDateTime>[] e_ = []
;

				return e_ as IEnumerable<CqlInterval<CqlDateTime>>;
			}
			else if (b_())
			{
CqlInterval<CqlDateTime>[] f_ = []
;

				return f_ as IEnumerable<CqlInterval<CqlDateTime>>;
			}
			else
			{
<<<<<<< HEAD
bool? g_(CqlInterval<CqlDateTime> I)
				{
bool? j_(CqlInterval<CqlDateTime> J)
=======
				bool? g_				(CqlInterval<CqlDateTime> I)
				{
					bool? j_					(CqlInterval<CqlDateTime> J)
>>>>>>> 3aa01216
					{
bool? n_ = context.Operators.IntervalProperlyIncludesInterval<CqlDateTime>(J, I, default);

						return n_;
					};
IEnumerable<bool?> k_ = context.Operators.Select<CqlInterval<CqlDateTime>, bool?>(intervals, j_);
bool? l_ = context.Operators.AnyTrue(k_);
bool? m_ = context.Operators.Not(l_);

					return m_;
				};
IEnumerable<CqlInterval<CqlDateTime>> h_ = context.Operators.Where<CqlInterval<CqlDateTime>>(intervals, g_);
IEnumerable<CqlInterval<CqlDateTime>> i_ = context.Operators.Collapse(h_, default);

				return i_;
			}
		};

		return a_();
	}

	public IEnumerable<CqlInterval<CqlDate>> Date_Interval_Covering_Relative_to_Base_Interval	(CqlContext context, CqlInterval<CqlDate> baseInterval, IEnumerable<CqlInterval<CqlDate>> coveringIntervals)
	{
		IEnumerable<CqlInterval<CqlDate>> a_ = this.Sort_Date_Intervals(context, coveringIntervals);
		CqlInterval<CqlDate> b_		(CqlInterval<CqlDate> sortedInterval)
		{
			CqlInterval<CqlDate> e_ = context.Operators.Intersect<CqlDate>(baseInterval, sortedInterval);

			return e_;
		};
		IEnumerable<CqlInterval<CqlDate>> c_ = context.Operators.Select<CqlInterval<CqlDate>, CqlInterval<CqlDate>>(a_, b_);
		IEnumerable<CqlInterval<CqlDate>> d_ = this.Collapse_Date_Interval_Workaround(context, c_);

		return d_;
	}

	public IEnumerable<CqlInterval<CqlDateTime>> DateTime_Interval_Covering_Relative_to_Base_Interval	(CqlContext context, CqlInterval<CqlDateTime> baseInterval, IEnumerable<CqlInterval<CqlDateTime>> coveringIntervals)
	{
		IEnumerable<CqlInterval<CqlDateTime>> a_ = this.Sort_DateTime_Intervals(context, coveringIntervals);
		CqlInterval<CqlDateTime> b_		(CqlInterval<CqlDateTime> sortedInterval)
		{
			CqlInterval<CqlDateTime> e_ = context.Operators.Intersect<CqlDateTime>(baseInterval, sortedInterval);

			return e_;
		};
		IEnumerable<CqlInterval<CqlDateTime>> c_ = context.Operators.Select<CqlInterval<CqlDateTime>, CqlInterval<CqlDateTime>>(a_, b_);
		IEnumerable<CqlInterval<CqlDateTime>> d_ = this.Collapse_DateTime_Interval_Workaround(context, c_);

		return d_;
	}

	public IEnumerable<CqlInterval<CqlDate>> Date_Interval_Gaps_Relative_to_Base_Interval	(CqlContext context, CqlInterval<CqlDate> baseInterval, IEnumerable<CqlInterval<CqlDate>> coveringIntervals)
	{
		IEnumerable<CqlInterval<CqlDate>> a_ = this.Date_Interval_Covering_Relative_to_Base_Interval(context, baseInterval, coveringIntervals);
		(CqlTupleMetadata, IEnumerable<CqlInterval<CqlDate>> sortedCoverings, nint _)? b_ = (default(CqlTupleMetadata), a_, default);
		(CqlTupleMetadata, IEnumerable<CqlInterval<CqlDate>> sortedCoverings, nint _)?[] c_ = [
			b_,
		];
<<<<<<< HEAD
		IEnumerable<CqlInterval<CqlDate>> d_		((CqlTupleMetadata, IEnumerable<CqlInterval<CqlDate>> sortedCoverings, nint _)? variableDeclarations)
=======
		IEnumerable<CqlInterval<CqlDate>> d_		((IEnumerable<CqlInterval<CqlDate>> sortedCoverings, nint _)? variableDeclarations)
>>>>>>> 3aa01216
		{
			IEnumerable<CqlInterval<CqlDate>> g_			()
			{
				bool n_				()
				{
					IEnumerable<CqlInterval<CqlDate>> o_ = variableDeclarations?.sortedCoverings;
					int? p_ = context.Operators.Count<CqlInterval<CqlDate>>(o_);
					bool? q_ = context.Operators.Equal(p_, 0);

					return q_ ?? false;
				};
				if (n_())
				{
CqlInterval<CqlDate>[] r_ = [
						baseInterval,
					];

					return r_ as IEnumerable<CqlInterval<CqlDate>>;
				}
				else
				{
<<<<<<< HEAD
IEnumerable<CqlInterval<CqlDate>> s_ = variableDeclarations?.sortedCoverings;
CqlInterval<CqlDate> t_(CqlInterval<CqlDate> sortedCovering)
					{
CqlInterval<CqlDate> v_()
						{
bool w_()
=======
					IEnumerable<CqlInterval<CqlDate>> s_ = variableDeclarations?.sortedCoverings;
					CqlInterval<CqlDate> t_					(CqlInterval<CqlDate> sortedCovering)
					{
						CqlInterval<CqlDate> v_						()
						{
							bool w_							()
>>>>>>> 3aa01216
							{
IEnumerable<CqlInterval<CqlDate>> x_ = variableDeclarations?.sortedCoverings;
int? y_ = context.Operators.IndexOf<CqlInterval<CqlDate>>(x_, sortedCovering);
bool? z_ = context.Operators.Equal(y_, 0);

								return z_ ?? false;
							};
							if (w_())
							{
CqlDate aa_ = context.Operators.Start(baseInterval);
CqlDate ab_ = context.Operators.Start(sortedCovering);
CqlInterval<CqlDate> ac_ = context.Operators.Interval(aa_, ab_, true, true);
CqlInterval<CqlDate> ad_ = context.Operators.Intersect<CqlDate>(ac_, baseInterval);
CqlInterval<CqlDate> ae_ = context.Operators.Except(ad_, sortedCovering);

								return ae_;
							}
							else
							{
IEnumerable<CqlInterval<CqlDate>> af_ = variableDeclarations?.sortedCoverings;
int? ah_ = context.Operators.IndexOf<CqlInterval<CqlDate>>(af_, sortedCovering);
int? ai_ = context.Operators.Subtract(ah_, 1);
CqlInterval<CqlDate> aj_ = context.Operators.Indexer<CqlInterval<CqlDate>>(af_, ai_);
CqlDate ak_ = context.Operators.Start(aj_);
CqlDate al_ = context.Operators.End(sortedCovering);
CqlInterval<CqlDate> am_ = context.Operators.Interval(ak_, al_, false, false);
int? ap_ = context.Operators.IndexOf<CqlInterval<CqlDate>>(af_, sortedCovering);
int? aq_ = context.Operators.Subtract(ap_, 1);
CqlInterval<CqlDate> ar_ = context.Operators.Indexer<CqlInterval<CqlDate>>(af_, aq_);
CqlInterval<CqlDate> as_ = context.Operators.Except(am_, ar_);
CqlInterval<CqlDate> at_ = context.Operators.Except(as_, sortedCovering);

								return at_;
							}
						};

						return v_();
					};
IEnumerable<CqlInterval<CqlDate>> u_ = context.Operators.Select<CqlInterval<CqlDate>, CqlInterval<CqlDate>>(s_, t_);

					return u_;
				}
			};
			IEnumerable<CqlInterval<CqlDate>> h_			()
			{
				bool au_				()
				{
					IEnumerable<CqlInterval<CqlDate>> av_ = variableDeclarations?.sortedCoverings;
					int? aw_ = context.Operators.Count<CqlInterval<CqlDate>>(av_);
					bool? ax_ = context.Operators.Equal(aw_, 0);

					return ax_ ?? false;
				};
				if (au_())
				{
CqlInterval<CqlDate>[] ay_ = []
;

					return ay_ as IEnumerable<CqlInterval<CqlDate>>;
				}
				else
				{
IEnumerable<CqlInterval<CqlDate>> az_ = variableDeclarations?.sortedCoverings;
CqlInterval<CqlDate> ba_ = context.Operators.Last<CqlInterval<CqlDate>>(az_);
CqlDate bb_ = context.Operators.Start(ba_);
CqlDate bc_ = context.Operators.End(baseInterval);
CqlInterval<CqlDate> bd_ = context.Operators.Interval(bb_, bc_, false, true);
CqlInterval<CqlDate> bf_ = context.Operators.Last<CqlInterval<CqlDate>>(az_);
CqlInterval<CqlDate> bg_ = context.Operators.Except(bd_, bf_);
CqlInterval<CqlDate> bh_ = context.Operators.Intersect<CqlDate>(bg_, baseInterval);
CqlInterval<CqlDate>[] bi_ = [
						bh_,
					];

					return bi_ as IEnumerable<CqlInterval<CqlDate>>;
				}
			};
			(CqlTupleMetadata, IEnumerable<CqlInterval<CqlDate>> frontgaps, IEnumerable<CqlInterval<CqlDate>> endgap)? i_ = (default(CqlTupleMetadata), g_(), h_());
			(CqlTupleMetadata, IEnumerable<CqlInterval<CqlDate>> frontgaps, IEnumerable<CqlInterval<CqlDate>> endgap)?[] j_ = [
				i_,
			];
<<<<<<< HEAD
			IEnumerable<CqlInterval<CqlDate>> k_			((CqlTupleMetadata, IEnumerable<CqlInterval<CqlDate>> frontgaps, IEnumerable<CqlInterval<CqlDate>> endgap)? calculations)
=======
			IEnumerable<CqlInterval<CqlDate>> k_			((IEnumerable<CqlInterval<CqlDate>> frontgaps, IEnumerable<CqlInterval<CqlDate>> endgap)? calculations)
>>>>>>> 3aa01216
			{
				IEnumerable<CqlInterval<CqlDate>> bj_ = calculations?.frontgaps;
				IEnumerable<CqlInterval<CqlDate>> bk_ = calculations?.endgap;
				IEnumerable<CqlInterval<CqlDate>> bl_ = context.Operators.Union<CqlInterval<CqlDate>>(bj_, bk_);
				IEnumerable<CqlInterval<CqlDate>> bm_ = this.Collapse_Date_Interval_Workaround(context, bl_);

				return bm_;
			};
			IEnumerable<IEnumerable<CqlInterval<CqlDate>>> l_ = context.Operators.Select<(CqlTupleMetadata, IEnumerable<CqlInterval<CqlDate>> frontgaps, IEnumerable<CqlInterval<CqlDate>> endgap)?, IEnumerable<CqlInterval<CqlDate>>>((IEnumerable<(CqlTupleMetadata, IEnumerable<CqlInterval<CqlDate>> frontgaps, IEnumerable<CqlInterval<CqlDate>> endgap)?>)j_, k_);
			IEnumerable<CqlInterval<CqlDate>> m_ = context.Operators.SingletonFrom<IEnumerable<CqlInterval<CqlDate>>>(l_);

			return m_;
		};
		IEnumerable<IEnumerable<CqlInterval<CqlDate>>> e_ = context.Operators.Select<(CqlTupleMetadata, IEnumerable<CqlInterval<CqlDate>> sortedCoverings, nint _)?, IEnumerable<CqlInterval<CqlDate>>>((IEnumerable<(CqlTupleMetadata, IEnumerable<CqlInterval<CqlDate>> sortedCoverings, nint _)?>)c_, d_);
		IEnumerable<CqlInterval<CqlDate>> f_ = context.Operators.SingletonFrom<IEnumerable<CqlInterval<CqlDate>>>(e_);

		return f_;
	}

	public IEnumerable<CqlInterval<CqlDateTime>> DateTime_Interval_Gaps_Relative_to_Base_Interval	(CqlContext context, CqlInterval<CqlDateTime> baseInterval, IEnumerable<CqlInterval<CqlDateTime>> coveringIntervals)
	{
		IEnumerable<CqlInterval<CqlDateTime>> a_ = this.DateTime_Interval_Covering_Relative_to_Base_Interval(context, baseInterval, coveringIntervals);
		(CqlTupleMetadata, IEnumerable<CqlInterval<CqlDateTime>> sortedCoverings, nint _)? b_ = (default(CqlTupleMetadata), a_, default);
		(CqlTupleMetadata, IEnumerable<CqlInterval<CqlDateTime>> sortedCoverings, nint _)?[] c_ = [
			b_,
		];
<<<<<<< HEAD
		IEnumerable<CqlInterval<CqlDateTime>> d_		((CqlTupleMetadata, IEnumerable<CqlInterval<CqlDateTime>> sortedCoverings, nint _)? variableDeclarations)
=======
		IEnumerable<CqlInterval<CqlDateTime>> d_		((IEnumerable<CqlInterval<CqlDateTime>> sortedCoverings, nint _)? variableDeclarations)
>>>>>>> 3aa01216
		{
			IEnumerable<CqlInterval<CqlDateTime>> g_			()
			{
				bool n_				()
				{
					IEnumerable<CqlInterval<CqlDateTime>> o_ = variableDeclarations?.sortedCoverings;
					int? p_ = context.Operators.Count<CqlInterval<CqlDateTime>>(o_);
					bool? q_ = context.Operators.Equal(p_, 0);

					return q_ ?? false;
				};
				if (n_())
				{
CqlInterval<CqlDateTime>[] r_ = [
						baseInterval,
					];

					return r_ as IEnumerable<CqlInterval<CqlDateTime>>;
				}
				else
				{
<<<<<<< HEAD
IEnumerable<CqlInterval<CqlDateTime>> s_ = variableDeclarations?.sortedCoverings;
CqlInterval<CqlDateTime> t_(CqlInterval<CqlDateTime> sortedCovering)
					{
CqlInterval<CqlDateTime> v_()
						{
bool w_()
=======
					IEnumerable<CqlInterval<CqlDateTime>> s_ = variableDeclarations?.sortedCoverings;
					CqlInterval<CqlDateTime> t_					(CqlInterval<CqlDateTime> sortedCovering)
					{
						CqlInterval<CqlDateTime> v_						()
						{
							bool w_							()
>>>>>>> 3aa01216
							{
IEnumerable<CqlInterval<CqlDateTime>> x_ = variableDeclarations?.sortedCoverings;
int? y_ = context.Operators.IndexOf<CqlInterval<CqlDateTime>>(x_, sortedCovering);
bool? z_ = context.Operators.Equal(y_, 0);

								return z_ ?? false;
							};
							if (w_())
							{
CqlDateTime aa_ = context.Operators.Start(baseInterval);
CqlDateTime ab_ = context.Operators.Start(sortedCovering);
CqlInterval<CqlDateTime> ac_ = context.Operators.Interval(aa_, ab_, true, true);
CqlInterval<CqlDateTime> ad_ = context.Operators.Intersect<CqlDateTime>(ac_, baseInterval);
CqlInterval<CqlDateTime> ae_ = context.Operators.Except(ad_, sortedCovering);

								return ae_;
							}
							else
							{
IEnumerable<CqlInterval<CqlDateTime>> af_ = variableDeclarations?.sortedCoverings;
int? ah_ = context.Operators.IndexOf<CqlInterval<CqlDateTime>>(af_, sortedCovering);
int? ai_ = context.Operators.Subtract(ah_, 1);
CqlInterval<CqlDateTime> aj_ = context.Operators.Indexer<CqlInterval<CqlDateTime>>(af_, ai_);
CqlDateTime ak_ = context.Operators.Start(aj_);
CqlDateTime al_ = context.Operators.End(sortedCovering);
CqlInterval<CqlDateTime> am_ = context.Operators.Interval(ak_, al_, false, false);
int? ap_ = context.Operators.IndexOf<CqlInterval<CqlDateTime>>(af_, sortedCovering);
int? aq_ = context.Operators.Subtract(ap_, 1);
CqlInterval<CqlDateTime> ar_ = context.Operators.Indexer<CqlInterval<CqlDateTime>>(af_, aq_);
CqlInterval<CqlDateTime> as_ = context.Operators.Except(am_, ar_);
CqlInterval<CqlDateTime> at_ = context.Operators.Except(as_, sortedCovering);

								return at_;
							}
						};

						return v_();
					};
IEnumerable<CqlInterval<CqlDateTime>> u_ = context.Operators.Select<CqlInterval<CqlDateTime>, CqlInterval<CqlDateTime>>(s_, t_);

					return u_;
				}
			};
			IEnumerable<CqlInterval<CqlDateTime>> h_			()
			{
				bool au_				()
				{
					IEnumerable<CqlInterval<CqlDateTime>> av_ = variableDeclarations?.sortedCoverings;
					int? aw_ = context.Operators.Count<CqlInterval<CqlDateTime>>(av_);
					bool? ax_ = context.Operators.Equal(aw_, 0);

					return ax_ ?? false;
				};
				if (au_())
				{
CqlInterval<CqlDateTime>[] ay_ = []
;

					return ay_ as IEnumerable<CqlInterval<CqlDateTime>>;
				}
				else
				{
IEnumerable<CqlInterval<CqlDateTime>> az_ = variableDeclarations?.sortedCoverings;
CqlInterval<CqlDateTime> ba_ = context.Operators.Last<CqlInterval<CqlDateTime>>(az_);
CqlDateTime bb_ = context.Operators.Start(ba_);
CqlDateTime bc_ = context.Operators.End(baseInterval);
CqlInterval<CqlDateTime> bd_ = context.Operators.Interval(bb_, bc_, false, true);
CqlInterval<CqlDateTime> bf_ = context.Operators.Last<CqlInterval<CqlDateTime>>(az_);
CqlInterval<CqlDateTime> bg_ = context.Operators.Except(bd_, bf_);
CqlInterval<CqlDateTime> bh_ = context.Operators.Intersect<CqlDateTime>(bg_, baseInterval);
CqlInterval<CqlDateTime>[] bi_ = [
						bh_,
					];

					return bi_ as IEnumerable<CqlInterval<CqlDateTime>>;
				}
			};
			(CqlTupleMetadata, IEnumerable<CqlInterval<CqlDateTime>> frontgaps, IEnumerable<CqlInterval<CqlDateTime>> endgap)? i_ = (default(CqlTupleMetadata), g_(), h_());
			(CqlTupleMetadata, IEnumerable<CqlInterval<CqlDateTime>> frontgaps, IEnumerable<CqlInterval<CqlDateTime>> endgap)?[] j_ = [
				i_,
			];
<<<<<<< HEAD
			IEnumerable<CqlInterval<CqlDateTime>> k_			((CqlTupleMetadata, IEnumerable<CqlInterval<CqlDateTime>> frontgaps, IEnumerable<CqlInterval<CqlDateTime>> endgap)? calculations)
=======
			IEnumerable<CqlInterval<CqlDateTime>> k_			((IEnumerable<CqlInterval<CqlDateTime>> frontgaps, IEnumerable<CqlInterval<CqlDateTime>> endgap)? calculations)
>>>>>>> 3aa01216
			{
				IEnumerable<CqlInterval<CqlDateTime>> bj_ = calculations?.frontgaps;
				IEnumerable<CqlInterval<CqlDateTime>> bk_ = calculations?.endgap;
				IEnumerable<CqlInterval<CqlDateTime>> bl_ = context.Operators.Union<CqlInterval<CqlDateTime>>(bj_, bk_);
				IEnumerable<CqlInterval<CqlDateTime>> bm_ = this.Collapse_DateTime_Interval_Workaround(context, bl_);

				return bm_;
			};
			IEnumerable<IEnumerable<CqlInterval<CqlDateTime>>> l_ = context.Operators.Select<(CqlTupleMetadata, IEnumerable<CqlInterval<CqlDateTime>> frontgaps, IEnumerable<CqlInterval<CqlDateTime>> endgap)?, IEnumerable<CqlInterval<CqlDateTime>>>((IEnumerable<(CqlTupleMetadata, IEnumerable<CqlInterval<CqlDateTime>> frontgaps, IEnumerable<CqlInterval<CqlDateTime>> endgap)?>)j_, k_);
			IEnumerable<CqlInterval<CqlDateTime>> m_ = context.Operators.SingletonFrom<IEnumerable<CqlInterval<CqlDateTime>>>(l_);

			return m_;
		};
		IEnumerable<IEnumerable<CqlInterval<CqlDateTime>>> e_ = context.Operators.Select<(CqlTupleMetadata, IEnumerable<CqlInterval<CqlDateTime>> sortedCoverings, nint _)?, IEnumerable<CqlInterval<CqlDateTime>>>((IEnumerable<(CqlTupleMetadata, IEnumerable<CqlInterval<CqlDateTime>> sortedCoverings, nint _)?>)c_, d_);
		IEnumerable<CqlInterval<CqlDateTime>> f_ = context.Operators.SingletonFrom<IEnumerable<CqlInterval<CqlDateTime>>>(e_);

		return f_;
	}

<<<<<<< HEAD
	public (CqlTupleMetadata, IEnumerable<CqlInterval<CqlDate>> Intervals, int? Interval_Count, int? Total_Days_In_Intervals, CqlInterval<CqlDate> Longest_Interval, int? Total_Days_In_Longest_Interval)? Collapsed_Date_Interval_Stats	(CqlContext context, IEnumerable<CqlInterval<CqlDate>> collapsedIntervals)
=======
	public (IEnumerable<CqlInterval<CqlDate>> Intervals, int? Interval_Count, int? Total_Days_In_Intervals, CqlInterval<CqlDate> Longest_Interval, int? Total_Days_In_Longest_Interval)? Collapsed_Date_Interval_Stats	(CqlContext context, IEnumerable<CqlInterval<CqlDate>> collapsedIntervals)
>>>>>>> 3aa01216
	{
		int? a_ = context.Operators.Count<CqlInterval<CqlDate>>(collapsedIntervals);
		int? b_		()
		{
			bool f_			()
			{
				int? g_ = context.Operators.Count<CqlInterval<CqlDate>>(collapsedIntervals);
				bool? h_ = context.Operators.Equal(g_, 0);

				return h_ ?? false;
			};
			if (f_())
			{
				return 0;
			}
			else
			{
<<<<<<< HEAD
int? i_(CqlInterval<CqlDate> I)
=======
				int? i_				(CqlInterval<CqlDate> I)
>>>>>>> 3aa01216
				{
CqlDate l_ = context.Operators.Start(I);
CqlDate m_ = context.Operators.End(I);
int? n_ = context.Operators.DurationBetween(l_, m_, "day");
int? o_ = context.Operators.Add(n_, 1);
int?[] p_ = [
						o_,
						0,
					];
int? q_ = context.Operators.Max<int?>(p_ as IEnumerable<int?>);

					return q_;
				};
IEnumerable<int?> j_ = context.Operators.Select<CqlInterval<CqlDate>, int?>(collapsedIntervals, i_);
int? k_ = context.Operators.Sum(j_);

				return k_;
			}
		};
		CqlInterval<CqlDate> c_		()
		{
			bool r_			()
			{
				int? s_ = context.Operators.Count<CqlInterval<CqlDate>>(collapsedIntervals);
				bool? t_ = context.Operators.Equal(s_, 0);

				return t_ ?? false;
			};
			if (r_())
			{
				return null as CqlInterval<CqlDate>;
			}
			else
			{
<<<<<<< HEAD
(CqlTupleMetadata, CqlInterval<CqlDate> interval, int? days)? u_(CqlInterval<CqlDate> I)
=======
				(CqlInterval<CqlDate> interval, int? days)? u_				(CqlInterval<CqlDate> I)
>>>>>>> 3aa01216
				{
CqlDate aa_ = context.Operators.Start(I);
CqlDate ab_ = context.Operators.End(I);
int? ac_ = context.Operators.DurationBetween(aa_, ab_, "day");
int? ad_ = context.Operators.Add(ac_, 1);
int?[] ae_ = [
						ad_,
						0,
					];
int? af_ = context.Operators.Max<int?>(ae_ as IEnumerable<int?>);
(CqlTupleMetadata, CqlInterval<CqlDate> interval, int? days)? ag_ = (default(CqlTupleMetadata), I, af_);

					return ag_;
				};
<<<<<<< HEAD
IEnumerable<(CqlTupleMetadata, CqlInterval<CqlDate> interval, int? days)?> v_ = context.Operators.Select<CqlInterval<CqlDate>, (CqlTupleMetadata, CqlInterval<CqlDate> interval, int? days)?>(collapsedIntervals, u_);
object w_((CqlTupleMetadata, CqlInterval<CqlDate> interval, int? days)? @this)
=======
				IEnumerable<(CqlInterval<CqlDate> interval, int? days)?> v_ = context.Operators.Select<CqlInterval<CqlDate>, (CqlInterval<CqlDate> interval, int? days)?>(collapsedIntervals, u_);
				object w_				((CqlInterval<CqlDate> interval, int? days)? @this)
>>>>>>> 3aa01216
				{
int? ah_ = @this?.days;

					return ah_;
				};
IEnumerable<(CqlTupleMetadata, CqlInterval<CqlDate> interval, int? days)?> x_ = context.Operators.SortBy<(CqlTupleMetadata, CqlInterval<CqlDate> interval, int? days)?>(v_, w_, System.ComponentModel.ListSortDirection.Descending);
(CqlTupleMetadata, CqlInterval<CqlDate> interval, int? days)? y_ = context.Operators.First<(CqlTupleMetadata, CqlInterval<CqlDate> interval, int? days)?>(x_);
CqlInterval<CqlDate> z_ = y_?.interval;

				return z_;
			}
		};
		int? d_		()
		{
			bool ai_			()
			{
				int? aj_ = context.Operators.Count<CqlInterval<CqlDate>>(collapsedIntervals);
				bool? ak_ = context.Operators.Equal(aj_, 0);

				return ak_ ?? false;
			};
			if (ai_())
			{
				return 0;
			}
			else
			{
<<<<<<< HEAD
(CqlTupleMetadata, CqlInterval<CqlDate> interval, int? days)? al_(CqlInterval<CqlDate> I)
=======
				(CqlInterval<CqlDate> interval, int? days)? al_				(CqlInterval<CqlDate> I)
>>>>>>> 3aa01216
				{
CqlDate bd_ = context.Operators.Start(I);
CqlDate be_ = context.Operators.End(I);
int? bf_ = context.Operators.DurationBetween(bd_, be_, "day");
int? bg_ = context.Operators.Add(bf_, 1);
int?[] bh_ = [
						bg_,
						0,
					];
int? bi_ = context.Operators.Max<int?>(bh_ as IEnumerable<int?>);
(CqlTupleMetadata, CqlInterval<CqlDate> interval, int? days)? bj_ = (default(CqlTupleMetadata), I, bi_);

					return bj_;
				};
<<<<<<< HEAD
IEnumerable<(CqlTupleMetadata, CqlInterval<CqlDate> interval, int? days)?> am_ = context.Operators.Select<CqlInterval<CqlDate>, (CqlTupleMetadata, CqlInterval<CqlDate> interval, int? days)?>(collapsedIntervals, al_);
object an_((CqlTupleMetadata, CqlInterval<CqlDate> interval, int? days)? @this)
=======
				IEnumerable<(CqlInterval<CqlDate> interval, int? days)?> am_ = context.Operators.Select<CqlInterval<CqlDate>, (CqlInterval<CqlDate> interval, int? days)?>(collapsedIntervals, al_);
				object an_				((CqlInterval<CqlDate> interval, int? days)? @this)
>>>>>>> 3aa01216
				{
int? bk_ = @this?.days;

					return bk_;
				};
<<<<<<< HEAD
IEnumerable<(CqlTupleMetadata, CqlInterval<CqlDate> interval, int? days)?> ao_ = context.Operators.SortBy<(CqlTupleMetadata, CqlInterval<CqlDate> interval, int? days)?>(am_, an_, System.ComponentModel.ListSortDirection.Descending);
(CqlTupleMetadata, CqlInterval<CqlDate> interval, int? days)? ap_ = context.Operators.First<(CqlTupleMetadata, CqlInterval<CqlDate> interval, int? days)?>(ao_);
CqlInterval<CqlDate> aq_ = ap_?.interval;
CqlDate ar_ = context.Operators.Start(aq_);
(CqlTupleMetadata, CqlInterval<CqlDate> interval, int? days)? as_(CqlInterval<CqlDate> I)
=======
				IEnumerable<(CqlInterval<CqlDate> interval, int? days)?> ao_ = context.Operators.SortBy<(CqlInterval<CqlDate> interval, int? days)?>(am_, an_, System.ComponentModel.ListSortDirection.Descending);
				(CqlInterval<CqlDate> interval, int? days)? ap_ = context.Operators.First<(CqlInterval<CqlDate> interval, int? days)?>(ao_);
				CqlInterval<CqlDate> aq_ = ap_?.interval;
				CqlDate ar_ = context.Operators.Start(aq_);
				(CqlInterval<CqlDate> interval, int? days)? as_				(CqlInterval<CqlDate> I)
>>>>>>> 3aa01216
				{
CqlDate bl_ = context.Operators.Start(I);
CqlDate bm_ = context.Operators.End(I);
int? bn_ = context.Operators.DurationBetween(bl_, bm_, "day");
int? bo_ = context.Operators.Add(bn_, 1);
int?[] bp_ = [
						bo_,
						0,
					];
int? bq_ = context.Operators.Max<int?>(bp_ as IEnumerable<int?>);
(CqlTupleMetadata, CqlInterval<CqlDate> interval, int? days)? br_ = (default(CqlTupleMetadata), I, bq_);

					return br_;
				};
<<<<<<< HEAD
IEnumerable<(CqlTupleMetadata, CqlInterval<CqlDate> interval, int? days)?> at_ = context.Operators.Select<CqlInterval<CqlDate>, (CqlTupleMetadata, CqlInterval<CqlDate> interval, int? days)?>(collapsedIntervals, as_);
object au_((CqlTupleMetadata, CqlInterval<CqlDate> interval, int? days)? @this)
=======
				IEnumerable<(CqlInterval<CqlDate> interval, int? days)?> at_ = context.Operators.Select<CqlInterval<CqlDate>, (CqlInterval<CqlDate> interval, int? days)?>(collapsedIntervals, as_);
				object au_				((CqlInterval<CqlDate> interval, int? days)? @this)
>>>>>>> 3aa01216
				{
int? bs_ = @this?.days;

					return bs_;
				};
IEnumerable<(CqlTupleMetadata, CqlInterval<CqlDate> interval, int? days)?> av_ = context.Operators.SortBy<(CqlTupleMetadata, CqlInterval<CqlDate> interval, int? days)?>(at_, au_, System.ComponentModel.ListSortDirection.Descending);
(CqlTupleMetadata, CqlInterval<CqlDate> interval, int? days)? aw_ = context.Operators.First<(CqlTupleMetadata, CqlInterval<CqlDate> interval, int? days)?>(av_);
CqlInterval<CqlDate> ax_ = aw_?.interval;
CqlDate ay_ = context.Operators.End(ax_);
int? az_ = context.Operators.DurationBetween(ar_, ay_, "day");
int? ba_ = context.Operators.Add(az_, 1);
int?[] bb_ = [
					ba_,
					0,
				];
int? bc_ = context.Operators.Max<int?>(bb_ as IEnumerable<int?>);

				return bc_;
			}
		};
		(CqlTupleMetadata, IEnumerable<CqlInterval<CqlDate>> Intervals, int? Interval_Count, int? Total_Days_In_Intervals, CqlInterval<CqlDate> Longest_Interval, int? Total_Days_In_Longest_Interval)? e_ = (default(CqlTupleMetadata), collapsedIntervals, a_, b_(), c_(), d_());

		return e_;
	}

<<<<<<< HEAD
	public (CqlTupleMetadata, IEnumerable<CqlInterval<CqlDate>> Intervals, int? Interval_Count, int? Total_Days_In_Intervals, CqlInterval<CqlDate> Longest_Interval, int? Total_Days_In_Longest_Interval)? Date_Interval_Covering_Relative_to_Base_Interval_Stats	(CqlContext context, CqlInterval<CqlDate> baseInterval, IEnumerable<CqlInterval<CqlDate>> coveringIntervals)
=======
	public (IEnumerable<CqlInterval<CqlDate>> Intervals, int? Interval_Count, int? Total_Days_In_Intervals, CqlInterval<CqlDate> Longest_Interval, int? Total_Days_In_Longest_Interval)? Date_Interval_Covering_Relative_to_Base_Interval_Stats	(CqlContext context, CqlInterval<CqlDate> baseInterval, IEnumerable<CqlInterval<CqlDate>> coveringIntervals)
>>>>>>> 3aa01216
	{
		IEnumerable<CqlInterval<CqlDate>> a_ = this.Date_Interval_Covering_Relative_to_Base_Interval(context, baseInterval, coveringIntervals);
		(CqlTupleMetadata, IEnumerable<CqlInterval<CqlDate>> Covering_Intervals, nint _)? b_ = (default(CqlTupleMetadata), a_, default);
		(CqlTupleMetadata, IEnumerable<CqlInterval<CqlDate>> Covering_Intervals, nint _)?[] c_ = [
			b_,
		];
<<<<<<< HEAD
		(CqlTupleMetadata, IEnumerable<CqlInterval<CqlDate>> Intervals, int? Interval_Count, int? Total_Days_In_Intervals, CqlInterval<CqlDate> Longest_Interval, int? Total_Days_In_Longest_Interval)? d_		((CqlTupleMetadata, IEnumerable<CqlInterval<CqlDate>> Covering_Intervals, nint _)? variableDeclarations)
=======
		(IEnumerable<CqlInterval<CqlDate>> Intervals, int? Interval_Count, int? Total_Days_In_Intervals, CqlInterval<CqlDate> Longest_Interval, int? Total_Days_In_Longest_Interval)? d_		((IEnumerable<CqlInterval<CqlDate>> Covering_Intervals, nint _)? variableDeclarations)
>>>>>>> 3aa01216
		{
			IEnumerable<CqlInterval<CqlDate>> g_ = variableDeclarations?.Covering_Intervals;
			(CqlTupleMetadata, IEnumerable<CqlInterval<CqlDate>> Intervals, int? Interval_Count, int? Total_Days_In_Intervals, CqlInterval<CqlDate> Longest_Interval, int? Total_Days_In_Longest_Interval)? h_ = this.Collapsed_Date_Interval_Stats(context, g_);

			return h_;
		};
		IEnumerable<(CqlTupleMetadata, IEnumerable<CqlInterval<CqlDate>> Intervals, int? Interval_Count, int? Total_Days_In_Intervals, CqlInterval<CqlDate> Longest_Interval, int? Total_Days_In_Longest_Interval)?> e_ = context.Operators.Select<(CqlTupleMetadata, IEnumerable<CqlInterval<CqlDate>> Covering_Intervals, nint _)?, (CqlTupleMetadata, IEnumerable<CqlInterval<CqlDate>> Intervals, int? Interval_Count, int? Total_Days_In_Intervals, CqlInterval<CqlDate> Longest_Interval, int? Total_Days_In_Longest_Interval)?>((IEnumerable<(CqlTupleMetadata, IEnumerable<CqlInterval<CqlDate>> Covering_Intervals, nint _)?>)c_, d_);
		(CqlTupleMetadata, IEnumerable<CqlInterval<CqlDate>> Intervals, int? Interval_Count, int? Total_Days_In_Intervals, CqlInterval<CqlDate> Longest_Interval, int? Total_Days_In_Longest_Interval)? f_ = context.Operators.SingletonFrom<(CqlTupleMetadata, IEnumerable<CqlInterval<CqlDate>> Intervals, int? Interval_Count, int? Total_Days_In_Intervals, CqlInterval<CqlDate> Longest_Interval, int? Total_Days_In_Longest_Interval)?>(e_);

		return f_;
	}

<<<<<<< HEAD
	public (CqlTupleMetadata, IEnumerable<CqlInterval<CqlDate>> Intervals, int? Interval_Count, int? Total_Days_In_Intervals, CqlInterval<CqlDate> Longest_Interval, int? Total_Days_In_Longest_Interval)? Date_Interval_Gaps_Relative_to_Base_Interval_Stats	(CqlContext context, CqlInterval<CqlDate> baseInterval, IEnumerable<CqlInterval<CqlDate>> coveringIntervals)
=======
	public (IEnumerable<CqlInterval<CqlDate>> Intervals, int? Interval_Count, int? Total_Days_In_Intervals, CqlInterval<CqlDate> Longest_Interval, int? Total_Days_In_Longest_Interval)? Date_Interval_Gaps_Relative_to_Base_Interval_Stats	(CqlContext context, CqlInterval<CqlDate> baseInterval, IEnumerable<CqlInterval<CqlDate>> coveringIntervals)
>>>>>>> 3aa01216
	{
		IEnumerable<CqlInterval<CqlDate>> a_ = this.Date_Interval_Gaps_Relative_to_Base_Interval(context, baseInterval, coveringIntervals);
		(CqlTupleMetadata, IEnumerable<CqlInterval<CqlDate>> Gap_Intervals, nint _)? b_ = (default(CqlTupleMetadata), a_, default);
		(CqlTupleMetadata, IEnumerable<CqlInterval<CqlDate>> Gap_Intervals, nint _)?[] c_ = [
			b_,
		];
<<<<<<< HEAD
		(CqlTupleMetadata, IEnumerable<CqlInterval<CqlDate>> Intervals, int? Interval_Count, int? Total_Days_In_Intervals, CqlInterval<CqlDate> Longest_Interval, int? Total_Days_In_Longest_Interval)? d_		((CqlTupleMetadata, IEnumerable<CqlInterval<CqlDate>> Gap_Intervals, nint _)? variableDeclarations)
=======
		(IEnumerable<CqlInterval<CqlDate>> Intervals, int? Interval_Count, int? Total_Days_In_Intervals, CqlInterval<CqlDate> Longest_Interval, int? Total_Days_In_Longest_Interval)? d_		((IEnumerable<CqlInterval<CqlDate>> Gap_Intervals, nint _)? variableDeclarations)
>>>>>>> 3aa01216
		{
			IEnumerable<CqlInterval<CqlDate>> g_ = variableDeclarations?.Gap_Intervals;
			(CqlTupleMetadata, IEnumerable<CqlInterval<CqlDate>> Intervals, int? Interval_Count, int? Total_Days_In_Intervals, CqlInterval<CqlDate> Longest_Interval, int? Total_Days_In_Longest_Interval)? h_ = this.Collapsed_Date_Interval_Stats(context, g_);

			return h_;
		};
		IEnumerable<(CqlTupleMetadata, IEnumerable<CqlInterval<CqlDate>> Intervals, int? Interval_Count, int? Total_Days_In_Intervals, CqlInterval<CqlDate> Longest_Interval, int? Total_Days_In_Longest_Interval)?> e_ = context.Operators.Select<(CqlTupleMetadata, IEnumerable<CqlInterval<CqlDate>> Gap_Intervals, nint _)?, (CqlTupleMetadata, IEnumerable<CqlInterval<CqlDate>> Intervals, int? Interval_Count, int? Total_Days_In_Intervals, CqlInterval<CqlDate> Longest_Interval, int? Total_Days_In_Longest_Interval)?>((IEnumerable<(CqlTupleMetadata, IEnumerable<CqlInterval<CqlDate>> Gap_Intervals, nint _)?>)c_, d_);
		(CqlTupleMetadata, IEnumerable<CqlInterval<CqlDate>> Intervals, int? Interval_Count, int? Total_Days_In_Intervals, CqlInterval<CqlDate> Longest_Interval, int? Total_Days_In_Longest_Interval)? f_ = context.Operators.SingletonFrom<(CqlTupleMetadata, IEnumerable<CqlInterval<CqlDate>> Intervals, int? Interval_Count, int? Total_Days_In_Intervals, CqlInterval<CqlDate> Longest_Interval, int? Total_Days_In_Longest_Interval)?>(e_);

		return f_;
	}

	public CqlInterval<CqlDateTime> DateTime_Interval_Set_Nulls_to_Zero	(CqlContext context, CqlInterval<CqlDateTime> interval)
	{
		CqlDateTime a_ = context.Operators.Start(interval);
		int? b_ = context.Operators.DateTimeComponentFrom(a_, "year");
		int? c_		()
		{
			bool v_			()
			{
				CqlDateTime w_ = context.Operators.Start(interval);
				int? x_ = context.Operators.DateTimeComponentFrom(w_, "month");

				return x_ is null;
			};
			if (v_())
			{
				return 0;
			}
			else
			{
CqlDateTime y_ = context.Operators.Start(interval);
int? z_ = context.Operators.DateTimeComponentFrom(y_, "month");

				return z_;
			}
		};
		int? d_		()
		{
			bool aa_			()
			{
				CqlDateTime ab_ = context.Operators.Start(interval);
				int? ac_ = context.Operators.DateTimeComponentFrom(ab_, "day");

				return ac_ is null;
			};
			if (aa_())
			{
				return 0;
			}
			else
			{
CqlDateTime ad_ = context.Operators.Start(interval);
int? ae_ = context.Operators.DateTimeComponentFrom(ad_, "day");

				return ae_;
			}
		};
		int? e_		()
		{
			bool af_			()
			{
				CqlDateTime ag_ = context.Operators.Start(interval);
				int? ah_ = context.Operators.DateTimeComponentFrom(ag_, "hour");

				return ah_ is null;
			};
			if (af_())
			{
				return 0;
			}
			else
			{
CqlDateTime ai_ = context.Operators.Start(interval);
int? aj_ = context.Operators.DateTimeComponentFrom(ai_, "hour");

				return aj_;
			}
		};
		int? f_		()
		{
			bool ak_			()
			{
				CqlDateTime al_ = context.Operators.Start(interval);
				int? am_ = context.Operators.DateTimeComponentFrom(al_, "minute");

				return am_ is null;
			};
			if (ak_())
			{
				return 0;
			}
			else
			{
CqlDateTime an_ = context.Operators.Start(interval);
int? ao_ = context.Operators.DateTimeComponentFrom(an_, "minute");

				return ao_;
			}
		};
		int? g_		()
		{
			bool ap_			()
			{
				CqlDateTime aq_ = context.Operators.Start(interval);
				int? ar_ = context.Operators.DateTimeComponentFrom(aq_, "second");

				return ar_ is null;
			};
			if (ap_())
			{
				return 0;
			}
			else
			{
CqlDateTime as_ = context.Operators.Start(interval);
int? at_ = context.Operators.DateTimeComponentFrom(as_, "second");

				return at_;
			}
		};
		int? h_		()
		{
			bool au_			()
			{
				CqlDateTime av_ = context.Operators.Start(interval);
				int? aw_ = context.Operators.DateTimeComponentFrom(av_, "millisecond");

				return aw_ is null;
			};
			if (au_())
			{
				return 0;
			}
			else
			{
CqlDateTime ax_ = context.Operators.Start(interval);
int? ay_ = context.Operators.DateTimeComponentFrom(ax_, "millisecond");

				return ay_;
			}
		};
		CqlDateTime i_ = context.Operators.End(interval);
		int? j_ = context.Operators.DateTimeComponentFrom(i_, "year");
		int? k_		()
		{
			bool az_			()
			{
				CqlDateTime ba_ = context.Operators.End(interval);
				int? bb_ = context.Operators.DateTimeComponentFrom(ba_, "month");

				return bb_ is null;
			};
			if (az_())
			{
				return 0;
			}
			else
			{
CqlDateTime bc_ = context.Operators.End(interval);
int? bd_ = context.Operators.DateTimeComponentFrom(bc_, "month");

				return bd_;
			}
		};
		int? l_		()
		{
			bool be_			()
			{
				CqlDateTime bf_ = context.Operators.End(interval);
				int? bg_ = context.Operators.DateTimeComponentFrom(bf_, "day");

				return bg_ is null;
			};
			if (be_())
			{
				return 0;
			}
			else
			{
CqlDateTime bh_ = context.Operators.End(interval);
int? bi_ = context.Operators.DateTimeComponentFrom(bh_, "day");

				return bi_;
			}
		};
		int? m_		()
		{
			bool bj_			()
			{
				CqlDateTime bk_ = context.Operators.End(interval);
				int? bl_ = context.Operators.DateTimeComponentFrom(bk_, "hour");

				return bl_ is null;
			};
			if (bj_())
			{
				return 0;
			}
			else
			{
CqlDateTime bm_ = context.Operators.End(interval);
int? bn_ = context.Operators.DateTimeComponentFrom(bm_, "hour");

				return bn_;
			}
		};
		int? n_		()
		{
			bool bo_			()
			{
				CqlDateTime bp_ = context.Operators.End(interval);
				int? bq_ = context.Operators.DateTimeComponentFrom(bp_, "minute");

				return bq_ is null;
			};
			if (bo_())
			{
				return 0;
			}
			else
			{
CqlDateTime br_ = context.Operators.End(interval);
int? bs_ = context.Operators.DateTimeComponentFrom(br_, "minute");

				return bs_;
			}
		};
		int? o_		()
		{
			bool bt_			()
			{
				CqlDateTime bu_ = context.Operators.End(interval);
				int? bv_ = context.Operators.DateTimeComponentFrom(bu_, "second");

				return bv_ is null;
			};
			if (bt_())
			{
				return 0;
			}
			else
			{
CqlDateTime bw_ = context.Operators.End(interval);
int? bx_ = context.Operators.DateTimeComponentFrom(bw_, "second");

				return bx_;
			}
		};
		int? p_		()
		{
			bool by_			()
			{
				CqlDateTime bz_ = context.Operators.End(interval);
				int? ca_ = context.Operators.DateTimeComponentFrom(bz_, "millisecond");

				return ca_ is null;
			};
			if (by_())
			{
				return 0;
			}
			else
			{
CqlDateTime cb_ = context.Operators.End(interval);
int? cc_ = context.Operators.DateTimeComponentFrom(cb_, "millisecond");

				return cc_;
			}
		};
		(CqlTupleMetadata, int? StartYear, int? StartMonth, int? StartDay, int? StartHour, int? StartMinute, int? StartSecond, int? StartMillisecond, int? EndYear, int? EndMonth, int? EndDay, int? EndHour, int? EndMinute, int? EndSecond, int? EndMillisecond)? q_ = (default(CqlTupleMetadata), b_, c_(), d_(), e_(), f_(), g_(), h_(), j_, k_(), l_(), m_(), n_(), o_(), p_());
		(CqlTupleMetadata, int? StartYear, int? StartMonth, int? StartDay, int? StartHour, int? StartMinute, int? StartSecond, int? StartMillisecond, int? EndYear, int? EndMonth, int? EndDay, int? EndHour, int? EndMinute, int? EndSecond, int? EndMillisecond)?[] r_ = [
			q_,
		];
<<<<<<< HEAD
		CqlInterval<CqlDateTime> s_		((CqlTupleMetadata, int? StartYear, int? StartMonth, int? StartDay, int? StartHour, int? StartMinute, int? StartSecond, int? StartMillisecond, int? EndYear, int? EndMonth, int? EndDay, int? EndHour, int? EndMinute, int? EndSecond, int? EndMillisecond)? i)
=======
		CqlInterval<CqlDateTime> s_		((int? StartYear, int? StartMonth, int? StartDay, int? StartHour, int? StartMinute, int? StartSecond, int? StartMillisecond, int? EndYear, int? EndMonth, int? EndDay, int? EndHour, int? EndMinute, int? EndSecond, int? EndMillisecond)? i)
>>>>>>> 3aa01216
		{
			int? cd_ = i?.StartYear;
			int? ce_ = i?.StartMonth;
			int? cf_ = i?.StartDay;
			int? cg_ = i?.StartHour;
			int? ch_ = i?.StartMinute;
			int? ci_ = i?.StartSecond;
			int? cj_ = i?.StartMillisecond;
			CqlDateTime ck_ = context.Operators.DateTime(cd_, ce_, cf_, cg_, ch_, ci_, cj_, default);
			int? cl_ = i?.EndYear;
			int? cm_ = i?.EndMonth;
			int? cn_ = i?.EndDay;
			int? co_ = i?.EndHour;
			int? cp_ = i?.EndMinute;
			int? cq_ = i?.EndSecond;
			int? cr_ = i?.EndMillisecond;
			CqlDateTime cs_ = context.Operators.DateTime(cl_, cm_, cn_, co_, cp_, cq_, cr_, default);
			CqlInterval<CqlDateTime> ct_ = context.Operators.Interval(ck_, cs_, true, true);

			return ct_;
		};
		IEnumerable<CqlInterval<CqlDateTime>> t_ = context.Operators.Select<(CqlTupleMetadata, int? StartYear, int? StartMonth, int? StartDay, int? StartHour, int? StartMinute, int? StartSecond, int? StartMillisecond, int? EndYear, int? EndMonth, int? EndDay, int? EndHour, int? EndMinute, int? EndSecond, int? EndMillisecond)?, CqlInterval<CqlDateTime>>((IEnumerable<(CqlTupleMetadata, int? StartYear, int? StartMonth, int? StartDay, int? StartHour, int? StartMinute, int? StartSecond, int? StartMillisecond, int? EndYear, int? EndMonth, int? EndDay, int? EndHour, int? EndMinute, int? EndSecond, int? EndMillisecond)?>)r_, s_);
		CqlInterval<CqlDateTime> u_ = context.Operators.SingletonFrom<CqlInterval<CqlDateTime>>(t_);

		return u_;
	}

<<<<<<< HEAD
	public (CqlTupleMetadata, IEnumerable<CqlInterval<CqlDateTime>> Intervals, int? Interval_Count, int? Total_Days_In_Intervals, CqlInterval<CqlDateTime> Longest_Interval, int? Total_Days_In_Longest_Interval)? Collapsed_DateTime_Interval_Stats	(CqlContext context, IEnumerable<CqlInterval<CqlDateTime>> collapsedIntervals)
=======
	public (IEnumerable<CqlInterval<CqlDateTime>> Intervals, int? Interval_Count, int? Total_Days_In_Intervals, CqlInterval<CqlDateTime> Longest_Interval, int? Total_Days_In_Longest_Interval)? Collapsed_DateTime_Interval_Stats	(CqlContext context, IEnumerable<CqlInterval<CqlDateTime>> collapsedIntervals)
>>>>>>> 3aa01216
	{
		int? a_ = context.Operators.Count<CqlInterval<CqlDateTime>>(collapsedIntervals);
		int? b_		()
		{
			bool f_			()
			{
				int? g_ = context.Operators.Count<CqlInterval<CqlDateTime>>(collapsedIntervals);
				bool? h_ = context.Operators.Equal(g_, 0);

				return h_ ?? false;
			};
			if (f_())
			{
				return 0;
			}
			else
			{
<<<<<<< HEAD
int? i_(CqlInterval<CqlDateTime> I)
=======
				int? i_				(CqlInterval<CqlDateTime> I)
>>>>>>> 3aa01216
				{
CqlInterval<CqlDateTime> l_ = this.DateTime_Interval_Set_Nulls_to_Zero(context, I);
CqlDateTime m_ = context.Operators.Start(l_);
CqlDateTime o_ = context.Operators.End(l_);
int? p_ = context.Operators.DurationBetween(m_, o_, "day");
int? q_ = context.Operators.Add(p_, 1);
int?[] r_ = [
						q_,
						0,
					];
int? s_ = context.Operators.Max<int?>(r_ as IEnumerable<int?>);

					return s_;
				};
IEnumerable<int?> j_ = context.Operators.Select<CqlInterval<CqlDateTime>, int?>(collapsedIntervals, i_);
int? k_ = context.Operators.Sum(j_);

				return k_;
			}
		};
		CqlInterval<CqlDateTime> c_		()
		{
			bool t_			()
			{
				int? u_ = context.Operators.Count<CqlInterval<CqlDateTime>>(collapsedIntervals);
				bool? v_ = context.Operators.Equal(u_, 0);

				return v_ ?? false;
			};
			if (t_())
			{
				return null as CqlInterval<CqlDateTime>;
			}
			else
			{
<<<<<<< HEAD
(CqlTupleMetadata, CqlInterval<CqlDateTime> interval, int? days)? w_(CqlInterval<CqlDateTime> I)
=======
				(CqlInterval<CqlDateTime> interval, int? days)? w_				(CqlInterval<CqlDateTime> I)
>>>>>>> 3aa01216
				{
CqlInterval<CqlDateTime> ac_ = this.DateTime_Interval_Set_Nulls_to_Zero(context, I);
CqlDateTime ad_ = context.Operators.Start(ac_);
CqlDateTime af_ = context.Operators.End(ac_);
int? ag_ = context.Operators.DurationBetween(ad_, af_, "day");
int? ah_ = context.Operators.Add(ag_, 1);
int?[] ai_ = [
						ah_,
						0,
					];
int? aj_ = context.Operators.Max<int?>(ai_ as IEnumerable<int?>);
(CqlTupleMetadata, CqlInterval<CqlDateTime> interval, int? days)? ak_ = (default(CqlTupleMetadata), I, aj_);

					return ak_;
				};
<<<<<<< HEAD
IEnumerable<(CqlTupleMetadata, CqlInterval<CqlDateTime> interval, int? days)?> x_ = context.Operators.Select<CqlInterval<CqlDateTime>, (CqlTupleMetadata, CqlInterval<CqlDateTime> interval, int? days)?>(collapsedIntervals, w_);
object y_((CqlTupleMetadata, CqlInterval<CqlDateTime> interval, int? days)? @this)
=======
				IEnumerable<(CqlInterval<CqlDateTime> interval, int? days)?> x_ = context.Operators.Select<CqlInterval<CqlDateTime>, (CqlInterval<CqlDateTime> interval, int? days)?>(collapsedIntervals, w_);
				object y_				((CqlInterval<CqlDateTime> interval, int? days)? @this)
>>>>>>> 3aa01216
				{
int? al_ = @this?.days;

					return al_;
				};
IEnumerable<(CqlTupleMetadata, CqlInterval<CqlDateTime> interval, int? days)?> z_ = context.Operators.SortBy<(CqlTupleMetadata, CqlInterval<CqlDateTime> interval, int? days)?>(x_, y_, System.ComponentModel.ListSortDirection.Descending);
(CqlTupleMetadata, CqlInterval<CqlDateTime> interval, int? days)? aa_ = context.Operators.First<(CqlTupleMetadata, CqlInterval<CqlDateTime> interval, int? days)?>(z_);
CqlInterval<CqlDateTime> ab_ = aa_?.interval;

				return ab_;
			}
		};
		int? d_		()
		{
			bool am_			()
			{
				int? an_ = context.Operators.Count<CqlInterval<CqlDateTime>>(collapsedIntervals);
				bool? ao_ = context.Operators.Equal(an_, 0);

				return ao_ ?? false;
			};
			if (am_())
			{
				return 0;
			}
			else
			{
<<<<<<< HEAD
(CqlTupleMetadata, CqlInterval<CqlDateTime> interval, int? days)? ap_(CqlInterval<CqlDateTime> I)
=======
				(CqlInterval<CqlDateTime> interval, int? days)? ap_				(CqlInterval<CqlDateTime> I)
>>>>>>> 3aa01216
				{
CqlInterval<CqlDateTime> bj_ = this.DateTime_Interval_Set_Nulls_to_Zero(context, I);
CqlDateTime bk_ = context.Operators.Start(bj_);
CqlDateTime bm_ = context.Operators.End(bj_);
int? bn_ = context.Operators.DurationBetween(bk_, bm_, "day");
int? bo_ = context.Operators.Add(bn_, 1);
int?[] bp_ = [
						bo_,
						0,
					];
int? bq_ = context.Operators.Max<int?>(bp_ as IEnumerable<int?>);
(CqlTupleMetadata, CqlInterval<CqlDateTime> interval, int? days)? br_ = (default(CqlTupleMetadata), I, bq_);

					return br_;
				};
<<<<<<< HEAD
IEnumerable<(CqlTupleMetadata, CqlInterval<CqlDateTime> interval, int? days)?> aq_ = context.Operators.Select<CqlInterval<CqlDateTime>, (CqlTupleMetadata, CqlInterval<CqlDateTime> interval, int? days)?>(collapsedIntervals, ap_);
object ar_((CqlTupleMetadata, CqlInterval<CqlDateTime> interval, int? days)? @this)
=======
				IEnumerable<(CqlInterval<CqlDateTime> interval, int? days)?> aq_ = context.Operators.Select<CqlInterval<CqlDateTime>, (CqlInterval<CqlDateTime> interval, int? days)?>(collapsedIntervals, ap_);
				object ar_				((CqlInterval<CqlDateTime> interval, int? days)? @this)
>>>>>>> 3aa01216
				{
int? bs_ = @this?.days;

					return bs_;
				};
<<<<<<< HEAD
IEnumerable<(CqlTupleMetadata, CqlInterval<CqlDateTime> interval, int? days)?> as_ = context.Operators.SortBy<(CqlTupleMetadata, CqlInterval<CqlDateTime> interval, int? days)?>(aq_, ar_, System.ComponentModel.ListSortDirection.Descending);
(CqlTupleMetadata, CqlInterval<CqlDateTime> interval, int? days)? at_ = context.Operators.First<(CqlTupleMetadata, CqlInterval<CqlDateTime> interval, int? days)?>(as_);
CqlInterval<CqlDateTime> au_ = at_?.interval;
CqlInterval<CqlDateTime> av_ = this.DateTime_Interval_Set_Nulls_to_Zero(context, au_);
CqlDateTime aw_ = context.Operators.Start(av_);
(CqlTupleMetadata, CqlInterval<CqlDateTime> interval, int? days)? ax_(CqlInterval<CqlDateTime> I)
=======
				IEnumerable<(CqlInterval<CqlDateTime> interval, int? days)?> as_ = context.Operators.SortBy<(CqlInterval<CqlDateTime> interval, int? days)?>(aq_, ar_, System.ComponentModel.ListSortDirection.Descending);
				(CqlInterval<CqlDateTime> interval, int? days)? at_ = context.Operators.First<(CqlInterval<CqlDateTime> interval, int? days)?>(as_);
				CqlInterval<CqlDateTime> au_ = at_?.interval;
				CqlInterval<CqlDateTime> av_ = this.DateTime_Interval_Set_Nulls_to_Zero(context, au_);
				CqlDateTime aw_ = context.Operators.Start(av_);
				(CqlInterval<CqlDateTime> interval, int? days)? ax_				(CqlInterval<CqlDateTime> I)
>>>>>>> 3aa01216
				{
CqlInterval<CqlDateTime> bt_ = this.DateTime_Interval_Set_Nulls_to_Zero(context, I);
CqlDateTime bu_ = context.Operators.Start(bt_);
CqlDateTime bw_ = context.Operators.End(bt_);
int? bx_ = context.Operators.DurationBetween(bu_, bw_, "day");
int? by_ = context.Operators.Add(bx_, 1);
int?[] bz_ = [
						by_,
						0,
					];
int? ca_ = context.Operators.Max<int?>(bz_ as IEnumerable<int?>);
(CqlTupleMetadata, CqlInterval<CqlDateTime> interval, int? days)? cb_ = (default(CqlTupleMetadata), I, ca_);

					return cb_;
				};
<<<<<<< HEAD
IEnumerable<(CqlTupleMetadata, CqlInterval<CqlDateTime> interval, int? days)?> ay_ = context.Operators.Select<CqlInterval<CqlDateTime>, (CqlTupleMetadata, CqlInterval<CqlDateTime> interval, int? days)?>(collapsedIntervals, ax_);
object az_((CqlTupleMetadata, CqlInterval<CqlDateTime> interval, int? days)? @this)
=======
				IEnumerable<(CqlInterval<CqlDateTime> interval, int? days)?> ay_ = context.Operators.Select<CqlInterval<CqlDateTime>, (CqlInterval<CqlDateTime> interval, int? days)?>(collapsedIntervals, ax_);
				object az_				((CqlInterval<CqlDateTime> interval, int? days)? @this)
>>>>>>> 3aa01216
				{
int? cc_ = @this?.days;

					return cc_;
				};
IEnumerable<(CqlTupleMetadata, CqlInterval<CqlDateTime> interval, int? days)?> ba_ = context.Operators.SortBy<(CqlTupleMetadata, CqlInterval<CqlDateTime> interval, int? days)?>(ay_, az_, System.ComponentModel.ListSortDirection.Descending);
(CqlTupleMetadata, CqlInterval<CqlDateTime> interval, int? days)? bb_ = context.Operators.First<(CqlTupleMetadata, CqlInterval<CqlDateTime> interval, int? days)?>(ba_);
CqlInterval<CqlDateTime> bc_ = bb_?.interval;
CqlInterval<CqlDateTime> bd_ = this.DateTime_Interval_Set_Nulls_to_Zero(context, bc_);
CqlDateTime be_ = context.Operators.End(bd_);
int? bf_ = context.Operators.DurationBetween(aw_, be_, "day");
int? bg_ = context.Operators.Add(bf_, 1);
int?[] bh_ = [
					bg_,
					0,
				];
int? bi_ = context.Operators.Max<int?>(bh_ as IEnumerable<int?>);

				return bi_;
			}
		};
		(CqlTupleMetadata, IEnumerable<CqlInterval<CqlDateTime>> Intervals, int? Interval_Count, int? Total_Days_In_Intervals, CqlInterval<CqlDateTime> Longest_Interval, int? Total_Days_In_Longest_Interval)? e_ = (default(CqlTupleMetadata), collapsedIntervals, a_, b_(), c_(), d_());

		return e_;
	}

<<<<<<< HEAD
	public (CqlTupleMetadata, IEnumerable<CqlInterval<CqlDateTime>> Intervals, int? Interval_Count, int? Total_Days_In_Intervals, CqlInterval<CqlDateTime> Longest_Interval, int? Total_Days_In_Longest_Interval)? DateTime_Interval_Covering_Relative_to_Base_Interval_Stats	(CqlContext context, CqlInterval<CqlDateTime> baseInterval, IEnumerable<CqlInterval<CqlDateTime>> coveringIntervals)
=======
	public (IEnumerable<CqlInterval<CqlDateTime>> Intervals, int? Interval_Count, int? Total_Days_In_Intervals, CqlInterval<CqlDateTime> Longest_Interval, int? Total_Days_In_Longest_Interval)? DateTime_Interval_Covering_Relative_to_Base_Interval_Stats	(CqlContext context, CqlInterval<CqlDateTime> baseInterval, IEnumerable<CqlInterval<CqlDateTime>> coveringIntervals)
>>>>>>> 3aa01216
	{
		IEnumerable<CqlInterval<CqlDateTime>> a_ = this.DateTime_Interval_Covering_Relative_to_Base_Interval(context, baseInterval, coveringIntervals);
		(CqlTupleMetadata, IEnumerable<CqlInterval<CqlDateTime>> Covering_Intervals, nint _)? b_ = (default(CqlTupleMetadata), a_, default);
		(CqlTupleMetadata, IEnumerable<CqlInterval<CqlDateTime>> Covering_Intervals, nint _)?[] c_ = [
			b_,
		];
<<<<<<< HEAD
		(CqlTupleMetadata, IEnumerable<CqlInterval<CqlDateTime>> Intervals, int? Interval_Count, int? Total_Days_In_Intervals, CqlInterval<CqlDateTime> Longest_Interval, int? Total_Days_In_Longest_Interval)? d_		((CqlTupleMetadata, IEnumerable<CqlInterval<CqlDateTime>> Covering_Intervals, nint _)? variableDeclarations)
=======
		(IEnumerable<CqlInterval<CqlDateTime>> Intervals, int? Interval_Count, int? Total_Days_In_Intervals, CqlInterval<CqlDateTime> Longest_Interval, int? Total_Days_In_Longest_Interval)? d_		((IEnumerable<CqlInterval<CqlDateTime>> Covering_Intervals, nint _)? variableDeclarations)
>>>>>>> 3aa01216
		{
			IEnumerable<CqlInterval<CqlDateTime>> g_ = variableDeclarations?.Covering_Intervals;
			(CqlTupleMetadata, IEnumerable<CqlInterval<CqlDateTime>> Intervals, int? Interval_Count, int? Total_Days_In_Intervals, CqlInterval<CqlDateTime> Longest_Interval, int? Total_Days_In_Longest_Interval)? h_ = this.Collapsed_DateTime_Interval_Stats(context, g_);

			return h_;
		};
		IEnumerable<(CqlTupleMetadata, IEnumerable<CqlInterval<CqlDateTime>> Intervals, int? Interval_Count, int? Total_Days_In_Intervals, CqlInterval<CqlDateTime> Longest_Interval, int? Total_Days_In_Longest_Interval)?> e_ = context.Operators.Select<(CqlTupleMetadata, IEnumerable<CqlInterval<CqlDateTime>> Covering_Intervals, nint _)?, (CqlTupleMetadata, IEnumerable<CqlInterval<CqlDateTime>> Intervals, int? Interval_Count, int? Total_Days_In_Intervals, CqlInterval<CqlDateTime> Longest_Interval, int? Total_Days_In_Longest_Interval)?>((IEnumerable<(CqlTupleMetadata, IEnumerable<CqlInterval<CqlDateTime>> Covering_Intervals, nint _)?>)c_, d_);
		(CqlTupleMetadata, IEnumerable<CqlInterval<CqlDateTime>> Intervals, int? Interval_Count, int? Total_Days_In_Intervals, CqlInterval<CqlDateTime> Longest_Interval, int? Total_Days_In_Longest_Interval)? f_ = context.Operators.SingletonFrom<(CqlTupleMetadata, IEnumerable<CqlInterval<CqlDateTime>> Intervals, int? Interval_Count, int? Total_Days_In_Intervals, CqlInterval<CqlDateTime> Longest_Interval, int? Total_Days_In_Longest_Interval)?>(e_);

		return f_;
	}

<<<<<<< HEAD
	public (CqlTupleMetadata, IEnumerable<CqlInterval<CqlDateTime>> Intervals, int? Interval_Count, int? Total_Days_In_Intervals, CqlInterval<CqlDateTime> Longest_Interval, int? Total_Days_In_Longest_Interval)? DateTime_Interval_Gaps_Relative_to_Base_Interval_Stats	(CqlContext context, CqlInterval<CqlDateTime> baseInterval, IEnumerable<CqlInterval<CqlDateTime>> coveringIntervals)
=======
	public (IEnumerable<CqlInterval<CqlDateTime>> Intervals, int? Interval_Count, int? Total_Days_In_Intervals, CqlInterval<CqlDateTime> Longest_Interval, int? Total_Days_In_Longest_Interval)? DateTime_Interval_Gaps_Relative_to_Base_Interval_Stats	(CqlContext context, CqlInterval<CqlDateTime> baseInterval, IEnumerable<CqlInterval<CqlDateTime>> coveringIntervals)
>>>>>>> 3aa01216
	{
		IEnumerable<CqlInterval<CqlDateTime>> a_ = this.DateTime_Interval_Gaps_Relative_to_Base_Interval(context, baseInterval, coveringIntervals);
		(CqlTupleMetadata, IEnumerable<CqlInterval<CqlDateTime>> Gap_Intervals, nint _)? b_ = (default(CqlTupleMetadata), a_, default);
		(CqlTupleMetadata, IEnumerable<CqlInterval<CqlDateTime>> Gap_Intervals, nint _)?[] c_ = [
			b_,
		];
<<<<<<< HEAD
		(CqlTupleMetadata, IEnumerable<CqlInterval<CqlDateTime>> Intervals, int? Interval_Count, int? Total_Days_In_Intervals, CqlInterval<CqlDateTime> Longest_Interval, int? Total_Days_In_Longest_Interval)? d_		((CqlTupleMetadata, IEnumerable<CqlInterval<CqlDateTime>> Gap_Intervals, nint _)? variableDeclarations)
=======
		(IEnumerable<CqlInterval<CqlDateTime>> Intervals, int? Interval_Count, int? Total_Days_In_Intervals, CqlInterval<CqlDateTime> Longest_Interval, int? Total_Days_In_Longest_Interval)? d_		((IEnumerable<CqlInterval<CqlDateTime>> Gap_Intervals, nint _)? variableDeclarations)
>>>>>>> 3aa01216
		{
			IEnumerable<CqlInterval<CqlDateTime>> g_ = variableDeclarations?.Gap_Intervals;
			(CqlTupleMetadata, IEnumerable<CqlInterval<CqlDateTime>> Intervals, int? Interval_Count, int? Total_Days_In_Intervals, CqlInterval<CqlDateTime> Longest_Interval, int? Total_Days_In_Longest_Interval)? h_ = this.Collapsed_DateTime_Interval_Stats(context, g_);

			return h_;
		};
		IEnumerable<(CqlTupleMetadata, IEnumerable<CqlInterval<CqlDateTime>> Intervals, int? Interval_Count, int? Total_Days_In_Intervals, CqlInterval<CqlDateTime> Longest_Interval, int? Total_Days_In_Longest_Interval)?> e_ = context.Operators.Select<(CqlTupleMetadata, IEnumerable<CqlInterval<CqlDateTime>> Gap_Intervals, nint _)?, (CqlTupleMetadata, IEnumerable<CqlInterval<CqlDateTime>> Intervals, int? Interval_Count, int? Total_Days_In_Intervals, CqlInterval<CqlDateTime> Longest_Interval, int? Total_Days_In_Longest_Interval)?>((IEnumerable<(CqlTupleMetadata, IEnumerable<CqlInterval<CqlDateTime>> Gap_Intervals, nint _)?>)c_, d_);
		(CqlTupleMetadata, IEnumerable<CqlInterval<CqlDateTime>> Intervals, int? Interval_Count, int? Total_Days_In_Intervals, CqlInterval<CqlDateTime> Longest_Interval, int? Total_Days_In_Longest_Interval)? f_ = context.Operators.SingletonFrom<(CqlTupleMetadata, IEnumerable<CqlInterval<CqlDateTime>> Intervals, int? Interval_Count, int? Total_Days_In_Intervals, CqlInterval<CqlDateTime> Longest_Interval, int? Total_Days_In_Longest_Interval)?>(e_);

		return f_;
	}

	public CqlDateTime Convert_To_UTC_DateTime	(CqlContext context, CqlDate d)
	{
		int? a_ = context.Operators.DateTimeComponentFrom(d, "year");
		int? b_		()
		{
			if ((context.Operators.DateTimeComponentFrom(d, "month")) is null)
			{
				return 0;
			}
			else
			{
int? i_ = context.Operators.DateTimeComponentFrom(d, "month");

				return i_;
			}
		};
		int? c_		()
		{
			if ((context.Operators.DateTimeComponentFrom(d, "day")) is null)
			{
				return 0;
			}
			else
			{
int? j_ = context.Operators.DateTimeComponentFrom(d, "day");

				return j_;
			}
		};
		(CqlTupleMetadata, int? StartYear, int? StartMonth, int? StartDay, int? StartHour, int? StartMinute, int? StartSecond, int? StartMillisecond, int? EndYear, int? EndMonth, int? EndDay, int? EndHour, int? EndMinute, int? EndSecond, int? EndMillisecond)? d_ = (default(CqlTupleMetadata), a_, b_(), c_(), default, default, default, default, default, default, default, default, default, default, default);
		(CqlTupleMetadata, int? StartYear, int? StartMonth, int? StartDay, int? StartHour, int? StartMinute, int? StartSecond, int? StartMillisecond, int? EndYear, int? EndMonth, int? EndDay, int? EndHour, int? EndMinute, int? EndSecond, int? EndMillisecond)?[] e_ = [
			d_,
		];
<<<<<<< HEAD
		CqlDateTime f_		((CqlTupleMetadata, int? StartYear, int? StartMonth, int? StartDay, int? StartHour, int? StartMinute, int? StartSecond, int? StartMillisecond, int? EndYear, int? EndMonth, int? EndDay, int? EndHour, int? EndMinute, int? EndSecond, int? EndMillisecond)? i)
=======
		CqlDateTime f_		((int? StartYear, int? StartMonth, int? StartDay, int? StartHour, int? StartMinute, int? StartSecond, int? StartMillisecond, int? EndYear, int? EndMonth, int? EndDay, int? EndHour, int? EndMinute, int? EndSecond, int? EndMillisecond)? i)
>>>>>>> 3aa01216
		{
			int? k_ = i?.StartYear;
			int? l_ = i?.StartMonth;
			int? m_ = i?.StartDay;
			decimal? n_ = context.Operators.ConvertIntegerToDecimal(0);
			CqlDateTime o_ = context.Operators.DateTime(k_, l_, m_, 0, 0, 0, 0, n_);

			return o_;
		};
		IEnumerable<CqlDateTime> g_ = context.Operators.Select<(CqlTupleMetadata, int? StartYear, int? StartMonth, int? StartDay, int? StartHour, int? StartMinute, int? StartSecond, int? StartMillisecond, int? EndYear, int? EndMonth, int? EndDay, int? EndHour, int? EndMinute, int? EndSecond, int? EndMillisecond)?, CqlDateTime>((IEnumerable<(CqlTupleMetadata, int? StartYear, int? StartMonth, int? StartDay, int? StartHour, int? StartMinute, int? StartSecond, int? StartMillisecond, int? EndYear, int? EndMonth, int? EndDay, int? EndHour, int? EndMinute, int? EndSecond, int? EndMillisecond)?>)e_, f_);
		CqlDateTime h_ = context.Operators.SingletonFrom<CqlDateTime>(g_);

		return h_;
	}

	public CqlInterval<CqlDateTime> Convert_Interval_Date_to_UTC_Interval_DateTime	(CqlContext context, CqlInterval<CqlDate> interval)
	{
		CqlDate a_ = context.Operators.Start(interval);
		CqlDateTime b_ = this.Convert_To_UTC_DateTime(context, a_);
		CqlDate c_ = context.Operators.End(interval);
		CqlDateTime d_ = this.Convert_To_UTC_DateTime(context, c_);
		CqlInterval<CqlDateTime> e_ = context.Operators.Interval(b_, d_, true, true);

		return e_;
	}

}<|MERGE_RESOLUTION|>--- conflicted
+++ resolved
@@ -37,72 +37,56 @@
 			};
 			if (intervals is null)
 			{
-CqlInterval<CqlDate>[] e_ = []
+				CqlInterval<CqlDate>[] e_ = []
 ;
 
 				return e_ as IEnumerable<CqlInterval<CqlDate>>;
 			}
 			else if (b_())
 			{
-CqlInterval<CqlDate>[] f_ = []
+				CqlInterval<CqlDate>[] f_ = []
 ;
 
 				return f_ as IEnumerable<CqlInterval<CqlDate>>;
 			}
 			else
 			{
-<<<<<<< HEAD
-(CqlTupleMetadata, CqlInterval<CqlDate> interval, CqlDate startOfInterval)? g_(CqlInterval<CqlDate> I)
-				{
-CqlDate m_()
-=======
-				(CqlInterval<CqlDate> interval, CqlDate startOfInterval)? g_				(CqlInterval<CqlDate> I)
+				(CqlTupleMetadata, CqlInterval<CqlDate> interval, CqlDate startOfInterval)? g_				(CqlInterval<CqlDate> I)
 				{
 					CqlDate m_					()
->>>>>>> 3aa01216
 					{
 						if ((context.Operators.Start(I)) is null)
 						{
-CqlDate o_ = context.Operators.MinValue<CqlDate>();
+							CqlDate o_ = context.Operators.MinValue<CqlDate>();
 
 							return o_;
 						}
 						else
 						{
-CqlDate p_ = context.Operators.Start(I);
+							CqlDate p_ = context.Operators.Start(I);
 
 							return p_;
 						}
 					};
-(CqlTupleMetadata, CqlInterval<CqlDate> interval, CqlDate startOfInterval)? n_ = (default(CqlTupleMetadata), I, m_());
+					(CqlTupleMetadata, CqlInterval<CqlDate> interval, CqlDate startOfInterval)? n_ = (default(CqlTupleMetadata), I, m_());
 
 					return n_;
 				};
-<<<<<<< HEAD
-IEnumerable<(CqlTupleMetadata, CqlInterval<CqlDate> interval, CqlDate startOfInterval)?> h_ = context.Operators.Select<CqlInterval<CqlDate>, (CqlTupleMetadata, CqlInterval<CqlDate> interval, CqlDate startOfInterval)?>(intervals, g_);
-object i_((CqlTupleMetadata, CqlInterval<CqlDate> interval, CqlDate startOfInterval)? @this)
-=======
-				IEnumerable<(CqlInterval<CqlDate> interval, CqlDate startOfInterval)?> h_ = context.Operators.Select<CqlInterval<CqlDate>, (CqlInterval<CqlDate> interval, CqlDate startOfInterval)?>(intervals, g_);
-				object i_				((CqlInterval<CqlDate> interval, CqlDate startOfInterval)? @this)
->>>>>>> 3aa01216
-				{
-CqlDate q_ = @this?.startOfInterval;
+				IEnumerable<(CqlTupleMetadata, CqlInterval<CqlDate> interval, CqlDate startOfInterval)?> h_ = context.Operators.Select<CqlInterval<CqlDate>, (CqlTupleMetadata, CqlInterval<CqlDate> interval, CqlDate startOfInterval)?>(intervals, g_);
+				object i_				((CqlTupleMetadata, CqlInterval<CqlDate> interval, CqlDate startOfInterval)? @this)
+				{
+					CqlDate q_ = @this?.startOfInterval;
 
 					return q_;
 				};
-<<<<<<< HEAD
-IEnumerable<(CqlTupleMetadata, CqlInterval<CqlDate> interval, CqlDate startOfInterval)?> j_ = context.Operators.SortBy<(CqlTupleMetadata, CqlInterval<CqlDate> interval, CqlDate startOfInterval)?>(h_, i_, System.ComponentModel.ListSortDirection.Ascending);
-CqlInterval<CqlDate> k_((CqlTupleMetadata, CqlInterval<CqlDate> interval, CqlDate startOfInterval)? sortedIntervals)
-=======
-				IEnumerable<(CqlInterval<CqlDate> interval, CqlDate startOfInterval)?> j_ = context.Operators.SortBy<(CqlInterval<CqlDate> interval, CqlDate startOfInterval)?>(h_, i_, System.ComponentModel.ListSortDirection.Ascending);
-				CqlInterval<CqlDate> k_				((CqlInterval<CqlDate> interval, CqlDate startOfInterval)? sortedIntervals)
->>>>>>> 3aa01216
-				{
-CqlInterval<CqlDate> r_ = sortedIntervals?.interval;
+				IEnumerable<(CqlTupleMetadata, CqlInterval<CqlDate> interval, CqlDate startOfInterval)?> j_ = context.Operators.SortBy<(CqlTupleMetadata, CqlInterval<CqlDate> interval, CqlDate startOfInterval)?>(h_, i_, System.ComponentModel.ListSortDirection.Ascending);
+				CqlInterval<CqlDate> k_				((CqlTupleMetadata, CqlInterval<CqlDate> interval, CqlDate startOfInterval)? sortedIntervals)
+				{
+					CqlInterval<CqlDate> r_ = sortedIntervals?.interval;
 
 					return r_;
 				};
-IEnumerable<CqlInterval<CqlDate>> l_ = context.Operators.Select<(CqlTupleMetadata, CqlInterval<CqlDate> interval, CqlDate startOfInterval)?, CqlInterval<CqlDate>>(j_, k_);
+				IEnumerable<CqlInterval<CqlDate>> l_ = context.Operators.Select<(CqlTupleMetadata, CqlInterval<CqlDate> interval, CqlDate startOfInterval)?, CqlInterval<CqlDate>>(j_, k_);
 
 				return l_;
 			}
@@ -124,72 +108,56 @@
 			};
 			if (intervals is null)
 			{
-CqlInterval<CqlDateTime>[] e_ = []
+				CqlInterval<CqlDateTime>[] e_ = []
 ;
 
 				return e_ as IEnumerable<CqlInterval<CqlDateTime>>;
 			}
 			else if (b_())
 			{
-CqlInterval<CqlDateTime>[] f_ = []
+				CqlInterval<CqlDateTime>[] f_ = []
 ;
 
 				return f_ as IEnumerable<CqlInterval<CqlDateTime>>;
 			}
 			else
 			{
-<<<<<<< HEAD
-(CqlTupleMetadata, CqlInterval<CqlDateTime> interval, CqlDateTime startOfInterval)? g_(CqlInterval<CqlDateTime> I)
-				{
-CqlDateTime m_()
-=======
-				(CqlInterval<CqlDateTime> interval, CqlDateTime startOfInterval)? g_				(CqlInterval<CqlDateTime> I)
+				(CqlTupleMetadata, CqlInterval<CqlDateTime> interval, CqlDateTime startOfInterval)? g_				(CqlInterval<CqlDateTime> I)
 				{
 					CqlDateTime m_					()
->>>>>>> 3aa01216
 					{
 						if ((context.Operators.Start(I)) is null)
 						{
-CqlDateTime o_ = context.Operators.MinValue<CqlDateTime>();
+							CqlDateTime o_ = context.Operators.MinValue<CqlDateTime>();
 
 							return o_;
 						}
 						else
 						{
-CqlDateTime p_ = context.Operators.Start(I);
+							CqlDateTime p_ = context.Operators.Start(I);
 
 							return p_;
 						}
 					};
-(CqlTupleMetadata, CqlInterval<CqlDateTime> interval, CqlDateTime startOfInterval)? n_ = (default(CqlTupleMetadata), I, m_());
+					(CqlTupleMetadata, CqlInterval<CqlDateTime> interval, CqlDateTime startOfInterval)? n_ = (default(CqlTupleMetadata), I, m_());
 
 					return n_;
 				};
-<<<<<<< HEAD
-IEnumerable<(CqlTupleMetadata, CqlInterval<CqlDateTime> interval, CqlDateTime startOfInterval)?> h_ = context.Operators.Select<CqlInterval<CqlDateTime>, (CqlTupleMetadata, CqlInterval<CqlDateTime> interval, CqlDateTime startOfInterval)?>(intervals, g_);
-object i_((CqlTupleMetadata, CqlInterval<CqlDateTime> interval, CqlDateTime startOfInterval)? @this)
-=======
-				IEnumerable<(CqlInterval<CqlDateTime> interval, CqlDateTime startOfInterval)?> h_ = context.Operators.Select<CqlInterval<CqlDateTime>, (CqlInterval<CqlDateTime> interval, CqlDateTime startOfInterval)?>(intervals, g_);
-				object i_				((CqlInterval<CqlDateTime> interval, CqlDateTime startOfInterval)? @this)
->>>>>>> 3aa01216
-				{
-CqlDateTime q_ = @this?.startOfInterval;
+				IEnumerable<(CqlTupleMetadata, CqlInterval<CqlDateTime> interval, CqlDateTime startOfInterval)?> h_ = context.Operators.Select<CqlInterval<CqlDateTime>, (CqlTupleMetadata, CqlInterval<CqlDateTime> interval, CqlDateTime startOfInterval)?>(intervals, g_);
+				object i_				((CqlTupleMetadata, CqlInterval<CqlDateTime> interval, CqlDateTime startOfInterval)? @this)
+				{
+					CqlDateTime q_ = @this?.startOfInterval;
 
 					return q_;
 				};
-<<<<<<< HEAD
-IEnumerable<(CqlTupleMetadata, CqlInterval<CqlDateTime> interval, CqlDateTime startOfInterval)?> j_ = context.Operators.SortBy<(CqlTupleMetadata, CqlInterval<CqlDateTime> interval, CqlDateTime startOfInterval)?>(h_, i_, System.ComponentModel.ListSortDirection.Ascending);
-CqlInterval<CqlDateTime> k_((CqlTupleMetadata, CqlInterval<CqlDateTime> interval, CqlDateTime startOfInterval)? sortedIntervals)
-=======
-				IEnumerable<(CqlInterval<CqlDateTime> interval, CqlDateTime startOfInterval)?> j_ = context.Operators.SortBy<(CqlInterval<CqlDateTime> interval, CqlDateTime startOfInterval)?>(h_, i_, System.ComponentModel.ListSortDirection.Ascending);
-				CqlInterval<CqlDateTime> k_				((CqlInterval<CqlDateTime> interval, CqlDateTime startOfInterval)? sortedIntervals)
->>>>>>> 3aa01216
-				{
-CqlInterval<CqlDateTime> r_ = sortedIntervals?.interval;
+				IEnumerable<(CqlTupleMetadata, CqlInterval<CqlDateTime> interval, CqlDateTime startOfInterval)?> j_ = context.Operators.SortBy<(CqlTupleMetadata, CqlInterval<CqlDateTime> interval, CqlDateTime startOfInterval)?>(h_, i_, System.ComponentModel.ListSortDirection.Ascending);
+				CqlInterval<CqlDateTime> k_				((CqlTupleMetadata, CqlInterval<CqlDateTime> interval, CqlDateTime startOfInterval)? sortedIntervals)
+				{
+					CqlInterval<CqlDateTime> r_ = sortedIntervals?.interval;
 
 					return r_;
 				};
-IEnumerable<CqlInterval<CqlDateTime>> l_ = context.Operators.Select<(CqlTupleMetadata, CqlInterval<CqlDateTime> interval, CqlDateTime startOfInterval)?, CqlInterval<CqlDateTime>>(j_, k_);
+				IEnumerable<CqlInterval<CqlDateTime>> l_ = context.Operators.Select<(CqlTupleMetadata, CqlInterval<CqlDateTime> interval, CqlDateTime startOfInterval)?, CqlInterval<CqlDateTime>>(j_, k_);
 
 				return l_;
 			}
@@ -211,42 +179,36 @@
 			};
 			if (intervals is null)
 			{
-CqlInterval<CqlDate>[] e_ = []
+				CqlInterval<CqlDate>[] e_ = []
 ;
 
 				return e_ as IEnumerable<CqlInterval<CqlDate>>;
 			}
 			else if (b_())
 			{
-CqlInterval<CqlDate>[] f_ = []
+				CqlInterval<CqlDate>[] f_ = []
 ;
 
 				return f_ as IEnumerable<CqlInterval<CqlDate>>;
 			}
 			else
 			{
-<<<<<<< HEAD
-bool? g_(CqlInterval<CqlDate> I)
-				{
-bool? j_(CqlInterval<CqlDate> J)
-=======
 				bool? g_				(CqlInterval<CqlDate> I)
 				{
 					bool? j_					(CqlInterval<CqlDate> J)
->>>>>>> 3aa01216
 					{
-bool? n_ = context.Operators.IntervalProperlyIncludesInterval<CqlDate>(J, I, default);
+						bool? n_ = context.Operators.IntervalProperlyIncludesInterval<CqlDate>(J, I, default);
 
 						return n_;
 					};
-IEnumerable<bool?> k_ = context.Operators.Select<CqlInterval<CqlDate>, bool?>(intervals, j_);
-bool? l_ = context.Operators.AnyTrue(k_);
-bool? m_ = context.Operators.Not(l_);
+					IEnumerable<bool?> k_ = context.Operators.Select<CqlInterval<CqlDate>, bool?>(intervals, j_);
+					bool? l_ = context.Operators.AnyTrue(k_);
+					bool? m_ = context.Operators.Not(l_);
 
 					return m_;
 				};
-IEnumerable<CqlInterval<CqlDate>> h_ = context.Operators.Where<CqlInterval<CqlDate>>(intervals, g_);
-IEnumerable<CqlInterval<CqlDate>> i_ = context.Operators.Collapse(h_, "day");
+				IEnumerable<CqlInterval<CqlDate>> h_ = context.Operators.Where<CqlInterval<CqlDate>>(intervals, g_);
+				IEnumerable<CqlInterval<CqlDate>> i_ = context.Operators.Collapse(h_, "day");
 
 				return i_;
 			}
@@ -268,42 +230,36 @@
 			};
 			if (intervals is null)
 			{
-CqlInterval<CqlDateTime>[] e_ = []
+				CqlInterval<CqlDateTime>[] e_ = []
 ;
 
 				return e_ as IEnumerable<CqlInterval<CqlDateTime>>;
 			}
 			else if (b_())
 			{
-CqlInterval<CqlDateTime>[] f_ = []
+				CqlInterval<CqlDateTime>[] f_ = []
 ;
 
 				return f_ as IEnumerable<CqlInterval<CqlDateTime>>;
 			}
 			else
 			{
-<<<<<<< HEAD
-bool? g_(CqlInterval<CqlDateTime> I)
-				{
-bool? j_(CqlInterval<CqlDateTime> J)
-=======
 				bool? g_				(CqlInterval<CqlDateTime> I)
 				{
 					bool? j_					(CqlInterval<CqlDateTime> J)
->>>>>>> 3aa01216
 					{
-bool? n_ = context.Operators.IntervalProperlyIncludesInterval<CqlDateTime>(J, I, default);
+						bool? n_ = context.Operators.IntervalProperlyIncludesInterval<CqlDateTime>(J, I, default);
 
 						return n_;
 					};
-IEnumerable<bool?> k_ = context.Operators.Select<CqlInterval<CqlDateTime>, bool?>(intervals, j_);
-bool? l_ = context.Operators.AnyTrue(k_);
-bool? m_ = context.Operators.Not(l_);
+					IEnumerable<bool?> k_ = context.Operators.Select<CqlInterval<CqlDateTime>, bool?>(intervals, j_);
+					bool? l_ = context.Operators.AnyTrue(k_);
+					bool? m_ = context.Operators.Not(l_);
 
 					return m_;
 				};
-IEnumerable<CqlInterval<CqlDateTime>> h_ = context.Operators.Where<CqlInterval<CqlDateTime>>(intervals, g_);
-IEnumerable<CqlInterval<CqlDateTime>> i_ = context.Operators.Collapse(h_, default);
+				IEnumerable<CqlInterval<CqlDateTime>> h_ = context.Operators.Where<CqlInterval<CqlDateTime>>(intervals, g_);
+				IEnumerable<CqlInterval<CqlDateTime>> i_ = context.Operators.Collapse(h_, default);
 
 				return i_;
 			}
@@ -349,11 +305,7 @@
 		(CqlTupleMetadata, IEnumerable<CqlInterval<CqlDate>> sortedCoverings, nint _)?[] c_ = [
 			b_,
 		];
-<<<<<<< HEAD
 		IEnumerable<CqlInterval<CqlDate>> d_		((CqlTupleMetadata, IEnumerable<CqlInterval<CqlDate>> sortedCoverings, nint _)? variableDeclarations)
-=======
-		IEnumerable<CqlInterval<CqlDate>> d_		((IEnumerable<CqlInterval<CqlDate>> sortedCoverings, nint _)? variableDeclarations)
->>>>>>> 3aa01216
 		{
 			IEnumerable<CqlInterval<CqlDate>> g_			()
 			{
@@ -367,7 +319,7 @@
 				};
 				if (n_())
 				{
-CqlInterval<CqlDate>[] r_ = [
+					CqlInterval<CqlDate>[] r_ = [
 						baseInterval,
 					];
 
@@ -375,52 +327,43 @@
 				}
 				else
 				{
-<<<<<<< HEAD
-IEnumerable<CqlInterval<CqlDate>> s_ = variableDeclarations?.sortedCoverings;
-CqlInterval<CqlDate> t_(CqlInterval<CqlDate> sortedCovering)
-					{
-CqlInterval<CqlDate> v_()
-						{
-bool w_()
-=======
 					IEnumerable<CqlInterval<CqlDate>> s_ = variableDeclarations?.sortedCoverings;
 					CqlInterval<CqlDate> t_					(CqlInterval<CqlDate> sortedCovering)
 					{
 						CqlInterval<CqlDate> v_						()
 						{
 							bool w_							()
->>>>>>> 3aa01216
 							{
-IEnumerable<CqlInterval<CqlDate>> x_ = variableDeclarations?.sortedCoverings;
-int? y_ = context.Operators.IndexOf<CqlInterval<CqlDate>>(x_, sortedCovering);
-bool? z_ = context.Operators.Equal(y_, 0);
+								IEnumerable<CqlInterval<CqlDate>> x_ = variableDeclarations?.sortedCoverings;
+								int? y_ = context.Operators.IndexOf<CqlInterval<CqlDate>>(x_, sortedCovering);
+								bool? z_ = context.Operators.Equal(y_, 0);
 
 								return z_ ?? false;
 							};
 							if (w_())
 							{
-CqlDate aa_ = context.Operators.Start(baseInterval);
-CqlDate ab_ = context.Operators.Start(sortedCovering);
-CqlInterval<CqlDate> ac_ = context.Operators.Interval(aa_, ab_, true, true);
-CqlInterval<CqlDate> ad_ = context.Operators.Intersect<CqlDate>(ac_, baseInterval);
-CqlInterval<CqlDate> ae_ = context.Operators.Except(ad_, sortedCovering);
+								CqlDate aa_ = context.Operators.Start(baseInterval);
+								CqlDate ab_ = context.Operators.Start(sortedCovering);
+								CqlInterval<CqlDate> ac_ = context.Operators.Interval(aa_, ab_, true, true);
+								CqlInterval<CqlDate> ad_ = context.Operators.Intersect<CqlDate>(ac_, baseInterval);
+								CqlInterval<CqlDate> ae_ = context.Operators.Except(ad_, sortedCovering);
 
 								return ae_;
 							}
 							else
 							{
-IEnumerable<CqlInterval<CqlDate>> af_ = variableDeclarations?.sortedCoverings;
-int? ah_ = context.Operators.IndexOf<CqlInterval<CqlDate>>(af_, sortedCovering);
-int? ai_ = context.Operators.Subtract(ah_, 1);
-CqlInterval<CqlDate> aj_ = context.Operators.Indexer<CqlInterval<CqlDate>>(af_, ai_);
-CqlDate ak_ = context.Operators.Start(aj_);
-CqlDate al_ = context.Operators.End(sortedCovering);
-CqlInterval<CqlDate> am_ = context.Operators.Interval(ak_, al_, false, false);
-int? ap_ = context.Operators.IndexOf<CqlInterval<CqlDate>>(af_, sortedCovering);
-int? aq_ = context.Operators.Subtract(ap_, 1);
-CqlInterval<CqlDate> ar_ = context.Operators.Indexer<CqlInterval<CqlDate>>(af_, aq_);
-CqlInterval<CqlDate> as_ = context.Operators.Except(am_, ar_);
-CqlInterval<CqlDate> at_ = context.Operators.Except(as_, sortedCovering);
+								IEnumerable<CqlInterval<CqlDate>> af_ = variableDeclarations?.sortedCoverings;
+								int? ah_ = context.Operators.IndexOf<CqlInterval<CqlDate>>(af_, sortedCovering);
+								int? ai_ = context.Operators.Subtract(ah_, 1);
+								CqlInterval<CqlDate> aj_ = context.Operators.Indexer<CqlInterval<CqlDate>>(af_, ai_);
+								CqlDate ak_ = context.Operators.Start(aj_);
+								CqlDate al_ = context.Operators.End(sortedCovering);
+								CqlInterval<CqlDate> am_ = context.Operators.Interval(ak_, al_, false, false);
+								int? ap_ = context.Operators.IndexOf<CqlInterval<CqlDate>>(af_, sortedCovering);
+								int? aq_ = context.Operators.Subtract(ap_, 1);
+								CqlInterval<CqlDate> ar_ = context.Operators.Indexer<CqlInterval<CqlDate>>(af_, aq_);
+								CqlInterval<CqlDate> as_ = context.Operators.Except(am_, ar_);
+								CqlInterval<CqlDate> at_ = context.Operators.Except(as_, sortedCovering);
 
 								return at_;
 							}
@@ -428,7 +371,7 @@
 
 						return v_();
 					};
-IEnumerable<CqlInterval<CqlDate>> u_ = context.Operators.Select<CqlInterval<CqlDate>, CqlInterval<CqlDate>>(s_, t_);
+					IEnumerable<CqlInterval<CqlDate>> u_ = context.Operators.Select<CqlInterval<CqlDate>, CqlInterval<CqlDate>>(s_, t_);
 
 					return u_;
 				}
@@ -445,22 +388,22 @@
 				};
 				if (au_())
 				{
-CqlInterval<CqlDate>[] ay_ = []
+					CqlInterval<CqlDate>[] ay_ = []
 ;
 
 					return ay_ as IEnumerable<CqlInterval<CqlDate>>;
 				}
 				else
 				{
-IEnumerable<CqlInterval<CqlDate>> az_ = variableDeclarations?.sortedCoverings;
-CqlInterval<CqlDate> ba_ = context.Operators.Last<CqlInterval<CqlDate>>(az_);
-CqlDate bb_ = context.Operators.Start(ba_);
-CqlDate bc_ = context.Operators.End(baseInterval);
-CqlInterval<CqlDate> bd_ = context.Operators.Interval(bb_, bc_, false, true);
-CqlInterval<CqlDate> bf_ = context.Operators.Last<CqlInterval<CqlDate>>(az_);
-CqlInterval<CqlDate> bg_ = context.Operators.Except(bd_, bf_);
-CqlInterval<CqlDate> bh_ = context.Operators.Intersect<CqlDate>(bg_, baseInterval);
-CqlInterval<CqlDate>[] bi_ = [
+					IEnumerable<CqlInterval<CqlDate>> az_ = variableDeclarations?.sortedCoverings;
+					CqlInterval<CqlDate> ba_ = context.Operators.Last<CqlInterval<CqlDate>>(az_);
+					CqlDate bb_ = context.Operators.Start(ba_);
+					CqlDate bc_ = context.Operators.End(baseInterval);
+					CqlInterval<CqlDate> bd_ = context.Operators.Interval(bb_, bc_, false, true);
+					CqlInterval<CqlDate> bf_ = context.Operators.Last<CqlInterval<CqlDate>>(az_);
+					CqlInterval<CqlDate> bg_ = context.Operators.Except(bd_, bf_);
+					CqlInterval<CqlDate> bh_ = context.Operators.Intersect<CqlDate>(bg_, baseInterval);
+					CqlInterval<CqlDate>[] bi_ = [
 						bh_,
 					];
 
@@ -471,11 +414,7 @@
 			(CqlTupleMetadata, IEnumerable<CqlInterval<CqlDate>> frontgaps, IEnumerable<CqlInterval<CqlDate>> endgap)?[] j_ = [
 				i_,
 			];
-<<<<<<< HEAD
 			IEnumerable<CqlInterval<CqlDate>> k_			((CqlTupleMetadata, IEnumerable<CqlInterval<CqlDate>> frontgaps, IEnumerable<CqlInterval<CqlDate>> endgap)? calculations)
-=======
-			IEnumerable<CqlInterval<CqlDate>> k_			((IEnumerable<CqlInterval<CqlDate>> frontgaps, IEnumerable<CqlInterval<CqlDate>> endgap)? calculations)
->>>>>>> 3aa01216
 			{
 				IEnumerable<CqlInterval<CqlDate>> bj_ = calculations?.frontgaps;
 				IEnumerable<CqlInterval<CqlDate>> bk_ = calculations?.endgap;
@@ -502,11 +441,7 @@
 		(CqlTupleMetadata, IEnumerable<CqlInterval<CqlDateTime>> sortedCoverings, nint _)?[] c_ = [
 			b_,
 		];
-<<<<<<< HEAD
 		IEnumerable<CqlInterval<CqlDateTime>> d_		((CqlTupleMetadata, IEnumerable<CqlInterval<CqlDateTime>> sortedCoverings, nint _)? variableDeclarations)
-=======
-		IEnumerable<CqlInterval<CqlDateTime>> d_		((IEnumerable<CqlInterval<CqlDateTime>> sortedCoverings, nint _)? variableDeclarations)
->>>>>>> 3aa01216
 		{
 			IEnumerable<CqlInterval<CqlDateTime>> g_			()
 			{
@@ -520,7 +455,7 @@
 				};
 				if (n_())
 				{
-CqlInterval<CqlDateTime>[] r_ = [
+					CqlInterval<CqlDateTime>[] r_ = [
 						baseInterval,
 					];
 
@@ -528,52 +463,43 @@
 				}
 				else
 				{
-<<<<<<< HEAD
-IEnumerable<CqlInterval<CqlDateTime>> s_ = variableDeclarations?.sortedCoverings;
-CqlInterval<CqlDateTime> t_(CqlInterval<CqlDateTime> sortedCovering)
-					{
-CqlInterval<CqlDateTime> v_()
-						{
-bool w_()
-=======
 					IEnumerable<CqlInterval<CqlDateTime>> s_ = variableDeclarations?.sortedCoverings;
 					CqlInterval<CqlDateTime> t_					(CqlInterval<CqlDateTime> sortedCovering)
 					{
 						CqlInterval<CqlDateTime> v_						()
 						{
 							bool w_							()
->>>>>>> 3aa01216
 							{
-IEnumerable<CqlInterval<CqlDateTime>> x_ = variableDeclarations?.sortedCoverings;
-int? y_ = context.Operators.IndexOf<CqlInterval<CqlDateTime>>(x_, sortedCovering);
-bool? z_ = context.Operators.Equal(y_, 0);
+								IEnumerable<CqlInterval<CqlDateTime>> x_ = variableDeclarations?.sortedCoverings;
+								int? y_ = context.Operators.IndexOf<CqlInterval<CqlDateTime>>(x_, sortedCovering);
+								bool? z_ = context.Operators.Equal(y_, 0);
 
 								return z_ ?? false;
 							};
 							if (w_())
 							{
-CqlDateTime aa_ = context.Operators.Start(baseInterval);
-CqlDateTime ab_ = context.Operators.Start(sortedCovering);
-CqlInterval<CqlDateTime> ac_ = context.Operators.Interval(aa_, ab_, true, true);
-CqlInterval<CqlDateTime> ad_ = context.Operators.Intersect<CqlDateTime>(ac_, baseInterval);
-CqlInterval<CqlDateTime> ae_ = context.Operators.Except(ad_, sortedCovering);
+								CqlDateTime aa_ = context.Operators.Start(baseInterval);
+								CqlDateTime ab_ = context.Operators.Start(sortedCovering);
+								CqlInterval<CqlDateTime> ac_ = context.Operators.Interval(aa_, ab_, true, true);
+								CqlInterval<CqlDateTime> ad_ = context.Operators.Intersect<CqlDateTime>(ac_, baseInterval);
+								CqlInterval<CqlDateTime> ae_ = context.Operators.Except(ad_, sortedCovering);
 
 								return ae_;
 							}
 							else
 							{
-IEnumerable<CqlInterval<CqlDateTime>> af_ = variableDeclarations?.sortedCoverings;
-int? ah_ = context.Operators.IndexOf<CqlInterval<CqlDateTime>>(af_, sortedCovering);
-int? ai_ = context.Operators.Subtract(ah_, 1);
-CqlInterval<CqlDateTime> aj_ = context.Operators.Indexer<CqlInterval<CqlDateTime>>(af_, ai_);
-CqlDateTime ak_ = context.Operators.Start(aj_);
-CqlDateTime al_ = context.Operators.End(sortedCovering);
-CqlInterval<CqlDateTime> am_ = context.Operators.Interval(ak_, al_, false, false);
-int? ap_ = context.Operators.IndexOf<CqlInterval<CqlDateTime>>(af_, sortedCovering);
-int? aq_ = context.Operators.Subtract(ap_, 1);
-CqlInterval<CqlDateTime> ar_ = context.Operators.Indexer<CqlInterval<CqlDateTime>>(af_, aq_);
-CqlInterval<CqlDateTime> as_ = context.Operators.Except(am_, ar_);
-CqlInterval<CqlDateTime> at_ = context.Operators.Except(as_, sortedCovering);
+								IEnumerable<CqlInterval<CqlDateTime>> af_ = variableDeclarations?.sortedCoverings;
+								int? ah_ = context.Operators.IndexOf<CqlInterval<CqlDateTime>>(af_, sortedCovering);
+								int? ai_ = context.Operators.Subtract(ah_, 1);
+								CqlInterval<CqlDateTime> aj_ = context.Operators.Indexer<CqlInterval<CqlDateTime>>(af_, ai_);
+								CqlDateTime ak_ = context.Operators.Start(aj_);
+								CqlDateTime al_ = context.Operators.End(sortedCovering);
+								CqlInterval<CqlDateTime> am_ = context.Operators.Interval(ak_, al_, false, false);
+								int? ap_ = context.Operators.IndexOf<CqlInterval<CqlDateTime>>(af_, sortedCovering);
+								int? aq_ = context.Operators.Subtract(ap_, 1);
+								CqlInterval<CqlDateTime> ar_ = context.Operators.Indexer<CqlInterval<CqlDateTime>>(af_, aq_);
+								CqlInterval<CqlDateTime> as_ = context.Operators.Except(am_, ar_);
+								CqlInterval<CqlDateTime> at_ = context.Operators.Except(as_, sortedCovering);
 
 								return at_;
 							}
@@ -581,7 +507,7 @@
 
 						return v_();
 					};
-IEnumerable<CqlInterval<CqlDateTime>> u_ = context.Operators.Select<CqlInterval<CqlDateTime>, CqlInterval<CqlDateTime>>(s_, t_);
+					IEnumerable<CqlInterval<CqlDateTime>> u_ = context.Operators.Select<CqlInterval<CqlDateTime>, CqlInterval<CqlDateTime>>(s_, t_);
 
 					return u_;
 				}
@@ -598,22 +524,22 @@
 				};
 				if (au_())
 				{
-CqlInterval<CqlDateTime>[] ay_ = []
+					CqlInterval<CqlDateTime>[] ay_ = []
 ;
 
 					return ay_ as IEnumerable<CqlInterval<CqlDateTime>>;
 				}
 				else
 				{
-IEnumerable<CqlInterval<CqlDateTime>> az_ = variableDeclarations?.sortedCoverings;
-CqlInterval<CqlDateTime> ba_ = context.Operators.Last<CqlInterval<CqlDateTime>>(az_);
-CqlDateTime bb_ = context.Operators.Start(ba_);
-CqlDateTime bc_ = context.Operators.End(baseInterval);
-CqlInterval<CqlDateTime> bd_ = context.Operators.Interval(bb_, bc_, false, true);
-CqlInterval<CqlDateTime> bf_ = context.Operators.Last<CqlInterval<CqlDateTime>>(az_);
-CqlInterval<CqlDateTime> bg_ = context.Operators.Except(bd_, bf_);
-CqlInterval<CqlDateTime> bh_ = context.Operators.Intersect<CqlDateTime>(bg_, baseInterval);
-CqlInterval<CqlDateTime>[] bi_ = [
+					IEnumerable<CqlInterval<CqlDateTime>> az_ = variableDeclarations?.sortedCoverings;
+					CqlInterval<CqlDateTime> ba_ = context.Operators.Last<CqlInterval<CqlDateTime>>(az_);
+					CqlDateTime bb_ = context.Operators.Start(ba_);
+					CqlDateTime bc_ = context.Operators.End(baseInterval);
+					CqlInterval<CqlDateTime> bd_ = context.Operators.Interval(bb_, bc_, false, true);
+					CqlInterval<CqlDateTime> bf_ = context.Operators.Last<CqlInterval<CqlDateTime>>(az_);
+					CqlInterval<CqlDateTime> bg_ = context.Operators.Except(bd_, bf_);
+					CqlInterval<CqlDateTime> bh_ = context.Operators.Intersect<CqlDateTime>(bg_, baseInterval);
+					CqlInterval<CqlDateTime>[] bi_ = [
 						bh_,
 					];
 
@@ -624,11 +550,7 @@
 			(CqlTupleMetadata, IEnumerable<CqlInterval<CqlDateTime>> frontgaps, IEnumerable<CqlInterval<CqlDateTime>> endgap)?[] j_ = [
 				i_,
 			];
-<<<<<<< HEAD
 			IEnumerable<CqlInterval<CqlDateTime>> k_			((CqlTupleMetadata, IEnumerable<CqlInterval<CqlDateTime>> frontgaps, IEnumerable<CqlInterval<CqlDateTime>> endgap)? calculations)
-=======
-			IEnumerable<CqlInterval<CqlDateTime>> k_			((IEnumerable<CqlInterval<CqlDateTime>> frontgaps, IEnumerable<CqlInterval<CqlDateTime>> endgap)? calculations)
->>>>>>> 3aa01216
 			{
 				IEnumerable<CqlInterval<CqlDateTime>> bj_ = calculations?.frontgaps;
 				IEnumerable<CqlInterval<CqlDateTime>> bk_ = calculations?.endgap;
@@ -648,11 +570,7 @@
 		return f_;
 	}
 
-<<<<<<< HEAD
 	public (CqlTupleMetadata, IEnumerable<CqlInterval<CqlDate>> Intervals, int? Interval_Count, int? Total_Days_In_Intervals, CqlInterval<CqlDate> Longest_Interval, int? Total_Days_In_Longest_Interval)? Collapsed_Date_Interval_Stats	(CqlContext context, IEnumerable<CqlInterval<CqlDate>> collapsedIntervals)
-=======
-	public (IEnumerable<CqlInterval<CqlDate>> Intervals, int? Interval_Count, int? Total_Days_In_Intervals, CqlInterval<CqlDate> Longest_Interval, int? Total_Days_In_Longest_Interval)? Collapsed_Date_Interval_Stats	(CqlContext context, IEnumerable<CqlInterval<CqlDate>> collapsedIntervals)
->>>>>>> 3aa01216
 	{
 		int? a_ = context.Operators.Count<CqlInterval<CqlDate>>(collapsedIntervals);
 		int? b_		()
@@ -670,26 +588,22 @@
 			}
 			else
 			{
-<<<<<<< HEAD
-int? i_(CqlInterval<CqlDate> I)
-=======
 				int? i_				(CqlInterval<CqlDate> I)
->>>>>>> 3aa01216
-				{
-CqlDate l_ = context.Operators.Start(I);
-CqlDate m_ = context.Operators.End(I);
-int? n_ = context.Operators.DurationBetween(l_, m_, "day");
-int? o_ = context.Operators.Add(n_, 1);
-int?[] p_ = [
+				{
+					CqlDate l_ = context.Operators.Start(I);
+					CqlDate m_ = context.Operators.End(I);
+					int? n_ = context.Operators.DurationBetween(l_, m_, "day");
+					int? o_ = context.Operators.Add(n_, 1);
+					int?[] p_ = [
 						o_,
 						0,
 					];
-int? q_ = context.Operators.Max<int?>(p_ as IEnumerable<int?>);
+					int? q_ = context.Operators.Max<int?>(p_ as IEnumerable<int?>);
 
 					return q_;
 				};
-IEnumerable<int?> j_ = context.Operators.Select<CqlInterval<CqlDate>, int?>(collapsedIntervals, i_);
-int? k_ = context.Operators.Sum(j_);
+				IEnumerable<int?> j_ = context.Operators.Select<CqlInterval<CqlDate>, int?>(collapsedIntervals, i_);
+				int? k_ = context.Operators.Sum(j_);
 
 				return k_;
 			}
@@ -709,40 +623,31 @@
 			}
 			else
 			{
-<<<<<<< HEAD
-(CqlTupleMetadata, CqlInterval<CqlDate> interval, int? days)? u_(CqlInterval<CqlDate> I)
-=======
-				(CqlInterval<CqlDate> interval, int? days)? u_				(CqlInterval<CqlDate> I)
->>>>>>> 3aa01216
-				{
-CqlDate aa_ = context.Operators.Start(I);
-CqlDate ab_ = context.Operators.End(I);
-int? ac_ = context.Operators.DurationBetween(aa_, ab_, "day");
-int? ad_ = context.Operators.Add(ac_, 1);
-int?[] ae_ = [
+				(CqlTupleMetadata, CqlInterval<CqlDate> interval, int? days)? u_				(CqlInterval<CqlDate> I)
+				{
+					CqlDate aa_ = context.Operators.Start(I);
+					CqlDate ab_ = context.Operators.End(I);
+					int? ac_ = context.Operators.DurationBetween(aa_, ab_, "day");
+					int? ad_ = context.Operators.Add(ac_, 1);
+					int?[] ae_ = [
 						ad_,
 						0,
 					];
-int? af_ = context.Operators.Max<int?>(ae_ as IEnumerable<int?>);
-(CqlTupleMetadata, CqlInterval<CqlDate> interval, int? days)? ag_ = (default(CqlTupleMetadata), I, af_);
+					int? af_ = context.Operators.Max<int?>(ae_ as IEnumerable<int?>);
+					(CqlTupleMetadata, CqlInterval<CqlDate> interval, int? days)? ag_ = (default(CqlTupleMetadata), I, af_);
 
 					return ag_;
 				};
-<<<<<<< HEAD
-IEnumerable<(CqlTupleMetadata, CqlInterval<CqlDate> interval, int? days)?> v_ = context.Operators.Select<CqlInterval<CqlDate>, (CqlTupleMetadata, CqlInterval<CqlDate> interval, int? days)?>(collapsedIntervals, u_);
-object w_((CqlTupleMetadata, CqlInterval<CqlDate> interval, int? days)? @this)
-=======
-				IEnumerable<(CqlInterval<CqlDate> interval, int? days)?> v_ = context.Operators.Select<CqlInterval<CqlDate>, (CqlInterval<CqlDate> interval, int? days)?>(collapsedIntervals, u_);
-				object w_				((CqlInterval<CqlDate> interval, int? days)? @this)
->>>>>>> 3aa01216
-				{
-int? ah_ = @this?.days;
+				IEnumerable<(CqlTupleMetadata, CqlInterval<CqlDate> interval, int? days)?> v_ = context.Operators.Select<CqlInterval<CqlDate>, (CqlTupleMetadata, CqlInterval<CqlDate> interval, int? days)?>(collapsedIntervals, u_);
+				object w_				((CqlTupleMetadata, CqlInterval<CqlDate> interval, int? days)? @this)
+				{
+					int? ah_ = @this?.days;
 
 					return ah_;
 				};
-IEnumerable<(CqlTupleMetadata, CqlInterval<CqlDate> interval, int? days)?> x_ = context.Operators.SortBy<(CqlTupleMetadata, CqlInterval<CqlDate> interval, int? days)?>(v_, w_, System.ComponentModel.ListSortDirection.Descending);
-(CqlTupleMetadata, CqlInterval<CqlDate> interval, int? days)? y_ = context.Operators.First<(CqlTupleMetadata, CqlInterval<CqlDate> interval, int? days)?>(x_);
-CqlInterval<CqlDate> z_ = y_?.interval;
+				IEnumerable<(CqlTupleMetadata, CqlInterval<CqlDate> interval, int? days)?> x_ = context.Operators.SortBy<(CqlTupleMetadata, CqlInterval<CqlDate> interval, int? days)?>(v_, w_, System.ComponentModel.ListSortDirection.Descending);
+				(CqlTupleMetadata, CqlInterval<CqlDate> interval, int? days)? y_ = context.Operators.First<(CqlTupleMetadata, CqlInterval<CqlDate> interval, int? days)?>(x_);
+				CqlInterval<CqlDate> z_ = y_?.interval;
 
 				return z_;
 			}
@@ -762,87 +667,65 @@
 			}
 			else
 			{
-<<<<<<< HEAD
-(CqlTupleMetadata, CqlInterval<CqlDate> interval, int? days)? al_(CqlInterval<CqlDate> I)
-=======
-				(CqlInterval<CqlDate> interval, int? days)? al_				(CqlInterval<CqlDate> I)
->>>>>>> 3aa01216
-				{
-CqlDate bd_ = context.Operators.Start(I);
-CqlDate be_ = context.Operators.End(I);
-int? bf_ = context.Operators.DurationBetween(bd_, be_, "day");
-int? bg_ = context.Operators.Add(bf_, 1);
-int?[] bh_ = [
+				(CqlTupleMetadata, CqlInterval<CqlDate> interval, int? days)? al_				(CqlInterval<CqlDate> I)
+				{
+					CqlDate bd_ = context.Operators.Start(I);
+					CqlDate be_ = context.Operators.End(I);
+					int? bf_ = context.Operators.DurationBetween(bd_, be_, "day");
+					int? bg_ = context.Operators.Add(bf_, 1);
+					int?[] bh_ = [
 						bg_,
 						0,
 					];
-int? bi_ = context.Operators.Max<int?>(bh_ as IEnumerable<int?>);
-(CqlTupleMetadata, CqlInterval<CqlDate> interval, int? days)? bj_ = (default(CqlTupleMetadata), I, bi_);
+					int? bi_ = context.Operators.Max<int?>(bh_ as IEnumerable<int?>);
+					(CqlTupleMetadata, CqlInterval<CqlDate> interval, int? days)? bj_ = (default(CqlTupleMetadata), I, bi_);
 
 					return bj_;
 				};
-<<<<<<< HEAD
-IEnumerable<(CqlTupleMetadata, CqlInterval<CqlDate> interval, int? days)?> am_ = context.Operators.Select<CqlInterval<CqlDate>, (CqlTupleMetadata, CqlInterval<CqlDate> interval, int? days)?>(collapsedIntervals, al_);
-object an_((CqlTupleMetadata, CqlInterval<CqlDate> interval, int? days)? @this)
-=======
-				IEnumerable<(CqlInterval<CqlDate> interval, int? days)?> am_ = context.Operators.Select<CqlInterval<CqlDate>, (CqlInterval<CqlDate> interval, int? days)?>(collapsedIntervals, al_);
-				object an_				((CqlInterval<CqlDate> interval, int? days)? @this)
->>>>>>> 3aa01216
-				{
-int? bk_ = @this?.days;
+				IEnumerable<(CqlTupleMetadata, CqlInterval<CqlDate> interval, int? days)?> am_ = context.Operators.Select<CqlInterval<CqlDate>, (CqlTupleMetadata, CqlInterval<CqlDate> interval, int? days)?>(collapsedIntervals, al_);
+				object an_				((CqlTupleMetadata, CqlInterval<CqlDate> interval, int? days)? @this)
+				{
+					int? bk_ = @this?.days;
 
 					return bk_;
 				};
-<<<<<<< HEAD
-IEnumerable<(CqlTupleMetadata, CqlInterval<CqlDate> interval, int? days)?> ao_ = context.Operators.SortBy<(CqlTupleMetadata, CqlInterval<CqlDate> interval, int? days)?>(am_, an_, System.ComponentModel.ListSortDirection.Descending);
-(CqlTupleMetadata, CqlInterval<CqlDate> interval, int? days)? ap_ = context.Operators.First<(CqlTupleMetadata, CqlInterval<CqlDate> interval, int? days)?>(ao_);
-CqlInterval<CqlDate> aq_ = ap_?.interval;
-CqlDate ar_ = context.Operators.Start(aq_);
-(CqlTupleMetadata, CqlInterval<CqlDate> interval, int? days)? as_(CqlInterval<CqlDate> I)
-=======
-				IEnumerable<(CqlInterval<CqlDate> interval, int? days)?> ao_ = context.Operators.SortBy<(CqlInterval<CqlDate> interval, int? days)?>(am_, an_, System.ComponentModel.ListSortDirection.Descending);
-				(CqlInterval<CqlDate> interval, int? days)? ap_ = context.Operators.First<(CqlInterval<CqlDate> interval, int? days)?>(ao_);
+				IEnumerable<(CqlTupleMetadata, CqlInterval<CqlDate> interval, int? days)?> ao_ = context.Operators.SortBy<(CqlTupleMetadata, CqlInterval<CqlDate> interval, int? days)?>(am_, an_, System.ComponentModel.ListSortDirection.Descending);
+				(CqlTupleMetadata, CqlInterval<CqlDate> interval, int? days)? ap_ = context.Operators.First<(CqlTupleMetadata, CqlInterval<CqlDate> interval, int? days)?>(ao_);
 				CqlInterval<CqlDate> aq_ = ap_?.interval;
 				CqlDate ar_ = context.Operators.Start(aq_);
-				(CqlInterval<CqlDate> interval, int? days)? as_				(CqlInterval<CqlDate> I)
->>>>>>> 3aa01216
-				{
-CqlDate bl_ = context.Operators.Start(I);
-CqlDate bm_ = context.Operators.End(I);
-int? bn_ = context.Operators.DurationBetween(bl_, bm_, "day");
-int? bo_ = context.Operators.Add(bn_, 1);
-int?[] bp_ = [
+				(CqlTupleMetadata, CqlInterval<CqlDate> interval, int? days)? as_				(CqlInterval<CqlDate> I)
+				{
+					CqlDate bl_ = context.Operators.Start(I);
+					CqlDate bm_ = context.Operators.End(I);
+					int? bn_ = context.Operators.DurationBetween(bl_, bm_, "day");
+					int? bo_ = context.Operators.Add(bn_, 1);
+					int?[] bp_ = [
 						bo_,
 						0,
 					];
-int? bq_ = context.Operators.Max<int?>(bp_ as IEnumerable<int?>);
-(CqlTupleMetadata, CqlInterval<CqlDate> interval, int? days)? br_ = (default(CqlTupleMetadata), I, bq_);
+					int? bq_ = context.Operators.Max<int?>(bp_ as IEnumerable<int?>);
+					(CqlTupleMetadata, CqlInterval<CqlDate> interval, int? days)? br_ = (default(CqlTupleMetadata), I, bq_);
 
 					return br_;
 				};
-<<<<<<< HEAD
-IEnumerable<(CqlTupleMetadata, CqlInterval<CqlDate> interval, int? days)?> at_ = context.Operators.Select<CqlInterval<CqlDate>, (CqlTupleMetadata, CqlInterval<CqlDate> interval, int? days)?>(collapsedIntervals, as_);
-object au_((CqlTupleMetadata, CqlInterval<CqlDate> interval, int? days)? @this)
-=======
-				IEnumerable<(CqlInterval<CqlDate> interval, int? days)?> at_ = context.Operators.Select<CqlInterval<CqlDate>, (CqlInterval<CqlDate> interval, int? days)?>(collapsedIntervals, as_);
-				object au_				((CqlInterval<CqlDate> interval, int? days)? @this)
->>>>>>> 3aa01216
-				{
-int? bs_ = @this?.days;
+				IEnumerable<(CqlTupleMetadata, CqlInterval<CqlDate> interval, int? days)?> at_ = context.Operators.Select<CqlInterval<CqlDate>, (CqlTupleMetadata, CqlInterval<CqlDate> interval, int? days)?>(collapsedIntervals, as_);
+				object au_				((CqlTupleMetadata, CqlInterval<CqlDate> interval, int? days)? @this)
+				{
+					int? bs_ = @this?.days;
 
 					return bs_;
 				};
-IEnumerable<(CqlTupleMetadata, CqlInterval<CqlDate> interval, int? days)?> av_ = context.Operators.SortBy<(CqlTupleMetadata, CqlInterval<CqlDate> interval, int? days)?>(at_, au_, System.ComponentModel.ListSortDirection.Descending);
-(CqlTupleMetadata, CqlInterval<CqlDate> interval, int? days)? aw_ = context.Operators.First<(CqlTupleMetadata, CqlInterval<CqlDate> interval, int? days)?>(av_);
-CqlInterval<CqlDate> ax_ = aw_?.interval;
-CqlDate ay_ = context.Operators.End(ax_);
-int? az_ = context.Operators.DurationBetween(ar_, ay_, "day");
-int? ba_ = context.Operators.Add(az_, 1);
-int?[] bb_ = [
+				IEnumerable<(CqlTupleMetadata, CqlInterval<CqlDate> interval, int? days)?> av_ = context.Operators.SortBy<(CqlTupleMetadata, CqlInterval<CqlDate> interval, int? days)?>(at_, au_, System.ComponentModel.ListSortDirection.Descending);
+				(CqlTupleMetadata, CqlInterval<CqlDate> interval, int? days)? aw_ = context.Operators.First<(CqlTupleMetadata, CqlInterval<CqlDate> interval, int? days)?>(av_);
+				CqlInterval<CqlDate> ax_ = aw_?.interval;
+				CqlDate ay_ = context.Operators.End(ax_);
+				int? az_ = context.Operators.DurationBetween(ar_, ay_, "day");
+				int? ba_ = context.Operators.Add(az_, 1);
+				int?[] bb_ = [
 					ba_,
 					0,
 				];
-int? bc_ = context.Operators.Max<int?>(bb_ as IEnumerable<int?>);
+				int? bc_ = context.Operators.Max<int?>(bb_ as IEnumerable<int?>);
 
 				return bc_;
 			}
@@ -852,22 +735,14 @@
 		return e_;
 	}
 
-<<<<<<< HEAD
 	public (CqlTupleMetadata, IEnumerable<CqlInterval<CqlDate>> Intervals, int? Interval_Count, int? Total_Days_In_Intervals, CqlInterval<CqlDate> Longest_Interval, int? Total_Days_In_Longest_Interval)? Date_Interval_Covering_Relative_to_Base_Interval_Stats	(CqlContext context, CqlInterval<CqlDate> baseInterval, IEnumerable<CqlInterval<CqlDate>> coveringIntervals)
-=======
-	public (IEnumerable<CqlInterval<CqlDate>> Intervals, int? Interval_Count, int? Total_Days_In_Intervals, CqlInterval<CqlDate> Longest_Interval, int? Total_Days_In_Longest_Interval)? Date_Interval_Covering_Relative_to_Base_Interval_Stats	(CqlContext context, CqlInterval<CqlDate> baseInterval, IEnumerable<CqlInterval<CqlDate>> coveringIntervals)
->>>>>>> 3aa01216
 	{
 		IEnumerable<CqlInterval<CqlDate>> a_ = this.Date_Interval_Covering_Relative_to_Base_Interval(context, baseInterval, coveringIntervals);
 		(CqlTupleMetadata, IEnumerable<CqlInterval<CqlDate>> Covering_Intervals, nint _)? b_ = (default(CqlTupleMetadata), a_, default);
 		(CqlTupleMetadata, IEnumerable<CqlInterval<CqlDate>> Covering_Intervals, nint _)?[] c_ = [
 			b_,
 		];
-<<<<<<< HEAD
 		(CqlTupleMetadata, IEnumerable<CqlInterval<CqlDate>> Intervals, int? Interval_Count, int? Total_Days_In_Intervals, CqlInterval<CqlDate> Longest_Interval, int? Total_Days_In_Longest_Interval)? d_		((CqlTupleMetadata, IEnumerable<CqlInterval<CqlDate>> Covering_Intervals, nint _)? variableDeclarations)
-=======
-		(IEnumerable<CqlInterval<CqlDate>> Intervals, int? Interval_Count, int? Total_Days_In_Intervals, CqlInterval<CqlDate> Longest_Interval, int? Total_Days_In_Longest_Interval)? d_		((IEnumerable<CqlInterval<CqlDate>> Covering_Intervals, nint _)? variableDeclarations)
->>>>>>> 3aa01216
 		{
 			IEnumerable<CqlInterval<CqlDate>> g_ = variableDeclarations?.Covering_Intervals;
 			(CqlTupleMetadata, IEnumerable<CqlInterval<CqlDate>> Intervals, int? Interval_Count, int? Total_Days_In_Intervals, CqlInterval<CqlDate> Longest_Interval, int? Total_Days_In_Longest_Interval)? h_ = this.Collapsed_Date_Interval_Stats(context, g_);
@@ -880,22 +755,14 @@
 		return f_;
 	}
 
-<<<<<<< HEAD
 	public (CqlTupleMetadata, IEnumerable<CqlInterval<CqlDate>> Intervals, int? Interval_Count, int? Total_Days_In_Intervals, CqlInterval<CqlDate> Longest_Interval, int? Total_Days_In_Longest_Interval)? Date_Interval_Gaps_Relative_to_Base_Interval_Stats	(CqlContext context, CqlInterval<CqlDate> baseInterval, IEnumerable<CqlInterval<CqlDate>> coveringIntervals)
-=======
-	public (IEnumerable<CqlInterval<CqlDate>> Intervals, int? Interval_Count, int? Total_Days_In_Intervals, CqlInterval<CqlDate> Longest_Interval, int? Total_Days_In_Longest_Interval)? Date_Interval_Gaps_Relative_to_Base_Interval_Stats	(CqlContext context, CqlInterval<CqlDate> baseInterval, IEnumerable<CqlInterval<CqlDate>> coveringIntervals)
->>>>>>> 3aa01216
 	{
 		IEnumerable<CqlInterval<CqlDate>> a_ = this.Date_Interval_Gaps_Relative_to_Base_Interval(context, baseInterval, coveringIntervals);
 		(CqlTupleMetadata, IEnumerable<CqlInterval<CqlDate>> Gap_Intervals, nint _)? b_ = (default(CqlTupleMetadata), a_, default);
 		(CqlTupleMetadata, IEnumerable<CqlInterval<CqlDate>> Gap_Intervals, nint _)?[] c_ = [
 			b_,
 		];
-<<<<<<< HEAD
 		(CqlTupleMetadata, IEnumerable<CqlInterval<CqlDate>> Intervals, int? Interval_Count, int? Total_Days_In_Intervals, CqlInterval<CqlDate> Longest_Interval, int? Total_Days_In_Longest_Interval)? d_		((CqlTupleMetadata, IEnumerable<CqlInterval<CqlDate>> Gap_Intervals, nint _)? variableDeclarations)
-=======
-		(IEnumerable<CqlInterval<CqlDate>> Intervals, int? Interval_Count, int? Total_Days_In_Intervals, CqlInterval<CqlDate> Longest_Interval, int? Total_Days_In_Longest_Interval)? d_		((IEnumerable<CqlInterval<CqlDate>> Gap_Intervals, nint _)? variableDeclarations)
->>>>>>> 3aa01216
 		{
 			IEnumerable<CqlInterval<CqlDate>> g_ = variableDeclarations?.Gap_Intervals;
 			(CqlTupleMetadata, IEnumerable<CqlInterval<CqlDate>> Intervals, int? Interval_Count, int? Total_Days_In_Intervals, CqlInterval<CqlDate> Longest_Interval, int? Total_Days_In_Longest_Interval)? h_ = this.Collapsed_Date_Interval_Stats(context, g_);
@@ -927,8 +794,8 @@
 			}
 			else
 			{
-CqlDateTime y_ = context.Operators.Start(interval);
-int? z_ = context.Operators.DateTimeComponentFrom(y_, "month");
+				CqlDateTime y_ = context.Operators.Start(interval);
+				int? z_ = context.Operators.DateTimeComponentFrom(y_, "month");
 
 				return z_;
 			}
@@ -948,8 +815,8 @@
 			}
 			else
 			{
-CqlDateTime ad_ = context.Operators.Start(interval);
-int? ae_ = context.Operators.DateTimeComponentFrom(ad_, "day");
+				CqlDateTime ad_ = context.Operators.Start(interval);
+				int? ae_ = context.Operators.DateTimeComponentFrom(ad_, "day");
 
 				return ae_;
 			}
@@ -969,8 +836,8 @@
 			}
 			else
 			{
-CqlDateTime ai_ = context.Operators.Start(interval);
-int? aj_ = context.Operators.DateTimeComponentFrom(ai_, "hour");
+				CqlDateTime ai_ = context.Operators.Start(interval);
+				int? aj_ = context.Operators.DateTimeComponentFrom(ai_, "hour");
 
 				return aj_;
 			}
@@ -990,8 +857,8 @@
 			}
 			else
 			{
-CqlDateTime an_ = context.Operators.Start(interval);
-int? ao_ = context.Operators.DateTimeComponentFrom(an_, "minute");
+				CqlDateTime an_ = context.Operators.Start(interval);
+				int? ao_ = context.Operators.DateTimeComponentFrom(an_, "minute");
 
 				return ao_;
 			}
@@ -1011,8 +878,8 @@
 			}
 			else
 			{
-CqlDateTime as_ = context.Operators.Start(interval);
-int? at_ = context.Operators.DateTimeComponentFrom(as_, "second");
+				CqlDateTime as_ = context.Operators.Start(interval);
+				int? at_ = context.Operators.DateTimeComponentFrom(as_, "second");
 
 				return at_;
 			}
@@ -1032,8 +899,8 @@
 			}
 			else
 			{
-CqlDateTime ax_ = context.Operators.Start(interval);
-int? ay_ = context.Operators.DateTimeComponentFrom(ax_, "millisecond");
+				CqlDateTime ax_ = context.Operators.Start(interval);
+				int? ay_ = context.Operators.DateTimeComponentFrom(ax_, "millisecond");
 
 				return ay_;
 			}
@@ -1055,8 +922,8 @@
 			}
 			else
 			{
-CqlDateTime bc_ = context.Operators.End(interval);
-int? bd_ = context.Operators.DateTimeComponentFrom(bc_, "month");
+				CqlDateTime bc_ = context.Operators.End(interval);
+				int? bd_ = context.Operators.DateTimeComponentFrom(bc_, "month");
 
 				return bd_;
 			}
@@ -1076,8 +943,8 @@
 			}
 			else
 			{
-CqlDateTime bh_ = context.Operators.End(interval);
-int? bi_ = context.Operators.DateTimeComponentFrom(bh_, "day");
+				CqlDateTime bh_ = context.Operators.End(interval);
+				int? bi_ = context.Operators.DateTimeComponentFrom(bh_, "day");
 
 				return bi_;
 			}
@@ -1097,8 +964,8 @@
 			}
 			else
 			{
-CqlDateTime bm_ = context.Operators.End(interval);
-int? bn_ = context.Operators.DateTimeComponentFrom(bm_, "hour");
+				CqlDateTime bm_ = context.Operators.End(interval);
+				int? bn_ = context.Operators.DateTimeComponentFrom(bm_, "hour");
 
 				return bn_;
 			}
@@ -1118,8 +985,8 @@
 			}
 			else
 			{
-CqlDateTime br_ = context.Operators.End(interval);
-int? bs_ = context.Operators.DateTimeComponentFrom(br_, "minute");
+				CqlDateTime br_ = context.Operators.End(interval);
+				int? bs_ = context.Operators.DateTimeComponentFrom(br_, "minute");
 
 				return bs_;
 			}
@@ -1139,8 +1006,8 @@
 			}
 			else
 			{
-CqlDateTime bw_ = context.Operators.End(interval);
-int? bx_ = context.Operators.DateTimeComponentFrom(bw_, "second");
+				CqlDateTime bw_ = context.Operators.End(interval);
+				int? bx_ = context.Operators.DateTimeComponentFrom(bw_, "second");
 
 				return bx_;
 			}
@@ -1160,8 +1027,8 @@
 			}
 			else
 			{
-CqlDateTime cb_ = context.Operators.End(interval);
-int? cc_ = context.Operators.DateTimeComponentFrom(cb_, "millisecond");
+				CqlDateTime cb_ = context.Operators.End(interval);
+				int? cc_ = context.Operators.DateTimeComponentFrom(cb_, "millisecond");
 
 				return cc_;
 			}
@@ -1170,11 +1037,7 @@
 		(CqlTupleMetadata, int? StartYear, int? StartMonth, int? StartDay, int? StartHour, int? StartMinute, int? StartSecond, int? StartMillisecond, int? EndYear, int? EndMonth, int? EndDay, int? EndHour, int? EndMinute, int? EndSecond, int? EndMillisecond)?[] r_ = [
 			q_,
 		];
-<<<<<<< HEAD
 		CqlInterval<CqlDateTime> s_		((CqlTupleMetadata, int? StartYear, int? StartMonth, int? StartDay, int? StartHour, int? StartMinute, int? StartSecond, int? StartMillisecond, int? EndYear, int? EndMonth, int? EndDay, int? EndHour, int? EndMinute, int? EndSecond, int? EndMillisecond)? i)
-=======
-		CqlInterval<CqlDateTime> s_		((int? StartYear, int? StartMonth, int? StartDay, int? StartHour, int? StartMinute, int? StartSecond, int? StartMillisecond, int? EndYear, int? EndMonth, int? EndDay, int? EndHour, int? EndMinute, int? EndSecond, int? EndMillisecond)? i)
->>>>>>> 3aa01216
 		{
 			int? cd_ = i?.StartYear;
 			int? ce_ = i?.StartMonth;
@@ -1202,11 +1065,7 @@
 		return u_;
 	}
 
-<<<<<<< HEAD
 	public (CqlTupleMetadata, IEnumerable<CqlInterval<CqlDateTime>> Intervals, int? Interval_Count, int? Total_Days_In_Intervals, CqlInterval<CqlDateTime> Longest_Interval, int? Total_Days_In_Longest_Interval)? Collapsed_DateTime_Interval_Stats	(CqlContext context, IEnumerable<CqlInterval<CqlDateTime>> collapsedIntervals)
-=======
-	public (IEnumerable<CqlInterval<CqlDateTime>> Intervals, int? Interval_Count, int? Total_Days_In_Intervals, CqlInterval<CqlDateTime> Longest_Interval, int? Total_Days_In_Longest_Interval)? Collapsed_DateTime_Interval_Stats	(CqlContext context, IEnumerable<CqlInterval<CqlDateTime>> collapsedIntervals)
->>>>>>> 3aa01216
 	{
 		int? a_ = context.Operators.Count<CqlInterval<CqlDateTime>>(collapsedIntervals);
 		int? b_		()
@@ -1224,27 +1083,23 @@
 			}
 			else
 			{
-<<<<<<< HEAD
-int? i_(CqlInterval<CqlDateTime> I)
-=======
 				int? i_				(CqlInterval<CqlDateTime> I)
->>>>>>> 3aa01216
-				{
-CqlInterval<CqlDateTime> l_ = this.DateTime_Interval_Set_Nulls_to_Zero(context, I);
-CqlDateTime m_ = context.Operators.Start(l_);
-CqlDateTime o_ = context.Operators.End(l_);
-int? p_ = context.Operators.DurationBetween(m_, o_, "day");
-int? q_ = context.Operators.Add(p_, 1);
-int?[] r_ = [
+				{
+					CqlInterval<CqlDateTime> l_ = this.DateTime_Interval_Set_Nulls_to_Zero(context, I);
+					CqlDateTime m_ = context.Operators.Start(l_);
+					CqlDateTime o_ = context.Operators.End(l_);
+					int? p_ = context.Operators.DurationBetween(m_, o_, "day");
+					int? q_ = context.Operators.Add(p_, 1);
+					int?[] r_ = [
 						q_,
 						0,
 					];
-int? s_ = context.Operators.Max<int?>(r_ as IEnumerable<int?>);
+					int? s_ = context.Operators.Max<int?>(r_ as IEnumerable<int?>);
 
 					return s_;
 				};
-IEnumerable<int?> j_ = context.Operators.Select<CqlInterval<CqlDateTime>, int?>(collapsedIntervals, i_);
-int? k_ = context.Operators.Sum(j_);
+				IEnumerable<int?> j_ = context.Operators.Select<CqlInterval<CqlDateTime>, int?>(collapsedIntervals, i_);
+				int? k_ = context.Operators.Sum(j_);
 
 				return k_;
 			}
@@ -1264,41 +1119,32 @@
 			}
 			else
 			{
-<<<<<<< HEAD
-(CqlTupleMetadata, CqlInterval<CqlDateTime> interval, int? days)? w_(CqlInterval<CqlDateTime> I)
-=======
-				(CqlInterval<CqlDateTime> interval, int? days)? w_				(CqlInterval<CqlDateTime> I)
->>>>>>> 3aa01216
-				{
-CqlInterval<CqlDateTime> ac_ = this.DateTime_Interval_Set_Nulls_to_Zero(context, I);
-CqlDateTime ad_ = context.Operators.Start(ac_);
-CqlDateTime af_ = context.Operators.End(ac_);
-int? ag_ = context.Operators.DurationBetween(ad_, af_, "day");
-int? ah_ = context.Operators.Add(ag_, 1);
-int?[] ai_ = [
+				(CqlTupleMetadata, CqlInterval<CqlDateTime> interval, int? days)? w_				(CqlInterval<CqlDateTime> I)
+				{
+					CqlInterval<CqlDateTime> ac_ = this.DateTime_Interval_Set_Nulls_to_Zero(context, I);
+					CqlDateTime ad_ = context.Operators.Start(ac_);
+					CqlDateTime af_ = context.Operators.End(ac_);
+					int? ag_ = context.Operators.DurationBetween(ad_, af_, "day");
+					int? ah_ = context.Operators.Add(ag_, 1);
+					int?[] ai_ = [
 						ah_,
 						0,
 					];
-int? aj_ = context.Operators.Max<int?>(ai_ as IEnumerable<int?>);
-(CqlTupleMetadata, CqlInterval<CqlDateTime> interval, int? days)? ak_ = (default(CqlTupleMetadata), I, aj_);
+					int? aj_ = context.Operators.Max<int?>(ai_ as IEnumerable<int?>);
+					(CqlTupleMetadata, CqlInterval<CqlDateTime> interval, int? days)? ak_ = (default(CqlTupleMetadata), I, aj_);
 
 					return ak_;
 				};
-<<<<<<< HEAD
-IEnumerable<(CqlTupleMetadata, CqlInterval<CqlDateTime> interval, int? days)?> x_ = context.Operators.Select<CqlInterval<CqlDateTime>, (CqlTupleMetadata, CqlInterval<CqlDateTime> interval, int? days)?>(collapsedIntervals, w_);
-object y_((CqlTupleMetadata, CqlInterval<CqlDateTime> interval, int? days)? @this)
-=======
-				IEnumerable<(CqlInterval<CqlDateTime> interval, int? days)?> x_ = context.Operators.Select<CqlInterval<CqlDateTime>, (CqlInterval<CqlDateTime> interval, int? days)?>(collapsedIntervals, w_);
-				object y_				((CqlInterval<CqlDateTime> interval, int? days)? @this)
->>>>>>> 3aa01216
-				{
-int? al_ = @this?.days;
+				IEnumerable<(CqlTupleMetadata, CqlInterval<CqlDateTime> interval, int? days)?> x_ = context.Operators.Select<CqlInterval<CqlDateTime>, (CqlTupleMetadata, CqlInterval<CqlDateTime> interval, int? days)?>(collapsedIntervals, w_);
+				object y_				((CqlTupleMetadata, CqlInterval<CqlDateTime> interval, int? days)? @this)
+				{
+					int? al_ = @this?.days;
 
 					return al_;
 				};
-IEnumerable<(CqlTupleMetadata, CqlInterval<CqlDateTime> interval, int? days)?> z_ = context.Operators.SortBy<(CqlTupleMetadata, CqlInterval<CqlDateTime> interval, int? days)?>(x_, y_, System.ComponentModel.ListSortDirection.Descending);
-(CqlTupleMetadata, CqlInterval<CqlDateTime> interval, int? days)? aa_ = context.Operators.First<(CqlTupleMetadata, CqlInterval<CqlDateTime> interval, int? days)?>(z_);
-CqlInterval<CqlDateTime> ab_ = aa_?.interval;
+				IEnumerable<(CqlTupleMetadata, CqlInterval<CqlDateTime> interval, int? days)?> z_ = context.Operators.SortBy<(CqlTupleMetadata, CqlInterval<CqlDateTime> interval, int? days)?>(x_, y_, System.ComponentModel.ListSortDirection.Descending);
+				(CqlTupleMetadata, CqlInterval<CqlDateTime> interval, int? days)? aa_ = context.Operators.First<(CqlTupleMetadata, CqlInterval<CqlDateTime> interval, int? days)?>(z_);
+				CqlInterval<CqlDateTime> ab_ = aa_?.interval;
 
 				return ab_;
 			}
@@ -1318,92 +1164,69 @@
 			}
 			else
 			{
-<<<<<<< HEAD
-(CqlTupleMetadata, CqlInterval<CqlDateTime> interval, int? days)? ap_(CqlInterval<CqlDateTime> I)
-=======
-				(CqlInterval<CqlDateTime> interval, int? days)? ap_				(CqlInterval<CqlDateTime> I)
->>>>>>> 3aa01216
-				{
-CqlInterval<CqlDateTime> bj_ = this.DateTime_Interval_Set_Nulls_to_Zero(context, I);
-CqlDateTime bk_ = context.Operators.Start(bj_);
-CqlDateTime bm_ = context.Operators.End(bj_);
-int? bn_ = context.Operators.DurationBetween(bk_, bm_, "day");
-int? bo_ = context.Operators.Add(bn_, 1);
-int?[] bp_ = [
+				(CqlTupleMetadata, CqlInterval<CqlDateTime> interval, int? days)? ap_				(CqlInterval<CqlDateTime> I)
+				{
+					CqlInterval<CqlDateTime> bj_ = this.DateTime_Interval_Set_Nulls_to_Zero(context, I);
+					CqlDateTime bk_ = context.Operators.Start(bj_);
+					CqlDateTime bm_ = context.Operators.End(bj_);
+					int? bn_ = context.Operators.DurationBetween(bk_, bm_, "day");
+					int? bo_ = context.Operators.Add(bn_, 1);
+					int?[] bp_ = [
 						bo_,
 						0,
 					];
-int? bq_ = context.Operators.Max<int?>(bp_ as IEnumerable<int?>);
-(CqlTupleMetadata, CqlInterval<CqlDateTime> interval, int? days)? br_ = (default(CqlTupleMetadata), I, bq_);
+					int? bq_ = context.Operators.Max<int?>(bp_ as IEnumerable<int?>);
+					(CqlTupleMetadata, CqlInterval<CqlDateTime> interval, int? days)? br_ = (default(CqlTupleMetadata), I, bq_);
 
 					return br_;
 				};
-<<<<<<< HEAD
-IEnumerable<(CqlTupleMetadata, CqlInterval<CqlDateTime> interval, int? days)?> aq_ = context.Operators.Select<CqlInterval<CqlDateTime>, (CqlTupleMetadata, CqlInterval<CqlDateTime> interval, int? days)?>(collapsedIntervals, ap_);
-object ar_((CqlTupleMetadata, CqlInterval<CqlDateTime> interval, int? days)? @this)
-=======
-				IEnumerable<(CqlInterval<CqlDateTime> interval, int? days)?> aq_ = context.Operators.Select<CqlInterval<CqlDateTime>, (CqlInterval<CqlDateTime> interval, int? days)?>(collapsedIntervals, ap_);
-				object ar_				((CqlInterval<CqlDateTime> interval, int? days)? @this)
->>>>>>> 3aa01216
-				{
-int? bs_ = @this?.days;
+				IEnumerable<(CqlTupleMetadata, CqlInterval<CqlDateTime> interval, int? days)?> aq_ = context.Operators.Select<CqlInterval<CqlDateTime>, (CqlTupleMetadata, CqlInterval<CqlDateTime> interval, int? days)?>(collapsedIntervals, ap_);
+				object ar_				((CqlTupleMetadata, CqlInterval<CqlDateTime> interval, int? days)? @this)
+				{
+					int? bs_ = @this?.days;
 
 					return bs_;
 				};
-<<<<<<< HEAD
-IEnumerable<(CqlTupleMetadata, CqlInterval<CqlDateTime> interval, int? days)?> as_ = context.Operators.SortBy<(CqlTupleMetadata, CqlInterval<CqlDateTime> interval, int? days)?>(aq_, ar_, System.ComponentModel.ListSortDirection.Descending);
-(CqlTupleMetadata, CqlInterval<CqlDateTime> interval, int? days)? at_ = context.Operators.First<(CqlTupleMetadata, CqlInterval<CqlDateTime> interval, int? days)?>(as_);
-CqlInterval<CqlDateTime> au_ = at_?.interval;
-CqlInterval<CqlDateTime> av_ = this.DateTime_Interval_Set_Nulls_to_Zero(context, au_);
-CqlDateTime aw_ = context.Operators.Start(av_);
-(CqlTupleMetadata, CqlInterval<CqlDateTime> interval, int? days)? ax_(CqlInterval<CqlDateTime> I)
-=======
-				IEnumerable<(CqlInterval<CqlDateTime> interval, int? days)?> as_ = context.Operators.SortBy<(CqlInterval<CqlDateTime> interval, int? days)?>(aq_, ar_, System.ComponentModel.ListSortDirection.Descending);
-				(CqlInterval<CqlDateTime> interval, int? days)? at_ = context.Operators.First<(CqlInterval<CqlDateTime> interval, int? days)?>(as_);
+				IEnumerable<(CqlTupleMetadata, CqlInterval<CqlDateTime> interval, int? days)?> as_ = context.Operators.SortBy<(CqlTupleMetadata, CqlInterval<CqlDateTime> interval, int? days)?>(aq_, ar_, System.ComponentModel.ListSortDirection.Descending);
+				(CqlTupleMetadata, CqlInterval<CqlDateTime> interval, int? days)? at_ = context.Operators.First<(CqlTupleMetadata, CqlInterval<CqlDateTime> interval, int? days)?>(as_);
 				CqlInterval<CqlDateTime> au_ = at_?.interval;
 				CqlInterval<CqlDateTime> av_ = this.DateTime_Interval_Set_Nulls_to_Zero(context, au_);
 				CqlDateTime aw_ = context.Operators.Start(av_);
-				(CqlInterval<CqlDateTime> interval, int? days)? ax_				(CqlInterval<CqlDateTime> I)
->>>>>>> 3aa01216
-				{
-CqlInterval<CqlDateTime> bt_ = this.DateTime_Interval_Set_Nulls_to_Zero(context, I);
-CqlDateTime bu_ = context.Operators.Start(bt_);
-CqlDateTime bw_ = context.Operators.End(bt_);
-int? bx_ = context.Operators.DurationBetween(bu_, bw_, "day");
-int? by_ = context.Operators.Add(bx_, 1);
-int?[] bz_ = [
+				(CqlTupleMetadata, CqlInterval<CqlDateTime> interval, int? days)? ax_				(CqlInterval<CqlDateTime> I)
+				{
+					CqlInterval<CqlDateTime> bt_ = this.DateTime_Interval_Set_Nulls_to_Zero(context, I);
+					CqlDateTime bu_ = context.Operators.Start(bt_);
+					CqlDateTime bw_ = context.Operators.End(bt_);
+					int? bx_ = context.Operators.DurationBetween(bu_, bw_, "day");
+					int? by_ = context.Operators.Add(bx_, 1);
+					int?[] bz_ = [
 						by_,
 						0,
 					];
-int? ca_ = context.Operators.Max<int?>(bz_ as IEnumerable<int?>);
-(CqlTupleMetadata, CqlInterval<CqlDateTime> interval, int? days)? cb_ = (default(CqlTupleMetadata), I, ca_);
+					int? ca_ = context.Operators.Max<int?>(bz_ as IEnumerable<int?>);
+					(CqlTupleMetadata, CqlInterval<CqlDateTime> interval, int? days)? cb_ = (default(CqlTupleMetadata), I, ca_);
 
 					return cb_;
 				};
-<<<<<<< HEAD
-IEnumerable<(CqlTupleMetadata, CqlInterval<CqlDateTime> interval, int? days)?> ay_ = context.Operators.Select<CqlInterval<CqlDateTime>, (CqlTupleMetadata, CqlInterval<CqlDateTime> interval, int? days)?>(collapsedIntervals, ax_);
-object az_((CqlTupleMetadata, CqlInterval<CqlDateTime> interval, int? days)? @this)
-=======
-				IEnumerable<(CqlInterval<CqlDateTime> interval, int? days)?> ay_ = context.Operators.Select<CqlInterval<CqlDateTime>, (CqlInterval<CqlDateTime> interval, int? days)?>(collapsedIntervals, ax_);
-				object az_				((CqlInterval<CqlDateTime> interval, int? days)? @this)
->>>>>>> 3aa01216
-				{
-int? cc_ = @this?.days;
+				IEnumerable<(CqlTupleMetadata, CqlInterval<CqlDateTime> interval, int? days)?> ay_ = context.Operators.Select<CqlInterval<CqlDateTime>, (CqlTupleMetadata, CqlInterval<CqlDateTime> interval, int? days)?>(collapsedIntervals, ax_);
+				object az_				((CqlTupleMetadata, CqlInterval<CqlDateTime> interval, int? days)? @this)
+				{
+					int? cc_ = @this?.days;
 
 					return cc_;
 				};
-IEnumerable<(CqlTupleMetadata, CqlInterval<CqlDateTime> interval, int? days)?> ba_ = context.Operators.SortBy<(CqlTupleMetadata, CqlInterval<CqlDateTime> interval, int? days)?>(ay_, az_, System.ComponentModel.ListSortDirection.Descending);
-(CqlTupleMetadata, CqlInterval<CqlDateTime> interval, int? days)? bb_ = context.Operators.First<(CqlTupleMetadata, CqlInterval<CqlDateTime> interval, int? days)?>(ba_);
-CqlInterval<CqlDateTime> bc_ = bb_?.interval;
-CqlInterval<CqlDateTime> bd_ = this.DateTime_Interval_Set_Nulls_to_Zero(context, bc_);
-CqlDateTime be_ = context.Operators.End(bd_);
-int? bf_ = context.Operators.DurationBetween(aw_, be_, "day");
-int? bg_ = context.Operators.Add(bf_, 1);
-int?[] bh_ = [
+				IEnumerable<(CqlTupleMetadata, CqlInterval<CqlDateTime> interval, int? days)?> ba_ = context.Operators.SortBy<(CqlTupleMetadata, CqlInterval<CqlDateTime> interval, int? days)?>(ay_, az_, System.ComponentModel.ListSortDirection.Descending);
+				(CqlTupleMetadata, CqlInterval<CqlDateTime> interval, int? days)? bb_ = context.Operators.First<(CqlTupleMetadata, CqlInterval<CqlDateTime> interval, int? days)?>(ba_);
+				CqlInterval<CqlDateTime> bc_ = bb_?.interval;
+				CqlInterval<CqlDateTime> bd_ = this.DateTime_Interval_Set_Nulls_to_Zero(context, bc_);
+				CqlDateTime be_ = context.Operators.End(bd_);
+				int? bf_ = context.Operators.DurationBetween(aw_, be_, "day");
+				int? bg_ = context.Operators.Add(bf_, 1);
+				int?[] bh_ = [
 					bg_,
 					0,
 				];
-int? bi_ = context.Operators.Max<int?>(bh_ as IEnumerable<int?>);
+				int? bi_ = context.Operators.Max<int?>(bh_ as IEnumerable<int?>);
 
 				return bi_;
 			}
@@ -1413,22 +1236,14 @@
 		return e_;
 	}
 
-<<<<<<< HEAD
 	public (CqlTupleMetadata, IEnumerable<CqlInterval<CqlDateTime>> Intervals, int? Interval_Count, int? Total_Days_In_Intervals, CqlInterval<CqlDateTime> Longest_Interval, int? Total_Days_In_Longest_Interval)? DateTime_Interval_Covering_Relative_to_Base_Interval_Stats	(CqlContext context, CqlInterval<CqlDateTime> baseInterval, IEnumerable<CqlInterval<CqlDateTime>> coveringIntervals)
-=======
-	public (IEnumerable<CqlInterval<CqlDateTime>> Intervals, int? Interval_Count, int? Total_Days_In_Intervals, CqlInterval<CqlDateTime> Longest_Interval, int? Total_Days_In_Longest_Interval)? DateTime_Interval_Covering_Relative_to_Base_Interval_Stats	(CqlContext context, CqlInterval<CqlDateTime> baseInterval, IEnumerable<CqlInterval<CqlDateTime>> coveringIntervals)
->>>>>>> 3aa01216
 	{
 		IEnumerable<CqlInterval<CqlDateTime>> a_ = this.DateTime_Interval_Covering_Relative_to_Base_Interval(context, baseInterval, coveringIntervals);
 		(CqlTupleMetadata, IEnumerable<CqlInterval<CqlDateTime>> Covering_Intervals, nint _)? b_ = (default(CqlTupleMetadata), a_, default);
 		(CqlTupleMetadata, IEnumerable<CqlInterval<CqlDateTime>> Covering_Intervals, nint _)?[] c_ = [
 			b_,
 		];
-<<<<<<< HEAD
 		(CqlTupleMetadata, IEnumerable<CqlInterval<CqlDateTime>> Intervals, int? Interval_Count, int? Total_Days_In_Intervals, CqlInterval<CqlDateTime> Longest_Interval, int? Total_Days_In_Longest_Interval)? d_		((CqlTupleMetadata, IEnumerable<CqlInterval<CqlDateTime>> Covering_Intervals, nint _)? variableDeclarations)
-=======
-		(IEnumerable<CqlInterval<CqlDateTime>> Intervals, int? Interval_Count, int? Total_Days_In_Intervals, CqlInterval<CqlDateTime> Longest_Interval, int? Total_Days_In_Longest_Interval)? d_		((IEnumerable<CqlInterval<CqlDateTime>> Covering_Intervals, nint _)? variableDeclarations)
->>>>>>> 3aa01216
 		{
 			IEnumerable<CqlInterval<CqlDateTime>> g_ = variableDeclarations?.Covering_Intervals;
 			(CqlTupleMetadata, IEnumerable<CqlInterval<CqlDateTime>> Intervals, int? Interval_Count, int? Total_Days_In_Intervals, CqlInterval<CqlDateTime> Longest_Interval, int? Total_Days_In_Longest_Interval)? h_ = this.Collapsed_DateTime_Interval_Stats(context, g_);
@@ -1441,22 +1256,14 @@
 		return f_;
 	}
 
-<<<<<<< HEAD
 	public (CqlTupleMetadata, IEnumerable<CqlInterval<CqlDateTime>> Intervals, int? Interval_Count, int? Total_Days_In_Intervals, CqlInterval<CqlDateTime> Longest_Interval, int? Total_Days_In_Longest_Interval)? DateTime_Interval_Gaps_Relative_to_Base_Interval_Stats	(CqlContext context, CqlInterval<CqlDateTime> baseInterval, IEnumerable<CqlInterval<CqlDateTime>> coveringIntervals)
-=======
-	public (IEnumerable<CqlInterval<CqlDateTime>> Intervals, int? Interval_Count, int? Total_Days_In_Intervals, CqlInterval<CqlDateTime> Longest_Interval, int? Total_Days_In_Longest_Interval)? DateTime_Interval_Gaps_Relative_to_Base_Interval_Stats	(CqlContext context, CqlInterval<CqlDateTime> baseInterval, IEnumerable<CqlInterval<CqlDateTime>> coveringIntervals)
->>>>>>> 3aa01216
 	{
 		IEnumerable<CqlInterval<CqlDateTime>> a_ = this.DateTime_Interval_Gaps_Relative_to_Base_Interval(context, baseInterval, coveringIntervals);
 		(CqlTupleMetadata, IEnumerable<CqlInterval<CqlDateTime>> Gap_Intervals, nint _)? b_ = (default(CqlTupleMetadata), a_, default);
 		(CqlTupleMetadata, IEnumerable<CqlInterval<CqlDateTime>> Gap_Intervals, nint _)?[] c_ = [
 			b_,
 		];
-<<<<<<< HEAD
 		(CqlTupleMetadata, IEnumerable<CqlInterval<CqlDateTime>> Intervals, int? Interval_Count, int? Total_Days_In_Intervals, CqlInterval<CqlDateTime> Longest_Interval, int? Total_Days_In_Longest_Interval)? d_		((CqlTupleMetadata, IEnumerable<CqlInterval<CqlDateTime>> Gap_Intervals, nint _)? variableDeclarations)
-=======
-		(IEnumerable<CqlInterval<CqlDateTime>> Intervals, int? Interval_Count, int? Total_Days_In_Intervals, CqlInterval<CqlDateTime> Longest_Interval, int? Total_Days_In_Longest_Interval)? d_		((IEnumerable<CqlInterval<CqlDateTime>> Gap_Intervals, nint _)? variableDeclarations)
->>>>>>> 3aa01216
 		{
 			IEnumerable<CqlInterval<CqlDateTime>> g_ = variableDeclarations?.Gap_Intervals;
 			(CqlTupleMetadata, IEnumerable<CqlInterval<CqlDateTime>> Intervals, int? Interval_Count, int? Total_Days_In_Intervals, CqlInterval<CqlDateTime> Longest_Interval, int? Total_Days_In_Longest_Interval)? h_ = this.Collapsed_DateTime_Interval_Stats(context, g_);
@@ -1480,7 +1287,7 @@
 			}
 			else
 			{
-int? i_ = context.Operators.DateTimeComponentFrom(d, "month");
+				int? i_ = context.Operators.DateTimeComponentFrom(d, "month");
 
 				return i_;
 			}
@@ -1493,7 +1300,7 @@
 			}
 			else
 			{
-int? j_ = context.Operators.DateTimeComponentFrom(d, "day");
+				int? j_ = context.Operators.DateTimeComponentFrom(d, "day");
 
 				return j_;
 			}
@@ -1502,11 +1309,7 @@
 		(CqlTupleMetadata, int? StartYear, int? StartMonth, int? StartDay, int? StartHour, int? StartMinute, int? StartSecond, int? StartMillisecond, int? EndYear, int? EndMonth, int? EndDay, int? EndHour, int? EndMinute, int? EndSecond, int? EndMillisecond)?[] e_ = [
 			d_,
 		];
-<<<<<<< HEAD
 		CqlDateTime f_		((CqlTupleMetadata, int? StartYear, int? StartMonth, int? StartDay, int? StartHour, int? StartMinute, int? StartSecond, int? StartMillisecond, int? EndYear, int? EndMonth, int? EndDay, int? EndHour, int? EndMinute, int? EndSecond, int? EndMillisecond)? i)
-=======
-		CqlDateTime f_		((int? StartYear, int? StartMonth, int? StartDay, int? StartHour, int? StartMinute, int? StartSecond, int? StartMillisecond, int? EndYear, int? EndMonth, int? EndDay, int? EndHour, int? EndMinute, int? EndSecond, int? EndMillisecond)? i)
->>>>>>> 3aa01216
 		{
 			int? k_ = i?.StartYear;
 			int? l_ = i?.StartMonth;
