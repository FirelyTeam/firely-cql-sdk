﻿using System;
using System.Linq;
using System.Collections.Generic;
using Hl7.Cql.Runtime;
using Hl7.Cql.Primitives;
using Hl7.Cql.Abstractions;
using Hl7.Cql.ValueSets;
using Hl7.Cql.Iso8601;
using System.Reflection;
using Hl7.Fhir.Model;
using Range = Hl7.Fhir.Model.Range;
using Task = Hl7.Fhir.Model.Task;
[System.CodeDom.Compiler.GeneratedCode(".NET Code Generation", "2.0.0.0")]
[CqlLibrary("NCQAAdvancedIllnessandFrailty", "1.0.0")]
public class NCQAAdvancedIllnessandFrailty_1_0_0
{


    internal CqlContext context;

    #region Cached values

    internal Lazy<CqlValueSet> __Acute_Inpatient;
    internal Lazy<CqlValueSet> __Advanced_Illness;
    internal Lazy<CqlValueSet> __Dementia_Medications;
    internal Lazy<CqlValueSet> __ED;
    internal Lazy<CqlValueSet> __Frailty_Device;
    internal Lazy<CqlValueSet> __Frailty_Diagnosis;
    internal Lazy<CqlValueSet> __Frailty_Encounter;
    internal Lazy<CqlValueSet> __Frailty_Symptom;
    internal Lazy<CqlValueSet> __Nonacute_Inpatient;
    internal Lazy<CqlValueSet> __Observation;
    internal Lazy<CqlValueSet> __Online_Assessments;
    internal Lazy<CqlValueSet> __Outpatient;
    internal Lazy<CqlValueSet> __Telephone_Visits;
    internal Lazy<CqlInterval<CqlDateTime>> __Measurement_Period;
    internal Lazy<Patient> __Patient;
    internal Lazy<bool?> __Has_Criteria_Indicating_Frailty;
    internal Lazy<IEnumerable<CqlDate>> __Outpatient_Encounters_with_Advanced_Illness;
    internal Lazy<IEnumerable<CqlDate>> __Nonacute_Inpatient_Discharge_with_Advanced_Illness;
    internal Lazy<IEnumerable<CqlDate>> __Outpatient_Encounters_or_Discharges_with_Advanced_Illness;
    internal Lazy<bool?> __Two_Outpatient_Visits_with_Advanced_Illness_on_Different_Dates_of_Service;
    internal Lazy<bool?> __Acute_Inpatient_Encounter_with_Advanced_Illness;
    internal Lazy<bool?> __Acute_Inpatient_Discharge_with_Advanced_Illness;
    internal Lazy<bool?> __Dementia_Medications_In_Year_Before_or_During_Measurement_Period;
    internal Lazy<bool?> __Advanced_Illness_and_Frailty_Exclusion_Including_Over_Age_80;
    internal Lazy<bool?> __Advanced_Illness_and_Frailty_Exclusion_Not_Including_Over_Age_80;

    #endregion
    public NCQAAdvancedIllnessandFrailty_1_0_0(CqlContext context)
    {
        this.context = context ?? throw new ArgumentNullException("context");

        FHIRHelpers_4_0_001 = new FHIRHelpers_4_0_001(context);
        NCQAFHIRBase_1_0_0 = new NCQAFHIRBase_1_0_0(context);
        NCQAStatus_1_0_0 = new NCQAStatus_1_0_0(context);
        NCQAEncounter_1_0_0 = new NCQAEncounter_1_0_0(context);
        NCQAClaims_1_0_0 = new NCQAClaims_1_0_0(context);

        __Acute_Inpatient = new Lazy<CqlValueSet>(this.Acute_Inpatient_Value);
        __Advanced_Illness = new Lazy<CqlValueSet>(this.Advanced_Illness_Value);
        __Dementia_Medications = new Lazy<CqlValueSet>(this.Dementia_Medications_Value);
        __ED = new Lazy<CqlValueSet>(this.ED_Value);
        __Frailty_Device = new Lazy<CqlValueSet>(this.Frailty_Device_Value);
        __Frailty_Diagnosis = new Lazy<CqlValueSet>(this.Frailty_Diagnosis_Value);
        __Frailty_Encounter = new Lazy<CqlValueSet>(this.Frailty_Encounter_Value);
        __Frailty_Symptom = new Lazy<CqlValueSet>(this.Frailty_Symptom_Value);
        __Nonacute_Inpatient = new Lazy<CqlValueSet>(this.Nonacute_Inpatient_Value);
        __Observation = new Lazy<CqlValueSet>(this.Observation_Value);
        __Online_Assessments = new Lazy<CqlValueSet>(this.Online_Assessments_Value);
        __Outpatient = new Lazy<CqlValueSet>(this.Outpatient_Value);
        __Telephone_Visits = new Lazy<CqlValueSet>(this.Telephone_Visits_Value);
        __Measurement_Period = new Lazy<CqlInterval<CqlDateTime>>(this.Measurement_Period_Value);
        __Patient = new Lazy<Patient>(this.Patient_Value);
        __Has_Criteria_Indicating_Frailty = new Lazy<bool?>(this.Has_Criteria_Indicating_Frailty_Value);
        __Outpatient_Encounters_with_Advanced_Illness = new Lazy<IEnumerable<CqlDate>>(this.Outpatient_Encounters_with_Advanced_Illness_Value);
        __Nonacute_Inpatient_Discharge_with_Advanced_Illness = new Lazy<IEnumerable<CqlDate>>(this.Nonacute_Inpatient_Discharge_with_Advanced_Illness_Value);
        __Outpatient_Encounters_or_Discharges_with_Advanced_Illness = new Lazy<IEnumerable<CqlDate>>(this.Outpatient_Encounters_or_Discharges_with_Advanced_Illness_Value);
        __Two_Outpatient_Visits_with_Advanced_Illness_on_Different_Dates_of_Service = new Lazy<bool?>(this.Two_Outpatient_Visits_with_Advanced_Illness_on_Different_Dates_of_Service_Value);
        __Acute_Inpatient_Encounter_with_Advanced_Illness = new Lazy<bool?>(this.Acute_Inpatient_Encounter_with_Advanced_Illness_Value);
        __Acute_Inpatient_Discharge_with_Advanced_Illness = new Lazy<bool?>(this.Acute_Inpatient_Discharge_with_Advanced_Illness_Value);
        __Dementia_Medications_In_Year_Before_or_During_Measurement_Period = new Lazy<bool?>(this.Dementia_Medications_In_Year_Before_or_During_Measurement_Period_Value);
        __Advanced_Illness_and_Frailty_Exclusion_Including_Over_Age_80 = new Lazy<bool?>(this.Advanced_Illness_and_Frailty_Exclusion_Including_Over_Age_80_Value);
        __Advanced_Illness_and_Frailty_Exclusion_Not_Including_Over_Age_80 = new Lazy<bool?>(this.Advanced_Illness_and_Frailty_Exclusion_Not_Including_Over_Age_80_Value);
    }
    #region Dependencies

    public FHIRHelpers_4_0_001 FHIRHelpers_4_0_001 { get; }
    public NCQAFHIRBase_1_0_0 NCQAFHIRBase_1_0_0 { get; }
    public NCQAStatus_1_0_0 NCQAStatus_1_0_0 { get; }
    public NCQAEncounter_1_0_0 NCQAEncounter_1_0_0 { get; }
    public NCQAClaims_1_0_0 NCQAClaims_1_0_0 { get; }

    #endregion

	private CqlValueSet Acute_Inpatient_Value() => 
		new CqlValueSet("https://www.ncqa.org/fhir/valueset/2.16.840.1.113883.3.464.1004.1810", null);

    [CqlDeclaration("Acute Inpatient")]
    [CqlValueSet("https://www.ncqa.org/fhir/valueset/2.16.840.1.113883.3.464.1004.1810")]
	public CqlValueSet Acute_Inpatient() => 
		__Acute_Inpatient?.Value;

	private CqlValueSet Advanced_Illness_Value() => 
		new CqlValueSet("https://www.ncqa.org/fhir/valueset/2.16.840.1.113883.3.464.1004.1465", null);

    [CqlDeclaration("Advanced Illness")]
    [CqlValueSet("https://www.ncqa.org/fhir/valueset/2.16.840.1.113883.3.464.1004.1465")]
	public CqlValueSet Advanced_Illness() => 
		__Advanced_Illness?.Value;

	private CqlValueSet Dementia_Medications_Value() => 
		new CqlValueSet("https://www.ncqa.org/fhir/valueset/2.16.840.1.113883.3.464.1004.1729", null);

    [CqlDeclaration("Dementia Medications")]
    [CqlValueSet("https://www.ncqa.org/fhir/valueset/2.16.840.1.113883.3.464.1004.1729")]
	public CqlValueSet Dementia_Medications() => 
		__Dementia_Medications?.Value;

	private CqlValueSet ED_Value() => 
		new CqlValueSet("https://www.ncqa.org/fhir/valueset/2.16.840.1.113883.3.464.1004.1086", null);

    [CqlDeclaration("ED")]
    [CqlValueSet("https://www.ncqa.org/fhir/valueset/2.16.840.1.113883.3.464.1004.1086")]
	public CqlValueSet ED() => 
		__ED?.Value;

	private CqlValueSet Frailty_Device_Value() => 
		new CqlValueSet("https://www.ncqa.org/fhir/valueset/2.16.840.1.113883.3.464.1004.1530", null);

    [CqlDeclaration("Frailty Device")]
    [CqlValueSet("https://www.ncqa.org/fhir/valueset/2.16.840.1.113883.3.464.1004.1530")]
	public CqlValueSet Frailty_Device() => 
		__Frailty_Device?.Value;

	private CqlValueSet Frailty_Diagnosis_Value() => 
		new CqlValueSet("https://www.ncqa.org/fhir/valueset/2.16.840.1.113883.3.464.1004.1531", null);

    [CqlDeclaration("Frailty Diagnosis")]
    [CqlValueSet("https://www.ncqa.org/fhir/valueset/2.16.840.1.113883.3.464.1004.1531")]
	public CqlValueSet Frailty_Diagnosis() => 
		__Frailty_Diagnosis?.Value;

	private CqlValueSet Frailty_Encounter_Value() => 
		new CqlValueSet("https://www.ncqa.org/fhir/valueset/2.16.840.1.113883.3.464.1004.1532", null);

    [CqlDeclaration("Frailty Encounter")]
    [CqlValueSet("https://www.ncqa.org/fhir/valueset/2.16.840.1.113883.3.464.1004.1532")]
	public CqlValueSet Frailty_Encounter() => 
		__Frailty_Encounter?.Value;

	private CqlValueSet Frailty_Symptom_Value() => 
		new CqlValueSet("https://www.ncqa.org/fhir/valueset/2.16.840.1.113883.3.464.1004.1533", null);

    [CqlDeclaration("Frailty Symptom")]
    [CqlValueSet("https://www.ncqa.org/fhir/valueset/2.16.840.1.113883.3.464.1004.1533")]
	public CqlValueSet Frailty_Symptom() => 
		__Frailty_Symptom?.Value;

	private CqlValueSet Nonacute_Inpatient_Value() => 
		new CqlValueSet("https://www.ncqa.org/fhir/valueset/2.16.840.1.113883.3.464.1004.1189", null);

    [CqlDeclaration("Nonacute Inpatient")]
    [CqlValueSet("https://www.ncqa.org/fhir/valueset/2.16.840.1.113883.3.464.1004.1189")]
	public CqlValueSet Nonacute_Inpatient() => 
		__Nonacute_Inpatient?.Value;

	private CqlValueSet Observation_Value() => 
		new CqlValueSet("https://www.ncqa.org/fhir/valueset/2.16.840.1.113883.3.464.1004.1191", null);

    [CqlDeclaration("Observation")]
    [CqlValueSet("https://www.ncqa.org/fhir/valueset/2.16.840.1.113883.3.464.1004.1191")]
	public CqlValueSet Observation() => 
		__Observation?.Value;

	private CqlValueSet Online_Assessments_Value() => 
		new CqlValueSet("https://www.ncqa.org/fhir/valueset/2.16.840.1.113883.3.464.1004.1446", null);

    [CqlDeclaration("Online Assessments")]
    [CqlValueSet("https://www.ncqa.org/fhir/valueset/2.16.840.1.113883.3.464.1004.1446")]
	public CqlValueSet Online_Assessments() => 
		__Online_Assessments?.Value;

	private CqlValueSet Outpatient_Value() => 
		new CqlValueSet("https://www.ncqa.org/fhir/valueset/2.16.840.1.113883.3.464.1004.1202", null);

    [CqlDeclaration("Outpatient")]
    [CqlValueSet("https://www.ncqa.org/fhir/valueset/2.16.840.1.113883.3.464.1004.1202")]
	public CqlValueSet Outpatient() => 
		__Outpatient?.Value;

	private CqlValueSet Telephone_Visits_Value() => 
		new CqlValueSet("https://www.ncqa.org/fhir/valueset/2.16.840.1.113883.3.464.1004.1246", null);

    [CqlDeclaration("Telephone Visits")]
    [CqlValueSet("https://www.ncqa.org/fhir/valueset/2.16.840.1.113883.3.464.1004.1246")]
	public CqlValueSet Telephone_Visits() => 
		__Telephone_Visits?.Value;

	private CqlInterval<CqlDateTime> Measurement_Period_Value()
	{
		object a_ = context.ResolveParameter("NCQAAdvancedIllnessandFrailty-1.0.0", "Measurement Period", null);

		return (CqlInterval<CqlDateTime>)a_;
	}

    [CqlDeclaration("Measurement Period")]
	public CqlInterval<CqlDateTime> Measurement_Period() => 
		__Measurement_Period?.Value;

	private Patient Patient_Value()
	{
		IEnumerable<Patient> a_ = context?.Operators.RetrieveByValueSet<Patient>(null, null);
		Patient b_ = context?.Operators.SingletonFrom<Patient>(a_);

		return b_;
	}

    [CqlDeclaration("Patient")]
	public Patient Patient() => 
		__Patient?.Value;

	private bool? Has_Criteria_Indicating_Frailty_Value()
	{
		CqlValueSet a_ = this.Frailty_Device();
		IEnumerable<Observation> b_ = context?.Operators.RetrieveByValueSet<Observation>(a_, null);
		bool? c_(Observation FrailtyDeviceApplied)
		{
			DataType z_ = FrailtyDeviceApplied.Effective;
			CqlInterval<CqlDateTime> aa_ = NCQAFHIRBase_1_0_0.Normalize_Interval(z_);
			CqlInterval<CqlDateTime> ab_ = this.Measurement_Period();
			bool? ac_ = context?.Operators.Overlaps(aa_, ab_, null);

			return ac_;
		};
		IEnumerable<Observation> d_ = context?.Operators.Where<Observation>(b_, c_);
		bool? e_ = context?.Operators.Exists<Observation>(d_);
		CqlValueSet f_ = this.Frailty_Diagnosis();
		IEnumerable<Condition> g_ = context?.Operators.RetrieveByValueSet<Condition>(f_, null);
		IEnumerable<Condition> h_ = NCQAStatus_1_0_0.Active_Condition(g_);
		bool? i_(Condition FrailtyDiagnosis)
		{
			CqlInterval<CqlDateTime> ad_ = NCQAFHIRBase_1_0_0.Prevalence_Period(FrailtyDiagnosis);
			CqlInterval<CqlDateTime> ae_ = this.Measurement_Period();
			bool? af_ = context?.Operators.Overlaps(ad_, ae_, null);

			return af_;
		};
		IEnumerable<Condition> j_ = context?.Operators.Where<Condition>(h_, i_);
		bool? k_ = context?.Operators.Exists<Condition>(j_);
		bool? l_ = context?.Operators.Or(e_, k_);
		CqlValueSet m_ = this.Frailty_Encounter();
		IEnumerable<Encounter> n_ = context?.Operators.RetrieveByValueSet<Encounter>(m_, null);
		IEnumerable<Encounter> o_ = NCQAStatus_1_0_0.Finished_Encounter(n_);
		bool? p_(Encounter FrailtyEncounter)
		{
			Period ag_ = FrailtyEncounter.Period;
			CqlInterval<CqlDateTime> ah_ = NCQAFHIRBase_1_0_0.Normalize_Interval((ag_ as object));
			CqlInterval<CqlDateTime> ai_ = this.Measurement_Period();
			bool? aj_ = context?.Operators.Overlaps(ah_, ai_, null);

			return aj_;
		};
		IEnumerable<Encounter> q_ = context?.Operators.Where<Encounter>(o_, p_);
		bool? r_ = context?.Operators.Exists<Encounter>(q_);
		bool? s_ = context?.Operators.Or(l_, r_);
		CqlValueSet t_ = this.Frailty_Symptom();
		IEnumerable<Observation> u_ = context?.Operators.RetrieveByValueSet<Observation>(t_, null);
		bool? v_(Observation FrailtySymptom)
		{
			DataType ak_ = FrailtySymptom.Effective;
			CqlInterval<CqlDateTime> al_ = NCQAFHIRBase_1_0_0.Normalize_Interval(ak_);
			CqlInterval<CqlDateTime> am_ = this.Measurement_Period();
			bool? an_ = context?.Operators.Overlaps(al_, am_, null);

			return an_;
		};
		IEnumerable<Observation> w_ = context?.Operators.Where<Observation>(u_, v_);
		bool? x_ = context?.Operators.Exists<Observation>(w_);
		bool? y_ = context?.Operators.Or(s_, x_);

		return y_;
	}

    [CqlDeclaration("Has Criteria Indicating Frailty")]
	public bool? Has_Criteria_Indicating_Frailty() => 
		__Has_Criteria_Indicating_Frailty?.Value;

	private IEnumerable<CqlDate> Outpatient_Encounters_with_Advanced_Illness_Value()
	{
		CqlValueSet a_ = this.Outpatient();
		IEnumerable<Encounter> b_ = context?.Operators.RetrieveByValueSet<Encounter>(a_, null);
		CqlValueSet c_ = this.Observation();
		IEnumerable<Encounter> d_ = context?.Operators.RetrieveByValueSet<Encounter>(c_, null);
		IEnumerable<Encounter> e_ = context?.Operators.Union<Encounter>(b_, d_);
		CqlValueSet f_ = this.ED();
		IEnumerable<Encounter> g_ = context?.Operators.RetrieveByValueSet<Encounter>(f_, null);
		CqlValueSet h_ = this.Telephone_Visits();
		IEnumerable<Encounter> i_ = context?.Operators.RetrieveByValueSet<Encounter>(h_, null);
		IEnumerable<Encounter> j_ = context?.Operators.Union<Encounter>(g_, i_);
		IEnumerable<Encounter> k_ = context?.Operators.Union<Encounter>(e_, j_);
		CqlValueSet l_ = this.Online_Assessments();
		IEnumerable<Encounter> m_ = context?.Operators.RetrieveByValueSet<Encounter>(l_, null);
		CqlValueSet n_ = this.Nonacute_Inpatient();
		IEnumerable<Encounter> o_ = context?.Operators.RetrieveByValueSet<Encounter>(n_, null);
		IEnumerable<Encounter> p_ = context?.Operators.Union<Encounter>(m_, o_);
		IEnumerable<Encounter> q_ = context?.Operators.Union<Encounter>(k_, p_);
		IEnumerable<Encounter> r_ = NCQAStatus_1_0_0.Finished_Encounter(q_);
		bool? s_(Encounter OutpatientEncounter)
		{
			CqlValueSet w_ = this.Advanced_Illness();
			IEnumerable<Condition> x_ = context?.Operators.RetrieveByValueSet<Condition>(w_, null);
			bool? y_ = NCQAEncounter_1_0_0.Encounter_Has_Diagnosis(OutpatientEncounter, x_);
			Period z_ = OutpatientEncounter.Period;
			CqlInterval<CqlDateTime> aa_ = NCQAFHIRBase_1_0_0.Normalize_Interval((z_ as object));
			CqlDateTime ab_ = context?.Operators.Start(aa_);
			CqlDate ac_ = context?.Operators.DateFrom(ab_);
			CqlInterval<CqlDateTime> ad_ = this.Measurement_Period();
			CqlDateTime ae_ = context?.Operators.Start(ad_);
			CqlDate af_ = context?.Operators.DateFrom(ae_);
			CqlQuantity ag_ = context?.Operators.Quantity(1m, "year");
			CqlDate ah_ = context?.Operators.Subtract(af_, ag_);
			CqlDateTime aj_ = context?.Operators.End(ad_);
			CqlDate ak_ = context?.Operators.DateFrom(aj_);
			CqlInterval<CqlDate> al_ = context?.Operators.Interval(ah_, ak_, true, true);
			bool? am_ = context?.Operators.In<CqlDate>(ac_, al_, null);
			bool? an_ = context?.Operators.And(y_, am_);

			return an_;
		};
		IEnumerable<Encounter> t_ = context?.Operators.Where<Encounter>(r_, s_);
		CqlDate u_(Encounter EncounterWithDiagnosis)
		{
			Period ao_ = EncounterWithDiagnosis.Period;
			CqlInterval<CqlDateTime> ap_ = NCQAFHIRBase_1_0_0.Normalize_Interval((ao_ as object));
			CqlDateTime aq_ = context?.Operators.End(ap_);
			CqlDate ar_ = context?.Operators.DateFrom(aq_);

			return ar_;
		};
		IEnumerable<CqlDate> v_ = context?.Operators.Select<Encounter, CqlDate>(t_, u_);

		return v_;
	}

    [CqlDeclaration("Outpatient Encounters with Advanced Illness")]
	public IEnumerable<CqlDate> Outpatient_Encounters_with_Advanced_Illness() => 
		__Outpatient_Encounters_with_Advanced_Illness?.Value;

	private IEnumerable<CqlDate> Nonacute_Inpatient_Discharge_with_Advanced_Illness_Value()
	{
		IEnumerable<Claim> a_ = context?.Operators.RetrieveByValueSet<Claim>(null, null);
		(IEnumerable<Claim> InpatientDischarge, IEnumerable<Claim> NonacuteInpatientDischarge, IEnumerable<Claim> AcuteInpatientDischarge)? b_ = NCQAClaims_1_0_0.Medical_Claims_With_Nonacute_or_Acute_Inpatient_Discharge(a_);
		IEnumerable<Claim> c_ = b_?.NonacuteInpatientDischarge;
		CqlValueSet d_ = this.Advanced_Illness();
		IValueSetFacade e_ = context?.Operators.CreateValueSetFacade(d_);
		(IEnumerable<Claim> Claim, IEnumerable<CqlInterval<CqlDateTime>> ServicePeriod)? f_ = NCQAClaims_1_0_0.Medical_Claims_With_Diagnosis(c_, (IEnumerable<CqlCode>)e_);
		IEnumerable<CqlInterval<CqlDateTime>> g_ = f_?.ServicePeriod;
		bool? h_(CqlInterval<CqlDateTime> DischargeWithDiagnosis)
		{
			CqlDateTime l_ = context?.Operators.End(DischargeWithDiagnosis);
			CqlDate m_ = context?.Operators.DateFrom(l_);
			CqlInterval<CqlDateTime> n_ = this.Measurement_Period();
			CqlDateTime o_ = context?.Operators.Start(n_);
			CqlDate p_ = context?.Operators.DateFrom(o_);
			CqlQuantity q_ = context?.Operators.Quantity(1m, "year");
			CqlDate r_ = context?.Operators.Subtract(p_, q_);
			CqlDateTime t_ = context?.Operators.End(n_);
			CqlDate u_ = context?.Operators.DateFrom(t_);
			CqlInterval<CqlDate> v_ = context?.Operators.Interval(r_, u_, true, true);
			bool? w_ = context?.Operators.In<CqlDate>(m_, v_, null);

			return w_;
		};
		IEnumerable<CqlInterval<CqlDateTime>> i_ = context?.Operators.Where<CqlInterval<CqlDateTime>>(g_, h_);
		CqlDate j_(CqlInterval<CqlDateTime> InpatientDischarge)
		{
			CqlDateTime x_ = context?.Operators.End(InpatientDischarge);
			CqlDate y_ = context?.Operators.DateFrom(x_);

			return y_;
		};
		IEnumerable<CqlDate> k_ = context?.Operators.Select<CqlInterval<CqlDateTime>, CqlDate>(i_, j_);

		return k_;
	}

    [CqlDeclaration("Nonacute Inpatient Discharge with Advanced Illness")]
	public IEnumerable<CqlDate> Nonacute_Inpatient_Discharge_with_Advanced_Illness() => 
		__Nonacute_Inpatient_Discharge_with_Advanced_Illness?.Value;

	private IEnumerable<CqlDate> Outpatient_Encounters_or_Discharges_with_Advanced_Illness_Value()
	{
		IEnumerable<CqlDate> a_()
		{
			bool b_()
			{
				IEnumerable<CqlDate> c_ = this.Outpatient_Encounters_with_Advanced_Illness();
				IEnumerable<CqlDate> d_ = this.Nonacute_Inpatient_Discharge_with_Advanced_Illness();
				IEnumerable<CqlDate> e_ = context?.Operators.Union<CqlDate>(c_, d_);
				bool? f_ = context?.Operators.Not((bool?)(e_ is null));

				return (f_ ?? false);
			};
			if (b_())
			{
				IEnumerable<CqlDate> g_ = this.Outpatient_Encounters_with_Advanced_Illness();
				IEnumerable<CqlDate> h_ = this.Nonacute_Inpatient_Discharge_with_Advanced_Illness();
				IEnumerable<CqlDate> i_ = context?.Operators.Union<CqlDate>(g_, h_);

				return i_;
			}
			else if ((this.Outpatient_Encounters_with_Advanced_Illness() is null))
			{
				IEnumerable<CqlDate> j_ = this.Nonacute_Inpatient_Discharge_with_Advanced_Illness();

				return j_;
			}
			else if ((this.Nonacute_Inpatient_Discharge_with_Advanced_Illness() is null))
			{
				IEnumerable<CqlDate> k_ = this.Outpatient_Encounters_with_Advanced_Illness();

				return k_;
			}
			else
			{
				return (null as IEnumerable<CqlDate>);
			}
		};

		return a_();
	}

    [CqlDeclaration("Outpatient Encounters or Discharges with Advanced Illness")]
	public IEnumerable<CqlDate> Outpatient_Encounters_or_Discharges_with_Advanced_Illness() => 
		__Outpatient_Encounters_or_Discharges_with_Advanced_Illness?.Value;

	private bool? Two_Outpatient_Visits_with_Advanced_Illness_on_Different_Dates_of_Service_Value()
	{
		IEnumerable<CqlDate> a_ = this.Outpatient_Encounters_or_Discharges_with_Advanced_Illness();
		IEnumerable<ValueTuple<CqlDate, CqlDate>> c_ = context?.Operators.CrossJoin<CqlDate, CqlDate>(a_, a_);
		(CqlDate OutpatientVisit1, CqlDate OutpatientVisit2)? d_(ValueTuple<CqlDate, CqlDate> _valueTuple)
		{
			(CqlDate OutpatientVisit1, CqlDate OutpatientVisit2)? k_ = (_valueTuple.Item1, _valueTuple.Item2);

			return k_;
		};
		IEnumerable<(CqlDate OutpatientVisit1, CqlDate OutpatientVisit2)?> e_ = context?.Operators.Select<ValueTuple<CqlDate, CqlDate>, (CqlDate OutpatientVisit1, CqlDate OutpatientVisit2)?>(c_, d_);
		bool? f_((CqlDate OutpatientVisit1, CqlDate OutpatientVisit2)? tuple_cmsergtjgkisksqucnzwkeggv)
		{
			CqlQuantity l_ = context?.Operators.Quantity(1m, "day");
			CqlDate m_ = context?.Operators.Add(tuple_cmsergtjgkisksqucnzwkeggv?.OutpatientVisit1, l_);
			bool? n_ = context?.Operators.SameOrAfter(tuple_cmsergtjgkisksqucnzwkeggv?.OutpatientVisit2, m_, null);

			return n_;
		};
		IEnumerable<(CqlDate OutpatientVisit1, CqlDate OutpatientVisit2)?> g_ = context?.Operators.Where<(CqlDate OutpatientVisit1, CqlDate OutpatientVisit2)?>(e_, f_);
		CqlDate h_((CqlDate OutpatientVisit1, CqlDate OutpatientVisit2)? tuple_cmsergtjgkisksqucnzwkeggv) => 
			tuple_cmsergtjgkisksqucnzwkeggv?.OutpatientVisit1;
		IEnumerable<CqlDate> i_ = context?.Operators.Select<(CqlDate OutpatientVisit1, CqlDate OutpatientVisit2)?, CqlDate>(g_, h_);
		bool? j_ = context?.Operators.Exists<CqlDate>(i_);

		return j_;
	}

    [CqlDeclaration("Two Outpatient Visits with Advanced Illness on Different Dates of Service")]
	public bool? Two_Outpatient_Visits_with_Advanced_Illness_on_Different_Dates_of_Service() => 
		__Two_Outpatient_Visits_with_Advanced_Illness_on_Different_Dates_of_Service?.Value;

	private bool? Acute_Inpatient_Encounter_with_Advanced_Illness_Value()
	{
		CqlValueSet a_ = this.Acute_Inpatient();
		IEnumerable<Encounter> b_ = context?.Operators.RetrieveByValueSet<Encounter>(a_, null);
		IEnumerable<Encounter> c_ = NCQAStatus_1_0_0.Finished_Encounter(b_);
		bool? d_(Encounter InpatientEncounter)
		{
			CqlValueSet g_ = this.Advanced_Illness();
			IEnumerable<Condition> h_ = context?.Operators.RetrieveByValueSet<Condition>(g_, null);
			bool? i_ = NCQAEncounter_1_0_0.Encounter_Has_Diagnosis(InpatientEncounter, h_);
			Period j_ = InpatientEncounter.Period;
			CqlInterval<CqlDateTime> k_ = NCQAFHIRBase_1_0_0.Normalize_Interval((j_ as object));
			CqlDateTime l_ = context?.Operators.Start(k_);
			CqlDate m_ = context?.Operators.DateFrom(l_);
			CqlInterval<CqlDateTime> n_ = this.Measurement_Period();
			CqlDateTime o_ = context?.Operators.Start(n_);
			CqlDate p_ = context?.Operators.DateFrom(o_);
			CqlQuantity q_ = context?.Operators.Quantity(1m, "year");
			CqlDate r_ = context?.Operators.Subtract(p_, q_);
			CqlDateTime t_ = context?.Operators.End(n_);
			CqlDate u_ = context?.Operators.DateFrom(t_);
			CqlInterval<CqlDate> v_ = context?.Operators.Interval(r_, u_, true, true);
			bool? w_ = context?.Operators.In<CqlDate>(m_, v_, null);
			bool? x_ = context?.Operators.And(i_, w_);

			return x_;
		};
		IEnumerable<Encounter> e_ = context?.Operators.Where<Encounter>(c_, d_);
		bool? f_ = context?.Operators.Exists<Encounter>(e_);

		return f_;
	}

    [CqlDeclaration("Acute Inpatient Encounter with Advanced Illness")]
	public bool? Acute_Inpatient_Encounter_with_Advanced_Illness() => 
		__Acute_Inpatient_Encounter_with_Advanced_Illness?.Value;

	private bool? Acute_Inpatient_Discharge_with_Advanced_Illness_Value()
	{
		IEnumerable<Claim> a_ = context?.Operators.RetrieveByValueSet<Claim>(null, null);
		(IEnumerable<Claim> InpatientDischarge, IEnumerable<Claim> NonacuteInpatientDischarge, IEnumerable<Claim> AcuteInpatientDischarge)? b_ = NCQAClaims_1_0_0.Medical_Claims_With_Nonacute_or_Acute_Inpatient_Discharge(a_);
		IEnumerable<Claim> c_ = b_?.AcuteInpatientDischarge;
		CqlValueSet d_ = this.Advanced_Illness();
		IValueSetFacade e_ = context?.Operators.CreateValueSetFacade(d_);
		(IEnumerable<Claim> Claim, IEnumerable<CqlInterval<CqlDateTime>> ServicePeriod)? f_ = NCQAClaims_1_0_0.Medical_Claims_With_Diagnosis(c_, (IEnumerable<CqlCode>)e_);
		IEnumerable<CqlInterval<CqlDateTime>> g_ = f_?.ServicePeriod;
		bool? h_(CqlInterval<CqlDateTime> InpatientDischarge)
		{
			CqlDateTime k_ = context?.Operators.End(InpatientDischarge);
			CqlDate l_ = context?.Operators.DateFrom(k_);
			CqlInterval<CqlDateTime> m_ = this.Measurement_Period();
			CqlDateTime n_ = context?.Operators.Start(m_);
			CqlDate o_ = context?.Operators.DateFrom(n_);
			CqlQuantity p_ = context?.Operators.Quantity(1m, "year");
			CqlDate q_ = context?.Operators.Subtract(o_, p_);
			CqlDateTime s_ = context?.Operators.End(m_);
			CqlDate t_ = context?.Operators.DateFrom(s_);
			CqlInterval<CqlDate> u_ = context?.Operators.Interval(q_, t_, true, true);
			bool? v_ = context?.Operators.In<CqlDate>(l_, u_, null);

			return v_;
		};
		IEnumerable<CqlInterval<CqlDateTime>> i_ = context?.Operators.Where<CqlInterval<CqlDateTime>>(g_, h_);
		bool? j_ = context?.Operators.Exists<CqlInterval<CqlDateTime>>(i_);

		return j_;
	}

    [CqlDeclaration("Acute Inpatient Discharge with Advanced Illness")]
	public bool? Acute_Inpatient_Discharge_with_Advanced_Illness() => 
		__Acute_Inpatient_Discharge_with_Advanced_Illness?.Value;

	private bool? Dementia_Medications_In_Year_Before_or_During_Measurement_Period_Value()
	{
		CqlValueSet a_ = this.Dementia_Medications();
		IEnumerable<MedicationDispense> b_ = context?.Operators.RetrieveByValueSet<MedicationDispense>(a_, null);
		IEnumerable<MedicationDispense> d_ = context?.Operators.RetrieveByValueSet<MedicationDispense>(a_, null);
		IEnumerable<MedicationDispense> e_ = context?.Operators.Union<MedicationDispense>(b_, d_);
		IEnumerable<MedicationDispense> f_ = NCQAStatus_1_0_0.Dispensed_Medication(e_);
		bool? g_(MedicationDispense DementiaMedDispensed)
		{
			FhirDateTime j_ = DementiaMedDispensed.WhenHandedOverElement;
			CqlInterval<CqlDateTime> k_ = NCQAFHIRBase_1_0_0.Normalize_Interval((j_ as object));
			CqlDateTime l_ = context?.Operators.Start(k_);
			CqlDate m_ = context?.Operators.DateFrom(l_);
			CqlInterval<CqlDateTime> n_ = this.Measurement_Period();
			CqlDateTime o_ = context?.Operators.Start(n_);
			CqlDate p_ = context?.Operators.DateFrom(o_);
			CqlQuantity q_ = context?.Operators.Quantity(1m, "year");
			CqlDate r_ = context?.Operators.Subtract(p_, q_);
			CqlDateTime t_ = context?.Operators.End(n_);
			CqlDate u_ = context?.Operators.DateFrom(t_);
			CqlInterval<CqlDate> v_ = context?.Operators.Interval(r_, u_, true, true);
			bool? w_ = context?.Operators.In<CqlDate>(m_, v_, null);

			return w_;
		};
		IEnumerable<MedicationDispense> h_ = context?.Operators.Where<MedicationDispense>(f_, g_);
		bool? i_ = context?.Operators.Exists<MedicationDispense>(h_);

		return i_;
	}

    [CqlDeclaration("Dementia Medications In Year Before or During Measurement Period")]
	public bool? Dementia_Medications_In_Year_Before_or_During_Measurement_Period() => 
		__Dementia_Medications_In_Year_Before_or_During_Measurement_Period?.Value;

	private bool? Advanced_Illness_and_Frailty_Exclusion_Including_Over_Age_80_Value()
	{
		Patient a_ = this.Patient();
		Date b_ = a_.BirthDateElement;
		string c_ = b_.Value;
		CqlDate d_ = context?.Operators.ConvertStringToDate(c_);
		CqlInterval<CqlDateTime> e_ = this.Measurement_Period();
<<<<<<< HEAD
		CqlDateTime f_ = context?.Operators.End(e_);
		CqlDate g_ = context?.Operators.DateFrom(f_);
		int? h_ = context?.Operators.CalculateAgeAt(d_, g_, "year");
		CqlInterval<int?> i_ = context?.Operators.Interval(66, 80, true, true);
		bool? j_ = context?.Operators.In<int?>(h_, i_, null);
=======
		CqlDateTime f_ = context.Operators.End(e_);
		CqlDate g_ = context.Operators.DateFrom(f_);
		int? h_ = context.Operators.CalculateAgeAt(d_, g_, null);
		CqlInterval<int?> i_ = context.Operators.Interval(66, 80, true, true);
		bool? j_ = context.Operators.In<int?>(h_, i_, null);
>>>>>>> 54dd61a5
		bool? k_ = this.Has_Criteria_Indicating_Frailty();
		bool? l_ = context?.Operators.And(j_, k_);
		bool? m_ = this.Two_Outpatient_Visits_with_Advanced_Illness_on_Different_Dates_of_Service();
		bool? n_ = this.Acute_Inpatient_Encounter_with_Advanced_Illness();
		bool? o_ = context?.Operators.Or(m_, n_);
		bool? p_ = this.Acute_Inpatient_Discharge_with_Advanced_Illness();
		bool? q_ = context?.Operators.Or(o_, p_);
		bool? r_ = this.Dementia_Medications_In_Year_Before_or_During_Measurement_Period();
<<<<<<< HEAD
		bool? s_ = context?.Operators.Or(q_, r_);
		bool? t_ = context?.Operators.And(l_, s_);
		Date v_ = a_.BirthDateElement;
		string w_ = v_.Value;
		CqlDate x_ = context?.Operators.ConvertStringToDate(w_);
		CqlDateTime z_ = context?.Operators.End(e_);
		CqlDate aa_ = context?.Operators.DateFrom(z_);
		int? ab_ = context?.Operators.CalculateAgeAt(x_, aa_, "year");
		bool? ac_ = context?.Operators.GreaterOrEqual(ab_, 81);
		bool? ae_ = context?.Operators.And(ac_, k_);
		bool? af_ = context?.Operators.Or(t_, ae_);
=======
		bool? s_ = context.Operators.Or(q_, r_);
		bool? t_ = context.Operators.And(l_, s_);
		Date v_ = a_?.BirthDateElement;
		string w_ = v_?.Value;
		CqlDate x_ = context.Operators.ConvertStringToDate(w_);
		CqlDateTime z_ = context.Operators.End(e_);
		CqlDate aa_ = context.Operators.DateFrom(z_);
		int? ab_ = context.Operators.CalculateAgeAt(x_, aa_, null);
		bool? ac_ = context.Operators.GreaterOrEqual(ab_, 81);
		bool? ae_ = context.Operators.And(ac_, k_);
		bool? af_ = context.Operators.Or(t_, ae_);
>>>>>>> 54dd61a5

		return af_;
	}

    [CqlDeclaration("Advanced Illness and Frailty Exclusion Including Over Age 80")]
	public bool? Advanced_Illness_and_Frailty_Exclusion_Including_Over_Age_80() => 
		__Advanced_Illness_and_Frailty_Exclusion_Including_Over_Age_80?.Value;

	private bool? Advanced_Illness_and_Frailty_Exclusion_Not_Including_Over_Age_80_Value()
	{
		Patient a_ = this.Patient();
		Date b_ = a_.BirthDateElement;
		string c_ = b_.Value;
		CqlDate d_ = context?.Operators.ConvertStringToDate(c_);
		CqlInterval<CqlDateTime> e_ = this.Measurement_Period();
<<<<<<< HEAD
		CqlDateTime f_ = context?.Operators.End(e_);
		CqlDate g_ = context?.Operators.DateFrom(f_);
		int? h_ = context?.Operators.CalculateAgeAt(d_, g_, "year");
		bool? i_ = context?.Operators.GreaterOrEqual(h_, 66);
=======
		CqlDateTime f_ = context.Operators.End(e_);
		CqlDate g_ = context.Operators.DateFrom(f_);
		int? h_ = context.Operators.CalculateAgeAt(d_, g_, null);
		bool? i_ = context.Operators.GreaterOrEqual(h_, 66);
>>>>>>> 54dd61a5
		bool? j_ = this.Has_Criteria_Indicating_Frailty();
		bool? k_ = context?.Operators.And(i_, j_);
		bool? l_ = this.Two_Outpatient_Visits_with_Advanced_Illness_on_Different_Dates_of_Service();
		bool? m_ = this.Acute_Inpatient_Encounter_with_Advanced_Illness();
		bool? n_ = context?.Operators.Or(l_, m_);
		bool? o_ = this.Acute_Inpatient_Discharge_with_Advanced_Illness();
		bool? p_ = context?.Operators.Or(n_, o_);
		bool? q_ = this.Dementia_Medications_In_Year_Before_or_During_Measurement_Period();
		bool? r_ = context?.Operators.Or(p_, q_);
		bool? s_ = context?.Operators.And(k_, r_);

		return s_;
	}

    [CqlDeclaration("Advanced Illness and Frailty Exclusion Not Including Over Age 80")]
	public bool? Advanced_Illness_and_Frailty_Exclusion_Not_Including_Over_Age_80() => 
		__Advanced_Illness_and_Frailty_Exclusion_Not_Including_Over_Age_80?.Value;

}<|MERGE_RESOLUTION|>--- conflicted
+++ resolved
@@ -581,19 +581,11 @@
 		string c_ = b_.Value;
 		CqlDate d_ = context?.Operators.ConvertStringToDate(c_);
 		CqlInterval<CqlDateTime> e_ = this.Measurement_Period();
-<<<<<<< HEAD
 		CqlDateTime f_ = context?.Operators.End(e_);
 		CqlDate g_ = context?.Operators.DateFrom(f_);
-		int? h_ = context?.Operators.CalculateAgeAt(d_, g_, "year");
+		int? h_ = context?.Operators.CalculateAgeAt(d_, g_, null);
 		CqlInterval<int?> i_ = context?.Operators.Interval(66, 80, true, true);
 		bool? j_ = context?.Operators.In<int?>(h_, i_, null);
-=======
-		CqlDateTime f_ = context.Operators.End(e_);
-		CqlDate g_ = context.Operators.DateFrom(f_);
-		int? h_ = context.Operators.CalculateAgeAt(d_, g_, null);
-		CqlInterval<int?> i_ = context.Operators.Interval(66, 80, true, true);
-		bool? j_ = context.Operators.In<int?>(h_, i_, null);
->>>>>>> 54dd61a5
 		bool? k_ = this.Has_Criteria_Indicating_Frailty();
 		bool? l_ = context?.Operators.And(j_, k_);
 		bool? m_ = this.Two_Outpatient_Visits_with_Advanced_Illness_on_Different_Dates_of_Service();
@@ -602,7 +594,6 @@
 		bool? p_ = this.Acute_Inpatient_Discharge_with_Advanced_Illness();
 		bool? q_ = context?.Operators.Or(o_, p_);
 		bool? r_ = this.Dementia_Medications_In_Year_Before_or_During_Measurement_Period();
-<<<<<<< HEAD
 		bool? s_ = context?.Operators.Or(q_, r_);
 		bool? t_ = context?.Operators.And(l_, s_);
 		Date v_ = a_.BirthDateElement;
@@ -610,23 +601,10 @@
 		CqlDate x_ = context?.Operators.ConvertStringToDate(w_);
 		CqlDateTime z_ = context?.Operators.End(e_);
 		CqlDate aa_ = context?.Operators.DateFrom(z_);
-		int? ab_ = context?.Operators.CalculateAgeAt(x_, aa_, "year");
+		int? ab_ = context?.Operators.CalculateAgeAt(x_, aa_, null);
 		bool? ac_ = context?.Operators.GreaterOrEqual(ab_, 81);
 		bool? ae_ = context?.Operators.And(ac_, k_);
 		bool? af_ = context?.Operators.Or(t_, ae_);
-=======
-		bool? s_ = context.Operators.Or(q_, r_);
-		bool? t_ = context.Operators.And(l_, s_);
-		Date v_ = a_?.BirthDateElement;
-		string w_ = v_?.Value;
-		CqlDate x_ = context.Operators.ConvertStringToDate(w_);
-		CqlDateTime z_ = context.Operators.End(e_);
-		CqlDate aa_ = context.Operators.DateFrom(z_);
-		int? ab_ = context.Operators.CalculateAgeAt(x_, aa_, null);
-		bool? ac_ = context.Operators.GreaterOrEqual(ab_, 81);
-		bool? ae_ = context.Operators.And(ac_, k_);
-		bool? af_ = context.Operators.Or(t_, ae_);
->>>>>>> 54dd61a5
 
 		return af_;
 	}
@@ -642,17 +620,10 @@
 		string c_ = b_.Value;
 		CqlDate d_ = context?.Operators.ConvertStringToDate(c_);
 		CqlInterval<CqlDateTime> e_ = this.Measurement_Period();
-<<<<<<< HEAD
 		CqlDateTime f_ = context?.Operators.End(e_);
 		CqlDate g_ = context?.Operators.DateFrom(f_);
-		int? h_ = context?.Operators.CalculateAgeAt(d_, g_, "year");
+		int? h_ = context?.Operators.CalculateAgeAt(d_, g_, null);
 		bool? i_ = context?.Operators.GreaterOrEqual(h_, 66);
-=======
-		CqlDateTime f_ = context.Operators.End(e_);
-		CqlDate g_ = context.Operators.DateFrom(f_);
-		int? h_ = context.Operators.CalculateAgeAt(d_, g_, null);
-		bool? i_ = context.Operators.GreaterOrEqual(h_, 66);
->>>>>>> 54dd61a5
 		bool? j_ = this.Has_Criteria_Indicating_Frailty();
 		bool? k_ = context?.Operators.And(i_, j_);
 		bool? l_ = this.Two_Outpatient_Visits_with_Advanced_Illness_on_Different_Dates_of_Service();
