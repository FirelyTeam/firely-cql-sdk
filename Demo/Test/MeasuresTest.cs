using Hl7.Cql.Fhir;
using Hl7.Cql.Packaging;
using Hl7.Cql.Primitives;
using Hl7.Fhir.Model;
using System.Diagnostics;
using System.Runtime.Loader;
using CoreTests;
using Hl7.Cql.Compiler;
using JetBrains.Annotations;
using Microsoft.Extensions.Logging;

namespace Test
{
    [TestClass]
    public class MeasuresTest
    {
        private readonly IDictionary<string, object> MY2023 =
            new Dictionary<string, object>
            {
                {
                    "Measurement Period",
                    new CqlInterval<CqlDateTime>(
                        new CqlDateTime(2023, 1, 1, 0, 0, 0, 0, 0, 0),
                        new CqlDateTime(2023, 12, 31, 0, 0, 0, 0, 0, 0),
                        true,
                        true)
                }
            };

        [TestMethod]
        public void BCSEHEDIS2022_Numerator()
        {
            var patientEverything = new Bundle();  // add some data
            var context = FhirCqlContext.ForBundle(patientEverything, MY2023);
            var bcs = new BCSEHEDISMY2022_1_0_0(context);
            var numerator = bcs.Numerator();
            Assert.IsFalse(numerator);
        }

        [TestMethod]
        public void BCSEHEDIS2022_Numerator_FromResource()
        {
            var lib = "BCSEHEDISMY2022";
            var version = "1.0.0";
            var dir = LibrarySetsDirs.Demo.ResourcesDir;
            var asmContext = LoadResources(dir, lib, version);

            var patientEverything = new Bundle();   // Add data
            var valueSets = Enumerable.Empty<ValueSet>().ToValueSetDictionary();  // Add valuesets
            var context = FhirCqlContext.ForBundle(patientEverything, MY2023, valueSets);

            var results = asmContext.Run(lib, version, context);
            Assert.IsTrue(results.TryGetValue("Numerator", out var numerator));
            Assert.IsInstanceOfType(numerator, typeof(bool?));
            Assert.IsFalse((bool?)numerator);
        }

        [TestMethod]
        public void BCSEHEDIS2022_Numerator_FromElm()
        {
            var elmDir = LibrarySetsDirs.Demo.ElmDir;
            Assert.IsTrue(elmDir.Exists);

            var lib = "BCSEHEDISMY2022";
            var version = "1.0.0";

            var patientEverything = new Bundle();  // Add some data
            var valueSets = Enumerable.Empty<ValueSet>().ToValueSetDictionary();  // Add valuesets
            var context = FhirCqlContext.ForBundle(patientEverything, MY2023, valueSets);

            var stopwatch = new Stopwatch();
            stopwatch.Start();
            var asmContext = LoadElm(elmDir, lib, version);
            var results = asmContext.Run(lib, version, context);
            var elapsed = stopwatch.Elapsed;
            stopwatch.Stop();
            Console.WriteLine($"Run 1: {elapsed}");

            Assert.IsTrue(results.TryGetValue("Numerator", out var numerator));
            Assert.IsInstanceOfType(numerator, typeof(bool?));
            Assert.IsFalse((bool?)numerator);

            // Run a second time with a (presumably) different bundle.
            var bundle2 = new Bundle();
            context = FhirCqlContext.ForBundle(bundle2, MY2023, valueSets);
            stopwatch.Restart();
            results = asmContext.Run(lib, version, context);
            elapsed = stopwatch.Elapsed;
            stopwatch.Stop();
            Console.WriteLine($"Run 2: {elapsed}");
            Assert.IsTrue(results.TryGetValue("Numerator", out numerator));
            Assert.IsInstanceOfType(numerator, typeof(bool?));
            Assert.IsFalse((bool?)numerator);
        }

        [UsedImplicitly]
        public static AssemblyLoadContext LoadResources(
            DirectoryInfo dir,
            string lib,
            string version)
        {
            var libFile = new FileInfo(Path.Combine(dir.FullName, $"{lib}-{version}.json"));
            using var fs = libFile.OpenRead();
            var library = fs.ParseFhir<Library>();
            var dependencies = library.GetDependencies(dir);
            var allLibs = dependencies.AllLibraries();
            var asmContext = new AssemblyLoadContext($"{lib}-{version}");
            allLibs.LoadAssemblies(asmContext);

            var tupleTypes = new FileInfo(Path.Combine(dir.FullName, "TupleTypes-Binary.json"));
            using var tupleFs = tupleTypes.OpenRead();
            var binaries = new[]
            {
                tupleFs.ParseFhir<Binary>()
            };

            binaries.LoadAssembles(asmContext);
            return asmContext;
        }

        [UsedImplicitly]
        public static AssemblyLoadContext LoadElm(
            DirectoryInfo elmDirectory,
            string lib,
            string version,
            LogLevel logLevel = LogLevel.Error,
            int cacheSize = 0)
        {
            var logFactory = LoggerFactory
                .Create(logging =>
                {
                    logging.AddFilter(level => level >= logLevel);
                    logging.AddConsole(console =>
                    {
                        console.LogToStandardErrorThreshold = LogLevel.Error;
                    });
                });
            return LoadElm(elmDirectory, lib, version, logFactory, cacheSize);
        }

        [UsedImplicitly]
        public static AssemblyLoadContext LoadElm(
            DirectoryInfo elmDirectory,
            string lib,
            string version,
            ILoggerFactory logFactory,
            int cacheSize)
        {
            using var cts = new CancellationTokenSource();
            LibrarySet librarySet = new();
            librarySet.LoadLibraryAndDependencies(elmDirectory, lib, version);
<<<<<<< HEAD

            using var cts = new CancellationTokenSource();
            CqlPackagerFactory factory = new CqlPackagerFactory(logFactory, cts.Token, cacheSize);
=======
            CqlPackagerFactory factory = new CqlPackagerFactory(logFactory, cacheSize, cancellationToken:cts.Token);
>>>>>>> 08dfc67b
            var definitions = factory.LibrarySetExpressionBuilder.ProcessLibrarySet(librarySet);
            var assemblyData = factory.AssemblyCompiler.Compile(librarySet, definitions);
            var asmContext = new AssemblyLoadContext($"{lib}-{version}");
            foreach (var (_, asmData) in assemblyData)
            {
                var assemblyBytes = asmData.Binary;
                using var ms = new MemoryStream(assemblyBytes);
                asmContext.LoadFromStream(ms);
            }
            return asmContext;
        }
    }
}<|MERGE_RESOLUTION|>--- conflicted
+++ resolved
@@ -149,13 +149,7 @@
             using var cts = new CancellationTokenSource();
             LibrarySet librarySet = new();
             librarySet.LoadLibraryAndDependencies(elmDirectory, lib, version);
-<<<<<<< HEAD
-
-            using var cts = new CancellationTokenSource();
-            CqlPackagerFactory factory = new CqlPackagerFactory(logFactory, cts.Token, cacheSize);
-=======
             CqlPackagerFactory factory = new CqlPackagerFactory(logFactory, cacheSize, cancellationToken:cts.Token);
->>>>>>> 08dfc67b
             var definitions = factory.LibrarySetExpressionBuilder.ProcessLibrarySet(librarySet);
             var assemblyData = factory.AssemblyCompiler.Compile(librarySet, definitions);
             var asmContext = new AssemblyLoadContext($"{lib}-{version}");
