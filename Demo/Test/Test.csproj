<<<<<<< HEAD
﻿<Project Sdk="Microsoft.NET.Sdk">

  <Import Project="..\cql-demo.props" />

  <PropertyGroup>
    <IsPackable>false</IsPackable>
    <IsTestProject>true</IsTestProject>
    <NoWarn>CS1591</NoWarn>
  </PropertyGroup>

  <ItemGroup>
    <PackageReference Include="Microsoft.NET.Test.Sdk" Version="17.3.2" />
    <PackageReference Include="MSTest.TestAdapter" Version="2.2.10" />
    <PackageReference Include="MSTest.TestFramework" Version="2.2.10" />
    <PackageReference Include="coverlet.collector" Version="3.1.2" />
  </ItemGroup>

  <ItemGroup>
    <Folder Include="Resources\" />
  </ItemGroup>

  <ItemGroup>
    <ProjectReference Include="..\..\Cql\Cql.Firely\Cql.Firely.csproj" />
    <ProjectReference Include="..\..\Cql\Cql.Packaging\Cql.Packaging.csproj" />
    <ProjectReference Include="..\..\Cql\Cql\Cql.csproj" />
    <ProjectReference Include="..\Measures\Measures.csproj" />
  </ItemGroup>

  <ItemGroup>
    <None Update="Resources\*.json">
      <CopyToOutputDirectory>PreserveNewest</CopyToOutputDirectory>
    </None>
  </ItemGroup>

  <ItemGroup>
    <None Update="Inputs\Bundles\95029_fail.json">
      <CopyToOutputDirectory>PreserveNewest</CopyToOutputDirectory>
    </None>
    <None Update="Inputs\Bundles\95029_pass.json">
      <CopyToOutputDirectory>PreserveNewest</CopyToOutputDirectory>
    </None>
    <None Update="Inputs\ValueSets\2.16.840.1.113883.3.464.1004.1148.json">
      <CopyToOutputDirectory>PreserveNewest</CopyToOutputDirectory>
    </None>
    <None Update="Inputs\ValueSets\2.16.840.1.113883.3.464.1004.1168.json">
      <CopyToOutputDirectory>PreserveNewest</CopyToOutputDirectory>
    </None>
  </ItemGroup>

</Project>
=======
﻿<Project Sdk="Microsoft.NET.Sdk">

  <Import Project="..\cql-demo.props" />

  <PropertyGroup>
    <IsPackable>false</IsPackable>
    <IsTestProject>true</IsTestProject>
    <NoWarn>CS1591</NoWarn>
  </PropertyGroup>

  <ItemGroup>
    <Compile Include="..\..\Cql\CoreTests\LibrarySetsDirs.cs" Link="LibrarySetsDirs.cs" />
    <Compile Include="..\..\Cql\Cql.Abstractions\Infrastructure\DirectoryInfoExtensions.cs" Link="DirectoryInfoExtensions.cs" />
  </ItemGroup>

  <ItemGroup>
    <PackageReference Include="Microsoft.NET.Test.Sdk" Version="17.3.2" />
    <PackageReference Include="MSTest.TestAdapter" Version="2.2.10" />
    <PackageReference Include="MSTest.TestFramework" Version="2.2.10" />
    <PackageReference Include="coverlet.collector" Version="3.1.2" />
  </ItemGroup>

  <ItemGroup>
    <Folder Include="Resources\" />
  </ItemGroup>

  <ItemGroup>
    <ProjectReference Include="..\..\Cql\Cql.Firely\Cql.Firely.csproj" />
    <ProjectReference Include="..\..\Cql\Cql.Packaging\Cql.Packaging.csproj" />
    <ProjectReference Include="..\..\Cql\Cql\Cql.csproj" />
    <ProjectReference Include="..\Measures\Measures.csproj" />
  </ItemGroup>

  <PropertyGroup Condition=" '$(Configuration)' == 'Release' ">
    <SignAssembly>True</SignAssembly>
    <DelaySign>true</DelaySign>
    <AssemblyOriginatorKeyFile>..\..\cql-sdk.publickey</AssemblyOriginatorKeyFile>
    <IncludeSymbols>True</IncludeSymbols>
    <GeneratePackageOnBuild>False</GeneratePackageOnBuild>
    <SymbolPackageFormat>snupkg</SymbolPackageFormat>
    <LibraryPKHash>00240000048000009400000006020000002400005253413100040000010001006d866cf0363db3976082a2439c420bd942b78243c0ce6c289f3c07d6901ecf149c38bafc12167f6eba7618b288e5327a7e4ab554c9a294ae6c68d7455b6562f846455b6bfdde68542a7046a632f1730a1647f2d365f8a25f73860c14d1428e7319df673e2d3212fa535f310c52a7c7ec17de772cb49961f4ea195fa4ea601dcd</LibraryPKHash>
  </PropertyGroup>


	<ItemGroup>
    <None Update="Resources\*.json">
      <CopyToOutputDirectory>PreserveNewest</CopyToOutputDirectory>
    </None>
  </ItemGroup>

  <ItemGroup>
    <None Update="Inputs\Bundles\95029_fail.json">
      <CopyToOutputDirectory>PreserveNewest</CopyToOutputDirectory>
    </None>
    <None Update="Inputs\Bundles\95029_pass.json">
      <CopyToOutputDirectory>PreserveNewest</CopyToOutputDirectory>
    </None>
    <None Update="Inputs\ValueSets\2.16.840.1.113883.3.464.1004.1148.json">
      <CopyToOutputDirectory>PreserveNewest</CopyToOutputDirectory>
    </None>
    <None Update="Inputs\ValueSets\2.16.840.1.113883.3.464.1004.1168.json">
      <CopyToOutputDirectory>PreserveNewest</CopyToOutputDirectory>
    </None>
  </ItemGroup>

</Project>
>>>>>>> 1bea7745
<|MERGE_RESOLUTION|>--- conflicted
+++ resolved
@@ -1,4 +1,3 @@
-<<<<<<< HEAD
 ﻿<Project Sdk="Microsoft.NET.Sdk">
 
   <Import Project="..\cql-demo.props" />
@@ -48,58 +47,6 @@
     </None>
   </ItemGroup>
 
-</Project>
-=======
-﻿<Project Sdk="Microsoft.NET.Sdk">
-
-  <Import Project="..\cql-demo.props" />
-
-  <PropertyGroup>
-    <IsPackable>false</IsPackable>
-    <IsTestProject>true</IsTestProject>
-    <NoWarn>CS1591</NoWarn>
-  </PropertyGroup>
-
-  <ItemGroup>
-    <Compile Include="..\..\Cql\CoreTests\LibrarySetsDirs.cs" Link="LibrarySetsDirs.cs" />
-    <Compile Include="..\..\Cql\Cql.Abstractions\Infrastructure\DirectoryInfoExtensions.cs" Link="DirectoryInfoExtensions.cs" />
-  </ItemGroup>
-
-  <ItemGroup>
-    <PackageReference Include="Microsoft.NET.Test.Sdk" Version="17.3.2" />
-    <PackageReference Include="MSTest.TestAdapter" Version="2.2.10" />
-    <PackageReference Include="MSTest.TestFramework" Version="2.2.10" />
-    <PackageReference Include="coverlet.collector" Version="3.1.2" />
-  </ItemGroup>
-
-  <ItemGroup>
-    <Folder Include="Resources\" />
-  </ItemGroup>
-
-  <ItemGroup>
-    <ProjectReference Include="..\..\Cql\Cql.Firely\Cql.Firely.csproj" />
-    <ProjectReference Include="..\..\Cql\Cql.Packaging\Cql.Packaging.csproj" />
-    <ProjectReference Include="..\..\Cql\Cql\Cql.csproj" />
-    <ProjectReference Include="..\Measures\Measures.csproj" />
-  </ItemGroup>
-
-  <PropertyGroup Condition=" '$(Configuration)' == 'Release' ">
-    <SignAssembly>True</SignAssembly>
-    <DelaySign>true</DelaySign>
-    <AssemblyOriginatorKeyFile>..\..\cql-sdk.publickey</AssemblyOriginatorKeyFile>
-    <IncludeSymbols>True</IncludeSymbols>
-    <GeneratePackageOnBuild>False</GeneratePackageOnBuild>
-    <SymbolPackageFormat>snupkg</SymbolPackageFormat>
-    <LibraryPKHash>00240000048000009400000006020000002400005253413100040000010001006d866cf0363db3976082a2439c420bd942b78243c0ce6c289f3c07d6901ecf149c38bafc12167f6eba7618b288e5327a7e4ab554c9a294ae6c68d7455b6562f846455b6bfdde68542a7046a632f1730a1647f2d365f8a25f73860c14d1428e7319df673e2d3212fa535f310c52a7c7ec17de772cb49961f4ea195fa4ea601dcd</LibraryPKHash>
-  </PropertyGroup>
-
-
-	<ItemGroup>
-    <None Update="Resources\*.json">
-      <CopyToOutputDirectory>PreserveNewest</CopyToOutputDirectory>
-    </None>
-  </ItemGroup>
-
   <ItemGroup>
     <None Update="Inputs\Bundles\95029_fail.json">
       <CopyToOutputDirectory>PreserveNewest</CopyToOutputDirectory>
@@ -115,5 +62,4 @@
     </None>
   </ItemGroup>
 
-</Project>
->>>>>>> 1bea7745
+</Project>