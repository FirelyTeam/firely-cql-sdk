using System;
using System.Linq;
using System.Collections.Generic;
using Hl7.Cql.Runtime;
using Hl7.Cql.Primitives;
using Hl7.Cql;
using Hl7.Cql.ValueSets;
using Hl7.Cql.Iso8601;
using Hl7.Fhir.Model;
using Range = Hl7.Fhir.Model.Range;
using Task = Hl7.Fhir.Model.Task;
[System.CodeDom.Compiler.GeneratedCode(".NET Code Generation", "0.9.0.0")]
[CqlLibrary("NCQAEncounter", "1.0.0")]
public class NCQAEncounter_1_0_0
{


    internal CqlContext context;

    #region Cached values


    #endregion
    public NCQAEncounter_1_0_0(CqlContext context)
    {
        this.context = context ?? throw new ArgumentNullException("context");

        FHIRHelpers_4_0_001 = new FHIRHelpers_4_0_001(context);
        NCQAFHIRBase_1_0_0 = new NCQAFHIRBase_1_0_0(context);
        NCQAStatus_1_0_0 = new NCQAStatus_1_0_0(context);
        NCQATerminology_1_0_0 = new NCQATerminology_1_0_0(context);

    }
    #region Dependencies

    public FHIRHelpers_4_0_001 FHIRHelpers_4_0_001 { get; }
    public NCQAFHIRBase_1_0_0 NCQAFHIRBase_1_0_0 { get; }
    public NCQAStatus_1_0_0 NCQAStatus_1_0_0 { get; }
    public NCQATerminology_1_0_0 NCQATerminology_1_0_0 { get; }

    #endregion

    [CqlDeclaration("Encounter Has Diagnosis")]
<<<<<<< HEAD
	public bool? Encounter_Has_Diagnosis(Encounter Encounter, IEnumerable<Condition> Conditions)
	{
		var a_ = context.Operators;
		var d_ = Encounter?.Diagnosis;
		FhirString e_(Encounter.DiagnosisComponent D)
		{
			var j_ = D?.Condition;
			var k_ = j_?.ReferenceElement;

			return k_;
		};
		var f_ = a_.SelectOrNull<Encounter.DiagnosisComponent, FhirString>((d_ as IEnumerable<Encounter.DiagnosisComponent>), e_);
		bool? g_(FhirString CRef)
		{
			var l_ = context.Operators;
			bool? n_(Condition C)
			{
				var q_ = context.Operators;
				var r_ = context.Deeper(new CallStackEntry("ToString", null, null));
				var s_ = r_.Operators;
				var t_ = s_.TypeConverter;
				var u_ = C?.IdElement;
				var v_ = t_.Convert<string>(u_);
				var x_ = r_.Operators;
				var y_ = x_.TypeConverter;
				var z_ = y_.Convert<string>(CRef);
				var aa_ = NCQAFHIRBase_1_0_0.GetId(z_);
				var ab_ = q_.Equal(v_, aa_);

				return ab_;
			};
			var o_ = l_.WhereOrNull<Condition>(Conditions, n_);
			var p_ = l_.ExistsInList<Condition>(o_);

			return p_;
		};
		var h_ = a_.SelectOrNull<FhirString, bool?>(f_, g_);
		var i_ = a_.AnyTrue(h_);

		return i_;
	}

    [CqlDeclaration("Encounter Has Principal Diagnosis")]
	public bool? Encounter_Has_Principal_Diagnosis(Encounter Encounter, IEnumerable<Condition> Conditions)
	{
		var a_ = context.Operators;
		var e_ = Encounter?.Diagnosis;
		bool? f_(Encounter.DiagnosisComponent D)
=======
    public bool? Encounter_Has_Diagnosis(Encounter Encounter, IEnumerable<Condition> Conditions)
    {
        var a_ = (Encounter?.Diagnosis as IEnumerable<Encounter.DiagnosisComponent>);
        Func<Encounter.DiagnosisComponent,FhirString> b_ = (D) => 
        {
            return D?.Condition?.ReferenceElement;
        };
        var c_ = context?.Operators.SelectOrNull<Encounter.DiagnosisComponent, FhirString>(a_, 
			b_);
        Func<FhirString,bool?> k_ = (CRef) => 
        {
            Func<Condition,bool?> i_ = (C) => 
            {
                var e_ = (C?.IdElement as object);
                var d_ = (context?.Operators.Convert<string>(e_) as object);
                var g_ = (CRef as object);
                var h_ = context?.Operators.Convert<string>(g_);
                var f_ = (NCQAFHIRBase_1_0_0.GetId(h_) as object);
                return context?.Operators.Equal(d_, 
					f_);
            };
            var j_ = context?.Operators.WhereOrNull<Condition>(Conditions, 
				i_);
            return context?.Operators.ExistsInList<Condition>(j_);
        };
        var l_ = context?.Operators.SelectOrNull<FhirString, bool?>(c_, 
			k_);
        return context?.Operators.AnyTrue(l_);
    }

    [CqlDeclaration("Encounter Has Principal Diagnosis")]
    public bool? Encounter_Has_Principal_Diagnosis(Encounter Encounter, IEnumerable<Condition> Conditions)
    {
        var c_ = (Encounter?.Diagnosis as IEnumerable<Encounter.DiagnosisComponent>);
        Func<Encounter.DiagnosisComponent,bool?> h_ = (D) => 
        {
            var e_ = (D?.RankElement as object);
            var f_ = context?.Operators.Convert<Integer>(e_);
            var d_ = (FHIRHelpers_4_0_001.ToInteger(f_) as object);
            var g_ = (((int?)1) as object);
            return context?.Operators.Equal(d_, 
				g_);
        };
        var i_ = context?.Operators.WhereOrNull<Encounter.DiagnosisComponent>(c_, 
			h_);
        var b_ = context?.Operators.SingleOrNull<Encounter.DiagnosisComponent>(i_);
        var a_ = new Encounter.DiagnosisComponent[]
>>>>>>> cedac435
		{
			var m_ = context.Operators;
			var o_ = m_.TypeConverter;
			var p_ = D?.RankElement;
			var q_ = o_.Convert<Integer>(p_);
			var r_ = FHIRHelpers_4_0_001.ToInteger(q_);
			var s_ = m_.Equal(r_, (int?)1);

			return s_;
		};
<<<<<<< HEAD
		var g_ = a_.WhereOrNull<Encounter.DiagnosisComponent>((e_ as IEnumerable<Encounter.DiagnosisComponent>), f_);
		var h_ = a_.SingleOrNull<Encounter.DiagnosisComponent>(g_);
		var i_ = new Encounter.DiagnosisComponent[]
		{
			h_,
		};
		bool? j_(Encounter.DiagnosisComponent PrincipalDiagnosis)
		{
			var t_ = context.Operators;
			bool? v_(Condition C)
			{
				var y_ = context.Operators;
				var z_ = context.Deeper(new CallStackEntry("ToString", null, null));
				var aa_ = z_.Operators;
				var ab_ = aa_.TypeConverter;
				var ac_ = C?.IdElement;
				var ad_ = ab_.Convert<string>(ac_);
				var af_ = z_.Operators;
				var ag_ = af_.TypeConverter;
				var ah_ = PrincipalDiagnosis?.Condition;
				var ai_ = ah_?.ReferenceElement;
				var aj_ = ag_.Convert<string>(ai_);
				var ak_ = NCQAFHIRBase_1_0_0.GetId(aj_);
				var al_ = y_.Equal(ad_, ak_);

				return al_;
			};
			var w_ = t_.WhereOrNull<Condition>(Conditions, v_);
			var x_ = t_.ExistsInList<Condition>(w_);

			return x_;
		};
		var k_ = a_.SelectOrNull<Encounter.DiagnosisComponent, bool?>(i_, j_);
		var l_ = a_.SingleOrNull<bool?>(k_);

		return l_;
	}
=======
        Func<Encounter.DiagnosisComponent,bool?> q_ = (PrincipalDiagnosis) => 
        {
            Func<Condition,bool?> o_ = (C) => 
            {
                var k_ = (C?.IdElement as object);
                var j_ = (context?.Operators.Convert<string>(k_) as object);
                var m_ = (PrincipalDiagnosis?.Condition?.ReferenceElement as object);
                var n_ = context?.Operators.Convert<string>(m_);
                var l_ = (NCQAFHIRBase_1_0_0.GetId(n_) as object);
                return context?.Operators.Equal(j_, 
					l_);
            };
            var p_ = context?.Operators.WhereOrNull<Condition>(Conditions, 
				o_);
            return context?.Operators.ExistsInList<Condition>(p_);
        };
        var r_ = context?.Operators.SelectOrNull<Encounter.DiagnosisComponent, bool?>(a_, 
			q_);
        return context?.Operators.SingleOrNull<bool?>(r_);
    }
>>>>>>> cedac435

    [CqlDeclaration("Encounter Completed during Period")]
	public bool? Encounter_Completed_during_Period(IEnumerable<Encounter> Enc, CqlInterval<CqlDateTime> timeperiod)
	{
		var a_ = context.Operators;
		var c_ = NCQAStatus_1_0_0.Finished_Encounter(Enc);
		bool? d_(Encounter EncounterPeriod)
		{
			var g_ = context.Operators;
			var i_ = EncounterPeriod?.Period;
			var j_ = NCQAFHIRBase_1_0_0.Normalize_Interval(i_);
			var k_ = g_.End(j_);
			var l_ = g_.ElementInInterval<CqlDateTime>(k_, timeperiod, null);

			return l_;
		};
		var e_ = a_.WhereOrNull<Encounter>(c_, d_);
		var f_ = a_.ExistsInList<Encounter>(e_);

		return f_;
	}

    [CqlDeclaration("Finished Encounter with Telehealth POS")]
	public IEnumerable<Encounter> Finished_Encounter_with_Telehealth_POS(IEnumerable<Encounter> Encounter)
	{
		var a_ = context.Operators;
		var b_ = NCQAStatus_1_0_0.Finished_Encounter(Encounter);
		bool? c_(Encounter E)
		{
			var e_ = context.Operators;
			var g_ = E?.Class;
			var h_ = e_.Not((bool?)(g_ is null));
			var k_ = FHIRHelpers_4_0_001.ToCode(g_);
			var l_ = NCQATerminology_1_0_0.@virtual();
			var m_ = e_.Equivalent(k_, l_);
			var n_ = e_.And(h_, m_);

			return n_;
		};
		var d_ = a_.WhereOrNull<Encounter>(b_, c_);

		return d_;
	}

    [CqlDeclaration("Finished Encounter with Outpatient POS")]
	public IEnumerable<Encounter> Finished_Encounter_with_Outpatient_POS(IEnumerable<Encounter> Encounter)
	{
		var a_ = context.Operators;
		var b_ = NCQAStatus_1_0_0.Finished_Encounter(Encounter);
		bool? c_(Encounter E)
		{
			var e_ = context.Operators;
			var g_ = E?.Class;
			var h_ = e_.Not((bool?)(g_ is null));
			var l_ = FHIRHelpers_4_0_001.ToCode(g_);
			var m_ = NCQATerminology_1_0_0.ambulatory();
			var n_ = e_.Equivalent(l_, m_);
			var q_ = FHIRHelpers_4_0_001.ToCode(g_);
			var r_ = NCQATerminology_1_0_0.home_health();
			var s_ = e_.Equivalent(q_, r_);
			var t_ = e_.Or(n_, s_);
			var u_ = e_.And(h_, t_);

			return u_;
		};
		var d_ = a_.WhereOrNull<Encounter>(b_, c_);

		return d_;
	}

    [CqlDeclaration("Finished Encounter with Ambulatory POS")]
	public IEnumerable<Encounter> Finished_Encounter_with_Ambulatory_POS(IEnumerable<Encounter> Encounter)
	{
		var a_ = context.Operators;
		var b_ = NCQAStatus_1_0_0.Finished_Encounter(Encounter);
		bool? c_(Encounter E)
		{
			var e_ = context.Operators;
			var g_ = E?.Class;
			var h_ = e_.Not((bool?)(g_ is null));
			var k_ = FHIRHelpers_4_0_001.ToCode(g_);
			var l_ = NCQATerminology_1_0_0.ambulatory();
			var m_ = e_.Equivalent(k_, l_);
			var n_ = e_.And(h_, m_);

			return n_;
		};
		var d_ = a_.WhereOrNull<Encounter>(b_, c_);

		return d_;
	}

}<|MERGE_RESOLUTION|>--- conflicted
+++ resolved
@@ -41,264 +41,165 @@
     #endregion
 
     [CqlDeclaration("Encounter Has Diagnosis")]
-<<<<<<< HEAD
 	public bool? Encounter_Has_Diagnosis(Encounter Encounter, IEnumerable<Condition> Conditions)
 	{
-		var a_ = context.Operators;
-		var d_ = Encounter?.Diagnosis;
-		FhirString e_(Encounter.DiagnosisComponent D)
-		{
-			var j_ = D?.Condition;
-			var k_ = j_?.ReferenceElement;
+		var a_ = Encounter?.Diagnosis;
+		FhirString b_(Encounter.DiagnosisComponent D)
+		{
+			var g_ = D?.Condition;
+			var h_ = g_?.ReferenceElement;
+
+			return h_;
+		};
+		var c_ = context.Operators.SelectOrNull<Encounter.DiagnosisComponent, FhirString>((a_ as IEnumerable<Encounter.DiagnosisComponent>), b_);
+		bool? d_(FhirString CRef)
+		{
+			bool? i_(Condition C)
+			{
+				var l_ = C?.IdElement;
+				var m_ = context.Operators.Convert<string>(l_);
+				var n_ = context.Operators.Convert<string>(CRef);
+				var o_ = NCQAFHIRBase_1_0_0.GetId(n_);
+				var p_ = context.Operators.Equal(m_, o_);
+
+				return p_;
+			};
+			var j_ = context.Operators.WhereOrNull<Condition>(Conditions, i_);
+			var k_ = context.Operators.ExistsInList<Condition>(j_);
 
 			return k_;
 		};
-		var f_ = a_.SelectOrNull<Encounter.DiagnosisComponent, FhirString>((d_ as IEnumerable<Encounter.DiagnosisComponent>), e_);
-		bool? g_(FhirString CRef)
-		{
-			var l_ = context.Operators;
-			bool? n_(Condition C)
-			{
-				var q_ = context.Operators;
-				var r_ = context.Deeper(new CallStackEntry("ToString", null, null));
-				var s_ = r_.Operators;
-				var t_ = s_.TypeConverter;
-				var u_ = C?.IdElement;
-				var v_ = t_.Convert<string>(u_);
-				var x_ = r_.Operators;
-				var y_ = x_.TypeConverter;
-				var z_ = y_.Convert<string>(CRef);
-				var aa_ = NCQAFHIRBase_1_0_0.GetId(z_);
-				var ab_ = q_.Equal(v_, aa_);
-
-				return ab_;
-			};
-			var o_ = l_.WhereOrNull<Condition>(Conditions, n_);
-			var p_ = l_.ExistsInList<Condition>(o_);
-
-			return p_;
-		};
-		var h_ = a_.SelectOrNull<FhirString, bool?>(f_, g_);
-		var i_ = a_.AnyTrue(h_);
-
-		return i_;
+		var e_ = context.Operators.SelectOrNull<FhirString, bool?>(c_, d_);
+		var f_ = context.Operators.AnyTrue(e_);
+
+		return f_;
 	}
 
     [CqlDeclaration("Encounter Has Principal Diagnosis")]
 	public bool? Encounter_Has_Principal_Diagnosis(Encounter Encounter, IEnumerable<Condition> Conditions)
 	{
-		var a_ = context.Operators;
-		var e_ = Encounter?.Diagnosis;
-		bool? f_(Encounter.DiagnosisComponent D)
-=======
-    public bool? Encounter_Has_Diagnosis(Encounter Encounter, IEnumerable<Condition> Conditions)
-    {
-        var a_ = (Encounter?.Diagnosis as IEnumerable<Encounter.DiagnosisComponent>);
-        Func<Encounter.DiagnosisComponent,FhirString> b_ = (D) => 
-        {
-            return D?.Condition?.ReferenceElement;
-        };
-        var c_ = context?.Operators.SelectOrNull<Encounter.DiagnosisComponent, FhirString>(a_, 
-			b_);
-        Func<FhirString,bool?> k_ = (CRef) => 
-        {
-            Func<Condition,bool?> i_ = (C) => 
-            {
-                var e_ = (C?.IdElement as object);
-                var d_ = (context?.Operators.Convert<string>(e_) as object);
-                var g_ = (CRef as object);
-                var h_ = context?.Operators.Convert<string>(g_);
-                var f_ = (NCQAFHIRBase_1_0_0.GetId(h_) as object);
-                return context?.Operators.Equal(d_, 
-					f_);
-            };
-            var j_ = context?.Operators.WhereOrNull<Condition>(Conditions, 
-				i_);
-            return context?.Operators.ExistsInList<Condition>(j_);
-        };
-        var l_ = context?.Operators.SelectOrNull<FhirString, bool?>(c_, 
-			k_);
-        return context?.Operators.AnyTrue(l_);
-    }
-
-    [CqlDeclaration("Encounter Has Principal Diagnosis")]
-    public bool? Encounter_Has_Principal_Diagnosis(Encounter Encounter, IEnumerable<Condition> Conditions)
-    {
-        var c_ = (Encounter?.Diagnosis as IEnumerable<Encounter.DiagnosisComponent>);
-        Func<Encounter.DiagnosisComponent,bool?> h_ = (D) => 
-        {
-            var e_ = (D?.RankElement as object);
-            var f_ = context?.Operators.Convert<Integer>(e_);
-            var d_ = (FHIRHelpers_4_0_001.ToInteger(f_) as object);
-            var g_ = (((int?)1) as object);
-            return context?.Operators.Equal(d_, 
-				g_);
-        };
-        var i_ = context?.Operators.WhereOrNull<Encounter.DiagnosisComponent>(c_, 
-			h_);
-        var b_ = context?.Operators.SingleOrNull<Encounter.DiagnosisComponent>(i_);
-        var a_ = new Encounter.DiagnosisComponent[]
->>>>>>> cedac435
-		{
-			var m_ = context.Operators;
-			var o_ = m_.TypeConverter;
-			var p_ = D?.RankElement;
-			var q_ = o_.Convert<Integer>(p_);
-			var r_ = FHIRHelpers_4_0_001.ToInteger(q_);
-			var s_ = m_.Equal(r_, (int?)1);
-
-			return s_;
-		};
-<<<<<<< HEAD
-		var g_ = a_.WhereOrNull<Encounter.DiagnosisComponent>((e_ as IEnumerable<Encounter.DiagnosisComponent>), f_);
-		var h_ = a_.SingleOrNull<Encounter.DiagnosisComponent>(g_);
-		var i_ = new Encounter.DiagnosisComponent[]
-		{
-			h_,
-		};
-		bool? j_(Encounter.DiagnosisComponent PrincipalDiagnosis)
-		{
-			var t_ = context.Operators;
-			bool? v_(Condition C)
+		var a_ = Encounter?.Diagnosis;
+		bool? b_(Encounter.DiagnosisComponent D)
+		{
+			var i_ = D?.RankElement;
+			var j_ = context.Operators.Convert<Integer>(i_);
+			var k_ = FHIRHelpers_4_0_001.ToInteger(j_);
+			var l_ = context.Operators.Equal(k_, (int?)1);
+
+			return l_;
+		};
+		var c_ = context.Operators.WhereOrNull<Encounter.DiagnosisComponent>((a_ as IEnumerable<Encounter.DiagnosisComponent>), b_);
+		var d_ = context.Operators.SingleOrNull<Encounter.DiagnosisComponent>(c_);
+		var e_ = new Encounter.DiagnosisComponent[]
+		{
+			d_,
+		};
+		bool? f_(Encounter.DiagnosisComponent PrincipalDiagnosis)
+		{
+			bool? m_(Condition C)
 			{
-				var y_ = context.Operators;
-				var z_ = context.Deeper(new CallStackEntry("ToString", null, null));
-				var aa_ = z_.Operators;
-				var ab_ = aa_.TypeConverter;
-				var ac_ = C?.IdElement;
-				var ad_ = ab_.Convert<string>(ac_);
-				var af_ = z_.Operators;
-				var ag_ = af_.TypeConverter;
-				var ah_ = PrincipalDiagnosis?.Condition;
-				var ai_ = ah_?.ReferenceElement;
-				var aj_ = ag_.Convert<string>(ai_);
-				var ak_ = NCQAFHIRBase_1_0_0.GetId(aj_);
-				var al_ = y_.Equal(ad_, ak_);
-
-				return al_;
+				var p_ = C?.IdElement;
+				var q_ = context.Operators.Convert<string>(p_);
+				var r_ = PrincipalDiagnosis?.Condition;
+				var s_ = r_?.ReferenceElement;
+				var t_ = context.Operators.Convert<string>(s_);
+				var u_ = NCQAFHIRBase_1_0_0.GetId(t_);
+				var v_ = context.Operators.Equal(q_, u_);
+
+				return v_;
 			};
-			var w_ = t_.WhereOrNull<Condition>(Conditions, v_);
-			var x_ = t_.ExistsInList<Condition>(w_);
-
-			return x_;
-		};
-		var k_ = a_.SelectOrNull<Encounter.DiagnosisComponent, bool?>(i_, j_);
-		var l_ = a_.SingleOrNull<bool?>(k_);
-
-		return l_;
-	}
-=======
-        Func<Encounter.DiagnosisComponent,bool?> q_ = (PrincipalDiagnosis) => 
-        {
-            Func<Condition,bool?> o_ = (C) => 
-            {
-                var k_ = (C?.IdElement as object);
-                var j_ = (context?.Operators.Convert<string>(k_) as object);
-                var m_ = (PrincipalDiagnosis?.Condition?.ReferenceElement as object);
-                var n_ = context?.Operators.Convert<string>(m_);
-                var l_ = (NCQAFHIRBase_1_0_0.GetId(n_) as object);
-                return context?.Operators.Equal(j_, 
-					l_);
-            };
-            var p_ = context?.Operators.WhereOrNull<Condition>(Conditions, 
-				o_);
-            return context?.Operators.ExistsInList<Condition>(p_);
-        };
-        var r_ = context?.Operators.SelectOrNull<Encounter.DiagnosisComponent, bool?>(a_, 
-			q_);
-        return context?.Operators.SingleOrNull<bool?>(r_);
-    }
->>>>>>> cedac435
+			var n_ = context.Operators.WhereOrNull<Condition>(Conditions, m_);
+			var o_ = context.Operators.ExistsInList<Condition>(n_);
+
+			return o_;
+		};
+		var g_ = context.Operators.SelectOrNull<Encounter.DiagnosisComponent, bool?>(e_, f_);
+		var h_ = context.Operators.SingleOrNull<bool?>(g_);
+
+		return h_;
+	}
 
     [CqlDeclaration("Encounter Completed during Period")]
 	public bool? Encounter_Completed_during_Period(IEnumerable<Encounter> Enc, CqlInterval<CqlDateTime> timeperiod)
 	{
-		var a_ = context.Operators;
-		var c_ = NCQAStatus_1_0_0.Finished_Encounter(Enc);
-		bool? d_(Encounter EncounterPeriod)
-		{
-			var g_ = context.Operators;
-			var i_ = EncounterPeriod?.Period;
-			var j_ = NCQAFHIRBase_1_0_0.Normalize_Interval(i_);
-			var k_ = g_.End(j_);
-			var l_ = g_.ElementInInterval<CqlDateTime>(k_, timeperiod, null);
-
-			return l_;
-		};
-		var e_ = a_.WhereOrNull<Encounter>(c_, d_);
-		var f_ = a_.ExistsInList<Encounter>(e_);
-
-		return f_;
+		var a_ = NCQAStatus_1_0_0.Finished_Encounter(Enc);
+		bool? b_(Encounter EncounterPeriod)
+		{
+			var e_ = EncounterPeriod?.Period;
+			var f_ = NCQAFHIRBase_1_0_0.Normalize_Interval(e_);
+			var g_ = context.Operators.End(f_);
+			var h_ = context.Operators.ElementInInterval<CqlDateTime>(g_, timeperiod, null);
+
+			return h_;
+		};
+		var c_ = context.Operators.WhereOrNull<Encounter>(a_, b_);
+		var d_ = context.Operators.ExistsInList<Encounter>(c_);
+
+		return d_;
 	}
 
     [CqlDeclaration("Finished Encounter with Telehealth POS")]
 	public IEnumerable<Encounter> Finished_Encounter_with_Telehealth_POS(IEnumerable<Encounter> Encounter)
 	{
-		var a_ = context.Operators;
-		var b_ = NCQAStatus_1_0_0.Finished_Encounter(Encounter);
-		bool? c_(Encounter E)
-		{
-			var e_ = context.Operators;
-			var g_ = E?.Class;
-			var h_ = e_.Not((bool?)(g_ is null));
-			var k_ = FHIRHelpers_4_0_001.ToCode(g_);
-			var l_ = NCQATerminology_1_0_0.@virtual();
-			var m_ = e_.Equivalent(k_, l_);
-			var n_ = e_.And(h_, m_);
-
-			return n_;
-		};
-		var d_ = a_.WhereOrNull<Encounter>(b_, c_);
-
-		return d_;
+		var a_ = NCQAStatus_1_0_0.Finished_Encounter(Encounter);
+		bool? b_(Encounter E)
+		{
+			var d_ = E?.Class;
+			var e_ = context.Operators.Not((bool?)(d_ is null));
+			var g_ = FHIRHelpers_4_0_001.ToCode(d_);
+			var h_ = NCQATerminology_1_0_0.@virtual();
+			var i_ = context.Operators.Equivalent(g_, h_);
+			var j_ = context.Operators.And(e_, i_);
+
+			return j_;
+		};
+		var c_ = context.Operators.WhereOrNull<Encounter>(a_, b_);
+
+		return c_;
 	}
 
     [CqlDeclaration("Finished Encounter with Outpatient POS")]
 	public IEnumerable<Encounter> Finished_Encounter_with_Outpatient_POS(IEnumerable<Encounter> Encounter)
 	{
-		var a_ = context.Operators;
-		var b_ = NCQAStatus_1_0_0.Finished_Encounter(Encounter);
-		bool? c_(Encounter E)
-		{
-			var e_ = context.Operators;
-			var g_ = E?.Class;
-			var h_ = e_.Not((bool?)(g_ is null));
-			var l_ = FHIRHelpers_4_0_001.ToCode(g_);
-			var m_ = NCQATerminology_1_0_0.ambulatory();
-			var n_ = e_.Equivalent(l_, m_);
-			var q_ = FHIRHelpers_4_0_001.ToCode(g_);
-			var r_ = NCQATerminology_1_0_0.home_health();
-			var s_ = e_.Equivalent(q_, r_);
-			var t_ = e_.Or(n_, s_);
-			var u_ = e_.And(h_, t_);
-
-			return u_;
-		};
-		var d_ = a_.WhereOrNull<Encounter>(b_, c_);
-
-		return d_;
+		var a_ = NCQAStatus_1_0_0.Finished_Encounter(Encounter);
+		bool? b_(Encounter E)
+		{
+			var d_ = E?.Class;
+			var e_ = context.Operators.Not((bool?)(d_ is null));
+			var g_ = FHIRHelpers_4_0_001.ToCode(d_);
+			var h_ = NCQATerminology_1_0_0.ambulatory();
+			var i_ = context.Operators.Equivalent(g_, h_);
+			var k_ = FHIRHelpers_4_0_001.ToCode(d_);
+			var l_ = NCQATerminology_1_0_0.home_health();
+			var m_ = context.Operators.Equivalent(k_, l_);
+			var n_ = context.Operators.Or(i_, m_);
+			var o_ = context.Operators.And(e_, n_);
+
+			return o_;
+		};
+		var c_ = context.Operators.WhereOrNull<Encounter>(a_, b_);
+
+		return c_;
 	}
 
     [CqlDeclaration("Finished Encounter with Ambulatory POS")]
 	public IEnumerable<Encounter> Finished_Encounter_with_Ambulatory_POS(IEnumerable<Encounter> Encounter)
 	{
-		var a_ = context.Operators;
-		var b_ = NCQAStatus_1_0_0.Finished_Encounter(Encounter);
-		bool? c_(Encounter E)
-		{
-			var e_ = context.Operators;
-			var g_ = E?.Class;
-			var h_ = e_.Not((bool?)(g_ is null));
-			var k_ = FHIRHelpers_4_0_001.ToCode(g_);
-			var l_ = NCQATerminology_1_0_0.ambulatory();
-			var m_ = e_.Equivalent(k_, l_);
-			var n_ = e_.And(h_, m_);
-
-			return n_;
-		};
-		var d_ = a_.WhereOrNull<Encounter>(b_, c_);
-
-		return d_;
+		var a_ = NCQAStatus_1_0_0.Finished_Encounter(Encounter);
+		bool? b_(Encounter E)
+		{
+			var d_ = E?.Class;
+			var e_ = context.Operators.Not((bool?)(d_ is null));
+			var g_ = FHIRHelpers_4_0_001.ToCode(d_);
+			var h_ = NCQATerminology_1_0_0.ambulatory();
+			var i_ = context.Operators.Equivalent(g_, h_);
+			var j_ = context.Operators.And(e_, i_);
+
+			return j_;
+		};
+		var c_ = context.Operators.WhereOrNull<Encounter>(a_, b_);
+
+		return c_;
 	}
 
 }