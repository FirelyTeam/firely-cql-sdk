--- conflicted
+++ resolved
@@ -305,19 +305,11 @@
     private IEnumerable<Encounter> Telehealth_Services_Value()
     {
         var a_ = this.Online_Assessments();
-<<<<<<< HEAD
-        var b_ = context?.DataRetriever.RetrieveByValueSet<Encounter>(a_, 
-			null);
-        var c_ = this.Telephone_Visits();
-        var d_ = context?.DataRetriever.RetrieveByValueSet<Encounter>(c_, 
-			null);
-=======
         var b_ = context?.Operators.RetrieveByValueSet<Encounter>(a_, 
 			typeof(Encounter).GetProperty("Type"));
         var c_ = this.Telephone_Visits();
         var d_ = context?.Operators.RetrieveByValueSet<Encounter>(c_, 
 			typeof(Encounter).GetProperty("Type"));
->>>>>>> b04061fc
         var e_ = context?.Operators.ListUnion<Encounter>(b_, 
 			d_);
         Func<Encounter,bool?> n_ = (TelehealthEncounter) => 
@@ -401,19 +393,11 @@
     private IEnumerable<Condition> Right_Mastectomy_Diagnosis_Value()
     {
         var a_ = this.Status_Post_Right_Mastectomy();
-<<<<<<< HEAD
-        var b_ = context?.DataRetriever.RetrieveByValueSet<Condition>(a_, 
-			null);
-        var c_ = this.Unilateral_Mastectomy__Unspecified_Laterality();
-        var d_ = context?.DataRetriever.RetrieveByValueSet<Condition>(c_, 
-			null);
-=======
         var b_ = context?.Operators.RetrieveByValueSet<Condition>(a_, 
 			typeof(Condition).GetProperty("Code"));
         var c_ = this.Unilateral_Mastectomy__Unspecified_Laterality();
         var d_ = context?.Operators.RetrieveByValueSet<Condition>(c_, 
 			typeof(Condition).GetProperty("Code"));
->>>>>>> b04061fc
         Func<Condition,bool?> i_ = (UnilateralMastectomyDiagnosis) => 
         {
             var e_ = (UnilateralMastectomyDiagnosis?.BodySite as IEnumerable<CodeableConcept>);
@@ -450,13 +434,8 @@
     private IEnumerable<Procedure> Right_Mastectomy_Procedure_Value()
     {
         var a_ = this.Unilateral_Mastectomy_Right();
-<<<<<<< HEAD
-        var b_ = context?.DataRetriever.RetrieveByValueSet<Procedure>(a_, 
-			null);
-=======
         var b_ = context?.Operators.RetrieveByValueSet<Procedure>(a_, 
 			typeof(Procedure).GetProperty("Code"));
->>>>>>> b04061fc
         Func<Procedure,bool?> m_ = (UnilateralMastectomyRightPerformed) => 
         {
             var d_ = (UnilateralMastectomyRightPerformed?.StatusElement as object);
@@ -484,19 +463,11 @@
     private IEnumerable<Condition> Left_Mastectomy_Diagnosis_Value()
     {
         var a_ = this.Status_Post_Left_Mastectomy();
-<<<<<<< HEAD
-        var b_ = context?.DataRetriever.RetrieveByValueSet<Condition>(a_, 
-			null);
-        var c_ = this.Unilateral_Mastectomy__Unspecified_Laterality();
-        var d_ = context?.DataRetriever.RetrieveByValueSet<Condition>(c_, 
-			null);
-=======
         var b_ = context?.Operators.RetrieveByValueSet<Condition>(a_, 
 			typeof(Condition).GetProperty("Code"));
         var c_ = this.Unilateral_Mastectomy__Unspecified_Laterality();
         var d_ = context?.Operators.RetrieveByValueSet<Condition>(c_, 
 			typeof(Condition).GetProperty("Code"));
->>>>>>> b04061fc
         Func<Condition,bool?> i_ = (UnilateralMastectomyDiagnosis) => 
         {
             var e_ = (UnilateralMastectomyDiagnosis?.BodySite as IEnumerable<CodeableConcept>);
@@ -533,13 +504,8 @@
     private IEnumerable<Procedure> Left_Mastectomy_Procedure_Value()
     {
         var a_ = this.Unilateral_Mastectomy_Left();
-<<<<<<< HEAD
-        var b_ = context?.DataRetriever.RetrieveByValueSet<Procedure>(a_, 
-			null);
-=======
         var b_ = context?.Operators.RetrieveByValueSet<Procedure>(a_, 
 			typeof(Procedure).GetProperty("Code"));
->>>>>>> b04061fc
         Func<Procedure,bool?> m_ = (UnilateralMastectomyLeftPerformed) => 
         {
             var d_ = (UnilateralMastectomyLeftPerformed?.StatusElement as object);
@@ -567,13 +533,8 @@
     private IEnumerable<Condition> Bilateral_Mastectomy_Diagnosis_Value()
     {
         var a_ = this.History_of_bilateral_mastectomy();
-<<<<<<< HEAD
-        var b_ = context?.DataRetriever.RetrieveByValueSet<Condition>(a_, 
-			null);
-=======
         var b_ = context?.Operators.RetrieveByValueSet<Condition>(a_, 
 			typeof(Condition).GetProperty("Code"));
->>>>>>> b04061fc
         Func<Condition,bool?> g_ = (BilateralMastectomyHistory) => 
         {
             var c_ = MATGlobalCommonFunctionsFHIR4_6_1_000.Prevalence_Period(BilateralMastectomyHistory);
@@ -593,13 +554,8 @@
     private IEnumerable<Procedure> Bilateral_Mastectomy_Procedure_Value()
     {
         var a_ = this.Bilateral_Mastectomy();
-<<<<<<< HEAD
-        var b_ = context?.DataRetriever.RetrieveByValueSet<Procedure>(a_, 
-			null);
-=======
         var b_ = context?.Operators.RetrieveByValueSet<Procedure>(a_, 
 			typeof(Procedure).GetProperty("Code"));
->>>>>>> b04061fc
         Func<Procedure,bool?> m_ = (BilateralMastectomyPerformed) => 
         {
             var d_ = (BilateralMastectomyPerformed?.StatusElement as object);
@@ -680,13 +636,8 @@
     private bool? Observation_with_status_Value()
     {
         var a_ = this.Mammography();
-<<<<<<< HEAD
-        var b_ = context?.DataRetriever.RetrieveByValueSet<Observation>(a_, 
-			null);
-=======
         var b_ = context?.Operators.RetrieveByValueSet<Observation>(a_, 
 			typeof(Observation).GetProperty("Code"));
->>>>>>> b04061fc
         Func<Observation,bool?> z_ = (Mammogram) => 
         {
             var c_ = (Mammogram?.StatusElement as object);
@@ -737,13 +688,8 @@
     private bool? Diagnostic_Report_with_status_Value()
     {
         var a_ = this.Mammography();
-<<<<<<< HEAD
-        var b_ = context?.DataRetriever.RetrieveByValueSet<DiagnosticReport>(a_, 
-			null);
-=======
         var b_ = context?.Operators.RetrieveByValueSet<DiagnosticReport>(a_, 
 			typeof(DiagnosticReport).GetProperty("Code"));
->>>>>>> b04061fc
         Func<DiagnosticReport,bool?> z_ = (Mammogram) => 
         {
             var c_ = (Mammogram?.StatusElement as object);
@@ -821,13 +767,8 @@
     private bool? Observation_without_appropriate_status_Value()
     {
         var a_ = this.Mammography();
-<<<<<<< HEAD
-        var b_ = context?.DataRetriever.RetrieveByValueSet<Observation>(a_, 
-			null);
-=======
         var b_ = context?.Operators.RetrieveByValueSet<Observation>(a_, 
 			typeof(Observation).GetProperty("Code"));
->>>>>>> b04061fc
         Func<Observation,bool?> aa_ = (Mammogram) => 
         {
             var c_ = (Mammogram?.StatusElement as object);
@@ -879,13 +820,8 @@
     private bool? Diagnostic_Report_without_appropriate_status_Value()
     {
         var a_ = this.Mammography();
-<<<<<<< HEAD
-        var b_ = context?.DataRetriever.RetrieveByValueSet<DiagnosticReport>(a_, 
-			null);
-=======
         var b_ = context?.Operators.RetrieveByValueSet<DiagnosticReport>(a_, 
 			typeof(DiagnosticReport).GetProperty("Code"));
->>>>>>> b04061fc
         Func<DiagnosticReport,bool?> aa_ = (Mammogram) => 
         {
             var c_ = (Mammogram?.StatusElement as object);
