--- conflicted
+++ resolved
@@ -216,15 +216,13 @@
 
 	private CqlInterval<CqlDateTime> Measurement_Period_Value()
 	{
-		var a_ = context.Operators;
-		var d_ = a_.ConvertIntegerToDecimal(default);
-		var e_ = a_.DateTime((int?)2021, (int?)1, (int?)1, (int?)0, (int?)0, (int?)0, (int?)0, d_);
-		var h_ = a_.ConvertIntegerToDecimal(default);
-		var i_ = a_.DateTime((int?)2022, (int?)1, (int?)1, (int?)0, (int?)0, (int?)0, (int?)0, h_);
-		var j_ = a_.Interval(e_, i_, true, false);
-		var k_ = context.ResolveParameter("Exam125FHIR-0.0.009", "Measurement Period", j_);
-
-		return (CqlInterval<CqlDateTime>)k_;
+		var a_ = context.Operators.ConvertIntegerToDecimal(default);
+		var b_ = context.Operators.DateTime((int?)2021, (int?)1, (int?)1, (int?)0, (int?)0, (int?)0, (int?)0, a_);
+		var d_ = context.Operators.DateTime((int?)2022, (int?)1, (int?)1, (int?)0, (int?)0, (int?)0, (int?)0, a_);
+		var e_ = context.Operators.Interval(b_, d_, true, false);
+		var f_ = context.ResolveParameter("Exam125FHIR-0.0.009", "Measurement Period", e_);
+
+		return (CqlInterval<CqlDateTime>)f_;
 	}
 
     [CqlDeclaration("Measurement Period")]
@@ -233,23 +231,12 @@
 
 	private Patient Patient_Value()
 	{
-		var a_ = context.Operators;
-		var b_ = context.DataRetriever;
-		var c_ = b_.RetrieveByValueSet<Patient>(null, null);
-		var d_ = a_.SingleOrNull<Patient>(c_);
-
-		return d_;
-	}
-
-<<<<<<< HEAD
-=======
-    private Patient Patient_Value()
-    {
-        var a_ = context?.Operators.RetrieveByValueSet<Patient>(null, 
-			null);
-        return context?.Operators.SingleOrNull<Patient>(a_);
-    }
->>>>>>> cedac435
+		var a_ = context.Operators.RetrieveByValueSet<Patient>(null, null);
+		var b_ = context.Operators.SingleOrNull<Patient>(a_);
+
+		return b_;
+	}
+
     [CqlDeclaration("Patient")]
 	public Patient Patient() => 
 		__Patient.Value;
@@ -300,170 +287,76 @@
 
 	private IEnumerable<Encounter> Telehealth_Services_Value()
 	{
-		var a_ = context.Operators;
-		var c_ = context.DataRetriever;
-		var d_ = this.Online_Assessments();
-		var e_ = c_.RetrieveByValueSet<Encounter>(d_, null);
-		var g_ = this.Telephone_Visits();
-		var h_ = c_.RetrieveByValueSet<Encounter>(g_, null);
-		var i_ = a_.ListUnion<Encounter>(e_, h_);
-		bool? j_(Encounter TelehealthEncounter)
-		{
-			var l_ = context.Operators;
-			var n_ = context.Deeper(new CallStackEntry("ToString", null, null));
-			var o_ = n_.Operators;
-			var p_ = o_.TypeConverter;
-			var q_ = TelehealthEncounter?.StatusElement;
-			var r_ = p_.Convert<string>(q_);
-			var s_ = l_.Equal(r_, "finished");
-			var u_ = this.Measurement_Period();
-			var v_ = TelehealthEncounter?.Period;
-			var w_ = MATGlobalCommonFunctionsFHIR4_6_1_000.Normalize_Interval(v_);
-			var x_ = l_.IntervalIncludesInterval<CqlDateTime>(u_, w_, null);
-			var y_ = l_.And(s_, x_);
-
-			return y_;
-		};
-		var k_ = a_.WhereOrNull<Encounter>(i_, j_);
-
-		return k_;
-	}
-
-<<<<<<< HEAD
-=======
-    private IEnumerable<Encounter> Telehealth_Services_Value()
-    {
-        var a_ = this.Online_Assessments();
-        var b_ = context?.Operators.RetrieveByValueSet<Encounter>(a_, 
-			null);
-        var c_ = this.Telephone_Visits();
-        var d_ = context?.Operators.RetrieveByValueSet<Encounter>(c_, 
-			null);
-        var e_ = context?.Operators.ListUnion<Encounter>(b_, 
-			d_);
-        Func<Encounter,bool?> n_ = (TelehealthEncounter) => 
-        {
-            var g_ = (TelehealthEncounter?.StatusElement as object);
-            var f_ = (context?.Operators.Convert<string>(g_) as object);
-            var h_ = ("finished" as object);
-            var i_ = context?.Operators.Equal(f_, 
-				h_);
-            var j_ = this.Measurement_Period();
-            var k_ = (TelehealthEncounter?.Period as object);
-            var l_ = MATGlobalCommonFunctionsFHIR4_6_1_000.Normalize_Interval(k_);
-            var m_ = context?.Operators.IntervalIncludesInterval<CqlDateTime>(j_, 
-				l_, 
-				null);
-            return context?.Operators.And(i_, 
-				m_);
-        };
-        return context?.Operators.WhereOrNull<Encounter>(e_, 
-			n_);
-    }
->>>>>>> cedac435
+		var a_ = this.Online_Assessments();
+		var b_ = context.Operators.RetrieveByValueSet<Encounter>(a_, null);
+		var c_ = this.Telephone_Visits();
+		var d_ = context.Operators.RetrieveByValueSet<Encounter>(c_, null);
+		var e_ = context.Operators.ListUnion<Encounter>(b_, d_);
+		bool? f_(Encounter TelehealthEncounter)
+		{
+			var h_ = TelehealthEncounter?.StatusElement;
+			var i_ = context.Operators.Convert<string>(h_);
+			var j_ = context.Operators.Equal(i_, "finished");
+			var k_ = this.Measurement_Period();
+			var l_ = TelehealthEncounter?.Period;
+			var m_ = MATGlobalCommonFunctionsFHIR4_6_1_000.Normalize_Interval(l_);
+			var n_ = context.Operators.IntervalIncludesInterval<CqlDateTime>(k_, m_, null);
+			var o_ = context.Operators.And(j_, n_);
+
+			return o_;
+		};
+		var g_ = context.Operators.WhereOrNull<Encounter>(e_, f_);
+
+		return g_;
+	}
+
     [CqlDeclaration("Telehealth Services")]
 	public IEnumerable<Encounter> Telehealth_Services() => 
 		__Telehealth_Services.Value;
 
 	private int? Age_at_start_of_Measurement_Period_Value()
 	{
-		var a_ = context.Operators;
-		var c_ = a_.TypeConverter;
-		var d_ = this.Patient();
-		var e_ = d_?.BirthDateElement;
-		var f_ = e_?.Value;
-		var g_ = c_.Convert<CqlDate>(f_);
-		var j_ = this.Measurement_Period();
-		var k_ = a_.Start(j_);
-		var l_ = a_.DateFrom(k_);
-		var m_ = a_.CalculateAgeAt(g_, l_, "year");
-
-		return m_;
-	}
-
-<<<<<<< HEAD
-=======
-    private int? Age_at_start_of_Measurement_Period_Value()
-    {
-        var a_ = (this.Patient()?.BirthDateElement?.Value as object);
-        var b_ = context?.Operators.Convert<CqlDate>(a_);
-        var c_ = this.Measurement_Period();
-        var d_ = context?.Operators.Start(c_);
-        var e_ = context?.Operators.DateFrom(d_);
-        return context?.Operators.CalculateAgeAt(b_, 
-			e_, 
-			"year");
-    }
->>>>>>> cedac435
+		var a_ = this.Patient();
+		var b_ = a_?.BirthDateElement;
+		var c_ = b_?.Value;
+		var d_ = context.Operators.Convert<CqlDate>(c_);
+		var e_ = this.Measurement_Period();
+		var f_ = context.Operators.Start(e_);
+		var g_ = context.Operators.DateFrom(f_);
+		var h_ = context.Operators.CalculateAgeAt(d_, g_, "year");
+
+		return h_;
+	}
+
     [CqlDeclaration("Age at start of Measurement Period")]
 	public int? Age_at_start_of_Measurement_Period() => 
 		__Age_at_start_of_Measurement_Period.Value;
 
 	private bool? Initial_Population_Value()
 	{
-		var a_ = context.Operators;
-		var f_ = a_.TypeConverter;
-		var g_ = this.Patient();
-		var h_ = g_?.BirthDateElement;
-		var i_ = h_?.Value;
-		var j_ = f_.Convert<CqlDate>(i_);
-		var m_ = this.Measurement_Period();
-		var n_ = a_.Start(m_);
-		var o_ = a_.DateFrom(n_);
-		var p_ = a_.CalculateAgeAt(j_, o_, "year");
-		var r_ = a_.Interval((int?)51, (int?)74, true, false);
-		var s_ = a_.ElementInInterval<int?>(p_, r_, null);
-		var u_ = context.Deeper(new CallStackEntry("ToString", null, null));
-		var v_ = u_.Operators;
-		var w_ = v_.TypeConverter;
-		var y_ = g_?.GenderElement;
-		var z_ = w_.Convert<string>(y_);
-		var aa_ = a_.Equal(z_, "female");
-		var ab_ = a_.And(s_, aa_);
-		var ae_ = AdultOutpatientEncountersFHIR4_2_2_000.Qualifying_Encounters();
-		var af_ = this.Telehealth_Services();
-		var ag_ = a_.ListUnion<Encounter>(ae_, af_);
-		var ah_ = a_.ExistsInList<Encounter>(ag_);
-		var ai_ = a_.And(ab_, ah_);
-
-		return ai_;
-	}
-
-<<<<<<< HEAD
-=======
-    private bool? Initial_Population_Value()
-    {
-        var a_ = (this.Patient()?.BirthDateElement?.Value as object);
-        var b_ = context?.Operators.Convert<CqlDate>(a_);
-        var c_ = this.Measurement_Period();
-        var d_ = context?.Operators.Start(c_);
-        var e_ = context?.Operators.DateFrom(d_);
-        var f_ = context?.Operators.CalculateAgeAt(b_, 
-			e_, 
-			"year");
-        var g_ = context?.Operators.Interval(((int?)51), 
-			((int?)74), 
-			true, 
-			false);
-        var h_ = context?.Operators.ElementInInterval<int?>(f_, 
-			g_, 
-			null);
-        var j_ = (this.Patient()?.GenderElement as object);
-        var i_ = (context?.Operators.Convert<string>(j_) as object);
-        var k_ = ("female" as object);
-        var l_ = context?.Operators.Equal(i_, 
-			k_);
-        var m_ = context?.Operators.And(h_, 
-			l_);
-        var n_ = AdultOutpatientEncountersFHIR4_2_2_000.Qualifying_Encounters();
-        var o_ = this.Telehealth_Services();
-        var p_ = context?.Operators.ListUnion<Encounter>(n_, 
-			o_);
-        var q_ = context?.Operators.ExistsInList<Encounter>(p_);
-        return context?.Operators.And(m_, 
-			q_);
-    }
->>>>>>> cedac435
+		var a_ = this.Patient();
+		var b_ = a_?.BirthDateElement;
+		var c_ = b_?.Value;
+		var d_ = context.Operators.Convert<CqlDate>(c_);
+		var e_ = this.Measurement_Period();
+		var f_ = context.Operators.Start(e_);
+		var g_ = context.Operators.DateFrom(f_);
+		var h_ = context.Operators.CalculateAgeAt(d_, g_, "year");
+		var i_ = context.Operators.Interval((int?)51, (int?)74, true, false);
+		var j_ = context.Operators.ElementInInterval<int?>(h_, i_, null);
+		var l_ = a_?.GenderElement;
+		var m_ = context.Operators.Convert<string>(l_);
+		var n_ = context.Operators.Equal(m_, "female");
+		var o_ = context.Operators.And(j_, n_);
+		var p_ = AdultOutpatientEncountersFHIR4_2_2_000.Qualifying_Encounters();
+		var q_ = this.Telehealth_Services();
+		var r_ = context.Operators.ListUnion<Encounter>(p_, q_);
+		var s_ = context.Operators.ExistsInList<Encounter>(r_);
+		var t_ = context.Operators.And(o_, s_);
+
+		return t_;
+	}
+
     [CqlDeclaration("Initial Population")]
 	public bool? Initial_Population() => 
 		__Initial_Population.Value;
@@ -481,640 +374,320 @@
 
 	private IEnumerable<Condition> Right_Mastectomy_Diagnosis_Value()
 	{
-		var a_ = context.Operators;
-		var c_ = context.DataRetriever;
-		var d_ = this.Status_Post_Right_Mastectomy();
-		var e_ = c_.RetrieveByValueSet<Condition>(d_, null);
-		var h_ = this.Unilateral_Mastectomy__Unspecified_Laterality();
-		var i_ = c_.RetrieveByValueSet<Condition>(h_, null);
-		bool? j_(Condition UnilateralMastectomyDiagnosis)
-		{
-			var o_ = context.Operators;
-			var q_ = UnilateralMastectomyDiagnosis?.BodySite;
-			CqlConcept r_(CodeableConcept X)
+		var a_ = this.Status_Post_Right_Mastectomy();
+		var b_ = context.Operators.RetrieveByValueSet<Condition>(a_, null);
+		var c_ = this.Unilateral_Mastectomy__Unspecified_Laterality();
+		var d_ = context.Operators.RetrieveByValueSet<Condition>(c_, null);
+		bool? e_(Condition UnilateralMastectomyDiagnosis)
+		{
+			var j_ = UnilateralMastectomyDiagnosis?.BodySite;
+			CqlConcept k_(CodeableConcept X)
 			{
-				var v_ = FHIRHelpers_4_0_001.ToConcept(X);
-
-				return v_;
+				var o_ = FHIRHelpers_4_0_001.ToConcept(X);
+
+				return o_;
 			};
-			var s_ = o_.SelectOrNull<CodeableConcept, CqlConcept>((q_ as IEnumerable<CodeableConcept>), r_);
-			var t_ = this.Right();
-			var u_ = o_.ConceptsInValueSet(s_, t_);
-
-			return u_;
-		};
-		var k_ = a_.WhereOrNull<Condition>(i_, j_);
-		var l_ = a_.ListUnion<Condition>(e_, k_);
-		bool? m_(Condition RightMastectomy)
-		{
-			var w_ = context.Operators;
-			var y_ = MATGlobalCommonFunctionsFHIR4_6_1_000.Prevalence_Period(RightMastectomy);
-			var z_ = w_.Start(y_);
-			var ab_ = this.Measurement_Period();
-			var ac_ = w_.End(ab_);
-			var ad_ = w_.SameOrBefore(z_, ac_, null);
-
-			return ad_;
-		};
-		var n_ = a_.WhereOrNull<Condition>(l_, m_);
-
-		return n_;
-	}
-
-<<<<<<< HEAD
-=======
-    private IEnumerable<Condition> Right_Mastectomy_Diagnosis_Value()
-    {
-        var a_ = this.Status_Post_Right_Mastectomy();
-        var b_ = context?.Operators.RetrieveByValueSet<Condition>(a_, 
-			null);
-        var c_ = this.Unilateral_Mastectomy__Unspecified_Laterality();
-        var d_ = context?.Operators.RetrieveByValueSet<Condition>(c_, 
-			null);
-        Func<Condition,bool?> i_ = (UnilateralMastectomyDiagnosis) => 
-        {
-            var e_ = (UnilateralMastectomyDiagnosis?.BodySite as IEnumerable<CodeableConcept>);
-            Func<CodeableConcept,CqlConcept> f_ = (X) => 
-            {
-                return FHIRHelpers_4_0_001.ToConcept(X);
-            };
-            var g_ = context?.Operators.SelectOrNull<CodeableConcept, CqlConcept>(e_, 
-				f_);
-            var h_ = this.Right();
-            return context?.Operators.ConceptsInValueSet(g_, 
-				h_);
-        };
-        var j_ = context?.Operators.WhereOrNull<Condition>(d_, 
-			i_);
-        var k_ = context?.Operators.ListUnion<Condition>(b_, 
-			j_);
-        Func<Condition,bool?> p_ = (RightMastectomy) => 
-        {
-            var l_ = MATGlobalCommonFunctionsFHIR4_6_1_000.Prevalence_Period(RightMastectomy);
-            var m_ = context?.Operators.Start(l_);
-            var n_ = this.Measurement_Period();
-            var o_ = context?.Operators.End(n_);
-            return context?.Operators.SameOrBefore(m_, 
-				o_, 
-				null);
-        };
-        return context?.Operators.WhereOrNull<Condition>(k_, 
-			p_);
-    }
->>>>>>> cedac435
+			var l_ = context.Operators.SelectOrNull<CodeableConcept, CqlConcept>((j_ as IEnumerable<CodeableConcept>), k_);
+			var m_ = this.Right();
+			var n_ = context.Operators.ConceptsInValueSet(l_, m_);
+
+			return n_;
+		};
+		var f_ = context.Operators.WhereOrNull<Condition>(d_, e_);
+		var g_ = context.Operators.ListUnion<Condition>(b_, f_);
+		bool? h_(Condition RightMastectomy)
+		{
+			var p_ = MATGlobalCommonFunctionsFHIR4_6_1_000.Prevalence_Period(RightMastectomy);
+			var q_ = context.Operators.Start(p_);
+			var r_ = this.Measurement_Period();
+			var s_ = context.Operators.End(r_);
+			var t_ = context.Operators.SameOrBefore(q_, s_, null);
+
+			return t_;
+		};
+		var i_ = context.Operators.WhereOrNull<Condition>(g_, h_);
+
+		return i_;
+	}
+
     [CqlDeclaration("Right Mastectomy Diagnosis")]
 	public IEnumerable<Condition> Right_Mastectomy_Diagnosis() => 
 		__Right_Mastectomy_Diagnosis.Value;
 
 	private IEnumerable<Procedure> Right_Mastectomy_Procedure_Value()
 	{
-		var a_ = context.Operators;
-		var b_ = context.DataRetriever;
-		var c_ = this.Unilateral_Mastectomy_Right();
-		var d_ = b_.RetrieveByValueSet<Procedure>(c_, null);
-		bool? e_(Procedure UnilateralMastectomyRightPerformed)
-		{
-			var g_ = context.Operators;
-			var i_ = context.Deeper(new CallStackEntry("ToString", null, null));
-			var j_ = i_.Operators;
-			var k_ = j_.TypeConverter;
-			var l_ = UnilateralMastectomyRightPerformed?.StatusElement;
-			var m_ = k_.Convert<string>(l_);
-			var n_ = g_.Equal(m_, "completed");
-			var q_ = UnilateralMastectomyRightPerformed?.Performed;
-			var r_ = MATGlobalCommonFunctionsFHIR4_6_1_000.Normalize_Interval(q_);
-			var s_ = g_.End(r_);
-			var u_ = this.Measurement_Period();
-			var v_ = g_.End(u_);
-			var w_ = g_.SameOrBefore(s_, v_, null);
-			var x_ = g_.And(n_, w_);
-
-			return x_;
-		};
-		var f_ = a_.WhereOrNull<Procedure>(d_, e_);
-
-		return f_;
-	}
-
-<<<<<<< HEAD
-=======
-    private IEnumerable<Procedure> Right_Mastectomy_Procedure_Value()
-    {
-        var a_ = this.Unilateral_Mastectomy_Right();
-        var b_ = context?.Operators.RetrieveByValueSet<Procedure>(a_, 
-			null);
-        Func<Procedure,bool?> m_ = (UnilateralMastectomyRightPerformed) => 
-        {
-            var d_ = (UnilateralMastectomyRightPerformed?.StatusElement as object);
-            var c_ = (context?.Operators.Convert<string>(d_) as object);
-            var e_ = ("completed" as object);
-            var f_ = context?.Operators.Equal(c_, 
-				e_);
-            var g_ = (UnilateralMastectomyRightPerformed?.Performed as object);
-            var h_ = MATGlobalCommonFunctionsFHIR4_6_1_000.Normalize_Interval(g_);
-            var i_ = context?.Operators.End(h_);
-            var j_ = this.Measurement_Period();
-            var k_ = context?.Operators.End(j_);
-            var l_ = context?.Operators.SameOrBefore(i_, 
-				k_, 
-				null);
-            return context?.Operators.And(f_, 
-				l_);
-        };
-        return context?.Operators.WhereOrNull<Procedure>(b_, 
-			m_);
-    }
->>>>>>> cedac435
+		var a_ = this.Unilateral_Mastectomy_Right();
+		var b_ = context.Operators.RetrieveByValueSet<Procedure>(a_, null);
+		bool? c_(Procedure UnilateralMastectomyRightPerformed)
+		{
+			var e_ = UnilateralMastectomyRightPerformed?.StatusElement;
+			var f_ = context.Operators.Convert<string>(e_);
+			var g_ = context.Operators.Equal(f_, "completed");
+			var h_ = UnilateralMastectomyRightPerformed?.Performed;
+			var i_ = MATGlobalCommonFunctionsFHIR4_6_1_000.Normalize_Interval(h_);
+			var j_ = context.Operators.End(i_);
+			var k_ = this.Measurement_Period();
+			var l_ = context.Operators.End(k_);
+			var m_ = context.Operators.SameOrBefore(j_, l_, null);
+			var n_ = context.Operators.And(g_, m_);
+
+			return n_;
+		};
+		var d_ = context.Operators.WhereOrNull<Procedure>(b_, c_);
+
+		return d_;
+	}
+
     [CqlDeclaration("Right Mastectomy Procedure")]
 	public IEnumerable<Procedure> Right_Mastectomy_Procedure() => 
 		__Right_Mastectomy_Procedure.Value;
 
 	private IEnumerable<Condition> Left_Mastectomy_Diagnosis_Value()
 	{
-		var a_ = context.Operators;
-		var c_ = context.DataRetriever;
-		var d_ = this.Status_Post_Left_Mastectomy();
-		var e_ = c_.RetrieveByValueSet<Condition>(d_, null);
-		var h_ = this.Unilateral_Mastectomy__Unspecified_Laterality();
-		var i_ = c_.RetrieveByValueSet<Condition>(h_, null);
-		bool? j_(Condition UnilateralMastectomyDiagnosis)
-		{
-			var o_ = context.Operators;
-			var q_ = UnilateralMastectomyDiagnosis?.BodySite;
-			CqlConcept r_(CodeableConcept X)
+		var a_ = this.Status_Post_Left_Mastectomy();
+		var b_ = context.Operators.RetrieveByValueSet<Condition>(a_, null);
+		var c_ = this.Unilateral_Mastectomy__Unspecified_Laterality();
+		var d_ = context.Operators.RetrieveByValueSet<Condition>(c_, null);
+		bool? e_(Condition UnilateralMastectomyDiagnosis)
+		{
+			var j_ = UnilateralMastectomyDiagnosis?.BodySite;
+			CqlConcept k_(CodeableConcept X)
 			{
-				var v_ = FHIRHelpers_4_0_001.ToConcept(X);
-
-				return v_;
+				var o_ = FHIRHelpers_4_0_001.ToConcept(X);
+
+				return o_;
 			};
-			var s_ = o_.SelectOrNull<CodeableConcept, CqlConcept>((q_ as IEnumerable<CodeableConcept>), r_);
-			var t_ = this.Left();
-			var u_ = o_.ConceptsInValueSet(s_, t_);
-
-			return u_;
-		};
-		var k_ = a_.WhereOrNull<Condition>(i_, j_);
-		var l_ = a_.ListUnion<Condition>(e_, k_);
-		bool? m_(Condition LeftMastectomy)
-		{
-			var w_ = context.Operators;
-			var y_ = MATGlobalCommonFunctionsFHIR4_6_1_000.Prevalence_Period(LeftMastectomy);
-			var z_ = w_.Start(y_);
-			var ab_ = this.Measurement_Period();
-			var ac_ = w_.End(ab_);
-			var ad_ = w_.SameOrBefore(z_, ac_, null);
-
-			return ad_;
-		};
-		var n_ = a_.WhereOrNull<Condition>(l_, m_);
-
-		return n_;
-	}
-
-<<<<<<< HEAD
-=======
-    private IEnumerable<Condition> Left_Mastectomy_Diagnosis_Value()
-    {
-        var a_ = this.Status_Post_Left_Mastectomy();
-        var b_ = context?.Operators.RetrieveByValueSet<Condition>(a_, 
-			null);
-        var c_ = this.Unilateral_Mastectomy__Unspecified_Laterality();
-        var d_ = context?.Operators.RetrieveByValueSet<Condition>(c_, 
-			null);
-        Func<Condition,bool?> i_ = (UnilateralMastectomyDiagnosis) => 
-        {
-            var e_ = (UnilateralMastectomyDiagnosis?.BodySite as IEnumerable<CodeableConcept>);
-            Func<CodeableConcept,CqlConcept> f_ = (X) => 
-            {
-                return FHIRHelpers_4_0_001.ToConcept(X);
-            };
-            var g_ = context?.Operators.SelectOrNull<CodeableConcept, CqlConcept>(e_, 
-				f_);
-            var h_ = this.Left();
-            return context?.Operators.ConceptsInValueSet(g_, 
-				h_);
-        };
-        var j_ = context?.Operators.WhereOrNull<Condition>(d_, 
-			i_);
-        var k_ = context?.Operators.ListUnion<Condition>(b_, 
-			j_);
-        Func<Condition,bool?> p_ = (LeftMastectomy) => 
-        {
-            var l_ = MATGlobalCommonFunctionsFHIR4_6_1_000.Prevalence_Period(LeftMastectomy);
-            var m_ = context?.Operators.Start(l_);
-            var n_ = this.Measurement_Period();
-            var o_ = context?.Operators.End(n_);
-            return context?.Operators.SameOrBefore(m_, 
-				o_, 
-				null);
-        };
-        return context?.Operators.WhereOrNull<Condition>(k_, 
-			p_);
-    }
->>>>>>> cedac435
+			var l_ = context.Operators.SelectOrNull<CodeableConcept, CqlConcept>((j_ as IEnumerable<CodeableConcept>), k_);
+			var m_ = this.Left();
+			var n_ = context.Operators.ConceptsInValueSet(l_, m_);
+
+			return n_;
+		};
+		var f_ = context.Operators.WhereOrNull<Condition>(d_, e_);
+		var g_ = context.Operators.ListUnion<Condition>(b_, f_);
+		bool? h_(Condition LeftMastectomy)
+		{
+			var p_ = MATGlobalCommonFunctionsFHIR4_6_1_000.Prevalence_Period(LeftMastectomy);
+			var q_ = context.Operators.Start(p_);
+			var r_ = this.Measurement_Period();
+			var s_ = context.Operators.End(r_);
+			var t_ = context.Operators.SameOrBefore(q_, s_, null);
+
+			return t_;
+		};
+		var i_ = context.Operators.WhereOrNull<Condition>(g_, h_);
+
+		return i_;
+	}
+
     [CqlDeclaration("Left Mastectomy Diagnosis")]
 	public IEnumerable<Condition> Left_Mastectomy_Diagnosis() => 
 		__Left_Mastectomy_Diagnosis.Value;
 
 	private IEnumerable<Procedure> Left_Mastectomy_Procedure_Value()
 	{
-		var a_ = context.Operators;
-		var b_ = context.DataRetriever;
-		var c_ = this.Unilateral_Mastectomy_Left();
-		var d_ = b_.RetrieveByValueSet<Procedure>(c_, null);
-		bool? e_(Procedure UnilateralMastectomyLeftPerformed)
-		{
-			var g_ = context.Operators;
-			var i_ = context.Deeper(new CallStackEntry("ToString", null, null));
-			var j_ = i_.Operators;
-			var k_ = j_.TypeConverter;
-			var l_ = UnilateralMastectomyLeftPerformed?.StatusElement;
-			var m_ = k_.Convert<string>(l_);
-			var n_ = g_.Equal(m_, "completed");
-			var q_ = UnilateralMastectomyLeftPerformed?.Performed;
-			var r_ = MATGlobalCommonFunctionsFHIR4_6_1_000.Normalize_Interval(q_);
-			var s_ = g_.End(r_);
-			var u_ = this.Measurement_Period();
-			var v_ = g_.End(u_);
-			var w_ = g_.SameOrBefore(s_, v_, null);
-			var x_ = g_.And(n_, w_);
-
-			return x_;
-		};
-		var f_ = a_.WhereOrNull<Procedure>(d_, e_);
-
-		return f_;
-	}
-
-<<<<<<< HEAD
-=======
-    private IEnumerable<Procedure> Left_Mastectomy_Procedure_Value()
-    {
-        var a_ = this.Unilateral_Mastectomy_Left();
-        var b_ = context?.Operators.RetrieveByValueSet<Procedure>(a_, 
-			null);
-        Func<Procedure,bool?> m_ = (UnilateralMastectomyLeftPerformed) => 
-        {
-            var d_ = (UnilateralMastectomyLeftPerformed?.StatusElement as object);
-            var c_ = (context?.Operators.Convert<string>(d_) as object);
-            var e_ = ("completed" as object);
-            var f_ = context?.Operators.Equal(c_, 
-				e_);
-            var g_ = (UnilateralMastectomyLeftPerformed?.Performed as object);
-            var h_ = MATGlobalCommonFunctionsFHIR4_6_1_000.Normalize_Interval(g_);
-            var i_ = context?.Operators.End(h_);
-            var j_ = this.Measurement_Period();
-            var k_ = context?.Operators.End(j_);
-            var l_ = context?.Operators.SameOrBefore(i_, 
-				k_, 
-				null);
-            return context?.Operators.And(f_, 
-				l_);
-        };
-        return context?.Operators.WhereOrNull<Procedure>(b_, 
-			m_);
-    }
->>>>>>> cedac435
+		var a_ = this.Unilateral_Mastectomy_Left();
+		var b_ = context.Operators.RetrieveByValueSet<Procedure>(a_, null);
+		bool? c_(Procedure UnilateralMastectomyLeftPerformed)
+		{
+			var e_ = UnilateralMastectomyLeftPerformed?.StatusElement;
+			var f_ = context.Operators.Convert<string>(e_);
+			var g_ = context.Operators.Equal(f_, "completed");
+			var h_ = UnilateralMastectomyLeftPerformed?.Performed;
+			var i_ = MATGlobalCommonFunctionsFHIR4_6_1_000.Normalize_Interval(h_);
+			var j_ = context.Operators.End(i_);
+			var k_ = this.Measurement_Period();
+			var l_ = context.Operators.End(k_);
+			var m_ = context.Operators.SameOrBefore(j_, l_, null);
+			var n_ = context.Operators.And(g_, m_);
+
+			return n_;
+		};
+		var d_ = context.Operators.WhereOrNull<Procedure>(b_, c_);
+
+		return d_;
+	}
+
     [CqlDeclaration("Left Mastectomy Procedure")]
 	public IEnumerable<Procedure> Left_Mastectomy_Procedure() => 
 		__Left_Mastectomy_Procedure.Value;
 
 	private IEnumerable<Condition> Bilateral_Mastectomy_Diagnosis_Value()
 	{
-		var a_ = context.Operators;
-		var b_ = context.DataRetriever;
-		var c_ = this.History_of_bilateral_mastectomy();
-		var d_ = b_.RetrieveByValueSet<Condition>(c_, null);
-		bool? e_(Condition BilateralMastectomyHistory)
-		{
-			var g_ = context.Operators;
-			var i_ = MATGlobalCommonFunctionsFHIR4_6_1_000.Prevalence_Period(BilateralMastectomyHistory);
-			var j_ = g_.Start(i_);
-			var l_ = this.Measurement_Period();
-			var m_ = g_.End(l_);
-			var n_ = g_.SameOrBefore(j_, m_, null);
-
-			return n_;
-		};
-		var f_ = a_.WhereOrNull<Condition>(d_, e_);
-
-		return f_;
-	}
-
-<<<<<<< HEAD
-=======
-    private IEnumerable<Condition> Bilateral_Mastectomy_Diagnosis_Value()
-    {
-        var a_ = this.History_of_bilateral_mastectomy();
-        var b_ = context?.Operators.RetrieveByValueSet<Condition>(a_, 
-			null);
-        Func<Condition,bool?> g_ = (BilateralMastectomyHistory) => 
-        {
-            var c_ = MATGlobalCommonFunctionsFHIR4_6_1_000.Prevalence_Period(BilateralMastectomyHistory);
-            var d_ = context?.Operators.Start(c_);
-            var e_ = this.Measurement_Period();
-            var f_ = context?.Operators.End(e_);
-            return context?.Operators.SameOrBefore(d_, 
-				f_, 
-				null);
-        };
-        return context?.Operators.WhereOrNull<Condition>(b_, 
-			g_);
-    }
->>>>>>> cedac435
+		var a_ = this.History_of_bilateral_mastectomy();
+		var b_ = context.Operators.RetrieveByValueSet<Condition>(a_, null);
+		bool? c_(Condition BilateralMastectomyHistory)
+		{
+			var e_ = MATGlobalCommonFunctionsFHIR4_6_1_000.Prevalence_Period(BilateralMastectomyHistory);
+			var f_ = context.Operators.Start(e_);
+			var g_ = this.Measurement_Period();
+			var h_ = context.Operators.End(g_);
+			var i_ = context.Operators.SameOrBefore(f_, h_, null);
+
+			return i_;
+		};
+		var d_ = context.Operators.WhereOrNull<Condition>(b_, c_);
+
+		return d_;
+	}
+
     [CqlDeclaration("Bilateral Mastectomy Diagnosis")]
 	public IEnumerable<Condition> Bilateral_Mastectomy_Diagnosis() => 
 		__Bilateral_Mastectomy_Diagnosis.Value;
 
 	private IEnumerable<Procedure> Bilateral_Mastectomy_Procedure_Value()
 	{
-		var a_ = context.Operators;
-		var b_ = context.DataRetriever;
-		var c_ = this.Bilateral_Mastectomy();
-		var d_ = b_.RetrieveByValueSet<Procedure>(c_, null);
-		bool? e_(Procedure BilateralMastectomyPerformed)
-		{
-			var g_ = context.Operators;
-			var i_ = context.Deeper(new CallStackEntry("ToString", null, null));
-			var j_ = i_.Operators;
-			var k_ = j_.TypeConverter;
-			var l_ = BilateralMastectomyPerformed?.StatusElement;
-			var m_ = k_.Convert<string>(l_);
-			var n_ = g_.Equal(m_, "completed");
-			var q_ = BilateralMastectomyPerformed?.Performed;
-			var r_ = MATGlobalCommonFunctionsFHIR4_6_1_000.Normalize_Interval(q_);
-			var s_ = g_.End(r_);
-			var u_ = this.Measurement_Period();
-			var v_ = g_.End(u_);
-			var w_ = g_.SameOrBefore(s_, v_, null);
-			var x_ = g_.And(n_, w_);
-
-			return x_;
-		};
-		var f_ = a_.WhereOrNull<Procedure>(d_, e_);
-
-		return f_;
-	}
-
-<<<<<<< HEAD
-=======
-    private IEnumerable<Procedure> Bilateral_Mastectomy_Procedure_Value()
-    {
-        var a_ = this.Bilateral_Mastectomy();
-        var b_ = context?.Operators.RetrieveByValueSet<Procedure>(a_, 
-			null);
-        Func<Procedure,bool?> m_ = (BilateralMastectomyPerformed) => 
-        {
-            var d_ = (BilateralMastectomyPerformed?.StatusElement as object);
-            var c_ = (context?.Operators.Convert<string>(d_) as object);
-            var e_ = ("completed" as object);
-            var f_ = context?.Operators.Equal(c_, 
-				e_);
-            var g_ = (BilateralMastectomyPerformed?.Performed as object);
-            var h_ = MATGlobalCommonFunctionsFHIR4_6_1_000.Normalize_Interval(g_);
-            var i_ = context?.Operators.End(h_);
-            var j_ = this.Measurement_Period();
-            var k_ = context?.Operators.End(j_);
-            var l_ = context?.Operators.SameOrBefore(i_, 
-				k_, 
-				null);
-            return context?.Operators.And(f_, 
-				l_);
-        };
-        return context?.Operators.WhereOrNull<Procedure>(b_, 
-			m_);
-    }
->>>>>>> cedac435
+		var a_ = this.Bilateral_Mastectomy();
+		var b_ = context.Operators.RetrieveByValueSet<Procedure>(a_, null);
+		bool? c_(Procedure BilateralMastectomyPerformed)
+		{
+			var e_ = BilateralMastectomyPerformed?.StatusElement;
+			var f_ = context.Operators.Convert<string>(e_);
+			var g_ = context.Operators.Equal(f_, "completed");
+			var h_ = BilateralMastectomyPerformed?.Performed;
+			var i_ = MATGlobalCommonFunctionsFHIR4_6_1_000.Normalize_Interval(h_);
+			var j_ = context.Operators.End(i_);
+			var k_ = this.Measurement_Period();
+			var l_ = context.Operators.End(k_);
+			var m_ = context.Operators.SameOrBefore(j_, l_, null);
+			var n_ = context.Operators.And(g_, m_);
+
+			return n_;
+		};
+		var d_ = context.Operators.WhereOrNull<Procedure>(b_, c_);
+
+		return d_;
+	}
+
     [CqlDeclaration("Bilateral Mastectomy Procedure")]
 	public IEnumerable<Procedure> Bilateral_Mastectomy_Procedure() => 
 		__Bilateral_Mastectomy_Procedure.Value;
 
 	private bool? Denominator_Exclusions_Value()
 	{
-		var a_ = context.Operators;
-		var g_ = HospiceFHIR4_2_3_000.Has_Hospice();
-		var k_ = this.Right_Mastectomy_Diagnosis();
-		var l_ = a_.ExistsInList<Condition>(k_);
-		var n_ = this.Right_Mastectomy_Procedure();
-		var o_ = a_.ExistsInList<Procedure>(n_);
-		var p_ = a_.Or(l_, o_);
-		var s_ = this.Left_Mastectomy_Diagnosis();
-		var t_ = a_.ExistsInList<Condition>(s_);
-		var v_ = this.Left_Mastectomy_Procedure();
-		var w_ = a_.ExistsInList<Procedure>(v_);
-		var x_ = a_.Or(t_, w_);
-		var y_ = a_.And(p_, x_);
-		var z_ = a_.Or(g_, y_);
-		var ab_ = this.Bilateral_Mastectomy_Diagnosis();
-		var ac_ = a_.ExistsInList<Condition>(ab_);
-		var ad_ = a_.Or(z_, ac_);
-		var af_ = this.Bilateral_Mastectomy_Procedure();
-		var ag_ = a_.ExistsInList<Procedure>(af_);
-		var ah_ = a_.Or(ad_, ag_);
-		var ai_ = AdvancedIllnessandFrailtyExclusionECQMFHIR4_5_17_000.Advanced_Illness_and_Frailty_Exclusion_Not_Including_Over_Age_80();
-		var aj_ = a_.Or(ah_, ai_);
-		var ao_ = a_.TypeConverter;
-		var ap_ = this.Patient();
-		var aq_ = ap_?.BirthDateElement;
-		var ar_ = aq_?.Value;
-		var as_ = ao_.Convert<CqlDate>(ar_);
-		var av_ = this.Measurement_Period();
-		var aw_ = a_.Start(av_);
-		var ax_ = a_.DateFrom(aw_);
-		var ay_ = a_.CalculateAgeAt(as_, ax_, "year");
-		var az_ = a_.GreaterOrEqual(ay_, (int?)65);
-		var ba_ = AdvancedIllnessandFrailtyExclusionECQMFHIR4_5_17_000.Has_Long_Term_Care_Periods_Longer_Than_90_Consecutive_Days();
-		var bb_ = a_.And(az_, ba_);
-		var bc_ = a_.Or(aj_, bb_);
-		var bd_ = PalliativeCareFHIR_0_6_000.Palliative_Care_in_the_Measurement_Period();
-		var be_ = a_.Or(bc_, bd_);
-
-		return be_;
-	}
-
-<<<<<<< HEAD
+		var a_ = HospiceFHIR4_2_3_000.Has_Hospice();
+		var b_ = this.Right_Mastectomy_Diagnosis();
+		var c_ = context.Operators.ExistsInList<Condition>(b_);
+		var d_ = this.Right_Mastectomy_Procedure();
+		var e_ = context.Operators.ExistsInList<Procedure>(d_);
+		var f_ = context.Operators.Or(c_, e_);
+		var g_ = this.Left_Mastectomy_Diagnosis();
+		var h_ = context.Operators.ExistsInList<Condition>(g_);
+		var i_ = this.Left_Mastectomy_Procedure();
+		var j_ = context.Operators.ExistsInList<Procedure>(i_);
+		var k_ = context.Operators.Or(h_, j_);
+		var l_ = context.Operators.And(f_, k_);
+		var m_ = context.Operators.Or(a_, l_);
+		var n_ = this.Bilateral_Mastectomy_Diagnosis();
+		var o_ = context.Operators.ExistsInList<Condition>(n_);
+		var p_ = context.Operators.Or(m_, o_);
+		var q_ = this.Bilateral_Mastectomy_Procedure();
+		var r_ = context.Operators.ExistsInList<Procedure>(q_);
+		var s_ = context.Operators.Or(p_, r_);
+		var t_ = AdvancedIllnessandFrailtyExclusionECQMFHIR4_5_17_000.Advanced_Illness_and_Frailty_Exclusion_Not_Including_Over_Age_80();
+		var u_ = context.Operators.Or(s_, t_);
+		var v_ = this.Patient();
+		var w_ = v_?.BirthDateElement;
+		var x_ = w_?.Value;
+		var y_ = context.Operators.Convert<CqlDate>(x_);
+		var z_ = this.Measurement_Period();
+		var aa_ = context.Operators.Start(z_);
+		var ab_ = context.Operators.DateFrom(aa_);
+		var ac_ = context.Operators.CalculateAgeAt(y_, ab_, "year");
+		var ad_ = context.Operators.GreaterOrEqual(ac_, (int?)65);
+		var ae_ = AdvancedIllnessandFrailtyExclusionECQMFHIR4_5_17_000.Has_Long_Term_Care_Periods_Longer_Than_90_Consecutive_Days();
+		var af_ = context.Operators.And(ad_, ae_);
+		var ag_ = context.Operators.Or(u_, af_);
+		var ah_ = PalliativeCareFHIR_0_6_000.Palliative_Care_in_the_Measurement_Period();
+		var ai_ = context.Operators.Or(ag_, ah_);
+
+		return ai_;
+	}
+
     [CqlDeclaration("Denominator Exclusions")]
 	public bool? Denominator_Exclusions() => 
 		__Denominator_Exclusions.Value;
 
 	private bool? Observation_with_status_Value()
 	{
-		var a_ = context.Operators;
-		var c_ = context.DataRetriever;
-		var d_ = this.Mammography();
-		var e_ = c_.RetrieveByValueSet<Observation>(d_, null);
-		bool? f_(Observation Mammogram)
-		{
-			var i_ = context.Operators;
-			var k_ = context.Deeper(new CallStackEntry("ToString", null, null));
-			var l_ = k_.Operators;
-			var m_ = l_.TypeConverter;
-			var n_ = Mammogram?.StatusElement;
-			var o_ = m_.Convert<string>(n_);
-			var p_ = new string[]
-=======
-    private bool? Denominator_Exclusions_Value()
-    {
-        var a_ = HospiceFHIR4_2_3_000.Has_Hospice();
-        var b_ = this.Right_Mastectomy_Diagnosis();
-        var c_ = context?.Operators.ExistsInList<Condition>(b_);
-        var d_ = this.Right_Mastectomy_Procedure();
-        var e_ = context?.Operators.ExistsInList<Procedure>(d_);
-        var f_ = context?.Operators.Or(c_, 
-			e_);
-        var g_ = this.Left_Mastectomy_Diagnosis();
-        var h_ = context?.Operators.ExistsInList<Condition>(g_);
-        var i_ = this.Left_Mastectomy_Procedure();
-        var j_ = context?.Operators.ExistsInList<Procedure>(i_);
-        var k_ = context?.Operators.Or(h_, 
-			j_);
-        var l_ = context?.Operators.And(f_, 
-			k_);
-        var m_ = context?.Operators.Or(a_, 
-			l_);
-        var n_ = this.Bilateral_Mastectomy_Diagnosis();
-        var o_ = context?.Operators.ExistsInList<Condition>(n_);
-        var p_ = context?.Operators.Or(m_, 
-			o_);
-        var q_ = this.Bilateral_Mastectomy_Procedure();
-        var r_ = context?.Operators.ExistsInList<Procedure>(q_);
-        var s_ = context?.Operators.Or(p_, 
-			r_);
-        var t_ = AdvancedIllnessandFrailtyExclusionECQMFHIR4_5_17_000.Advanced_Illness_and_Frailty_Exclusion_Not_Including_Over_Age_80();
-        var u_ = context?.Operators.Or(s_, 
-			t_);
-        var w_ = (this.Patient()?.BirthDateElement?.Value as object);
-        var x_ = context?.Operators.Convert<CqlDate>(w_);
-        var y_ = this.Measurement_Period();
-        var z_ = context?.Operators.Start(y_);
-        var aa_ = context?.Operators.DateFrom(z_);
-        var v_ = (context?.Operators.CalculateAgeAt(x_, 
-			aa_, 
-			"year") as object);
-        var ab_ = (((int?)65) as object);
-        var ac_ = context?.Operators.GreaterOrEqual(v_, 
-			ab_);
-        var ad_ = AdvancedIllnessandFrailtyExclusionECQMFHIR4_5_17_000.Has_Long_Term_Care_Periods_Longer_Than_90_Consecutive_Days();
-        var ae_ = context?.Operators.And(ac_, 
-			ad_);
-        var af_ = context?.Operators.Or(u_, 
-			ae_);
-        var ag_ = PalliativeCareFHIR_0_6_000.Palliative_Care_in_the_Measurement_Period();
-        return context?.Operators.Or(af_, 
-			ag_);
-    }
-    [CqlDeclaration("Denominator Exclusions")]
-    public bool? Denominator_Exclusions() => __Denominator_Exclusions.Value;
-
-    private bool? Observation_with_status_Value()
-    {
-        var a_ = this.Mammography();
-        var b_ = context?.Operators.RetrieveByValueSet<Observation>(a_, 
-			null);
-        Func<Observation,bool?> z_ = (Mammogram) => 
-        {
-            var c_ = (Mammogram?.StatusElement as object);
-            var d_ = context?.Operators.Convert<string>(c_);
-            var f_ = "final";
-            var g_ = "amended";
-            var h_ = "corrected";
-            var i_ = "appended";
-            var e_ = (new string[]
->>>>>>> cedac435
+		var a_ = this.Mammography();
+		var b_ = context.Operators.RetrieveByValueSet<Observation>(a_, null);
+		bool? c_(Observation Mammogram)
+		{
+			var f_ = Mammogram?.StatusElement;
+			var g_ = context.Operators.Convert<string>(f_);
+			var h_ = new string[]
 			{
 				"final",
 				"amended",
 				"corrected",
 				"appended",
 			};
-			var q_ = i_.InList<string>(o_, (p_ as IEnumerable<string>));
-			var u_ = Mammogram?.Effective;
-			var v_ = MATGlobalCommonFunctionsFHIR4_6_1_000.Normalize_Interval(u_);
-			var w_ = i_.End(v_);
-			var aa_ = this.Measurement_Period();
-			var ab_ = i_.End(aa_);
-			var ad_ = i_.Quantity(27m, "months");
-			var ae_ = i_.Subtract(ab_, ad_);
-			var ah_ = i_.End(aa_);
-			var ai_ = i_.Interval(ae_, ah_, true, true);
-			var aj_ = i_.ElementInInterval<CqlDateTime>(w_, ai_, null);
-			var an_ = i_.End(aa_);
-			var ao_ = i_.Not((bool?)(an_ is null));
-			var ap_ = i_.And(aj_, ao_);
-			var aq_ = i_.And(q_, ap_);
-
-			return aq_;
-		};
-		var g_ = a_.WhereOrNull<Observation>(e_, f_);
-		var h_ = a_.ExistsInList<Observation>(g_);
-
-		return h_;
-	}
-
-<<<<<<< HEAD
+			var i_ = context.Operators.InList<string>(g_, (h_ as IEnumerable<string>));
+			var j_ = Mammogram?.Effective;
+			var k_ = MATGlobalCommonFunctionsFHIR4_6_1_000.Normalize_Interval(j_);
+			var l_ = context.Operators.End(k_);
+			var m_ = this.Measurement_Period();
+			var n_ = context.Operators.End(m_);
+			var o_ = context.Operators.Quantity(27m, "months");
+			var p_ = context.Operators.Subtract(n_, o_);
+			var r_ = context.Operators.End(m_);
+			var s_ = context.Operators.Interval(p_, r_, true, true);
+			var t_ = context.Operators.ElementInInterval<CqlDateTime>(l_, s_, null);
+			var v_ = context.Operators.End(m_);
+			var w_ = context.Operators.Not((bool?)(v_ is null));
+			var x_ = context.Operators.And(t_, w_);
+			var y_ = context.Operators.And(i_, x_);
+
+			return y_;
+		};
+		var d_ = context.Operators.WhereOrNull<Observation>(b_, c_);
+		var e_ = context.Operators.ExistsInList<Observation>(d_);
+
+		return e_;
+	}
+
     [CqlDeclaration("Observation with status")]
 	public bool? Observation_with_status() => 
 		__Observation_with_status.Value;
 
 	private bool? Diagnostic_Report_with_status_Value()
 	{
-		var a_ = context.Operators;
-		var c_ = context.DataRetriever;
-		var d_ = this.Mammography();
-		var e_ = c_.RetrieveByValueSet<DiagnosticReport>(d_, null);
-		bool? f_(DiagnosticReport Mammogram)
-		{
-			var i_ = context.Operators;
-			var k_ = context.Deeper(new CallStackEntry("ToString", null, null));
-			var l_ = k_.Operators;
-			var m_ = l_.TypeConverter;
-			var n_ = Mammogram?.StatusElement;
-			var o_ = m_.Convert<string>(n_);
-			var p_ = new string[]
-=======
-    private bool? Diagnostic_Report_with_status_Value()
-    {
-        var a_ = this.Mammography();
-        var b_ = context?.Operators.RetrieveByValueSet<DiagnosticReport>(a_, 
-			null);
-        Func<DiagnosticReport,bool?> z_ = (Mammogram) => 
-        {
-            var c_ = (Mammogram?.StatusElement as object);
-            var d_ = context?.Operators.Convert<string>(c_);
-            var f_ = "final";
-            var g_ = "amended";
-            var h_ = "corrected";
-            var i_ = "appended";
-            var e_ = (new string[]
->>>>>>> cedac435
+		var a_ = this.Mammography();
+		var b_ = context.Operators.RetrieveByValueSet<DiagnosticReport>(a_, null);
+		bool? c_(DiagnosticReport Mammogram)
+		{
+			var f_ = Mammogram?.StatusElement;
+			var g_ = context.Operators.Convert<string>(f_);
+			var h_ = new string[]
 			{
 				"final",
 				"amended",
 				"corrected",
 				"appended",
 			};
-			var q_ = i_.InList<string>(o_, (p_ as IEnumerable<string>));
-			var u_ = Mammogram?.Effective;
-			var v_ = MATGlobalCommonFunctionsFHIR4_6_1_000.Normalize_Interval(u_);
-			var w_ = i_.End(v_);
-			var aa_ = this.Measurement_Period();
-			var ab_ = i_.End(aa_);
-			var ad_ = i_.Quantity(27m, "months");
-			var ae_ = i_.Subtract(ab_, ad_);
-			var ah_ = i_.End(aa_);
-			var ai_ = i_.Interval(ae_, ah_, true, true);
-			var aj_ = i_.ElementInInterval<CqlDateTime>(w_, ai_, null);
-			var an_ = i_.End(aa_);
-			var ao_ = i_.Not((bool?)(an_ is null));
-			var ap_ = i_.And(aj_, ao_);
-			var aq_ = i_.And(q_, ap_);
-
-			return aq_;
-		};
-		var g_ = a_.WhereOrNull<DiagnosticReport>(e_, f_);
-		var h_ = a_.ExistsInList<DiagnosticReport>(g_);
-
-		return h_;
+			var i_ = context.Operators.InList<string>(g_, (h_ as IEnumerable<string>));
+			var j_ = Mammogram?.Effective;
+			var k_ = MATGlobalCommonFunctionsFHIR4_6_1_000.Normalize_Interval(j_);
+			var l_ = context.Operators.End(k_);
+			var m_ = this.Measurement_Period();
+			var n_ = context.Operators.End(m_);
+			var o_ = context.Operators.Quantity(27m, "months");
+			var p_ = context.Operators.Subtract(n_, o_);
+			var r_ = context.Operators.End(m_);
+			var s_ = context.Operators.Interval(p_, r_, true, true);
+			var t_ = context.Operators.ElementInInterval<CqlDateTime>(l_, s_, null);
+			var v_ = context.Operators.End(m_);
+			var w_ = context.Operators.Not((bool?)(v_ is null));
+			var x_ = context.Operators.And(t_, w_);
+			var y_ = context.Operators.And(i_, x_);
+
+			return y_;
+		};
+		var d_ = context.Operators.WhereOrNull<DiagnosticReport>(b_, c_);
+		var e_ = context.Operators.ExistsInList<DiagnosticReport>(d_);
+
+		return e_;
 	}
 
     [CqlDeclaration("Diagnostic Report with status")]
@@ -1123,12 +696,11 @@
 
 	private bool? Numerator_Value()
 	{
-		var a_ = context.Operators;
-		var b_ = this.Observation_with_status();
-		var c_ = this.Diagnostic_Report_with_status();
-		var d_ = a_.Or(b_, c_);
-
-		return d_;
+		var a_ = this.Observation_with_status();
+		var b_ = this.Diagnostic_Report_with_status();
+		var c_ = context.Operators.Or(a_, b_);
+
+		return c_;
 	}
 
     [CqlDeclaration("Numerator")]
@@ -1137,153 +709,104 @@
 
 	private bool? Final_Numerator_Population_Value()
 	{
-		var a_ = context.Operators;
-		var d_ = this.Numerator();
-		var e_ = this.Initial_Population();
-		var f_ = a_.And(d_, e_);
-		var g_ = this.Denominator();
-		var h_ = a_.And(f_, g_);
-		var j_ = this.Denominator_Exclusions();
-		var k_ = a_.Not(j_);
-		var l_ = a_.And(h_, k_);
-
-		return l_;
+		var a_ = this.Numerator();
+		var b_ = this.Initial_Population();
+		var c_ = context.Operators.And(a_, b_);
+		var d_ = this.Denominator();
+		var e_ = context.Operators.And(c_, d_);
+		var f_ = this.Denominator_Exclusions();
+		var g_ = context.Operators.Not(f_);
+		var h_ = context.Operators.And(e_, g_);
+
+		return h_;
 	}
 
     [CqlDeclaration("Final Numerator Population")]
-<<<<<<< HEAD
 	public bool? Final_Numerator_Population() => 
 		__Final_Numerator_Population.Value;
 
 	private bool? Observation_without_appropriate_status_Value()
 	{
-		var a_ = context.Operators;
-		var c_ = context.DataRetriever;
-		var d_ = this.Mammography();
-		var e_ = c_.RetrieveByValueSet<Observation>(d_, null);
-		bool? f_(Observation Mammogram)
-		{
-			var i_ = context.Operators;
-			var l_ = context.Deeper(new CallStackEntry("ToString", null, null));
-			var m_ = l_.Operators;
-			var n_ = m_.TypeConverter;
-			var o_ = Mammogram?.StatusElement;
-			var p_ = n_.Convert<string>(o_);
-			var q_ = new string[]
-=======
-    public bool? Final_Numerator_Population() => __Final_Numerator_Population.Value;
-
-    private bool? Observation_without_appropriate_status_Value()
-    {
-        var a_ = this.Mammography();
-        var b_ = context?.Operators.RetrieveByValueSet<Observation>(a_, 
-			null);
-        Func<Observation,bool?> aa_ = (Mammogram) => 
-        {
-            var c_ = (Mammogram?.StatusElement as object);
-            var d_ = context?.Operators.Convert<string>(c_);
-            var f_ = "final";
-            var g_ = "amended";
-            var h_ = "corrected";
-            var i_ = "appended";
-            var e_ = (new string[]
->>>>>>> cedac435
+		var a_ = this.Mammography();
+		var b_ = context.Operators.RetrieveByValueSet<Observation>(a_, null);
+		bool? c_(Observation Mammogram)
+		{
+			var f_ = Mammogram?.StatusElement;
+			var g_ = context.Operators.Convert<string>(f_);
+			var h_ = new string[]
 			{
 				"final",
 				"amended",
 				"corrected",
 				"appended",
 			};
-			var r_ = i_.InList<string>(p_, (q_ as IEnumerable<string>));
-			var s_ = i_.Not(r_);
-			var w_ = Mammogram?.Effective;
-			var x_ = MATGlobalCommonFunctionsFHIR4_6_1_000.Normalize_Interval(w_);
-			var y_ = i_.End(x_);
-			var ac_ = this.Measurement_Period();
-			var ad_ = i_.End(ac_);
-			var af_ = i_.Quantity(27m, "months");
-			var ag_ = i_.Subtract(ad_, af_);
-			var aj_ = i_.End(ac_);
-			var ak_ = i_.Interval(ag_, aj_, true, true);
-			var al_ = i_.ElementInInterval<CqlDateTime>(y_, ak_, null);
-			var ap_ = i_.End(ac_);
-			var aq_ = i_.Not((bool?)(ap_ is null));
-			var ar_ = i_.And(al_, aq_);
-			var as_ = i_.And(s_, ar_);
-
-			return as_;
-		};
-		var g_ = a_.WhereOrNull<Observation>(e_, f_);
-		var h_ = a_.ExistsInList<Observation>(g_);
-
-		return h_;
-	}
-
-<<<<<<< HEAD
+			var i_ = context.Operators.InList<string>(g_, (h_ as IEnumerable<string>));
+			var j_ = context.Operators.Not(i_);
+			var k_ = Mammogram?.Effective;
+			var l_ = MATGlobalCommonFunctionsFHIR4_6_1_000.Normalize_Interval(k_);
+			var m_ = context.Operators.End(l_);
+			var n_ = this.Measurement_Period();
+			var o_ = context.Operators.End(n_);
+			var p_ = context.Operators.Quantity(27m, "months");
+			var q_ = context.Operators.Subtract(o_, p_);
+			var s_ = context.Operators.End(n_);
+			var t_ = context.Operators.Interval(q_, s_, true, true);
+			var u_ = context.Operators.ElementInInterval<CqlDateTime>(m_, t_, null);
+			var w_ = context.Operators.End(n_);
+			var x_ = context.Operators.Not((bool?)(w_ is null));
+			var y_ = context.Operators.And(u_, x_);
+			var z_ = context.Operators.And(j_, y_);
+
+			return z_;
+		};
+		var d_ = context.Operators.WhereOrNull<Observation>(b_, c_);
+		var e_ = context.Operators.ExistsInList<Observation>(d_);
+
+		return e_;
+	}
+
     [CqlDeclaration("Observation without appropriate status")]
 	public bool? Observation_without_appropriate_status() => 
 		__Observation_without_appropriate_status.Value;
 
 	private bool? Diagnostic_Report_without_appropriate_status_Value()
 	{
-		var a_ = context.Operators;
-		var c_ = context.DataRetriever;
-		var d_ = this.Mammography();
-		var e_ = c_.RetrieveByValueSet<DiagnosticReport>(d_, null);
-		bool? f_(DiagnosticReport Mammogram)
-		{
-			var i_ = context.Operators;
-			var l_ = context.Deeper(new CallStackEntry("ToString", null, null));
-			var m_ = l_.Operators;
-			var n_ = m_.TypeConverter;
-			var o_ = Mammogram?.StatusElement;
-			var p_ = n_.Convert<string>(o_);
-			var q_ = new string[]
-=======
-    private bool? Diagnostic_Report_without_appropriate_status_Value()
-    {
-        var a_ = this.Mammography();
-        var b_ = context?.Operators.RetrieveByValueSet<DiagnosticReport>(a_, 
-			null);
-        Func<DiagnosticReport,bool?> aa_ = (Mammogram) => 
-        {
-            var c_ = (Mammogram?.StatusElement as object);
-            var d_ = context?.Operators.Convert<string>(c_);
-            var f_ = "final";
-            var g_ = "amended";
-            var h_ = "corrected";
-            var i_ = "appended";
-            var e_ = (new string[]
->>>>>>> cedac435
+		var a_ = this.Mammography();
+		var b_ = context.Operators.RetrieveByValueSet<DiagnosticReport>(a_, null);
+		bool? c_(DiagnosticReport Mammogram)
+		{
+			var f_ = Mammogram?.StatusElement;
+			var g_ = context.Operators.Convert<string>(f_);
+			var h_ = new string[]
 			{
 				"final",
 				"amended",
 				"corrected",
 				"appended",
 			};
-			var r_ = i_.InList<string>(p_, (q_ as IEnumerable<string>));
-			var s_ = i_.Not(r_);
-			var w_ = Mammogram?.Effective;
-			var x_ = MATGlobalCommonFunctionsFHIR4_6_1_000.Normalize_Interval(w_);
-			var y_ = i_.End(x_);
-			var ac_ = this.Measurement_Period();
-			var ad_ = i_.End(ac_);
-			var af_ = i_.Quantity(27m, "months");
-			var ag_ = i_.Subtract(ad_, af_);
-			var aj_ = i_.End(ac_);
-			var ak_ = i_.Interval(ag_, aj_, true, true);
-			var al_ = i_.ElementInInterval<CqlDateTime>(y_, ak_, null);
-			var ap_ = i_.End(ac_);
-			var aq_ = i_.Not((bool?)(ap_ is null));
-			var ar_ = i_.And(al_, aq_);
-			var as_ = i_.And(s_, ar_);
-
-			return as_;
-		};
-		var g_ = a_.WhereOrNull<DiagnosticReport>(e_, f_);
-		var h_ = a_.ExistsInList<DiagnosticReport>(g_);
-
-		return h_;
+			var i_ = context.Operators.InList<string>(g_, (h_ as IEnumerable<string>));
+			var j_ = context.Operators.Not(i_);
+			var k_ = Mammogram?.Effective;
+			var l_ = MATGlobalCommonFunctionsFHIR4_6_1_000.Normalize_Interval(k_);
+			var m_ = context.Operators.End(l_);
+			var n_ = this.Measurement_Period();
+			var o_ = context.Operators.End(n_);
+			var p_ = context.Operators.Quantity(27m, "months");
+			var q_ = context.Operators.Subtract(o_, p_);
+			var s_ = context.Operators.End(n_);
+			var t_ = context.Operators.Interval(q_, s_, true, true);
+			var u_ = context.Operators.ElementInInterval<CqlDateTime>(m_, t_, null);
+			var w_ = context.Operators.End(n_);
+			var x_ = context.Operators.Not((bool?)(w_ is null));
+			var y_ = context.Operators.And(u_, x_);
+			var z_ = context.Operators.And(j_, y_);
+
+			return z_;
+		};
+		var d_ = context.Operators.WhereOrNull<DiagnosticReport>(b_, c_);
+		var e_ = context.Operators.ExistsInList<DiagnosticReport>(d_);
+
+		return e_;
 	}
 
     [CqlDeclaration("Diagnostic Report without appropriate status")]
