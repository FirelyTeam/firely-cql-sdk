--- conflicted
+++ resolved
@@ -209,395 +209,181 @@
 
 	private Patient Patient_Value()
 	{
-		var a_ = context.Operators;
-		var b_ = context.DataRetriever;
-		var c_ = b_.RetrieveByValueSet<Patient>(null, null);
-		var d_ = a_.SingleOrNull<Patient>(c_);
-
-		return d_;
-	}
-
-<<<<<<< HEAD
-=======
-    private Patient Patient_Value()
-    {
-        var a_ = context?.Operators.RetrieveByValueSet<Patient>(null, 
-			null);
-        return context?.Operators.SingleOrNull<Patient>(a_);
-    }
->>>>>>> cedac435
+		var a_ = context.Operators.RetrieveByValueSet<Patient>(null, null);
+		var b_ = context.Operators.SingleOrNull<Patient>(a_);
+
+		return b_;
+	}
+
     [CqlDeclaration("Patient")]
 	public Patient Patient() => 
 		__Patient.Value;
 
 	private bool? Has_Criteria_Indicating_Frailty_Value()
 	{
-		var a_ = context.Operators;
-		var f_ = context.DataRetriever;
-		var g_ = this.Frailty_Device();
-		var h_ = f_.RetrieveByValueSet<Observation>(g_, null);
-		bool? i_(Observation FrailtyDeviceApplied)
-		{
-			var ao_ = context.Operators;
-			var ap_ = FrailtyDeviceApplied?.Effective;
-			var aq_ = NCQAFHIRBase_1_0_0.Normalize_Interval(ap_);
-			var ar_ = this.Measurement_Period();
-			var as_ = ao_.Overlaps(aq_, ar_, null);
-
-			return as_;
-		};
-		var j_ = a_.WhereOrNull<Observation>(h_, i_);
-		var k_ = a_.ExistsInList<Observation>(j_);
-		var o_ = this.Frailty_Diagnosis();
-		var p_ = f_.RetrieveByValueSet<Condition>(o_, null);
-		var q_ = NCQAStatus_1_0_0.Active_Condition(p_);
-		bool? r_(Condition FrailtyDiagnosis)
-		{
-			var at_ = context.Operators;
-			var au_ = NCQAFHIRBase_1_0_0.Prevalence_Period(FrailtyDiagnosis);
-			var av_ = this.Measurement_Period();
-			var aw_ = at_.Overlaps(au_, av_, null);
-
-			return aw_;
-		};
-		var s_ = a_.WhereOrNull<Condition>(q_, r_);
-		var t_ = a_.ExistsInList<Condition>(s_);
-		var u_ = a_.Or(k_, t_);
-		var y_ = this.Frailty_Encounter();
-		var z_ = f_.RetrieveByValueSet<Encounter>(y_, null);
-		var aa_ = NCQAStatus_1_0_0.Finished_Encounter(z_);
-		bool? ab_(Encounter FrailtyEncounter)
-		{
-			var ax_ = context.Operators;
-			var ay_ = FrailtyEncounter?.Period;
-			var az_ = NCQAFHIRBase_1_0_0.Normalize_Interval(ay_);
-			var ba_ = this.Measurement_Period();
-			var bb_ = ax_.Overlaps(az_, ba_, null);
-
-			return bb_;
-		};
-		var ac_ = a_.WhereOrNull<Encounter>(aa_, ab_);
-		var ad_ = a_.ExistsInList<Encounter>(ac_);
-		var ae_ = a_.Or(u_, ad_);
-		var ai_ = this.Frailty_Symptom();
-		var aj_ = f_.RetrieveByValueSet<Observation>(ai_, null);
-		bool? ak_(Observation FrailtySymptom)
-		{
-			var bc_ = context.Operators;
-			var bd_ = FrailtySymptom?.Effective;
-			var be_ = NCQAFHIRBase_1_0_0.Normalize_Interval(bd_);
-			var bf_ = this.Measurement_Period();
-			var bg_ = bc_.Overlaps(be_, bf_, null);
-
-			return bg_;
-		};
-		var al_ = a_.WhereOrNull<Observation>(aj_, ak_);
-		var am_ = a_.ExistsInList<Observation>(al_);
-		var an_ = a_.Or(ae_, am_);
-
-		return an_;
-	}
-
-<<<<<<< HEAD
-=======
-    private bool? Has_Criteria_Indicating_Frailty_Value()
-    {
-        var a_ = this.Frailty_Device();
-        var b_ = context?.Operators.RetrieveByValueSet<Observation>(a_, 
-			null);
-        Func<Observation,bool?> f_ = (FrailtyDeviceApplied) => 
-        {
-            var c_ = (FrailtyDeviceApplied?.Effective as object);
-            var d_ = NCQAFHIRBase_1_0_0.Normalize_Interval(c_);
-            var e_ = this.Measurement_Period();
-            return context?.Operators.Overlaps(d_, 
-				e_, 
-				null);
-        };
-        var g_ = context?.Operators.WhereOrNull<Observation>(b_, 
-			f_);
-        var h_ = context?.Operators.ExistsInList<Observation>(g_);
-        var i_ = this.Frailty_Diagnosis();
-        var j_ = context?.Operators.RetrieveByValueSet<Condition>(i_, 
-			null);
-        var k_ = NCQAStatus_1_0_0.Active_Condition(j_);
-        Func<Condition,bool?> n_ = (FrailtyDiagnosis) => 
-        {
-            var l_ = NCQAFHIRBase_1_0_0.Prevalence_Period(FrailtyDiagnosis);
-            var m_ = this.Measurement_Period();
-            return context?.Operators.Overlaps(l_, 
-				m_, 
-				null);
-        };
-        var o_ = context?.Operators.WhereOrNull<Condition>(k_, 
-			n_);
-        var p_ = context?.Operators.ExistsInList<Condition>(o_);
-        var q_ = context?.Operators.Or(h_, 
-			p_);
-        var r_ = this.Frailty_Encounter();
-        var s_ = context?.Operators.RetrieveByValueSet<Encounter>(r_, 
-			null);
-        var t_ = NCQAStatus_1_0_0.Finished_Encounter(s_);
-        Func<Encounter,bool?> x_ = (FrailtyEncounter) => 
-        {
-            var u_ = (FrailtyEncounter?.Period as object);
-            var v_ = NCQAFHIRBase_1_0_0.Normalize_Interval(u_);
-            var w_ = this.Measurement_Period();
-            return context?.Operators.Overlaps(v_, 
-				w_, 
-				null);
-        };
-        var y_ = context?.Operators.WhereOrNull<Encounter>(t_, 
-			x_);
-        var z_ = context?.Operators.ExistsInList<Encounter>(y_);
-        var aa_ = context?.Operators.Or(q_, 
-			z_);
-        var ab_ = this.Frailty_Symptom();
-        var ac_ = context?.Operators.RetrieveByValueSet<Observation>(ab_, 
-			null);
-        Func<Observation,bool?> ag_ = (FrailtySymptom) => 
-        {
-            var ad_ = (FrailtySymptom?.Effective as object);
-            var ae_ = NCQAFHIRBase_1_0_0.Normalize_Interval(ad_);
-            var af_ = this.Measurement_Period();
-            return context?.Operators.Overlaps(ae_, 
-				af_, 
-				null);
-        };
-        var ah_ = context?.Operators.WhereOrNull<Observation>(ac_, 
-			ag_);
-        var ai_ = context?.Operators.ExistsInList<Observation>(ah_);
-        return context?.Operators.Or(aa_, 
-			ai_);
-    }
->>>>>>> cedac435
+		var a_ = this.Frailty_Device();
+		var b_ = context.Operators.RetrieveByValueSet<Observation>(a_, null);
+		bool? c_(Observation FrailtyDeviceApplied)
+		{
+			var z_ = FrailtyDeviceApplied?.Effective;
+			var aa_ = NCQAFHIRBase_1_0_0.Normalize_Interval(z_);
+			var ab_ = this.Measurement_Period();
+			var ac_ = context.Operators.Overlaps(aa_, ab_, null);
+
+			return ac_;
+		};
+		var d_ = context.Operators.WhereOrNull<Observation>(b_, c_);
+		var e_ = context.Operators.ExistsInList<Observation>(d_);
+		var f_ = this.Frailty_Diagnosis();
+		var g_ = context.Operators.RetrieveByValueSet<Condition>(f_, null);
+		var h_ = NCQAStatus_1_0_0.Active_Condition(g_);
+		bool? i_(Condition FrailtyDiagnosis)
+		{
+			var ad_ = NCQAFHIRBase_1_0_0.Prevalence_Period(FrailtyDiagnosis);
+			var ae_ = this.Measurement_Period();
+			var af_ = context.Operators.Overlaps(ad_, ae_, null);
+
+			return af_;
+		};
+		var j_ = context.Operators.WhereOrNull<Condition>(h_, i_);
+		var k_ = context.Operators.ExistsInList<Condition>(j_);
+		var l_ = context.Operators.Or(e_, k_);
+		var m_ = this.Frailty_Encounter();
+		var n_ = context.Operators.RetrieveByValueSet<Encounter>(m_, null);
+		var o_ = NCQAStatus_1_0_0.Finished_Encounter(n_);
+		bool? p_(Encounter FrailtyEncounter)
+		{
+			var ag_ = FrailtyEncounter?.Period;
+			var ah_ = NCQAFHIRBase_1_0_0.Normalize_Interval(ag_);
+			var ai_ = this.Measurement_Period();
+			var aj_ = context.Operators.Overlaps(ah_, ai_, null);
+
+			return aj_;
+		};
+		var q_ = context.Operators.WhereOrNull<Encounter>(o_, p_);
+		var r_ = context.Operators.ExistsInList<Encounter>(q_);
+		var s_ = context.Operators.Or(l_, r_);
+		var t_ = this.Frailty_Symptom();
+		var u_ = context.Operators.RetrieveByValueSet<Observation>(t_, null);
+		bool? v_(Observation FrailtySymptom)
+		{
+			var ak_ = FrailtySymptom?.Effective;
+			var al_ = NCQAFHIRBase_1_0_0.Normalize_Interval(ak_);
+			var am_ = this.Measurement_Period();
+			var an_ = context.Operators.Overlaps(al_, am_, null);
+
+			return an_;
+		};
+		var w_ = context.Operators.WhereOrNull<Observation>(u_, v_);
+		var x_ = context.Operators.ExistsInList<Observation>(w_);
+		var y_ = context.Operators.Or(s_, x_);
+
+		return y_;
+	}
+
     [CqlDeclaration("Has Criteria Indicating Frailty")]
 	public bool? Has_Criteria_Indicating_Frailty() => 
 		__Has_Criteria_Indicating_Frailty.Value;
 
 	private IEnumerable<CqlDate> Outpatient_Encounters_with_Advanced_Illness_Value()
 	{
-		var a_ = context.Operators;
-		var f_ = context.DataRetriever;
-		var g_ = this.Outpatient();
-		var h_ = f_.RetrieveByValueSet<Encounter>(g_, null);
-		var j_ = this.Observation();
-		var k_ = f_.RetrieveByValueSet<Encounter>(j_, null);
-		var l_ = a_.ListUnion<Encounter>(h_, k_);
-		var o_ = this.ED();
-		var p_ = f_.RetrieveByValueSet<Encounter>(o_, null);
-		var r_ = this.Telephone_Visits();
-		var s_ = f_.RetrieveByValueSet<Encounter>(r_, null);
-		var t_ = a_.ListUnion<Encounter>(p_, s_);
-		var u_ = a_.ListUnion<Encounter>(l_, t_);
-		var x_ = this.Online_Assessments();
-		var y_ = f_.RetrieveByValueSet<Encounter>(x_, null);
-		var aa_ = this.Nonacute_Inpatient();
-		var ab_ = f_.RetrieveByValueSet<Encounter>(aa_, null);
-		var ac_ = a_.ListUnion<Encounter>(y_, ab_);
-		var ad_ = a_.ListUnion<Encounter>(u_, ac_);
-		var ae_ = NCQAStatus_1_0_0.Finished_Encounter(ad_);
-		bool? af_(Encounter OutpatientEncounter)
-		{
-			var aj_ = context.Operators;
-			var ak_ = context.DataRetriever;
-			var al_ = this.Advanced_Illness();
-			var am_ = ak_.RetrieveByValueSet<Condition>(al_, null);
-			var an_ = NCQAEncounter_1_0_0.Encounter_Has_Diagnosis(OutpatientEncounter, am_);
-			var ar_ = OutpatientEncounter?.Period;
-			var as_ = NCQAFHIRBase_1_0_0.Normalize_Interval(ar_);
-			var at_ = aj_.Start(as_);
-			var au_ = aj_.DateFrom(at_);
-			var az_ = this.Measurement_Period();
-			var ba_ = aj_.Start(az_);
-			var bb_ = aj_.DateFrom(ba_);
-			var bd_ = aj_.Quantity(1m, "year");
-			var be_ = aj_.Subtract(bb_, bd_);
-			var bi_ = aj_.End(az_);
-			var bj_ = aj_.DateFrom(bi_);
-			var bk_ = aj_.Interval(be_, bj_, true, true);
-			var bl_ = aj_.ElementInInterval<CqlDate>(au_, bk_, null);
-			var bm_ = aj_.And(an_, bl_);
-
-			return bm_;
-		};
-		var ag_ = a_.WhereOrNull<Encounter>(ae_, af_);
-		CqlDate ah_(Encounter EncounterWithDiagnosis)
-		{
-			var bn_ = context.Operators;
-			var bp_ = EncounterWithDiagnosis?.Period;
-			var bq_ = NCQAFHIRBase_1_0_0.Normalize_Interval(bp_);
-			var br_ = bn_.End(bq_);
-			var bs_ = bn_.DateFrom(br_);
-
-			return bs_;
-		};
-		var ai_ = a_.SelectOrNull<Encounter, CqlDate>(ag_, ah_);
-
-		return ai_;
-	}
-
-<<<<<<< HEAD
-=======
-    private IEnumerable<CqlDate> Outpatient_Encounters_with_Advanced_Illness_Value()
-    {
-        var a_ = this.Outpatient();
-        var b_ = context?.Operators.RetrieveByValueSet<Encounter>(a_, 
-			null);
-        var c_ = this.Observation();
-        var d_ = context?.Operators.RetrieveByValueSet<Encounter>(c_, 
-			null);
-        var e_ = context?.Operators.ListUnion<Encounter>(b_, 
-			d_);
-        var f_ = this.ED();
-        var g_ = context?.Operators.RetrieveByValueSet<Encounter>(f_, 
-			null);
-        var h_ = this.Telephone_Visits();
-        var i_ = context?.Operators.RetrieveByValueSet<Encounter>(h_, 
-			null);
-        var j_ = context?.Operators.ListUnion<Encounter>(g_, 
-			i_);
-        var k_ = context?.Operators.ListUnion<Encounter>(e_, 
-			j_);
-        var l_ = this.Online_Assessments();
-        var m_ = context?.Operators.RetrieveByValueSet<Encounter>(l_, 
-			null);
-        var n_ = this.Nonacute_Inpatient();
-        var o_ = context?.Operators.RetrieveByValueSet<Encounter>(n_, 
-			null);
-        var p_ = context?.Operators.ListUnion<Encounter>(m_, 
-			o_);
-        var q_ = context?.Operators.ListUnion<Encounter>(k_, 
-			p_);
-        var r_ = NCQAStatus_1_0_0.Finished_Encounter(q_);
-        Func<Encounter,bool?> aj_ = (OutpatientEncounter) => 
-        {
-            var s_ = this.Advanced_Illness();
-            var t_ = context?.Operators.RetrieveByValueSet<Condition>(s_, 
-				null);
-            var u_ = NCQAEncounter_1_0_0.Encounter_Has_Diagnosis(OutpatientEncounter, 
-				t_);
-            var v_ = (OutpatientEncounter?.Period as object);
-            var w_ = NCQAFHIRBase_1_0_0.Normalize_Interval(v_);
-            var x_ = context?.Operators.Start(w_);
-            var y_ = context?.Operators.DateFrom(x_);
-            var z_ = this.Measurement_Period();
-            var aa_ = context?.Operators.Start(z_);
-            var ab_ = context?.Operators.DateFrom(aa_);
-            var ac_ = context?.Operators.Quantity(1m, 
-				"year");
-            var ad_ = context?.Operators.Subtract(ab_, 
-				ac_);
-            var af_ = context?.Operators.End(z_);
-            var ag_ = context?.Operators.DateFrom(af_);
-            var ah_ = context?.Operators.Interval(ad_, 
-				ag_, 
-				true, 
-				true);
-            var ai_ = context?.Operators.ElementInInterval<CqlDate>(y_, 
-				ah_, 
-				null);
-            return context?.Operators.And(u_, 
-				ai_);
-        };
-        var ak_ = context?.Operators.WhereOrNull<Encounter>(r_, 
-			aj_);
-        Func<Encounter,CqlDate> ao_ = (EncounterWithDiagnosis) => 
-        {
-            var al_ = (EncounterWithDiagnosis?.Period as object);
-            var am_ = NCQAFHIRBase_1_0_0.Normalize_Interval(al_);
-            var an_ = context?.Operators.End(am_);
-            return context?.Operators.DateFrom(an_);
-        };
-        return context?.Operators.SelectOrNull<Encounter, CqlDate>(ak_, 
-			ao_);
-    }
->>>>>>> cedac435
+		var a_ = this.Outpatient();
+		var b_ = context.Operators.RetrieveByValueSet<Encounter>(a_, null);
+		var c_ = this.Observation();
+		var d_ = context.Operators.RetrieveByValueSet<Encounter>(c_, null);
+		var e_ = context.Operators.ListUnion<Encounter>(b_, d_);
+		var f_ = this.ED();
+		var g_ = context.Operators.RetrieveByValueSet<Encounter>(f_, null);
+		var h_ = this.Telephone_Visits();
+		var i_ = context.Operators.RetrieveByValueSet<Encounter>(h_, null);
+		var j_ = context.Operators.ListUnion<Encounter>(g_, i_);
+		var k_ = context.Operators.ListUnion<Encounter>(e_, j_);
+		var l_ = this.Online_Assessments();
+		var m_ = context.Operators.RetrieveByValueSet<Encounter>(l_, null);
+		var n_ = this.Nonacute_Inpatient();
+		var o_ = context.Operators.RetrieveByValueSet<Encounter>(n_, null);
+		var p_ = context.Operators.ListUnion<Encounter>(m_, o_);
+		var q_ = context.Operators.ListUnion<Encounter>(k_, p_);
+		var r_ = NCQAStatus_1_0_0.Finished_Encounter(q_);
+		bool? s_(Encounter OutpatientEncounter)
+		{
+			var w_ = this.Advanced_Illness();
+			var x_ = context.Operators.RetrieveByValueSet<Condition>(w_, null);
+			var y_ = NCQAEncounter_1_0_0.Encounter_Has_Diagnosis(OutpatientEncounter, x_);
+			var z_ = OutpatientEncounter?.Period;
+			var aa_ = NCQAFHIRBase_1_0_0.Normalize_Interval(z_);
+			var ab_ = context.Operators.Start(aa_);
+			var ac_ = context.Operators.DateFrom(ab_);
+			var ad_ = this.Measurement_Period();
+			var ae_ = context.Operators.Start(ad_);
+			var af_ = context.Operators.DateFrom(ae_);
+			var ag_ = context.Operators.Quantity(1m, "year");
+			var ah_ = context.Operators.Subtract(af_, ag_);
+			var aj_ = context.Operators.End(ad_);
+			var ak_ = context.Operators.DateFrom(aj_);
+			var al_ = context.Operators.Interval(ah_, ak_, true, true);
+			var am_ = context.Operators.ElementInInterval<CqlDate>(ac_, al_, null);
+			var an_ = context.Operators.And(y_, am_);
+
+			return an_;
+		};
+		var t_ = context.Operators.WhereOrNull<Encounter>(r_, s_);
+		CqlDate u_(Encounter EncounterWithDiagnosis)
+		{
+			var ao_ = EncounterWithDiagnosis?.Period;
+			var ap_ = NCQAFHIRBase_1_0_0.Normalize_Interval(ao_);
+			var aq_ = context.Operators.End(ap_);
+			var ar_ = context.Operators.DateFrom(aq_);
+
+			return ar_;
+		};
+		var v_ = context.Operators.SelectOrNull<Encounter, CqlDate>(t_, u_);
+
+		return v_;
+	}
+
     [CqlDeclaration("Outpatient Encounters with Advanced Illness")]
 	public IEnumerable<CqlDate> Outpatient_Encounters_with_Advanced_Illness() => 
 		__Outpatient_Encounters_with_Advanced_Illness.Value;
 
 	private IEnumerable<CqlDate> Nonacute_Inpatient_Discharge_with_Advanced_Illness_Value()
 	{
-		var a_ = context.Operators;
-		var c_ = context.DataRetriever;
-		var d_ = c_.RetrieveByValueSet<Claim>(null, null);
-		var e_ = NCQAClaims_1_0_0.Medical_Claims_With_Nonacute_or_Acute_Inpatient_Discharge(d_);
-		var f_ = e_?.NonacuteInpatientDischarge;
-		var h_ = this.Advanced_Illness();
-		var i_ = a_.CreateValueSetFacade(h_);
-		var j_ = NCQAClaims_1_0_0.Medical_Claims_With_Diagnosis(f_, (IEnumerable<CqlCode>)i_);
-		var k_ = j_?.ServicePeriod;
-		bool? l_(CqlInterval<CqlDateTime> DischargeWithDiagnosis)
-		{
-			var p_ = context.Operators;
-			var s_ = p_.End(DischargeWithDiagnosis);
-			var t_ = p_.DateFrom(s_);
-			var y_ = this.Measurement_Period();
-			var z_ = p_.Start(y_);
-			var aa_ = p_.DateFrom(z_);
-			var ac_ = p_.Quantity(1m, "year");
-			var ad_ = p_.Subtract(aa_, ac_);
-			var ah_ = p_.End(y_);
-			var ai_ = p_.DateFrom(ah_);
-			var aj_ = p_.Interval(ad_, ai_, true, true);
-			var ak_ = p_.ElementInInterval<CqlDate>(t_, aj_, null);
-
-			return ak_;
-		};
-		var m_ = a_.WhereOrNull<CqlInterval<CqlDateTime>>(k_, l_);
-		CqlDate n_(CqlInterval<CqlDateTime> InpatientDischarge)
-		{
-			var al_ = context.Operators;
-			var an_ = al_.End(InpatientDischarge);
-			var ao_ = al_.DateFrom(an_);
-
-			return ao_;
-		};
-		var o_ = a_.SelectOrNull<CqlInterval<CqlDateTime>, CqlDate>(m_, n_);
-
-		return o_;
-	}
-
-<<<<<<< HEAD
-=======
-    private IEnumerable<CqlDate> Nonacute_Inpatient_Discharge_with_Advanced_Illness_Value()
-    {
-        var a_ = (NCQAClaims_1_0_0.Medical_Claims_With_Diagnosis((NCQAClaims_1_0_0.Medical_Claims_With_Nonacute_or_Acute_Inpatient_Discharge(context?.Operators.RetrieveByValueSet<Claim>(null, 
-							null)))?.NonacuteInpatientDischarge, 
-				((IEnumerable<CqlCode>)context?.Operators.CreateValueSetFacade(this.Advanced_Illness()))))?.ServicePeriod;
-        Func<CqlInterval<CqlDateTime>,bool?> m_ = (DischargeWithDiagnosis) => 
-        {
-            var b_ = context?.Operators.End(DischargeWithDiagnosis);
-            var c_ = context?.Operators.DateFrom(b_);
-            var d_ = this.Measurement_Period();
-            var e_ = context?.Operators.Start(d_);
-            var f_ = context?.Operators.DateFrom(e_);
-            var g_ = context?.Operators.Quantity(1m, 
-				"year");
-            var h_ = context?.Operators.Subtract(f_, 
-				g_);
-            var j_ = context?.Operators.End(d_);
-            var k_ = context?.Operators.DateFrom(j_);
-            var l_ = context?.Operators.Interval(h_, 
-				k_, 
-				true, 
-				true);
-            return context?.Operators.ElementInInterval<CqlDate>(c_, 
-				l_, 
-				null);
-        };
-        var n_ = context?.Operators.WhereOrNull<CqlInterval<CqlDateTime>>(a_, 
-			m_);
-        Func<CqlInterval<CqlDateTime>,CqlDate> p_ = (InpatientDischarge) => 
-        {
-            var o_ = context?.Operators.End(InpatientDischarge);
-            return context?.Operators.DateFrom(o_);
-        };
-        return context?.Operators.SelectOrNull<CqlInterval<CqlDateTime>, CqlDate>(n_, 
-			p_);
-    }
->>>>>>> cedac435
+		var a_ = context.Operators.RetrieveByValueSet<Claim>(null, null);
+		var b_ = NCQAClaims_1_0_0.Medical_Claims_With_Nonacute_or_Acute_Inpatient_Discharge(a_);
+		var c_ = b_?.NonacuteInpatientDischarge;
+		var d_ = this.Advanced_Illness();
+		var e_ = context.Operators.CreateValueSetFacade(d_);
+		var f_ = NCQAClaims_1_0_0.Medical_Claims_With_Diagnosis(c_, (IEnumerable<CqlCode>)e_);
+		var g_ = f_?.ServicePeriod;
+		bool? h_(CqlInterval<CqlDateTime> DischargeWithDiagnosis)
+		{
+			var l_ = context.Operators.End(DischargeWithDiagnosis);
+			var m_ = context.Operators.DateFrom(l_);
+			var n_ = this.Measurement_Period();
+			var o_ = context.Operators.Start(n_);
+			var p_ = context.Operators.DateFrom(o_);
+			var q_ = context.Operators.Quantity(1m, "year");
+			var r_ = context.Operators.Subtract(p_, q_);
+			var t_ = context.Operators.End(n_);
+			var u_ = context.Operators.DateFrom(t_);
+			var v_ = context.Operators.Interval(r_, u_, true, true);
+			var w_ = context.Operators.ElementInInterval<CqlDate>(m_, v_, null);
+
+			return w_;
+		};
+		var i_ = context.Operators.WhereOrNull<CqlInterval<CqlDateTime>>(g_, h_);
+		CqlDate j_(CqlInterval<CqlDateTime> InpatientDischarge)
+		{
+			var x_ = context.Operators.End(InpatientDischarge);
+			var y_ = context.Operators.DateFrom(x_);
+
+			return y_;
+		};
+		var k_ = context.Operators.SelectOrNull<CqlInterval<CqlDateTime>, CqlDate>(i_, j_);
+
+		return k_;
+	}
+
     [CqlDeclaration("Nonacute Inpatient Discharge with Advanced Illness")]
 	public IEnumerable<CqlDate> Nonacute_Inpatient_Discharge_with_Advanced_Illness() => 
 		__Nonacute_Inpatient_Discharge_with_Advanced_Illness.Value;
@@ -608,30 +394,29 @@
 		{
 			if ((context.Operators.Not((bool?)(context.Operators.ListUnion<CqlDate>(this.Outpatient_Encounters_with_Advanced_Illness(), this.Nonacute_Inpatient_Discharge_with_Advanced_Illness()) is null)) ?? false))
 			{
-				var b_ = context.Operators;
-				var c_ = this.Outpatient_Encounters_with_Advanced_Illness();
-				var d_ = this.Nonacute_Inpatient_Discharge_with_Advanced_Illness();
-				var e_ = b_.ListUnion<CqlDate>(c_, d_);
-
-				return e_;
+				var b_ = this.Outpatient_Encounters_with_Advanced_Illness();
+				var c_ = this.Nonacute_Inpatient_Discharge_with_Advanced_Illness();
+				var d_ = context.Operators.ListUnion<CqlDate>(b_, c_);
+
+				return d_;
 			}
 			else if ((this.Outpatient_Encounters_with_Advanced_Illness() is null))
 			{
-				var f_ = this.Nonacute_Inpatient_Discharge_with_Advanced_Illness();
-
-				return f_;
+				var e_ = this.Nonacute_Inpatient_Discharge_with_Advanced_Illness();
+
+				return e_;
 			}
 			else if ((this.Nonacute_Inpatient_Discharge_with_Advanced_Illness() is null))
 			{
-				var g_ = this.Outpatient_Encounters_with_Advanced_Illness();
-
-				return g_;
+				var f_ = this.Outpatient_Encounters_with_Advanced_Illness();
+
+				return f_;
 			}
 			else
 			{
-				IEnumerable<CqlDate> h_ = null;
-
-				return (h_ as IEnumerable<CqlDate>);
+				IEnumerable<CqlDate> g_ = null;
+
+				return (g_ as IEnumerable<CqlDate>);
 			};
 		};
 
@@ -644,47 +429,39 @@
 
 	private bool? Two_Outpatient_Visits_with_Advanced_Illness_on_Different_Dates_of_Service_Value()
 	{
-		var a_ = context.Operators;
-		var e_ = this.Outpatient_Encounters_or_Discharges_with_Advanced_Illness();
-		IEnumerable<CqlDate> f_(CqlDate _OutpatientVisit1)
-		{
-			var n_ = this.Outpatient_Encounters_or_Discharges_with_Advanced_Illness();
-
-			return n_;
-		};
-		Tuples.Tuple_EaBFagdYTZfYEiNNhIYITEIUR g_(CqlDate _OutpatientVisit1, CqlDate _OutpatientVisit2)
-		{
-			var o_ = new Tuples.Tuple_EaBFagdYTZfYEiNNhIYITEIUR
+		var a_ = this.Outpatient_Encounters_or_Discharges_with_Advanced_Illness();
+		IEnumerable<CqlDate> b_(CqlDate _OutpatientVisit1)
+		{
+			var j_ = this.Outpatient_Encounters_or_Discharges_with_Advanced_Illness();
+
+			return j_;
+		};
+		Tuples.Tuple_EaBFagdYTZfYEiNNhIYITEIUR c_(CqlDate _OutpatientVisit1, CqlDate _OutpatientVisit2)
+		{
+			var k_ = new Tuples.Tuple_EaBFagdYTZfYEiNNhIYITEIUR
 			{
 				OutpatientVisit1 = _OutpatientVisit1,
 				OutpatientVisit2 = _OutpatientVisit2,
 			};
 
-			return o_;
-		};
-		var h_ = a_.SelectManyResultsOrNull<CqlDate, CqlDate, Tuples.Tuple_EaBFagdYTZfYEiNNhIYITEIUR>(e_, f_, g_);
-		bool? i_(Tuples.Tuple_EaBFagdYTZfYEiNNhIYITEIUR tuple_eabfagdytzfyeinnhiyiteiur)
-		{
-			var p_ = context.Operators;
-			var q_ = tuple_eabfagdytzfyeinnhiyiteiur.OutpatientVisit2;
-			var s_ = tuple_eabfagdytzfyeinnhiyiteiur.OutpatientVisit1;
-			var u_ = p_.Quantity(1m, "day");
-			var v_ = p_.Add(s_, u_);
-			var w_ = p_.SameOrAfter(q_, v_, null);
-
-			return w_;
-		};
-		var j_ = a_.WhereOrNull<Tuples.Tuple_EaBFagdYTZfYEiNNhIYITEIUR>(h_, i_);
-		CqlDate k_(Tuples.Tuple_EaBFagdYTZfYEiNNhIYITEIUR tuple_eabfagdytzfyeinnhiyiteiur)
-		{
-			var x_ = tuple_eabfagdytzfyeinnhiyiteiur.OutpatientVisit1;
-
-			return x_;
-		};
-		var l_ = a_.SelectOrNull<Tuples.Tuple_EaBFagdYTZfYEiNNhIYITEIUR, CqlDate>(j_, k_);
-		var m_ = a_.ExistsInList<CqlDate>(l_);
-
-		return m_;
+			return k_;
+		};
+		var d_ = context.Operators.SelectManyResultsOrNull<CqlDate, CqlDate, Tuples.Tuple_EaBFagdYTZfYEiNNhIYITEIUR>(a_, b_, c_);
+		bool? e_(Tuples.Tuple_EaBFagdYTZfYEiNNhIYITEIUR tuple_eabfagdytzfyeinnhiyiteiur)
+		{
+			var l_ = context.Operators.Quantity(1m, "day");
+			var m_ = context.Operators.Add(tuple_eabfagdytzfyeinnhiyiteiur.OutpatientVisit1, l_);
+			var n_ = context.Operators.SameOrAfter(tuple_eabfagdytzfyeinnhiyiteiur.OutpatientVisit2, m_, null);
+
+			return n_;
+		};
+		var f_ = context.Operators.WhereOrNull<Tuples.Tuple_EaBFagdYTZfYEiNNhIYITEIUR>(d_, e_);
+		CqlDate g_(Tuples.Tuple_EaBFagdYTZfYEiNNhIYITEIUR tuple_eabfagdytzfyeinnhiyiteiur) => 
+			tuple_eabfagdytzfyeinnhiyiteiur.OutpatientVisit1;
+		var h_ = context.Operators.SelectOrNull<Tuples.Tuple_EaBFagdYTZfYEiNNhIYITEIUR, CqlDate>(f_, g_);
+		var i_ = context.Operators.ExistsInList<CqlDate>(h_);
+
+		return i_;
 	}
 
     [CqlDeclaration("Two Outpatient Visits with Advanced Illness on Different Dates of Service")]
@@ -693,382 +470,175 @@
 
 	private bool? Acute_Inpatient_Encounter_with_Advanced_Illness_Value()
 	{
-		var a_ = context.Operators;
-		var c_ = context.DataRetriever;
-		var d_ = this.Acute_Inpatient();
-		var e_ = c_.RetrieveByValueSet<Encounter>(d_, null);
-		var f_ = NCQAStatus_1_0_0.Finished_Encounter(e_);
-		bool? g_(Encounter InpatientEncounter)
-		{
-			var j_ = context.Operators;
-			var k_ = context.DataRetriever;
-			var l_ = this.Advanced_Illness();
-			var m_ = k_.RetrieveByValueSet<Condition>(l_, null);
-			var n_ = NCQAEncounter_1_0_0.Encounter_Has_Diagnosis(InpatientEncounter, m_);
-			var r_ = InpatientEncounter?.Period;
-			var s_ = NCQAFHIRBase_1_0_0.Normalize_Interval(r_);
-			var t_ = j_.Start(s_);
-			var u_ = j_.DateFrom(t_);
-			var z_ = this.Measurement_Period();
-			var aa_ = j_.Start(z_);
-			var ab_ = j_.DateFrom(aa_);
-			var ad_ = j_.Quantity(1m, "year");
-			var ae_ = j_.Subtract(ab_, ad_);
-			var ai_ = j_.End(z_);
-			var aj_ = j_.DateFrom(ai_);
-			var ak_ = j_.Interval(ae_, aj_, true, true);
-			var al_ = j_.ElementInInterval<CqlDate>(u_, ak_, null);
-			var am_ = j_.And(n_, al_);
-
-			return am_;
-		};
-		var h_ = a_.WhereOrNull<Encounter>(f_, g_);
-		var i_ = a_.ExistsInList<Encounter>(h_);
-
-		return i_;
-	}
-
-<<<<<<< HEAD
-=======
-    private bool? Acute_Inpatient_Encounter_with_Advanced_Illness_Value()
-    {
-        var a_ = this.Acute_Inpatient();
-        var b_ = context?.Operators.RetrieveByValueSet<Encounter>(a_, 
-			null);
-        var c_ = NCQAStatus_1_0_0.Finished_Encounter(b_);
-        Func<Encounter,bool?> u_ = (InpatientEncounter) => 
-        {
-            var d_ = this.Advanced_Illness();
-            var e_ = context?.Operators.RetrieveByValueSet<Condition>(d_, 
-				null);
-            var f_ = NCQAEncounter_1_0_0.Encounter_Has_Diagnosis(InpatientEncounter, 
-				e_);
-            var g_ = (InpatientEncounter?.Period as object);
-            var h_ = NCQAFHIRBase_1_0_0.Normalize_Interval(g_);
-            var i_ = context?.Operators.Start(h_);
-            var j_ = context?.Operators.DateFrom(i_);
-            var k_ = this.Measurement_Period();
-            var l_ = context?.Operators.Start(k_);
-            var m_ = context?.Operators.DateFrom(l_);
-            var n_ = context?.Operators.Quantity(1m, 
-				"year");
-            var o_ = context?.Operators.Subtract(m_, 
-				n_);
-            var q_ = context?.Operators.End(k_);
-            var r_ = context?.Operators.DateFrom(q_);
-            var s_ = context?.Operators.Interval(o_, 
-				r_, 
-				true, 
-				true);
-            var t_ = context?.Operators.ElementInInterval<CqlDate>(j_, 
-				s_, 
-				null);
-            return context?.Operators.And(f_, 
-				t_);
-        };
-        var v_ = context?.Operators.WhereOrNull<Encounter>(c_, 
-			u_);
-        return context?.Operators.ExistsInList<Encounter>(v_);
-    }
->>>>>>> cedac435
+		var a_ = this.Acute_Inpatient();
+		var b_ = context.Operators.RetrieveByValueSet<Encounter>(a_, null);
+		var c_ = NCQAStatus_1_0_0.Finished_Encounter(b_);
+		bool? d_(Encounter InpatientEncounter)
+		{
+			var g_ = this.Advanced_Illness();
+			var h_ = context.Operators.RetrieveByValueSet<Condition>(g_, null);
+			var i_ = NCQAEncounter_1_0_0.Encounter_Has_Diagnosis(InpatientEncounter, h_);
+			var j_ = InpatientEncounter?.Period;
+			var k_ = NCQAFHIRBase_1_0_0.Normalize_Interval(j_);
+			var l_ = context.Operators.Start(k_);
+			var m_ = context.Operators.DateFrom(l_);
+			var n_ = this.Measurement_Period();
+			var o_ = context.Operators.Start(n_);
+			var p_ = context.Operators.DateFrom(o_);
+			var q_ = context.Operators.Quantity(1m, "year");
+			var r_ = context.Operators.Subtract(p_, q_);
+			var t_ = context.Operators.End(n_);
+			var u_ = context.Operators.DateFrom(t_);
+			var v_ = context.Operators.Interval(r_, u_, true, true);
+			var w_ = context.Operators.ElementInInterval<CqlDate>(m_, v_, null);
+			var x_ = context.Operators.And(i_, w_);
+
+			return x_;
+		};
+		var e_ = context.Operators.WhereOrNull<Encounter>(c_, d_);
+		var f_ = context.Operators.ExistsInList<Encounter>(e_);
+
+		return f_;
+	}
+
     [CqlDeclaration("Acute Inpatient Encounter with Advanced Illness")]
 	public bool? Acute_Inpatient_Encounter_with_Advanced_Illness() => 
 		__Acute_Inpatient_Encounter_with_Advanced_Illness.Value;
 
 	private bool? Acute_Inpatient_Discharge_with_Advanced_Illness_Value()
 	{
-		var a_ = context.Operators;
-		var c_ = context.DataRetriever;
-		var d_ = c_.RetrieveByValueSet<Claim>(null, null);
-		var e_ = NCQAClaims_1_0_0.Medical_Claims_With_Nonacute_or_Acute_Inpatient_Discharge(d_);
-		var f_ = e_?.AcuteInpatientDischarge;
-		var h_ = this.Advanced_Illness();
-		var i_ = a_.CreateValueSetFacade(h_);
-		var j_ = NCQAClaims_1_0_0.Medical_Claims_With_Diagnosis(f_, (IEnumerable<CqlCode>)i_);
-		var k_ = j_?.ServicePeriod;
-		bool? l_(CqlInterval<CqlDateTime> InpatientDischarge)
-		{
-			var o_ = context.Operators;
-			var r_ = o_.End(InpatientDischarge);
-			var s_ = o_.DateFrom(r_);
-			var x_ = this.Measurement_Period();
-			var y_ = o_.Start(x_);
-			var z_ = o_.DateFrom(y_);
-			var ab_ = o_.Quantity(1m, "year");
-			var ac_ = o_.Subtract(z_, ab_);
-			var ag_ = o_.End(x_);
-			var ah_ = o_.DateFrom(ag_);
-			var ai_ = o_.Interval(ac_, ah_, true, true);
-			var aj_ = o_.ElementInInterval<CqlDate>(s_, ai_, null);
-
-			return aj_;
-		};
-		var m_ = a_.WhereOrNull<CqlInterval<CqlDateTime>>(k_, l_);
-		var n_ = a_.ExistsInList<CqlInterval<CqlDateTime>>(m_);
-
-		return n_;
-	}
-
-<<<<<<< HEAD
-=======
-    private bool? Acute_Inpatient_Discharge_with_Advanced_Illness_Value()
-    {
-        var a_ = (NCQAClaims_1_0_0.Medical_Claims_With_Diagnosis((NCQAClaims_1_0_0.Medical_Claims_With_Nonacute_or_Acute_Inpatient_Discharge(context?.Operators.RetrieveByValueSet<Claim>(null, 
-							null)))?.AcuteInpatientDischarge, 
-				((IEnumerable<CqlCode>)context?.Operators.CreateValueSetFacade(this.Advanced_Illness()))))?.ServicePeriod;
-        Func<CqlInterval<CqlDateTime>,bool?> m_ = (InpatientDischarge) => 
-        {
-            var b_ = context?.Operators.End(InpatientDischarge);
-            var c_ = context?.Operators.DateFrom(b_);
-            var d_ = this.Measurement_Period();
-            var e_ = context?.Operators.Start(d_);
-            var f_ = context?.Operators.DateFrom(e_);
-            var g_ = context?.Operators.Quantity(1m, 
-				"year");
-            var h_ = context?.Operators.Subtract(f_, 
-				g_);
-            var j_ = context?.Operators.End(d_);
-            var k_ = context?.Operators.DateFrom(j_);
-            var l_ = context?.Operators.Interval(h_, 
-				k_, 
-				true, 
-				true);
-            return context?.Operators.ElementInInterval<CqlDate>(c_, 
-				l_, 
-				null);
-        };
-        var n_ = context?.Operators.WhereOrNull<CqlInterval<CqlDateTime>>(a_, 
-			m_);
-        return context?.Operators.ExistsInList<CqlInterval<CqlDateTime>>(n_);
-    }
->>>>>>> cedac435
+		var a_ = context.Operators.RetrieveByValueSet<Claim>(null, null);
+		var b_ = NCQAClaims_1_0_0.Medical_Claims_With_Nonacute_or_Acute_Inpatient_Discharge(a_);
+		var c_ = b_?.AcuteInpatientDischarge;
+		var d_ = this.Advanced_Illness();
+		var e_ = context.Operators.CreateValueSetFacade(d_);
+		var f_ = NCQAClaims_1_0_0.Medical_Claims_With_Diagnosis(c_, (IEnumerable<CqlCode>)e_);
+		var g_ = f_?.ServicePeriod;
+		bool? h_(CqlInterval<CqlDateTime> InpatientDischarge)
+		{
+			var k_ = context.Operators.End(InpatientDischarge);
+			var l_ = context.Operators.DateFrom(k_);
+			var m_ = this.Measurement_Period();
+			var n_ = context.Operators.Start(m_);
+			var o_ = context.Operators.DateFrom(n_);
+			var p_ = context.Operators.Quantity(1m, "year");
+			var q_ = context.Operators.Subtract(o_, p_);
+			var s_ = context.Operators.End(m_);
+			var t_ = context.Operators.DateFrom(s_);
+			var u_ = context.Operators.Interval(q_, t_, true, true);
+			var v_ = context.Operators.ElementInInterval<CqlDate>(l_, u_, null);
+
+			return v_;
+		};
+		var i_ = context.Operators.WhereOrNull<CqlInterval<CqlDateTime>>(g_, h_);
+		var j_ = context.Operators.ExistsInList<CqlInterval<CqlDateTime>>(i_);
+
+		return j_;
+	}
+
     [CqlDeclaration("Acute Inpatient Discharge with Advanced Illness")]
 	public bool? Acute_Inpatient_Discharge_with_Advanced_Illness() => 
 		__Acute_Inpatient_Discharge_with_Advanced_Illness.Value;
 
 	private bool? Dementia_Medications_In_Year_Before_or_During_Measurement_Period_Value()
 	{
-		var a_ = context.Operators;
-		var d_ = context.DataRetriever;
-		var e_ = this.Dementia_Medications();
-		var f_ = d_.RetrieveByValueSet<MedicationDispense>(e_, null);
-		var i_ = d_.RetrieveByValueSet<MedicationDispense>(e_, null);
-		var j_ = a_.ListUnion<MedicationDispense>(f_, i_);
-		var k_ = NCQAStatus_1_0_0.Dispensed_Medication(j_);
-		bool? l_(MedicationDispense DementiaMedDispensed)
-		{
-			var o_ = context.Operators;
-			var r_ = DementiaMedDispensed?.WhenHandedOverElement;
-			var s_ = NCQAFHIRBase_1_0_0.Normalize_Interval(r_);
-			var t_ = o_.Start(s_);
-			var u_ = o_.DateFrom(t_);
-			var z_ = this.Measurement_Period();
-			var aa_ = o_.Start(z_);
-			var ab_ = o_.DateFrom(aa_);
-			var ad_ = o_.Quantity(1m, "year");
-			var ae_ = o_.Subtract(ab_, ad_);
-			var ai_ = o_.End(z_);
-			var aj_ = o_.DateFrom(ai_);
-			var ak_ = o_.Interval(ae_, aj_, true, true);
-			var al_ = o_.ElementInInterval<CqlDate>(u_, ak_, null);
-
-			return al_;
-		};
-		var m_ = a_.WhereOrNull<MedicationDispense>(k_, l_);
-		var n_ = a_.ExistsInList<MedicationDispense>(m_);
-
-		return n_;
-	}
-
-<<<<<<< HEAD
-=======
-    private bool? Dementia_Medications_In_Year_Before_or_During_Measurement_Period_Value()
-    {
-        var a_ = this.Dementia_Medications();
-        var b_ = context?.Operators.RetrieveByValueSet<MedicationDispense>(a_, 
-			null);
-        var e_ = context?.Operators.ListUnion<MedicationDispense>(b_, 
-			b_);
-        var f_ = NCQAStatus_1_0_0.Dispensed_Medication(e_);
-        Func<MedicationDispense,bool?> t_ = (DementiaMedDispensed) => 
-        {
-            var g_ = (DementiaMedDispensed?.WhenHandedOverElement as object);
-            var h_ = NCQAFHIRBase_1_0_0.Normalize_Interval(g_);
-            var i_ = context?.Operators.Start(h_);
-            var j_ = context?.Operators.DateFrom(i_);
-            var k_ = this.Measurement_Period();
-            var l_ = context?.Operators.Start(k_);
-            var m_ = context?.Operators.DateFrom(l_);
-            var n_ = context?.Operators.Quantity(1m, 
-				"year");
-            var o_ = context?.Operators.Subtract(m_, 
-				n_);
-            var q_ = context?.Operators.End(k_);
-            var r_ = context?.Operators.DateFrom(q_);
-            var s_ = context?.Operators.Interval(o_, 
-				r_, 
-				true, 
-				true);
-            return context?.Operators.ElementInInterval<CqlDate>(j_, 
-				s_, 
-				null);
-        };
-        var u_ = context?.Operators.WhereOrNull<MedicationDispense>(f_, 
-			t_);
-        return context?.Operators.ExistsInList<MedicationDispense>(u_);
-    }
->>>>>>> cedac435
+		var a_ = this.Dementia_Medications();
+		var b_ = context.Operators.RetrieveByValueSet<MedicationDispense>(a_, null);
+		var d_ = context.Operators.RetrieveByValueSet<MedicationDispense>(a_, null);
+		var e_ = context.Operators.ListUnion<MedicationDispense>(b_, d_);
+		var f_ = NCQAStatus_1_0_0.Dispensed_Medication(e_);
+		bool? g_(MedicationDispense DementiaMedDispensed)
+		{
+			var j_ = DementiaMedDispensed?.WhenHandedOverElement;
+			var k_ = NCQAFHIRBase_1_0_0.Normalize_Interval(j_);
+			var l_ = context.Operators.Start(k_);
+			var m_ = context.Operators.DateFrom(l_);
+			var n_ = this.Measurement_Period();
+			var o_ = context.Operators.Start(n_);
+			var p_ = context.Operators.DateFrom(o_);
+			var q_ = context.Operators.Quantity(1m, "year");
+			var r_ = context.Operators.Subtract(p_, q_);
+			var t_ = context.Operators.End(n_);
+			var u_ = context.Operators.DateFrom(t_);
+			var v_ = context.Operators.Interval(r_, u_, true, true);
+			var w_ = context.Operators.ElementInInterval<CqlDate>(m_, v_, null);
+
+			return w_;
+		};
+		var h_ = context.Operators.WhereOrNull<MedicationDispense>(f_, g_);
+		var i_ = context.Operators.ExistsInList<MedicationDispense>(h_);
+
+		return i_;
+	}
+
     [CqlDeclaration("Dementia Medications In Year Before or During Measurement Period")]
 	public bool? Dementia_Medications_In_Year_Before_or_During_Measurement_Period() => 
 		__Dementia_Medications_In_Year_Before_or_During_Measurement_Period.Value;
 
 	private bool? Advanced_Illness_and_Frailty_Exclusion_Including_Over_Age_80_Value()
 	{
-		var a_ = context.Operators;
-		var g_ = a_.TypeConverter;
-		var h_ = this.Patient();
-		var i_ = h_?.BirthDateElement;
-		var j_ = i_?.Value;
-		var k_ = g_.Convert<CqlDate>(j_);
-		var n_ = this.Measurement_Period();
-		var o_ = a_.End(n_);
-		var p_ = a_.DateFrom(o_);
-		var q_ = a_.CalculateAgeAt(k_, p_, "year");
-		var s_ = a_.Interval((int?)66, (int?)80, true, true);
-		var t_ = a_.ElementInInterval<int?>(q_, s_, null);
-		var u_ = this.Has_Criteria_Indicating_Frailty();
-		var v_ = a_.And(t_, u_);
-		var z_ = this.Two_Outpatient_Visits_with_Advanced_Illness_on_Different_Dates_of_Service();
-		var aa_ = this.Acute_Inpatient_Encounter_with_Advanced_Illness();
-		var ab_ = a_.Or(z_, aa_);
-		var ac_ = this.Acute_Inpatient_Discharge_with_Advanced_Illness();
-		var ad_ = a_.Or(ab_, ac_);
-		var ae_ = this.Dementia_Medications_In_Year_Before_or_During_Measurement_Period();
-		var af_ = a_.Or(ad_, ae_);
-		var ag_ = a_.And(v_, af_);
-		var al_ = a_.TypeConverter;
-		var an_ = h_?.BirthDateElement;
-		var ao_ = an_?.Value;
-		var ap_ = al_.Convert<CqlDate>(ao_);
-		var at_ = a_.End(n_);
-		var au_ = a_.DateFrom(at_);
-		var av_ = a_.CalculateAgeAt(ap_, au_, "year");
-		var aw_ = a_.GreaterOrEqual(av_, (int?)81);
-		var ay_ = a_.And(aw_, u_);
-		var az_ = a_.Or(ag_, ay_);
-
-		return az_;
-	}
-
-<<<<<<< HEAD
-=======
-    private bool? Advanced_Illness_and_Frailty_Exclusion_Including_Over_Age_80_Value()
-    {
-        var a_ = (this.Patient()?.BirthDateElement?.Value as object);
-        var b_ = context?.Operators.Convert<CqlDate>(a_);
-        var c_ = this.Measurement_Period();
-        var d_ = context?.Operators.End(c_);
-        var e_ = context?.Operators.DateFrom(d_);
-        var f_ = context?.Operators.CalculateAgeAt(b_, 
-			e_, 
-			"year");
-        var g_ = context?.Operators.Interval(((int?)66), 
-			((int?)80), 
-			true, 
-			true);
-        var h_ = context?.Operators.ElementInInterval<int?>(f_, 
-			g_, 
-			null);
-        var i_ = this.Has_Criteria_Indicating_Frailty();
-        var j_ = context?.Operators.And(h_, 
-			i_);
-        var k_ = this.Two_Outpatient_Visits_with_Advanced_Illness_on_Different_Dates_of_Service();
-        var l_ = this.Acute_Inpatient_Encounter_with_Advanced_Illness();
-        var m_ = context?.Operators.Or(k_, 
-			l_);
-        var n_ = this.Acute_Inpatient_Discharge_with_Advanced_Illness();
-        var o_ = context?.Operators.Or(m_, 
-			n_);
-        var p_ = this.Dementia_Medications_In_Year_Before_or_During_Measurement_Period();
-        var q_ = context?.Operators.Or(o_, 
-			p_);
-        var r_ = context?.Operators.And(j_, 
-			q_);
-        var s_ = (context?.Operators.CalculateAgeAt(b_, 
-			e_, 
-			"year") as object);
-        var y_ = (((int?)81) as object);
-        var z_ = context?.Operators.GreaterOrEqual(s_, 
-			y_);
-        var ab_ = context?.Operators.And(z_, 
-			i_);
-        return context?.Operators.Or(r_, 
-			ab_);
-    }
->>>>>>> cedac435
+		var a_ = this.Patient();
+		var b_ = a_?.BirthDateElement;
+		var c_ = b_?.Value;
+		var d_ = context.Operators.Convert<CqlDate>(c_);
+		var e_ = this.Measurement_Period();
+		var f_ = context.Operators.End(e_);
+		var g_ = context.Operators.DateFrom(f_);
+		var h_ = context.Operators.CalculateAgeAt(d_, g_, "year");
+		var i_ = context.Operators.Interval((int?)66, (int?)80, true, true);
+		var j_ = context.Operators.ElementInInterval<int?>(h_, i_, null);
+		var k_ = this.Has_Criteria_Indicating_Frailty();
+		var l_ = context.Operators.And(j_, k_);
+		var m_ = this.Two_Outpatient_Visits_with_Advanced_Illness_on_Different_Dates_of_Service();
+		var n_ = this.Acute_Inpatient_Encounter_with_Advanced_Illness();
+		var o_ = context.Operators.Or(m_, n_);
+		var p_ = this.Acute_Inpatient_Discharge_with_Advanced_Illness();
+		var q_ = context.Operators.Or(o_, p_);
+		var r_ = this.Dementia_Medications_In_Year_Before_or_During_Measurement_Period();
+		var s_ = context.Operators.Or(q_, r_);
+		var t_ = context.Operators.And(l_, s_);
+		var v_ = a_?.BirthDateElement;
+		var w_ = v_?.Value;
+		var x_ = context.Operators.Convert<CqlDate>(w_);
+		var z_ = context.Operators.End(e_);
+		var aa_ = context.Operators.DateFrom(z_);
+		var ab_ = context.Operators.CalculateAgeAt(x_, aa_, "year");
+		var ac_ = context.Operators.GreaterOrEqual(ab_, (int?)81);
+		var ae_ = context.Operators.And(ac_, k_);
+		var af_ = context.Operators.Or(t_, ae_);
+
+		return af_;
+	}
+
     [CqlDeclaration("Advanced Illness and Frailty Exclusion Including Over Age 80")]
 	public bool? Advanced_Illness_and_Frailty_Exclusion_Including_Over_Age_80() => 
 		__Advanced_Illness_and_Frailty_Exclusion_Including_Over_Age_80.Value;
 
 	private bool? Advanced_Illness_and_Frailty_Exclusion_Not_Including_Over_Age_80_Value()
 	{
-		var a_ = context.Operators;
-		var f_ = a_.TypeConverter;
-		var g_ = this.Patient();
-		var h_ = g_?.BirthDateElement;
-		var i_ = h_?.Value;
-		var j_ = f_.Convert<CqlDate>(i_);
-		var m_ = this.Measurement_Period();
-		var n_ = a_.End(m_);
-		var o_ = a_.DateFrom(n_);
-		var p_ = a_.CalculateAgeAt(j_, o_, "year");
-		var q_ = a_.GreaterOrEqual(p_, (int?)66);
-		var r_ = this.Has_Criteria_Indicating_Frailty();
-		var s_ = a_.And(q_, r_);
-		var w_ = this.Two_Outpatient_Visits_with_Advanced_Illness_on_Different_Dates_of_Service();
-		var x_ = this.Acute_Inpatient_Encounter_with_Advanced_Illness();
-		var y_ = a_.Or(w_, x_);
-		var z_ = this.Acute_Inpatient_Discharge_with_Advanced_Illness();
-		var aa_ = a_.Or(y_, z_);
-		var ab_ = this.Dementia_Medications_In_Year_Before_or_During_Measurement_Period();
-		var ac_ = a_.Or(aa_, ab_);
-		var ad_ = a_.And(s_, ac_);
-
-		return ad_;
-	}
-
-<<<<<<< HEAD
-=======
-    private bool? Advanced_Illness_and_Frailty_Exclusion_Not_Including_Over_Age_80_Value()
-    {
-        var b_ = (this.Patient()?.BirthDateElement?.Value as object);
-        var c_ = context?.Operators.Convert<CqlDate>(b_);
-        var d_ = this.Measurement_Period();
-        var e_ = context?.Operators.End(d_);
-        var f_ = context?.Operators.DateFrom(e_);
-        var a_ = (context?.Operators.CalculateAgeAt(c_, 
-			f_, 
-			"year") as object);
-        var g_ = (((int?)66) as object);
-        var h_ = context?.Operators.GreaterOrEqual(a_, 
-			g_);
-        var i_ = this.Has_Criteria_Indicating_Frailty();
-        var j_ = context?.Operators.And(h_, 
-			i_);
-        var k_ = this.Two_Outpatient_Visits_with_Advanced_Illness_on_Different_Dates_of_Service();
-        var l_ = this.Acute_Inpatient_Encounter_with_Advanced_Illness();
-        var m_ = context?.Operators.Or(k_, 
-			l_);
-        var n_ = this.Acute_Inpatient_Discharge_with_Advanced_Illness();
-        var o_ = context?.Operators.Or(m_, 
-			n_);
-        var p_ = this.Dementia_Medications_In_Year_Before_or_During_Measurement_Period();
-        var q_ = context?.Operators.Or(o_, 
-			p_);
-        return context?.Operators.And(j_, 
-			q_);
-    }
->>>>>>> cedac435
+		var a_ = this.Patient();
+		var b_ = a_?.BirthDateElement;
+		var c_ = b_?.Value;
+		var d_ = context.Operators.Convert<CqlDate>(c_);
+		var e_ = this.Measurement_Period();
+		var f_ = context.Operators.End(e_);
+		var g_ = context.Operators.DateFrom(f_);
+		var h_ = context.Operators.CalculateAgeAt(d_, g_, "year");
+		var i_ = context.Operators.GreaterOrEqual(h_, (int?)66);
+		var j_ = this.Has_Criteria_Indicating_Frailty();
+		var k_ = context.Operators.And(i_, j_);
+		var l_ = this.Two_Outpatient_Visits_with_Advanced_Illness_on_Different_Dates_of_Service();
+		var m_ = this.Acute_Inpatient_Encounter_with_Advanced_Illness();
+		var n_ = context.Operators.Or(l_, m_);
+		var o_ = this.Acute_Inpatient_Discharge_with_Advanced_Illness();
+		var p_ = context.Operators.Or(n_, o_);
+		var q_ = this.Dementia_Medications_In_Year_Before_or_During_Measurement_Period();
+		var r_ = context.Operators.Or(p_, q_);
+		var s_ = context.Operators.And(k_, r_);
+
+		return s_;
+	}
+
     [CqlDeclaration("Advanced Illness and Frailty Exclusion Not Including Over Age 80")]
 	public bool? Advanced_Illness_and_Frailty_Exclusion_Not_Including_Over_Age_80() => 
 		__Advanced_Illness_and_Frailty_Exclusion_Not_Including_Over_Age_80.Value;
