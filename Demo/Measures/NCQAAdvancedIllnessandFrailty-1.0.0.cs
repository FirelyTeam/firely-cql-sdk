--- conflicted
+++ resolved
@@ -244,13 +244,8 @@
     private bool? Has_Criteria_Indicating_Frailty_Value()
     {
         var a_ = this.Frailty_Device();
-<<<<<<< HEAD
-        var b_ = context?.DataRetriever.RetrieveByValueSet<Observation>(a_, 
-			null);
-=======
         var b_ = context?.Operators.RetrieveByValueSet<Observation>(a_, 
 			typeof(Observation).GetProperty("Code"));
->>>>>>> b04061fc
         Func<Observation,bool?> f_ = (FrailtyDeviceApplied) => 
         {
             var c_ = (FrailtyDeviceApplied?.Effective as object);
@@ -264,13 +259,8 @@
 			f_);
         var h_ = context?.Operators.ExistsInList<Observation>(g_);
         var i_ = this.Frailty_Diagnosis();
-<<<<<<< HEAD
-        var j_ = context?.DataRetriever.RetrieveByValueSet<Condition>(i_, 
-			null);
-=======
         var j_ = context?.Operators.RetrieveByValueSet<Condition>(i_, 
 			typeof(Condition).GetProperty("Code"));
->>>>>>> b04061fc
         var k_ = NCQAStatus_1_0_0.Active_Condition(j_);
         Func<Condition,bool?> n_ = (FrailtyDiagnosis) => 
         {
@@ -286,13 +276,8 @@
         var q_ = context?.Operators.Or(h_, 
 			p_);
         var r_ = this.Frailty_Encounter();
-<<<<<<< HEAD
-        var s_ = context?.DataRetriever.RetrieveByValueSet<Encounter>(r_, 
-			null);
-=======
         var s_ = context?.Operators.RetrieveByValueSet<Encounter>(r_, 
 			typeof(Encounter).GetProperty("Type"));
->>>>>>> b04061fc
         var t_ = NCQAStatus_1_0_0.Finished_Encounter(s_);
         Func<Encounter,bool?> x_ = (FrailtyEncounter) => 
         {
@@ -309,13 +294,8 @@
         var aa_ = context?.Operators.Or(q_, 
 			z_);
         var ab_ = this.Frailty_Symptom();
-<<<<<<< HEAD
-        var ac_ = context?.DataRetriever.RetrieveByValueSet<Observation>(ab_, 
-			null);
-=======
         var ac_ = context?.Operators.RetrieveByValueSet<Observation>(ab_, 
 			typeof(Observation).GetProperty("Code"));
->>>>>>> b04061fc
         Func<Observation,bool?> ag_ = (FrailtySymptom) => 
         {
             var ad_ = (FrailtySymptom?.Effective as object);
@@ -337,21 +317,6 @@
     private IEnumerable<CqlDate> Outpatient_Encounters_with_Advanced_Illness_Value()
     {
         var a_ = this.Outpatient();
-<<<<<<< HEAD
-        var b_ = context?.DataRetriever.RetrieveByValueSet<Encounter>(a_, 
-			null);
-        var c_ = this.Observation();
-        var d_ = context?.DataRetriever.RetrieveByValueSet<Encounter>(c_, 
-			null);
-        var e_ = context?.Operators.ListUnion<Encounter>(b_, 
-			d_);
-        var f_ = this.ED();
-        var g_ = context?.DataRetriever.RetrieveByValueSet<Encounter>(f_, 
-			null);
-        var h_ = this.Telephone_Visits();
-        var i_ = context?.DataRetriever.RetrieveByValueSet<Encounter>(h_, 
-			null);
-=======
         var b_ = context?.Operators.RetrieveByValueSet<Encounter>(a_, 
 			typeof(Encounter).GetProperty("Type"));
         var c_ = this.Observation();
@@ -365,25 +330,16 @@
         var h_ = this.Telephone_Visits();
         var i_ = context?.Operators.RetrieveByValueSet<Encounter>(h_, 
 			typeof(Encounter).GetProperty("Type"));
->>>>>>> b04061fc
         var j_ = context?.Operators.ListUnion<Encounter>(g_, 
 			i_);
         var k_ = context?.Operators.ListUnion<Encounter>(e_, 
 			j_);
         var l_ = this.Online_Assessments();
-<<<<<<< HEAD
-        var m_ = context?.DataRetriever.RetrieveByValueSet<Encounter>(l_, 
-			null);
-        var n_ = this.Nonacute_Inpatient();
-        var o_ = context?.DataRetriever.RetrieveByValueSet<Encounter>(n_, 
-			null);
-=======
         var m_ = context?.Operators.RetrieveByValueSet<Encounter>(l_, 
 			typeof(Encounter).GetProperty("Type"));
         var n_ = this.Nonacute_Inpatient();
         var o_ = context?.Operators.RetrieveByValueSet<Encounter>(n_, 
 			typeof(Encounter).GetProperty("Type"));
->>>>>>> b04061fc
         var p_ = context?.Operators.ListUnion<Encounter>(m_, 
 			o_);
         var q_ = context?.Operators.ListUnion<Encounter>(k_, 
@@ -392,13 +348,8 @@
         Func<Encounter,bool?> aj_ = (OutpatientEncounter) => 
         {
             var s_ = this.Advanced_Illness();
-<<<<<<< HEAD
-            var t_ = context?.DataRetriever.RetrieveByValueSet<Condition>(s_, 
-				null);
-=======
             var t_ = context?.Operators.RetrieveByValueSet<Condition>(s_, 
 				typeof(Condition).GetProperty("Code"));
->>>>>>> b04061fc
             var u_ = NCQAEncounter_1_0_0.Encounter_Has_Diagnosis(OutpatientEncounter, 
 				t_);
             var v_ = (OutpatientEncounter?.Period as object);
@@ -547,24 +498,14 @@
     private bool? Acute_Inpatient_Encounter_with_Advanced_Illness_Value()
     {
         var a_ = this.Acute_Inpatient();
-<<<<<<< HEAD
-        var b_ = context?.DataRetriever.RetrieveByValueSet<Encounter>(a_, 
-			null);
-=======
         var b_ = context?.Operators.RetrieveByValueSet<Encounter>(a_, 
 			typeof(Encounter).GetProperty("Type"));
->>>>>>> b04061fc
         var c_ = NCQAStatus_1_0_0.Finished_Encounter(b_);
         Func<Encounter,bool?> u_ = (InpatientEncounter) => 
         {
             var d_ = this.Advanced_Illness();
-<<<<<<< HEAD
-            var e_ = context?.DataRetriever.RetrieveByValueSet<Condition>(d_, 
-				null);
-=======
             var e_ = context?.Operators.RetrieveByValueSet<Condition>(d_, 
 				typeof(Condition).GetProperty("Code"));
->>>>>>> b04061fc
             var f_ = NCQAEncounter_1_0_0.Encounter_Has_Diagnosis(InpatientEncounter, 
 				e_);
             var g_ = (InpatientEncounter?.Period as object);
@@ -633,13 +574,8 @@
     private bool? Dementia_Medications_In_Year_Before_or_During_Measurement_Period_Value()
     {
         var a_ = this.Dementia_Medications();
-<<<<<<< HEAD
-        var b_ = context?.DataRetriever.RetrieveByValueSet<MedicationDispense>(a_, 
-			null);
-=======
         var b_ = context?.Operators.RetrieveByValueSet<MedicationDispense>(a_, 
 			typeof(MedicationDispense).GetProperty("Medication"));
->>>>>>> b04061fc
         var e_ = context?.Operators.ListUnion<MedicationDispense>(b_, 
 			b_);
         var f_ = NCQAStatus_1_0_0.Dispensed_Medication(e_);
