using System;
using System.Linq;
using System.Collections.Generic;
using Hl7.Cql.Runtime;
using Hl7.Cql.Primitives;
using Hl7.Cql;
using Hl7.Cql.ValueSets;
using Hl7.Cql.Iso8601;
using Hl7.Fhir.Model;
using Range = Hl7.Fhir.Model.Range;
using Task = Hl7.Fhir.Model.Task;
<<<<<<< HEAD

=======
>>>>>>> 04603b7c
[System.CodeDom.Compiler.GeneratedCode(".NET Code Generation", "0.9.0.0")]
[CqlLibrary("AdvancedIllnessandFrailtyExclusionECQMFHIR4", "5.17.000")]
public class AdvancedIllnessandFrailtyExclusionECQMFHIR4_5_17_000
{


    internal CqlContext context;

    #region Cached values

    internal Lazy<CqlValueSet> __Acute_Inpatient;
    internal Lazy<CqlValueSet> __Advanced_Illness;
    internal Lazy<CqlValueSet> __Care_Services_in_Long_Term_Residential_Facility;
    internal Lazy<CqlValueSet> __Dementia_Medications;
    internal Lazy<CqlValueSet> __Emergency_Department_Visit;
    internal Lazy<CqlValueSet> __Frailty_Device;
    internal Lazy<CqlValueSet> __Frailty_Diagnosis;
    internal Lazy<CqlValueSet> __Frailty_Encounter;
    internal Lazy<CqlValueSet> __Frailty_Symptom;
    internal Lazy<CqlValueSet> __Nonacute_Inpatient;
    internal Lazy<CqlValueSet> __Nursing_Facility_Visit;
    internal Lazy<CqlValueSet> __Observation;
    internal Lazy<CqlValueSet> __Outpatient;
    internal Lazy<CqlInterval<CqlDateTime>> __Measurement_Period;
    internal Lazy<Patient> __Patient;
    internal Lazy<IEnumerable<MedicationRequest>> __Dementia_Medications_In_Year_Before_or_During_Measurement_Period;
    internal Lazy<IEnumerable<CqlInterval<CqlDateTime>>> __Long_Term_Care_Periods_During_Measurement_Period;
    internal Lazy<IEnumerable<Encounter>> __Outpatient_Encounters_with_Advanced_Illness;
    internal Lazy<IEnumerable<Encounter>> __Two_Outpatient_Encounters_with_Advanced_Illness_on_Different_Dates_of_Service;
    internal Lazy<IEnumerable<CqlInterval<CqlDateTime>>> __Long_Term_Care_Overlapping_Periods;
    internal Lazy<IEnumerable<CqlInterval<CqlDateTime>>> __Long_Term_Care_Adjacent_Periods;
    internal Lazy<int?> __Max_Long_Term_Care_Period_Length;
    internal Lazy<IEnumerable<Encounter>> __Inpatient_Encounter_with_Advanced_Illness;
    internal Lazy<bool?> __Has_Criteria_Indicating_Frailty;
    internal Lazy<bool?> __Advanced_Illness_and_Frailty_Exclusion_Including_Over_Age_80;
    internal Lazy<bool?> __Advanced_Illness_and_Frailty_Exclusion_Not_Including_Over_Age_80;
    internal Lazy<bool?> __Has_Long_Term_Care_Periods_Longer_Than_90_Consecutive_Days;

    #endregion
    public AdvancedIllnessandFrailtyExclusionECQMFHIR4_5_17_000(CqlContext context)
    {
        this.context = context ?? throw new ArgumentNullException("context");

        FHIRHelpers_4_0_001 = new FHIRHelpers_4_0_001(context);
        MATGlobalCommonFunctionsFHIR4_6_1_000 = new MATGlobalCommonFunctionsFHIR4_6_1_000(context);
        CumulativeMedicationDurationFHIR4_1_0_000 = new CumulativeMedicationDurationFHIR4_1_0_000(context);

        __Acute_Inpatient = new Lazy<CqlValueSet>(this.Acute_Inpatient_Value);
        __Advanced_Illness = new Lazy<CqlValueSet>(this.Advanced_Illness_Value);
        __Care_Services_in_Long_Term_Residential_Facility = new Lazy<CqlValueSet>(this.Care_Services_in_Long_Term_Residential_Facility_Value);
        __Dementia_Medications = new Lazy<CqlValueSet>(this.Dementia_Medications_Value);
        __Emergency_Department_Visit = new Lazy<CqlValueSet>(this.Emergency_Department_Visit_Value);
        __Frailty_Device = new Lazy<CqlValueSet>(this.Frailty_Device_Value);
        __Frailty_Diagnosis = new Lazy<CqlValueSet>(this.Frailty_Diagnosis_Value);
        __Frailty_Encounter = new Lazy<CqlValueSet>(this.Frailty_Encounter_Value);
        __Frailty_Symptom = new Lazy<CqlValueSet>(this.Frailty_Symptom_Value);
        __Nonacute_Inpatient = new Lazy<CqlValueSet>(this.Nonacute_Inpatient_Value);
        __Nursing_Facility_Visit = new Lazy<CqlValueSet>(this.Nursing_Facility_Visit_Value);
        __Observation = new Lazy<CqlValueSet>(this.Observation_Value);
        __Outpatient = new Lazy<CqlValueSet>(this.Outpatient_Value);
        __Measurement_Period = new Lazy<CqlInterval<CqlDateTime>>(this.Measurement_Period_Value);
        __Patient = new Lazy<Patient>(this.Patient_Value);
        __Dementia_Medications_In_Year_Before_or_During_Measurement_Period = new Lazy<IEnumerable<MedicationRequest>>(this.Dementia_Medications_In_Year_Before_or_During_Measurement_Period_Value);
        __Long_Term_Care_Periods_During_Measurement_Period = new Lazy<IEnumerable<CqlInterval<CqlDateTime>>>(this.Long_Term_Care_Periods_During_Measurement_Period_Value);
        __Outpatient_Encounters_with_Advanced_Illness = new Lazy<IEnumerable<Encounter>>(this.Outpatient_Encounters_with_Advanced_Illness_Value);
        __Two_Outpatient_Encounters_with_Advanced_Illness_on_Different_Dates_of_Service = new Lazy<IEnumerable<Encounter>>(this.Two_Outpatient_Encounters_with_Advanced_Illness_on_Different_Dates_of_Service_Value);
        __Long_Term_Care_Overlapping_Periods = new Lazy<IEnumerable<CqlInterval<CqlDateTime>>>(this.Long_Term_Care_Overlapping_Periods_Value);
        __Long_Term_Care_Adjacent_Periods = new Lazy<IEnumerable<CqlInterval<CqlDateTime>>>(this.Long_Term_Care_Adjacent_Periods_Value);
        __Max_Long_Term_Care_Period_Length = new Lazy<int?>(this.Max_Long_Term_Care_Period_Length_Value);
        __Inpatient_Encounter_with_Advanced_Illness = new Lazy<IEnumerable<Encounter>>(this.Inpatient_Encounter_with_Advanced_Illness_Value);
        __Has_Criteria_Indicating_Frailty = new Lazy<bool?>(this.Has_Criteria_Indicating_Frailty_Value);
        __Advanced_Illness_and_Frailty_Exclusion_Including_Over_Age_80 = new Lazy<bool?>(this.Advanced_Illness_and_Frailty_Exclusion_Including_Over_Age_80_Value);
        __Advanced_Illness_and_Frailty_Exclusion_Not_Including_Over_Age_80 = new Lazy<bool?>(this.Advanced_Illness_and_Frailty_Exclusion_Not_Including_Over_Age_80_Value);
        __Has_Long_Term_Care_Periods_Longer_Than_90_Consecutive_Days = new Lazy<bool?>(this.Has_Long_Term_Care_Periods_Longer_Than_90_Consecutive_Days_Value);
    }
    #region Dependencies

    public FHIRHelpers_4_0_001 FHIRHelpers_4_0_001 { get; }
    public MATGlobalCommonFunctionsFHIR4_6_1_000 MATGlobalCommonFunctionsFHIR4_6_1_000 { get; }
    public CumulativeMedicationDurationFHIR4_1_0_000 CumulativeMedicationDurationFHIR4_1_0_000 { get; }

    #endregion

    private CqlValueSet Acute_Inpatient_Value()
    {
        return new CqlValueSet("http://cts.nlm.nih.gov/fhir/ValueSet/2.16.840.1.113883.3.464.1003.101.12.1083", 
			null);
    }

    [CqlDeclaration("Acute Inpatient")]
    [CqlValueSet("http://cts.nlm.nih.gov/fhir/ValueSet/2.16.840.1.113883.3.464.1003.101.12.1083")]
    public CqlValueSet Acute_Inpatient() => __Acute_Inpatient.Value;

    private CqlValueSet Advanced_Illness_Value()
    {
        return new CqlValueSet("http://cts.nlm.nih.gov/fhir/ValueSet/2.16.840.1.113883.3.464.1003.110.12.1082", 
			null);
    }

    [CqlDeclaration("Advanced Illness")]
    [CqlValueSet("http://cts.nlm.nih.gov/fhir/ValueSet/2.16.840.1.113883.3.464.1003.110.12.1082")]
    public CqlValueSet Advanced_Illness() => __Advanced_Illness.Value;

    private CqlValueSet Care_Services_in_Long_Term_Residential_Facility_Value()
    {
        return new CqlValueSet("http://cts.nlm.nih.gov/fhir/ValueSet/2.16.840.1.113883.3.464.1003.101.12.1014", 
			null);
    }

    [CqlDeclaration("Care Services in Long-Term Residential Facility")]
    [CqlValueSet("http://cts.nlm.nih.gov/fhir/ValueSet/2.16.840.1.113883.3.464.1003.101.12.1014")]
    public CqlValueSet Care_Services_in_Long_Term_Residential_Facility() => __Care_Services_in_Long_Term_Residential_Facility.Value;

    private CqlValueSet Dementia_Medications_Value()
    {
        return new CqlValueSet("http://cts.nlm.nih.gov/fhir/ValueSet/2.16.840.1.113883.3.464.1003.196.12.1510", 
			null);
    }

    [CqlDeclaration("Dementia Medications")]
    [CqlValueSet("http://cts.nlm.nih.gov/fhir/ValueSet/2.16.840.1.113883.3.464.1003.196.12.1510")]
    public CqlValueSet Dementia_Medications() => __Dementia_Medications.Value;

    private CqlValueSet Emergency_Department_Visit_Value()
    {
        return new CqlValueSet("http://cts.nlm.nih.gov/fhir/ValueSet/2.16.840.1.113883.3.464.1003.101.12.1010", 
			null);
    }

    [CqlDeclaration("Emergency Department Visit")]
    [CqlValueSet("http://cts.nlm.nih.gov/fhir/ValueSet/2.16.840.1.113883.3.464.1003.101.12.1010")]
    public CqlValueSet Emergency_Department_Visit() => __Emergency_Department_Visit.Value;

    private CqlValueSet Frailty_Device_Value()
    {
        return new CqlValueSet("http://cts.nlm.nih.gov/fhir/ValueSet/2.16.840.1.113883.3.464.1003.118.12.1300", 
			null);
    }

    [CqlDeclaration("Frailty Device")]
    [CqlValueSet("http://cts.nlm.nih.gov/fhir/ValueSet/2.16.840.1.113883.3.464.1003.118.12.1300")]
    public CqlValueSet Frailty_Device() => __Frailty_Device.Value;

    private CqlValueSet Frailty_Diagnosis_Value()
    {
        return new CqlValueSet("http://cts.nlm.nih.gov/fhir/ValueSet/2.16.840.1.113883.3.464.1003.113.12.1074", 
			null);
    }

    [CqlDeclaration("Frailty Diagnosis")]
    [CqlValueSet("http://cts.nlm.nih.gov/fhir/ValueSet/2.16.840.1.113883.3.464.1003.113.12.1074")]
    public CqlValueSet Frailty_Diagnosis() => __Frailty_Diagnosis.Value;

    private CqlValueSet Frailty_Encounter_Value()
    {
        return new CqlValueSet("http://cts.nlm.nih.gov/fhir/ValueSet/2.16.840.1.113883.3.464.1003.101.12.1088", 
			null);
    }

    [CqlDeclaration("Frailty Encounter")]
    [CqlValueSet("http://cts.nlm.nih.gov/fhir/ValueSet/2.16.840.1.113883.3.464.1003.101.12.1088")]
    public CqlValueSet Frailty_Encounter() => __Frailty_Encounter.Value;

    private CqlValueSet Frailty_Symptom_Value()
    {
        return new CqlValueSet("http://cts.nlm.nih.gov/fhir/ValueSet/2.16.840.1.113883.3.464.1003.113.12.1075", 
			null);
    }

    [CqlDeclaration("Frailty Symptom")]
    [CqlValueSet("http://cts.nlm.nih.gov/fhir/ValueSet/2.16.840.1.113883.3.464.1003.113.12.1075")]
    public CqlValueSet Frailty_Symptom() => __Frailty_Symptom.Value;

    private CqlValueSet Nonacute_Inpatient_Value()
    {
        return new CqlValueSet("http://cts.nlm.nih.gov/fhir/ValueSet/2.16.840.1.113883.3.464.1003.101.12.1084", 
			null);
    }

    [CqlDeclaration("Nonacute Inpatient")]
    [CqlValueSet("http://cts.nlm.nih.gov/fhir/ValueSet/2.16.840.1.113883.3.464.1003.101.12.1084")]
    public CqlValueSet Nonacute_Inpatient() => __Nonacute_Inpatient.Value;

    private CqlValueSet Nursing_Facility_Visit_Value()
    {
        return new CqlValueSet("http://cts.nlm.nih.gov/fhir/ValueSet/2.16.840.1.113883.3.464.1003.101.12.1012", 
			null);
    }

    [CqlDeclaration("Nursing Facility Visit")]
    [CqlValueSet("http://cts.nlm.nih.gov/fhir/ValueSet/2.16.840.1.113883.3.464.1003.101.12.1012")]
    public CqlValueSet Nursing_Facility_Visit() => __Nursing_Facility_Visit.Value;

    private CqlValueSet Observation_Value()
    {
        return new CqlValueSet("http://cts.nlm.nih.gov/fhir/ValueSet/2.16.840.1.113883.3.464.1003.101.12.1086", 
			null);
    }

    [CqlDeclaration("Observation")]
    [CqlValueSet("http://cts.nlm.nih.gov/fhir/ValueSet/2.16.840.1.113883.3.464.1003.101.12.1086")]
    public CqlValueSet Observation() => __Observation.Value;

    private CqlValueSet Outpatient_Value()
    {
        return new CqlValueSet("http://cts.nlm.nih.gov/fhir/ValueSet/2.16.840.1.113883.3.464.1003.101.12.1087", 
			null);
    }

    [CqlDeclaration("Outpatient")]
    [CqlValueSet("http://cts.nlm.nih.gov/fhir/ValueSet/2.16.840.1.113883.3.464.1003.101.12.1087")]
    public CqlValueSet Outpatient() => __Outpatient.Value;

    private CqlInterval<CqlDateTime> Measurement_Period_Value()
    {
        return ((CqlInterval<CqlDateTime>)context.ResolveParameter("AdvancedIllnessandFrailtyExclusionECQMFHIR4-5.17.000", 
			"Measurement Period", 
			null));
    }

    [CqlDeclaration("Measurement Period")]
    public CqlInterval<CqlDateTime> Measurement_Period() => __Measurement_Period.Value;

    private Patient Patient_Value()
    {
        var a_ = context?.Operators.RetrieveByValueSet<Patient>(null, 
			null);
        return context?.Operators.SingleOrNull<Patient>(a_);
    }
    [CqlDeclaration("Patient")]
    public Patient Patient() => __Patient.Value;

    private IEnumerable<MedicationRequest> Dementia_Medications_In_Year_Before_or_During_Measurement_Period_Value()
    {
        var a_ = this.Dementia_Medications();
        var b_ = context?.Operators.RetrieveByValueSet<MedicationRequest>(a_, 
			typeof(MedicationRequest).GetProperty("Medication"));
        var e_ = context?.Operators.ListUnion<MedicationRequest>(b_, 
			b_);
        Func<MedicationRequest,bool?> y_ = (DementiaMed) => 
        {
            var g_ = (DementiaMed?.StatusElement as object);
<<<<<<< HEAD
            var f_ = ((context.OnFunctionCalled(new FunctionCallEvent("ToString", 
		null, 
		null))?.Operators).Convert<string>(g_) as object);
=======
            var f_ = (context?.Operators.Convert<string>(g_) as object);
>>>>>>> 04603b7c
            var h_ = ("active" as object);
            var i_ = context?.Operators.Equal(f_, 
				h_);
            var k_ = (DementiaMed?.IntentElement as object);
<<<<<<< HEAD
            var j_ = ((context.OnFunctionCalled(new FunctionCallEvent("ToString", 
		null, 
		null))?.Operators).Convert<string>(k_) as object);
=======
            var j_ = (context?.Operators.Convert<string>(k_) as object);
>>>>>>> 04603b7c
            var l_ = ("order" as object);
            var m_ = context?.Operators.Equal(j_, 
				l_);
            var n_ = context?.Operators.And(i_, 
				m_);
            var o_ = (DementiaMed as object);
            var p_ = CumulativeMedicationDurationFHIR4_1_0_000.MedicationPeriod(o_);
            var q_ = this.Measurement_Period();
            var r_ = context?.Operators.Start(q_);
            var s_ = context?.Operators.Quantity(1m, 
				"year");
            var t_ = context?.Operators.Subtract(r_, 
				s_);
            var v_ = context?.Operators.End(q_);
            var w_ = context?.Operators.Interval(t_, 
				v_, 
				true, 
				true);
            var x_ = context?.Operators.Overlaps(p_, 
				w_, 
				null);
            return context?.Operators.And(n_, 
				x_);
        };
        return context?.Operators.WhereOrNull<MedicationRequest>(e_, 
			y_);
    }
    [CqlDeclaration("Dementia Medications In Year Before or During Measurement Period")]
    public IEnumerable<MedicationRequest> Dementia_Medications_In_Year_Before_or_During_Measurement_Period() => __Dementia_Medications_In_Year_Before_or_During_Measurement_Period.Value;

    private IEnumerable<CqlInterval<CqlDateTime>> Long_Term_Care_Periods_During_Measurement_Period_Value()
    {
        var a_ = this.Care_Services_in_Long_Term_Residential_Facility();
        var b_ = context?.Operators.RetrieveByValueSet<Encounter>(a_, 
			typeof(Encounter).GetProperty("Type"));
        var c_ = this.Nursing_Facility_Visit();
        var d_ = context?.Operators.RetrieveByValueSet<Encounter>(c_, 
			typeof(Encounter).GetProperty("Type"));
        var e_ = context?.Operators.ListUnion<Encounter>(b_, 
			d_);
        Func<Encounter,bool?> n_ = (LongTermFacilityEncounter) => 
        {
            var g_ = (LongTermFacilityEncounter?.StatusElement as object);
<<<<<<< HEAD
            var f_ = ((context.OnFunctionCalled(new FunctionCallEvent("ToString", 
		null, 
		null))?.Operators).Convert<string>(g_) as object);
=======
            var f_ = (context?.Operators.Convert<string>(g_) as object);
>>>>>>> 04603b7c
            var h_ = ("finished" as object);
            var i_ = context?.Operators.Equal(f_, 
				h_);
            var j_ = (LongTermFacilityEncounter?.Period as object);
            var k_ = MATGlobalCommonFunctionsFHIR4_6_1_000.Normalize_Interval(j_);
            var l_ = this.Measurement_Period();
            var m_ = context?.Operators.Overlaps(k_, 
				l_, 
				null);
            return context?.Operators.And(i_, 
				m_);
        };
        var o_ = context?.Operators.WhereOrNull<Encounter>(e_, 
			n_);
        Func<Encounter,CqlInterval<CqlDateTime>> s_ = (LongTermFacilityEncounter) => 
        {
            var p_ = (LongTermFacilityEncounter?.Period as object);
            var q_ = MATGlobalCommonFunctionsFHIR4_6_1_000.Normalize_Interval(p_);
            var r_ = this.Measurement_Period();
            return context?.Operators.IntervalIntersectsInterval<CqlDateTime>(q_, 
				r_);
        };
        return context?.Operators.SelectOrNull<Encounter, CqlInterval<CqlDateTime>>(o_, 
			s_);
    }
    [CqlDeclaration("Long Term Care Periods During Measurement Period")]
    public IEnumerable<CqlInterval<CqlDateTime>> Long_Term_Care_Periods_During_Measurement_Period() => __Long_Term_Care_Periods_During_Measurement_Period.Value;

    private IEnumerable<Encounter> Outpatient_Encounters_with_Advanced_Illness_Value()
    {
        var a_ = this.Outpatient();
        var b_ = context?.Operators.RetrieveByValueSet<Encounter>(a_, 
			typeof(Encounter).GetProperty("Type"));
        var c_ = this.Observation();
        var d_ = context?.Operators.RetrieveByValueSet<Encounter>(c_, 
			typeof(Encounter).GetProperty("Type"));
        var e_ = context?.Operators.ListUnion<Encounter>(b_, 
			d_);
        var f_ = this.Emergency_Department_Visit();
        var g_ = context?.Operators.RetrieveByValueSet<Encounter>(f_, 
			typeof(Encounter).GetProperty("Type"));
        var h_ = this.Nonacute_Inpatient();
        var i_ = context?.Operators.RetrieveByValueSet<Encounter>(h_, 
			typeof(Encounter).GetProperty("Type"));
        var j_ = context?.Operators.ListUnion<Encounter>(g_, 
			i_);
        var k_ = context?.Operators.ListUnion<Encounter>(e_, 
			j_);
        Func<Encounter,bool?> o_ = (Outpatient) => 
        {
            var m_ = (Outpatient?.StatusElement as object);
<<<<<<< HEAD
            var l_ = ((context.OnFunctionCalled(new FunctionCallEvent("ToString", 
		null, 
		null))?.Operators).Convert<string>(m_) as object);
=======
            var l_ = (context?.Operators.Convert<string>(m_) as object);
>>>>>>> 04603b7c
            var n_ = ("finished" as object);
            return context?.Operators.Equal(l_, 
				n_);
        };
        var p_ = context?.Operators.WhereOrNull<Encounter>(k_, 
			o_);
        Func<Encounter,IEnumerable<Encounter>> am_ = (OutpatientEncounter) => 
        {
            var q_ = this.Advanced_Illness();
            var r_ = context?.Operators.RetrieveByValueSet<Condition>(q_, 
				typeof(Condition).GetProperty("Code"));
            Func<Condition,bool?> aj_ = (AdvancedIllnessDiagnosis) => 
            {
                var s_ = MATGlobalCommonFunctionsFHIR4_6_1_000.EncounterDiagnosis(OutpatientEncounter);
                var t_ = context?.Operators.InList<Condition>(AdvancedIllnessDiagnosis, 
					s_);
                var u_ = (OutpatientEncounter?.Period as object);
                var v_ = MATGlobalCommonFunctionsFHIR4_6_1_000.Normalize_Interval(u_);
                var w_ = context?.Operators.Start(v_);
                var x_ = this.Measurement_Period();
                var y_ = context?.Operators.End(x_);
                var z_ = context?.Operators.Quantity(2m, 
					"years");
                var aa_ = context?.Operators.Subtract(y_, 
					z_);
                var ad_ = context?.Operators.Interval(aa_, 
					y_, 
					true, 
					true);
                var ae_ = context?.Operators.ElementInInterval<CqlDateTime>(w_, 
					ad_, 
					null);
                bool? af_ = ((bool?)(context?.Operators.End(x_) == null));
                var ah_ = context?.Operators.Not(af_);
                var ai_ = context?.Operators.And(ae_, 
					ah_);
                return context?.Operators.And(t_, 
					ai_);
            };
            var ak_ = context?.Operators.WhereOrNull<Condition>(r_, 
				aj_);
            Func<Condition,Encounter> al_ = (AdvancedIllnessDiagnosis) => OutpatientEncounter;
            return context?.Operators.SelectOrNull<Condition, Encounter>(ak_, 
				al_);
        };
        return context?.Operators.SelectManyOrNull<Encounter, Encounter>(p_, 
			am_);
    }
    [CqlDeclaration("Outpatient Encounters with Advanced Illness")]
    public IEnumerable<Encounter> Outpatient_Encounters_with_Advanced_Illness() => __Outpatient_Encounters_with_Advanced_Illness.Value;

    private IEnumerable<Encounter> Two_Outpatient_Encounters_with_Advanced_Illness_on_Different_Dates_of_Service_Value()
    {
        var a_ = this.Outpatient_Encounters_with_Advanced_Illness();
        Func<Encounter,IEnumerable<Encounter>> b_ = (_OutpatientEncounter1) => 
        {
            return this.Outpatient_Encounters_with_Advanced_Illness();
        };
        Func<Encounter,Encounter,Tuples.Tuple_EYKUVMTUWTABihhEAdHIGbSFe> e_ = (_OutpatientEncounter1, _OutpatientEncounter2) => 
        {
            var c_ = _OutpatientEncounter1;
            var d_ = _OutpatientEncounter2;
            return new Tuples.Tuple_EYKUVMTUWTABihhEAdHIGbSFe
			{
				OutpatientEncounter1 = c_,
				OutpatientEncounter2 = d_,
			};
        };
        var f_ = context?.Operators.SelectManyResultsOrNull<Encounter, Encounter, Tuples.Tuple_EYKUVMTUWTABihhEAdHIGbSFe>(a_, 
			b_, 
			e_);
        Func<Tuples.Tuple_EYKUVMTUWTABihhEAdHIGbSFe,bool?> o_ = (tuple_eykuvmtuwtabihheadhigbsfe) => 
        {
            var g_ = tuple_eykuvmtuwtabihheadhigbsfe?.OutpatientEncounter2?.Period;
            var h_ = FHIRHelpers_4_0_001.ToInterval(g_);
            var i_ = context?.Operators.End(h_);
            var j_ = tuple_eykuvmtuwtabihheadhigbsfe?.OutpatientEncounter1?.Period;
            var k_ = FHIRHelpers_4_0_001.ToInterval(j_);
            var l_ = context?.Operators.End(k_);
            var m_ = context?.Operators.Quantity(1m, 
				"day");
            var n_ = context?.Operators.Add(l_, 
				m_);
            return context?.Operators.SameOrAfter(i_, 
				n_, 
				"day");
        };
        var p_ = context?.Operators.WhereOrNull<Tuples.Tuple_EYKUVMTUWTABihhEAdHIGbSFe>(f_, 
			o_);
        Func<Tuples.Tuple_EYKUVMTUWTABihhEAdHIGbSFe,Encounter> q_ = (tuple_eykuvmtuwtabihheadhigbsfe) => tuple_eykuvmtuwtabihheadhigbsfe?.OutpatientEncounter1;
        return context?.Operators.SelectOrNull<Tuples.Tuple_EYKUVMTUWTABihhEAdHIGbSFe, Encounter>(p_, 
			q_);
    }
    [CqlDeclaration("Two Outpatient Encounters with Advanced Illness on Different Dates of Service")]
    public IEnumerable<Encounter> Two_Outpatient_Encounters_with_Advanced_Illness_on_Different_Dates_of_Service() => __Two_Outpatient_Encounters_with_Advanced_Illness_on_Different_Dates_of_Service.Value;

    private IEnumerable<CqlInterval<CqlDateTime>> Long_Term_Care_Overlapping_Periods_Value()
    {
        var a_ = this.Long_Term_Care_Periods_During_Measurement_Period();
        return context?.Operators.Collapse(a_, 
			null);
    }
    [CqlDeclaration("Long Term Care Overlapping Periods")]
    public IEnumerable<CqlInterval<CqlDateTime>> Long_Term_Care_Overlapping_Periods() => __Long_Term_Care_Overlapping_Periods.Value;

    private IEnumerable<CqlInterval<CqlDateTime>> Long_Term_Care_Adjacent_Periods_Value()
    {
        var a_ = this.Long_Term_Care_Overlapping_Periods();
        Func<CqlInterval<CqlDateTime>,IEnumerable<CqlInterval<CqlDateTime>>> b_ = (_LTCPeriod1) => 
        {
            return this.Long_Term_Care_Overlapping_Periods();
        };
        Func<CqlInterval<CqlDateTime>,CqlInterval<CqlDateTime>,Tuples.Tuple_IWAGVXGPWIVBAWDaHPGIVVBK> e_ = (_LTCPeriod1, _LTCPeriod2) => 
        {
            var c_ = _LTCPeriod1;
            var d_ = _LTCPeriod2;
            return new Tuples.Tuple_IWAGVXGPWIVBAWDaHPGIVVBK
			{
				LTCPeriod1 = c_,
				LTCPeriod2 = d_,
			};
        };
        var f_ = context?.Operators.SelectManyResultsOrNull<CqlInterval<CqlDateTime>, CqlInterval<CqlDateTime>, Tuples.Tuple_IWAGVXGPWIVBAWDaHPGIVVBK>(a_, 
			b_, 
			e_);
        Func<Tuples.Tuple_IWAGVXGPWIVBAWDaHPGIVVBK,bool?> r_ = (tuple_iwagvxgpwivbawdahpgivvbk) => 
        {
            var g_ = context?.Operators.End(tuple_iwagvxgpwivbawdahpgivvbk?.LTCPeriod1);
            var h_ = context?.Operators.Start(tuple_iwagvxgpwivbawdahpgivvbk?.LTCPeriod2);
            var i_ = context?.Operators.Quantity(1m, 
				"day");
            var j_ = context?.Operators.Subtract(h_, 
				i_);
            var m_ = context?.Operators.Add(h_, 
				i_);
            var n_ = context?.Operators.Interval(j_, 
				m_, 
				true, 
				true);
            var o_ = context?.Operators.ElementInInterval<CqlDateTime>(g_, 
				n_, 
				null);
            bool? p_ = ((bool?)(context?.Operators.Start(tuple_iwagvxgpwivbawdahpgivvbk?.LTCPeriod2) == null));
            var q_ = context?.Operators.Not(p_);
            return context?.Operators.And(o_, 
				q_);
        };
        var s_ = context?.Operators.WhereOrNull<Tuples.Tuple_IWAGVXGPWIVBAWDaHPGIVVBK>(f_, 
			r_);
        Func<Tuples.Tuple_IWAGVXGPWIVBAWDaHPGIVVBK,CqlInterval<CqlDateTime>> v_ = (tuple_iwagvxgpwivbawdahpgivvbk) => 
        {
            var t_ = context?.Operators.Start(tuple_iwagvxgpwivbawdahpgivvbk?.LTCPeriod1);
            var u_ = context?.Operators.End(tuple_iwagvxgpwivbawdahpgivvbk?.LTCPeriod2);
            return context?.Operators.Interval(t_, 
				u_, 
				true, 
				true);
        };
        return context?.Operators.SelectOrNull<Tuples.Tuple_IWAGVXGPWIVBAWDaHPGIVVBK, CqlInterval<CqlDateTime>>(s_, 
			v_);
    }
    [CqlDeclaration("Long Term Care Adjacent Periods")]
    public IEnumerable<CqlInterval<CqlDateTime>> Long_Term_Care_Adjacent_Periods() => __Long_Term_Care_Adjacent_Periods.Value;

    private int? Max_Long_Term_Care_Period_Length_Value()
    {
        var a_ = this.Long_Term_Care_Overlapping_Periods();
        var b_ = this.Long_Term_Care_Adjacent_Periods();
        var c_ = context?.Operators.ListUnion<CqlInterval<CqlDateTime>>(a_, 
			b_);
        var d_ = context?.Operators.Collapse(c_, 
			null);
        Func<CqlInterval<CqlDateTime>,int?> g_ = (LTCPeriods) => 
        {
            var e_ = context?.Operators.Start(LTCPeriods);
            var f_ = context?.Operators.End(LTCPeriods);
            return context?.Operators.DurationBetween(e_, 
				f_, 
				"day");
        };
        var h_ = context?.Operators.SelectOrNull<CqlInterval<CqlDateTime>, int?>(d_, 
			g_);
        return context?.Operators.MaxOrNull<int?>(h_);
    }
    [CqlDeclaration("Max Long Term Care Period Length")]
    public int? Max_Long_Term_Care_Period_Length() => __Max_Long_Term_Care_Period_Length.Value;

    private IEnumerable<Encounter> Inpatient_Encounter_with_Advanced_Illness_Value()
    {
        var a_ = this.Acute_Inpatient();
        var b_ = context?.Operators.RetrieveByValueSet<Encounter>(a_, 
			typeof(Encounter).GetProperty("Type"));
        Func<Encounter,bool?> f_ = (AcuteInpatient) => 
        {
            var d_ = (AcuteInpatient?.StatusElement as object);
<<<<<<< HEAD
            var c_ = ((context.OnFunctionCalled(new FunctionCallEvent("ToString", 
		null, 
		null))?.Operators).Convert<string>(d_) as object);
=======
            var c_ = (context?.Operators.Convert<string>(d_) as object);
>>>>>>> 04603b7c
            var e_ = ("finished" as object);
            return context?.Operators.Equal(c_, 
				e_);
        };
        var g_ = context?.Operators.WhereOrNull<Encounter>(b_, 
			f_);
        Func<Encounter,IEnumerable<Encounter>> ad_ = (InpatientEncounter) => 
        {
            var h_ = this.Advanced_Illness();
            var i_ = context?.Operators.RetrieveByValueSet<Condition>(h_, 
				typeof(Condition).GetProperty("Code"));
            Func<Condition,bool?> aa_ = (AdvancedIllnessDiagnosis) => 
            {
                var j_ = MATGlobalCommonFunctionsFHIR4_6_1_000.EncounterDiagnosis(InpatientEncounter);
                var k_ = context?.Operators.InList<Condition>(AdvancedIllnessDiagnosis, 
					j_);
                var l_ = (InpatientEncounter?.Period as object);
                var m_ = MATGlobalCommonFunctionsFHIR4_6_1_000.Normalize_Interval(l_);
                var n_ = context?.Operators.Start(m_);
                var o_ = this.Measurement_Period();
                var p_ = context?.Operators.End(o_);
                var q_ = context?.Operators.Quantity(2m, 
					"years");
                var r_ = context?.Operators.Subtract(p_, 
					q_);
                var u_ = context?.Operators.Interval(r_, 
					p_, 
					true, 
					true);
                var v_ = context?.Operators.ElementInInterval<CqlDateTime>(n_, 
					u_, 
					null);
                bool? w_ = ((bool?)(context?.Operators.End(o_) == null));
                var y_ = context?.Operators.Not(w_);
                var z_ = context?.Operators.And(v_, 
					y_);
                return context?.Operators.And(k_, 
					z_);
            };
            var ab_ = context?.Operators.WhereOrNull<Condition>(i_, 
				aa_);
            Func<Condition,Encounter> ac_ = (AdvancedIllnessDiagnosis) => InpatientEncounter;
            return context?.Operators.SelectOrNull<Condition, Encounter>(ab_, 
				ac_);
        };
        return context?.Operators.SelectManyOrNull<Encounter, Encounter>(g_, 
			ad_);
    }
    [CqlDeclaration("Inpatient Encounter with Advanced Illness")]
    public IEnumerable<Encounter> Inpatient_Encounter_with_Advanced_Illness() => __Inpatient_Encounter_with_Advanced_Illness.Value;

    private bool? Has_Criteria_Indicating_Frailty_Value()
    {
        var a_ = this.Frailty_Device();
        var b_ = context?.Operators.RetrieveByValueSet<DeviceRequest>(a_, 
			typeof(DeviceRequest).GetProperty("Code"));
        var e_ = context?.Operators.ListUnion<DeviceRequest>(b_, 
			b_);
        Func<DeviceRequest,bool?> v_ = (FrailtyDeviceOrder) => 
        {
            var f_ = (FrailtyDeviceOrder?.StatusElement as object);
<<<<<<< HEAD
            var g_ = (context.OnFunctionCalled(new FunctionCallEvent("ToString", 
		null, 
		null))?.Operators).Convert<string>(f_);
=======
            var g_ = context?.Operators.Convert<string>(f_);
>>>>>>> 04603b7c
            var i_ = "active";
            var j_ = "on-hold";
            var k_ = "completed";
            var h_ = (new string[]
			{
				i_,
				j_,
				k_,
			} as IEnumerable<string>);
            var l_ = context?.Operators.InList<string>(g_, 
				h_);
            var n_ = (FrailtyDeviceOrder?.IntentElement as object);
<<<<<<< HEAD
            var m_ = ((context.OnFunctionCalled(new FunctionCallEvent("ToString", 
		null, 
		null))?.Operators).Convert<string>(n_) as object);
=======
            var m_ = (context?.Operators.Convert<string>(n_) as object);
>>>>>>> 04603b7c
            var o_ = ("order" as object);
            var p_ = context?.Operators.Equal(m_, 
				o_);
            var q_ = context?.Operators.And(l_, 
				p_);
            var r_ = this.Measurement_Period();
            var s_ = (FrailtyDeviceOrder?.AuthoredOnElement as object);
            var t_ = MATGlobalCommonFunctionsFHIR4_6_1_000.Normalize_Interval(s_);
            var u_ = context?.Operators.IntervalIncludesInterval<CqlDateTime>(r_, 
				t_, 
				null);
            return context?.Operators.And(q_, 
				u_);
        };
        var w_ = context?.Operators.WhereOrNull<DeviceRequest>(e_, 
			v_);
        var x_ = context?.Operators.ExistsInList<DeviceRequest>(w_);
        var z_ = context?.Operators.RetrieveByValueSet<Observation>(a_, 
			typeof(Observation).GetProperty("Code"));
        Func<Observation,bool?> al_ = (FrailtyDeviceApplied) => 
        {
            var aa_ = (FrailtyDeviceApplied?.StatusElement as object);
<<<<<<< HEAD
            var ab_ = (context.OnFunctionCalled(new FunctionCallEvent("ToString", 
		null, 
		null))?.Operators).Convert<string>(aa_);
=======
            var ab_ = context?.Operators.Convert<string>(aa_);
>>>>>>> 04603b7c
            var ad_ = "final";
            var ae_ = "amended";
            var af_ = "corrected";
            var ac_ = (new string[]
			{
				ad_,
				ae_,
				af_,
			} as IEnumerable<string>);
            var ag_ = context?.Operators.InList<string>(ab_, 
				ac_);
            var ah_ = (FrailtyDeviceApplied?.Effective as object);
            var ai_ = MATGlobalCommonFunctionsFHIR4_6_1_000.Normalize_Interval(ah_);
            var aj_ = this.Measurement_Period();
            var ak_ = context?.Operators.Overlaps(ai_, 
				aj_, 
				null);
            return context?.Operators.And(ag_, 
				ak_);
        };
        var am_ = context?.Operators.WhereOrNull<Observation>(z_, 
			al_);
        var an_ = context?.Operators.ExistsInList<Observation>(am_);
        var ao_ = context?.Operators.Or(x_, 
			an_);
        var ap_ = this.Frailty_Diagnosis();
        var aq_ = context?.Operators.RetrieveByValueSet<Condition>(ap_, 
			typeof(Condition).GetProperty("Code"));
        Func<Condition,bool?> at_ = (FrailtyDiagnosis) => 
        {
            var ar_ = MATGlobalCommonFunctionsFHIR4_6_1_000.Prevalence_Period(FrailtyDiagnosis);
            var as_ = this.Measurement_Period();
            return context?.Operators.Overlaps(ar_, 
				as_, 
				null);
        };
        var au_ = context?.Operators.WhereOrNull<Condition>(aq_, 
			at_);
        var av_ = context?.Operators.ExistsInList<Condition>(au_);
        var aw_ = context?.Operators.Or(ao_, 
			av_);
        var ax_ = this.Frailty_Encounter();
        var ay_ = context?.Operators.RetrieveByValueSet<Encounter>(ax_, 
			typeof(Encounter).GetProperty("Type"));
        Func<Encounter,bool?> bh_ = (FrailtyEncounter) => 
        {
            var ba_ = (FrailtyEncounter?.StatusElement as object);
<<<<<<< HEAD
            var az_ = ((context.OnFunctionCalled(new FunctionCallEvent("ToString", 
		null, 
		null))?.Operators).Convert<string>(ba_) as object);
=======
            var az_ = (context?.Operators.Convert<string>(ba_) as object);
>>>>>>> 04603b7c
            var bb_ = ("finished" as object);
            var bc_ = context?.Operators.Equal(az_, 
				bb_);
            var bd_ = (FrailtyEncounter?.Period as object);
            var be_ = MATGlobalCommonFunctionsFHIR4_6_1_000.Normalize_Interval(bd_);
            var bf_ = this.Measurement_Period();
            var bg_ = context?.Operators.Overlaps(be_, 
				bf_, 
				null);
            return context?.Operators.And(bc_, 
				bg_);
        };
        var bi_ = context?.Operators.WhereOrNull<Encounter>(ay_, 
			bh_);
        var bj_ = context?.Operators.ExistsInList<Encounter>(bi_);
        var bk_ = context?.Operators.Or(aw_, 
			bj_);
        var bl_ = this.Frailty_Symptom();
        var bm_ = context?.Operators.RetrieveByValueSet<Observation>(bl_, 
			typeof(Observation).GetProperty("Code"));
        Func<Observation,bool?> bz_ = (FrailtySymptom) => 
        {
            var bn_ = (FrailtySymptom?.StatusElement as object);
<<<<<<< HEAD
            var bo_ = (context.OnFunctionCalled(new FunctionCallEvent("ToString", 
		null, 
		null))?.Operators).Convert<string>(bn_);
=======
            var bo_ = context?.Operators.Convert<string>(bn_);
>>>>>>> 04603b7c
            var bq_ = "preliminary";
            var br_ = "final";
            var bs_ = "amended";
            var bt_ = "corrected";
            var bp_ = (new string[]
			{
				bq_,
				br_,
				bs_,
				bt_,
			} as IEnumerable<string>);
            var bu_ = context?.Operators.InList<string>(bo_, 
				bp_);
            var bv_ = (FrailtySymptom?.Effective as object);
            var bw_ = MATGlobalCommonFunctionsFHIR4_6_1_000.Normalize_Interval(bv_);
            var bx_ = this.Measurement_Period();
            var by_ = context?.Operators.Overlaps(bw_, 
				bx_, 
				null);
            return context?.Operators.And(bu_, 
				by_);
        };
        var ca_ = context?.Operators.WhereOrNull<Observation>(bm_, 
			bz_);
        var cb_ = context?.Operators.ExistsInList<Observation>(ca_);
        return context?.Operators.Or(bk_, 
			cb_);
    }
    [CqlDeclaration("Has Criteria Indicating Frailty")]
    public bool? Has_Criteria_Indicating_Frailty() => __Has_Criteria_Indicating_Frailty.Value;

    private bool? Advanced_Illness_and_Frailty_Exclusion_Including_Over_Age_80_Value()
    {
        var a_ = (this.Patient()?.BirthDateElement?.Value as object);
        var b_ = context?.Operators.Convert<CqlDate>(a_);
        var c_ = this.Measurement_Period();
        var d_ = context?.Operators.Start(c_);
        var e_ = context?.Operators.DateFrom(d_);
        var f_ = context?.Operators.CalculateAgeAt(b_, 
			e_, 
			"year");
        var g_ = context?.Operators.Interval(((int?)65), 
((int?)79), 
			true, 
			true);
        var h_ = context?.Operators.ElementInInterval<int?>(f_, 
			g_, 
			null);
        var i_ = this.Has_Criteria_Indicating_Frailty();
        var j_ = context?.Operators.And(h_, 
			i_);
        var k_ = this.Two_Outpatient_Encounters_with_Advanced_Illness_on_Different_Dates_of_Service();
        var l_ = context?.Operators.ExistsInList<Encounter>(k_);
        var m_ = this.Inpatient_Encounter_with_Advanced_Illness();
        var n_ = context?.Operators.ExistsInList<Encounter>(m_);
        var o_ = context?.Operators.Or(l_, 
			n_);
        var p_ = this.Dementia_Medications_In_Year_Before_or_During_Measurement_Period();
        var q_ = context?.Operators.ExistsInList<MedicationRequest>(p_);
        var r_ = context?.Operators.Or(o_, 
			q_);
        var s_ = context?.Operators.And(j_, 
			r_);
        var t_ = (context?.Operators.CalculateAgeAt(b_, 
			e_, 
			"year") as object);
        var z_ = (((int?)80) as object);
        var aa_ = context?.Operators.GreaterOrEqual(t_, 
			z_);
        var ac_ = context?.Operators.And(aa_, 
			i_);
        return context?.Operators.Or(s_, 
			ac_);
    }
    [CqlDeclaration("Advanced Illness and Frailty Exclusion Including Over Age 80")]
    public bool? Advanced_Illness_and_Frailty_Exclusion_Including_Over_Age_80() => __Advanced_Illness_and_Frailty_Exclusion_Including_Over_Age_80.Value;

    private bool? Advanced_Illness_and_Frailty_Exclusion_Not_Including_Over_Age_80_Value()
    {
        var b_ = (this.Patient()?.BirthDateElement?.Value as object);
        var c_ = context?.Operators.Convert<CqlDate>(b_);
        var d_ = this.Measurement_Period();
        var e_ = context?.Operators.Start(d_);
        var f_ = context?.Operators.DateFrom(e_);
        var a_ = (context?.Operators.CalculateAgeAt(c_, 
			f_, 
			"year") as object);
        var g_ = (((int?)65) as object);
        var h_ = context?.Operators.GreaterOrEqual(a_, 
			g_);
        var i_ = this.Has_Criteria_Indicating_Frailty();
        var j_ = context?.Operators.And(h_, 
			i_);
        var k_ = this.Two_Outpatient_Encounters_with_Advanced_Illness_on_Different_Dates_of_Service();
        var l_ = context?.Operators.ExistsInList<Encounter>(k_);
        var m_ = this.Inpatient_Encounter_with_Advanced_Illness();
        var n_ = context?.Operators.ExistsInList<Encounter>(m_);
        var o_ = context?.Operators.Or(l_, 
			n_);
        var p_ = this.Dementia_Medications_In_Year_Before_or_During_Measurement_Period();
        var q_ = context?.Operators.ExistsInList<MedicationRequest>(p_);
        var r_ = context?.Operators.Or(o_, 
			q_);
        return context?.Operators.And(j_, 
			r_);
    }
    [CqlDeclaration("Advanced Illness and Frailty Exclusion Not Including Over Age 80")]
    public bool? Advanced_Illness_and_Frailty_Exclusion_Not_Including_Over_Age_80() => __Advanced_Illness_and_Frailty_Exclusion_Not_Including_Over_Age_80.Value;

    private bool? Has_Long_Term_Care_Periods_Longer_Than_90_Consecutive_Days_Value()
    {
        var a_ = (this.Max_Long_Term_Care_Period_Length() as object);
        var b_ = (((int?)90) as object);
        return context?.Operators.Greater(a_, 
			b_);
    }
    [CqlDeclaration("Has Long Term Care Periods Longer Than 90 Consecutive Days")]
    public bool? Has_Long_Term_Care_Periods_Longer_Than_90_Consecutive_Days() => __Has_Long_Term_Care_Periods_Longer_Than_90_Consecutive_Days.Value;

}<|MERGE_RESOLUTION|>--- conflicted
+++ resolved
@@ -9,10 +9,6 @@
 using Hl7.Fhir.Model;
 using Range = Hl7.Fhir.Model.Range;
 using Task = Hl7.Fhir.Model.Task;
-<<<<<<< HEAD
-
-=======
->>>>>>> 04603b7c
 [System.CodeDom.Compiler.GeneratedCode(".NET Code Generation", "0.9.0.0")]
 [CqlLibrary("AdvancedIllnessandFrailtyExclusionECQMFHIR4", "5.17.000")]
 public class AdvancedIllnessandFrailtyExclusionECQMFHIR4_5_17_000
@@ -255,24 +251,12 @@
         Func<MedicationRequest,bool?> y_ = (DementiaMed) => 
         {
             var g_ = (DementiaMed?.StatusElement as object);
-<<<<<<< HEAD
-            var f_ = ((context.OnFunctionCalled(new FunctionCallEvent("ToString", 
-		null, 
-		null))?.Operators).Convert<string>(g_) as object);
-=======
             var f_ = (context?.Operators.Convert<string>(g_) as object);
->>>>>>> 04603b7c
             var h_ = ("active" as object);
             var i_ = context?.Operators.Equal(f_, 
 				h_);
             var k_ = (DementiaMed?.IntentElement as object);
-<<<<<<< HEAD
-            var j_ = ((context.OnFunctionCalled(new FunctionCallEvent("ToString", 
-		null, 
-		null))?.Operators).Convert<string>(k_) as object);
-=======
             var j_ = (context?.Operators.Convert<string>(k_) as object);
->>>>>>> 04603b7c
             var l_ = ("order" as object);
             var m_ = context?.Operators.Equal(j_, 
 				l_);
@@ -316,13 +300,7 @@
         Func<Encounter,bool?> n_ = (LongTermFacilityEncounter) => 
         {
             var g_ = (LongTermFacilityEncounter?.StatusElement as object);
-<<<<<<< HEAD
-            var f_ = ((context.OnFunctionCalled(new FunctionCallEvent("ToString", 
-		null, 
-		null))?.Operators).Convert<string>(g_) as object);
-=======
             var f_ = (context?.Operators.Convert<string>(g_) as object);
->>>>>>> 04603b7c
             var h_ = ("finished" as object);
             var i_ = context?.Operators.Equal(f_, 
 				h_);
@@ -374,13 +352,7 @@
         Func<Encounter,bool?> o_ = (Outpatient) => 
         {
             var m_ = (Outpatient?.StatusElement as object);
-<<<<<<< HEAD
-            var l_ = ((context.OnFunctionCalled(new FunctionCallEvent("ToString", 
-		null, 
-		null))?.Operators).Convert<string>(m_) as object);
-=======
             var l_ = (context?.Operators.Convert<string>(m_) as object);
->>>>>>> 04603b7c
             var n_ = ("finished" as object);
             return context?.Operators.Equal(l_, 
 				n_);
@@ -576,13 +548,7 @@
         Func<Encounter,bool?> f_ = (AcuteInpatient) => 
         {
             var d_ = (AcuteInpatient?.StatusElement as object);
-<<<<<<< HEAD
-            var c_ = ((context.OnFunctionCalled(new FunctionCallEvent("ToString", 
-		null, 
-		null))?.Operators).Convert<string>(d_) as object);
-=======
             var c_ = (context?.Operators.Convert<string>(d_) as object);
->>>>>>> 04603b7c
             var e_ = ("finished" as object);
             return context?.Operators.Equal(c_, 
 				e_);
@@ -644,13 +610,7 @@
         Func<DeviceRequest,bool?> v_ = (FrailtyDeviceOrder) => 
         {
             var f_ = (FrailtyDeviceOrder?.StatusElement as object);
-<<<<<<< HEAD
-            var g_ = (context.OnFunctionCalled(new FunctionCallEvent("ToString", 
-		null, 
-		null))?.Operators).Convert<string>(f_);
-=======
             var g_ = context?.Operators.Convert<string>(f_);
->>>>>>> 04603b7c
             var i_ = "active";
             var j_ = "on-hold";
             var k_ = "completed";
@@ -663,13 +623,7 @@
             var l_ = context?.Operators.InList<string>(g_, 
 				h_);
             var n_ = (FrailtyDeviceOrder?.IntentElement as object);
-<<<<<<< HEAD
-            var m_ = ((context.OnFunctionCalled(new FunctionCallEvent("ToString", 
-		null, 
-		null))?.Operators).Convert<string>(n_) as object);
-=======
             var m_ = (context?.Operators.Convert<string>(n_) as object);
->>>>>>> 04603b7c
             var o_ = ("order" as object);
             var p_ = context?.Operators.Equal(m_, 
 				o_);
@@ -692,13 +646,7 @@
         Func<Observation,bool?> al_ = (FrailtyDeviceApplied) => 
         {
             var aa_ = (FrailtyDeviceApplied?.StatusElement as object);
-<<<<<<< HEAD
-            var ab_ = (context.OnFunctionCalled(new FunctionCallEvent("ToString", 
-		null, 
-		null))?.Operators).Convert<string>(aa_);
-=======
             var ab_ = context?.Operators.Convert<string>(aa_);
->>>>>>> 04603b7c
             var ad_ = "final";
             var ae_ = "amended";
             var af_ = "corrected";
@@ -746,13 +694,7 @@
         Func<Encounter,bool?> bh_ = (FrailtyEncounter) => 
         {
             var ba_ = (FrailtyEncounter?.StatusElement as object);
-<<<<<<< HEAD
-            var az_ = ((context.OnFunctionCalled(new FunctionCallEvent("ToString", 
-		null, 
-		null))?.Operators).Convert<string>(ba_) as object);
-=======
             var az_ = (context?.Operators.Convert<string>(ba_) as object);
->>>>>>> 04603b7c
             var bb_ = ("finished" as object);
             var bc_ = context?.Operators.Equal(az_, 
 				bb_);
@@ -776,13 +718,7 @@
         Func<Observation,bool?> bz_ = (FrailtySymptom) => 
         {
             var bn_ = (FrailtySymptom?.StatusElement as object);
-<<<<<<< HEAD
-            var bo_ = (context.OnFunctionCalled(new FunctionCallEvent("ToString", 
-		null, 
-		null))?.Operators).Convert<string>(bn_);
-=======
             var bo_ = context?.Operators.Convert<string>(bn_);
->>>>>>> 04603b7c
             var bq_ = "preliminary";
             var br_ = "final";
             var bs_ = "amended";
