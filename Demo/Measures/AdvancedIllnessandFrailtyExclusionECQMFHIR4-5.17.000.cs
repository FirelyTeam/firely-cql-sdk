--- conflicted
+++ resolved
@@ -244,13 +244,8 @@
     private IEnumerable<MedicationRequest> Dementia_Medications_In_Year_Before_or_During_Measurement_Period_Value()
     {
         var a_ = this.Dementia_Medications();
-<<<<<<< HEAD
-        var b_ = context?.DataRetriever.RetrieveByValueSet<MedicationRequest>(a_, 
-			null);
-=======
         var b_ = context?.Operators.RetrieveByValueSet<MedicationRequest>(a_, 
 			typeof(MedicationRequest).GetProperty("Medication"));
->>>>>>> b04061fc
         var e_ = context?.Operators.ListUnion<MedicationRequest>(b_, 
 			b_);
         Func<MedicationRequest,bool?> y_ = (DementiaMed) => 
@@ -295,19 +290,11 @@
     private IEnumerable<CqlInterval<CqlDateTime>> Long_Term_Care_Periods_During_Measurement_Period_Value()
     {
         var a_ = this.Care_Services_in_Long_Term_Residential_Facility();
-<<<<<<< HEAD
-        var b_ = context?.DataRetriever.RetrieveByValueSet<Encounter>(a_, 
-			null);
-        var c_ = this.Nursing_Facility_Visit();
-        var d_ = context?.DataRetriever.RetrieveByValueSet<Encounter>(c_, 
-			null);
-=======
         var b_ = context?.Operators.RetrieveByValueSet<Encounter>(a_, 
 			typeof(Encounter).GetProperty("Type"));
         var c_ = this.Nursing_Facility_Visit();
         var d_ = context?.Operators.RetrieveByValueSet<Encounter>(c_, 
 			typeof(Encounter).GetProperty("Type"));
->>>>>>> b04061fc
         var e_ = context?.Operators.ListUnion<Encounter>(b_, 
 			d_);
         Func<Encounter,bool?> n_ = (LongTermFacilityEncounter) => 
@@ -345,21 +332,6 @@
     private IEnumerable<Encounter> Outpatient_Encounters_with_Advanced_Illness_Value()
     {
         var a_ = this.Outpatient();
-<<<<<<< HEAD
-        var b_ = context?.DataRetriever.RetrieveByValueSet<Encounter>(a_, 
-			null);
-        var c_ = this.Observation();
-        var d_ = context?.DataRetriever.RetrieveByValueSet<Encounter>(c_, 
-			null);
-        var e_ = context?.Operators.ListUnion<Encounter>(b_, 
-			d_);
-        var f_ = this.Emergency_Department_Visit();
-        var g_ = context?.DataRetriever.RetrieveByValueSet<Encounter>(f_, 
-			null);
-        var h_ = this.Nonacute_Inpatient();
-        var i_ = context?.DataRetriever.RetrieveByValueSet<Encounter>(h_, 
-			null);
-=======
         var b_ = context?.Operators.RetrieveByValueSet<Encounter>(a_, 
 			typeof(Encounter).GetProperty("Type"));
         var c_ = this.Observation();
@@ -373,7 +345,6 @@
         var h_ = this.Nonacute_Inpatient();
         var i_ = context?.Operators.RetrieveByValueSet<Encounter>(h_, 
 			typeof(Encounter).GetProperty("Type"));
->>>>>>> b04061fc
         var j_ = context?.Operators.ListUnion<Encounter>(g_, 
 			i_);
         var k_ = context?.Operators.ListUnion<Encounter>(e_, 
@@ -391,13 +362,8 @@
         Func<Encounter,IEnumerable<Encounter>> am_ = (OutpatientEncounter) => 
         {
             var q_ = this.Advanced_Illness();
-<<<<<<< HEAD
-            var r_ = context?.DataRetriever.RetrieveByValueSet<Condition>(q_, 
-				null);
-=======
             var r_ = context?.Operators.RetrieveByValueSet<Condition>(q_, 
 				typeof(Condition).GetProperty("Code"));
->>>>>>> b04061fc
             Func<Condition,bool?> aj_ = (AdvancedIllnessDiagnosis) => 
             {
                 var s_ = MATGlobalCommonFunctionsFHIR4_6_1_000.EncounterDiagnosis(OutpatientEncounter);
@@ -577,13 +543,8 @@
     private IEnumerable<Encounter> Inpatient_Encounter_with_Advanced_Illness_Value()
     {
         var a_ = this.Acute_Inpatient();
-<<<<<<< HEAD
-        var b_ = context?.DataRetriever.RetrieveByValueSet<Encounter>(a_, 
-			null);
-=======
         var b_ = context?.Operators.RetrieveByValueSet<Encounter>(a_, 
 			typeof(Encounter).GetProperty("Type"));
->>>>>>> b04061fc
         Func<Encounter,bool?> f_ = (AcuteInpatient) => 
         {
             var d_ = (AcuteInpatient?.StatusElement as object);
@@ -597,13 +558,8 @@
         Func<Encounter,IEnumerable<Encounter>> ad_ = (InpatientEncounter) => 
         {
             var h_ = this.Advanced_Illness();
-<<<<<<< HEAD
-            var i_ = context?.DataRetriever.RetrieveByValueSet<Condition>(h_, 
-				null);
-=======
             var i_ = context?.Operators.RetrieveByValueSet<Condition>(h_, 
 				typeof(Condition).GetProperty("Code"));
->>>>>>> b04061fc
             Func<Condition,bool?> aa_ = (AdvancedIllnessDiagnosis) => 
             {
                 var j_ = MATGlobalCommonFunctionsFHIR4_6_1_000.EncounterDiagnosis(InpatientEncounter);
@@ -647,13 +603,8 @@
     private bool? Has_Criteria_Indicating_Frailty_Value()
     {
         var a_ = this.Frailty_Device();
-<<<<<<< HEAD
-        var b_ = context?.DataRetriever.RetrieveByValueSet<DeviceRequest>(a_, 
-			null);
-=======
         var b_ = context?.Operators.RetrieveByValueSet<DeviceRequest>(a_, 
 			typeof(DeviceRequest).GetProperty("Code"));
->>>>>>> b04061fc
         var e_ = context?.Operators.ListUnion<DeviceRequest>(b_, 
 			b_);
         Func<DeviceRequest,bool?> v_ = (FrailtyDeviceOrder) => 
@@ -690,13 +641,8 @@
         var w_ = context?.Operators.WhereOrNull<DeviceRequest>(e_, 
 			v_);
         var x_ = context?.Operators.ExistsInList<DeviceRequest>(w_);
-<<<<<<< HEAD
-        var z_ = context?.DataRetriever.RetrieveByValueSet<Observation>(a_, 
-			null);
-=======
         var z_ = context?.Operators.RetrieveByValueSet<Observation>(a_, 
 			typeof(Observation).GetProperty("Code"));
->>>>>>> b04061fc
         Func<Observation,bool?> al_ = (FrailtyDeviceApplied) => 
         {
             var aa_ = (FrailtyDeviceApplied?.StatusElement as object);
@@ -727,13 +673,8 @@
         var ao_ = context?.Operators.Or(x_, 
 			an_);
         var ap_ = this.Frailty_Diagnosis();
-<<<<<<< HEAD
-        var aq_ = context?.DataRetriever.RetrieveByValueSet<Condition>(ap_, 
-			null);
-=======
         var aq_ = context?.Operators.RetrieveByValueSet<Condition>(ap_, 
 			typeof(Condition).GetProperty("Code"));
->>>>>>> b04061fc
         Func<Condition,bool?> at_ = (FrailtyDiagnosis) => 
         {
             var ar_ = MATGlobalCommonFunctionsFHIR4_6_1_000.Prevalence_Period(FrailtyDiagnosis);
@@ -748,13 +689,8 @@
         var aw_ = context?.Operators.Or(ao_, 
 			av_);
         var ax_ = this.Frailty_Encounter();
-<<<<<<< HEAD
-        var ay_ = context?.DataRetriever.RetrieveByValueSet<Encounter>(ax_, 
-			null);
-=======
         var ay_ = context?.Operators.RetrieveByValueSet<Encounter>(ax_, 
 			typeof(Encounter).GetProperty("Type"));
->>>>>>> b04061fc
         Func<Encounter,bool?> bh_ = (FrailtyEncounter) => 
         {
             var ba_ = (FrailtyEncounter?.StatusElement as object);
@@ -777,13 +713,8 @@
         var bk_ = context?.Operators.Or(aw_, 
 			bj_);
         var bl_ = this.Frailty_Symptom();
-<<<<<<< HEAD
-        var bm_ = context?.DataRetriever.RetrieveByValueSet<Observation>(bl_, 
-			null);
-=======
         var bm_ = context?.Operators.RetrieveByValueSet<Observation>(bl_, 
 			typeof(Observation).GetProperty("Code"));
->>>>>>> b04061fc
         Func<Observation,bool?> bz_ = (FrailtySymptom) => 
         {
             var bn_ = (FrailtySymptom?.StatusElement as object);
