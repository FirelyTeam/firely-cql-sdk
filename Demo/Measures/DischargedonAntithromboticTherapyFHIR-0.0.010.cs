--- conflicted
+++ resolved
@@ -225,23 +225,12 @@
 
 	private Patient Patient_Value()
 	{
-		var a_ = context.Operators;
-		var b_ = context.DataRetriever;
-		var c_ = b_.RetrieveByValueSet<Patient>(null, null);
-		var d_ = a_.SingleOrNull<Patient>(c_);
-
-		return d_;
-	}
-
-<<<<<<< HEAD
-=======
-    private Patient Patient_Value()
-    {
-        var a_ = context?.Operators.RetrieveByValueSet<Patient>(null, 
-			null);
-        return context?.Operators.SingleOrNull<Patient>(a_);
-    }
->>>>>>> cedac435
+		var a_ = context.Operators.RetrieveByValueSet<Patient>(null, null);
+		var b_ = context.Operators.SingleOrNull<Patient>(a_);
+
+		return b_;
+	}
+
     [CqlDeclaration("Patient")]
 	public Patient Patient() => 
 		__Patient.Value;
@@ -250,7 +239,6 @@
 	{
 		var a_ = TJCOverallFHIR_1_8_000.Ischemic_Stroke_Encounter();
 
-<<<<<<< HEAD
 		return a_;
 	}
 
@@ -260,343 +248,186 @@
 
 	private IEnumerable<MedicationRequest> Antithrombotic_Not_Given_at_Discharge_Value()
 	{
-		var a_ = context.Operators;
-		var b_ = context.DataRetriever;
-		var c_ = this.Antithrombotic_Therapy();
-		var d_ = b_.RetrieveByValueSet<MedicationRequest>(c_, null);
-		bool? e_(MedicationRequest NoAntithromboticDischarge)
+		var a_ = this.Antithrombotic_Therapy();
+		var b_ = context.Operators.RetrieveByValueSet<MedicationRequest>(a_, null);
+		bool? c_(MedicationRequest NoAntithromboticDischarge)
 		{
-			var g_ = context.Operators;
-			var l_ = NoAntithromboticDischarge?.DoNotPerformElement;
-			var m_ = FHIRHelpers_4_0_001.ToBoolean(l_);
-			var n_ = g_.IsTrue(m_);
-			var r_ = NoAntithromboticDischarge?.ReasonCode;
-			CqlConcept s_(CodeableConcept X)
-			{
-				var bd_ = FHIRHelpers_4_0_001.ToConcept(X);
-
-				return bd_;
-			};
-			var t_ = g_.SelectOrNull<CodeableConcept, CqlConcept>((r_ as IEnumerable<CodeableConcept>), s_);
-			var u_ = this.Medical_Reason();
-			var v_ = g_.ConceptsInValueSet(t_, u_);
-			CqlConcept z_(CodeableConcept X)
-			{
-				var be_ = FHIRHelpers_4_0_001.ToConcept(X);
-
-				return be_;
-			};
-			var aa_ = g_.SelectOrNull<CodeableConcept, CqlConcept>((r_ as IEnumerable<CodeableConcept>), z_);
-			var ab_ = this.Patient_Refusal();
-			var ac_ = g_.ConceptsInValueSet(aa_, ab_);
-			var ad_ = g_.Or(v_, ac_);
-			var ae_ = g_.And(n_, ad_);
-			var ah_ = NoAntithromboticDischarge?.Category;
-			bool? ai_(CodeableConcept C)
-			{
-				var bf_ = context.Operators;
-				var bh_ = FHIRHelpers_4_0_001.ToConcept(C);
-				var bj_ = MATGlobalCommonFunctionsFHIR4_6_1_000.Community();
-				var bk_ = bf_.ConvertCodeToConcept(bj_);
-				var bl_ = bf_.Equivalent(bh_, bk_);
-				var bp_ = MATGlobalCommonFunctionsFHIR4_6_1_000.Discharge();
-				var bq_ = bf_.ConvertCodeToConcept(bp_);
-				var br_ = bf_.Equivalent(bh_, bq_);
-				var bs_ = bf_.Or(bl_, br_);
-
-				return bs_;
-			};
-			var aj_ = g_.WhereOrNull<CodeableConcept>((ah_ as IEnumerable<CodeableConcept>), ai_);
-			var ak_ = g_.ExistsInList<CodeableConcept>(aj_);
-			var al_ = g_.And(ae_, ak_);
-			var an_ = context.Deeper(new CallStackEntry("ToString", null, null));
-			var ao_ = an_.Operators;
-			var ap_ = ao_.TypeConverter;
-			var aq_ = NoAntithromboticDischarge?.StatusElement;
-			var ar_ = ap_.Convert<string>(aq_);
-			var as_ = new string[]
+			var e_ = NoAntithromboticDischarge?.DoNotPerformElement;
+			var f_ = FHIRHelpers_4_0_001.ToBoolean(e_);
+			var g_ = context.Operators.IsTrue(f_);
+			var h_ = NoAntithromboticDischarge?.ReasonCode;
+			CqlConcept i_(CodeableConcept X)
+			{
+				var ah_ = FHIRHelpers_4_0_001.ToConcept(X);
+
+				return ah_;
+			};
+			var j_ = context.Operators.SelectOrNull<CodeableConcept, CqlConcept>((h_ as IEnumerable<CodeableConcept>), i_);
+			var k_ = this.Medical_Reason();
+			var l_ = context.Operators.ConceptsInValueSet(j_, k_);
+			CqlConcept n_(CodeableConcept X)
+			{
+				var ai_ = FHIRHelpers_4_0_001.ToConcept(X);
+
+				return ai_;
+			};
+			var o_ = context.Operators.SelectOrNull<CodeableConcept, CqlConcept>((h_ as IEnumerable<CodeableConcept>), n_);
+			var p_ = this.Patient_Refusal();
+			var q_ = context.Operators.ConceptsInValueSet(o_, p_);
+			var r_ = context.Operators.Or(l_, q_);
+			var s_ = context.Operators.And(g_, r_);
+			var t_ = NoAntithromboticDischarge?.Category;
+			bool? u_(CodeableConcept C)
+			{
+				var aj_ = FHIRHelpers_4_0_001.ToConcept(C);
+				var ak_ = MATGlobalCommonFunctionsFHIR4_6_1_000.Community();
+				var al_ = context.Operators.ConvertCodeToConcept(ak_);
+				var am_ = context.Operators.Equivalent(aj_, al_);
+				var ao_ = MATGlobalCommonFunctionsFHIR4_6_1_000.Discharge();
+				var ap_ = context.Operators.ConvertCodeToConcept(ao_);
+				var aq_ = context.Operators.Equivalent(aj_, ap_);
+				var ar_ = context.Operators.Or(am_, aq_);
+
+				return ar_;
+			};
+			var v_ = context.Operators.WhereOrNull<CodeableConcept>((t_ as IEnumerable<CodeableConcept>), u_);
+			var w_ = context.Operators.ExistsInList<CodeableConcept>(v_);
+			var x_ = context.Operators.And(s_, w_);
+			var y_ = NoAntithromboticDischarge?.StatusElement;
+			var z_ = context.Operators.Convert<string>(y_);
+			var aa_ = new string[]
 			{
 				"completed",
 				"cancelled",
 			};
-			var at_ = g_.InList<string>(ar_, (as_ as IEnumerable<string>));
-			var au_ = g_.And(al_, at_);
-			var ax_ = an_.Operators;
-			var ay_ = ax_.TypeConverter;
-			var az_ = NoAntithromboticDischarge?.IntentElement;
-			var ba_ = ay_.Convert<string>(az_);
-			var bb_ = g_.Equal(ba_, "order");
-			var bc_ = g_.And(au_, bb_);
-
-			return bc_;
+			var ab_ = context.Operators.InList<string>(z_, (aa_ as IEnumerable<string>));
+			var ac_ = context.Operators.And(x_, ab_);
+			var ad_ = NoAntithromboticDischarge?.IntentElement;
+			var ae_ = context.Operators.Convert<string>(ad_);
+			var af_ = context.Operators.Equal(ae_, "order");
+			var ag_ = context.Operators.And(ac_, af_);
+
+			return ag_;
 		};
-		var f_ = a_.WhereOrNull<MedicationRequest>(d_, e_);
-
-		return f_;
-	}
-
-=======
-    private IEnumerable<MedicationRequest> Antithrombotic_Not_Given_at_Discharge_Value()
-    {
-        var a_ = this.Antithrombotic_Therapy();
-        var b_ = context?.Operators.RetrieveByValueSet<MedicationRequest>(a_, 
-			null);
-        Func<MedicationRequest,bool?> ap_ = (NoAntithromboticDischarge) => 
-        {
-            var c_ = NoAntithromboticDischarge?.DoNotPerformElement;
-            var d_ = FHIRHelpers_4_0_001.ToBoolean(c_);
-            var e_ = context?.Operators.IsTrue(d_);
-            var f_ = (NoAntithromboticDischarge?.ReasonCode as IEnumerable<CodeableConcept>);
-            Func<CodeableConcept,CqlConcept> g_ = (X) => 
-            {
-                return FHIRHelpers_4_0_001.ToConcept(X);
-            };
-            var h_ = context?.Operators.SelectOrNull<CodeableConcept, CqlConcept>(f_, 
-				g_);
-            var i_ = this.Medical_Reason();
-            var j_ = context?.Operators.ConceptsInValueSet(h_, 
-				i_);
-            var n_ = this.Patient_Refusal();
-            var o_ = context?.Operators.ConceptsInValueSet(h_, 
-				n_);
-            var p_ = context?.Operators.Or(j_, 
-				o_);
-            var q_ = context?.Operators.And(e_, 
-				p_);
-            var r_ = (NoAntithromboticDischarge?.Category as IEnumerable<CodeableConcept>);
-            Func<CodeableConcept,bool?> aa_ = (C) => 
-            {
-                var s_ = (FHIRHelpers_4_0_001.ToConcept(C) as object);
-                var u_ = MATGlobalCommonFunctionsFHIR4_6_1_000.Community();
-                var t_ = (context?.Operators.ConvertCodeToConcept(u_) as object);
-                var v_ = context?.Operators.Equivalent(s_, 
-					t_);
-                var y_ = MATGlobalCommonFunctionsFHIR4_6_1_000.Discharge();
-                var x_ = (context?.Operators.ConvertCodeToConcept(y_) as object);
-                var z_ = context?.Operators.Equivalent(s_, 
-					x_);
-                return context?.Operators.Or(v_, 
-					z_);
-            };
-            var ab_ = context?.Operators.WhereOrNull<CodeableConcept>(r_, 
-				aa_);
-            var ac_ = context?.Operators.ExistsInList<CodeableConcept>(ab_);
-            var ad_ = context?.Operators.And(q_, 
-				ac_);
-            var ae_ = (NoAntithromboticDischarge?.StatusElement as object);
-            var af_ = context?.Operators.Convert<string>(ae_);
-            var ah_ = "completed";
-            var ai_ = "cancelled";
-            var ag_ = (new string[]
-			{
-				ah_,
-				ai_,
-			} as IEnumerable<string>);
-            var aj_ = context?.Operators.InList<string>(af_, 
-				ag_);
-            var ak_ = context?.Operators.And(ad_, 
-				aj_);
-            var am_ = (NoAntithromboticDischarge?.IntentElement as object);
-            var al_ = (context?.Operators.Convert<string>(am_) as object);
-            var an_ = ("order" as object);
-            var ao_ = context?.Operators.Equal(al_, 
-				an_);
-            return context?.Operators.And(ak_, 
-				ao_);
-        };
-        return context?.Operators.WhereOrNull<MedicationRequest>(b_, 
-			ap_);
-    }
->>>>>>> cedac435
+		var d_ = context.Operators.WhereOrNull<MedicationRequest>(b_, c_);
+
+		return d_;
+	}
+
     [CqlDeclaration("Antithrombotic Not Given at Discharge")]
 	public IEnumerable<MedicationRequest> Antithrombotic_Not_Given_at_Discharge() => 
 		__Antithrombotic_Not_Given_at_Discharge.Value;
 
 	private IEnumerable<Encounter> Encounter_With_No_Antithrombotic_At_Discharge_Value()
 	{
-		var a_ = context.Operators;
-		var b_ = TJCOverallFHIR_1_8_000.Ischemic_Stroke_Encounter();
-		IEnumerable<Encounter> c_(Encounter IschemicStrokeEncounter)
+		var a_ = TJCOverallFHIR_1_8_000.Ischemic_Stroke_Encounter();
+		IEnumerable<Encounter> b_(Encounter IschemicStrokeEncounter)
 		{
-			var e_ = context.Operators;
-			var g_ = this.Antithrombotic_Not_Given_at_Discharge();
-			bool? h_(MedicationRequest NoDischargeAntithrombotic)
-			{
-				var l_ = context.Operators;
-				var m_ = NoDischargeAntithrombotic?.AuthoredOnElement;
-				var n_ = FHIRHelpers_4_0_001.ToDateTime(m_);
-				var o_ = IschemicStrokeEncounter?.Period;
-				var p_ = FHIRHelpers_4_0_001.ToInterval(o_);
-				var q_ = l_.ElementInInterval<CqlDateTime>(n_, p_, null);
-
-				return q_;
-			};
-			var i_ = e_.WhereOrNull<MedicationRequest>(g_, h_);
-			Encounter j_(MedicationRequest NoDischargeAntithrombotic) => 
+			var d_ = this.Antithrombotic_Not_Given_at_Discharge();
+			bool? e_(MedicationRequest NoDischargeAntithrombotic)
+			{
+				var i_ = NoDischargeAntithrombotic?.AuthoredOnElement;
+				var j_ = FHIRHelpers_4_0_001.ToDateTime(i_);
+				var k_ = IschemicStrokeEncounter?.Period;
+				var l_ = FHIRHelpers_4_0_001.ToInterval(k_);
+				var m_ = context.Operators.ElementInInterval<CqlDateTime>(j_, l_, null);
+
+				return m_;
+			};
+			var f_ = context.Operators.WhereOrNull<MedicationRequest>(d_, e_);
+			Encounter g_(MedicationRequest NoDischargeAntithrombotic) => 
 				IschemicStrokeEncounter;
-			var k_ = e_.SelectOrNull<MedicationRequest, Encounter>(i_, j_);
-
-			return k_;
+			var h_ = context.Operators.SelectOrNull<MedicationRequest, Encounter>(f_, g_);
+
+			return h_;
 		};
-		var d_ = a_.SelectManyOrNull<Encounter, Encounter>(b_, c_);
-
-		return d_;
+		var c_ = context.Operators.SelectManyOrNull<Encounter, Encounter>(a_, b_);
+
+		return c_;
 	}
 
     [CqlDeclaration("Encounter With No Antithrombotic At Discharge")]
-<<<<<<< HEAD
 	public IEnumerable<Encounter> Encounter_With_No_Antithrombotic_At_Discharge() => 
 		__Encounter_With_No_Antithrombotic_At_Discharge.Value;
 
 	private IEnumerable<MedicationRequest> Pharmacological_Contraindications_for_Antithrombotic_Therapy_at_Discharge_Value()
 	{
-		var a_ = context.Operators;
-		var b_ = context.DataRetriever;
-		var c_ = this.Pharmacological_Contraindications_For_Antithrombotic_Therapy();
-		var d_ = b_.RetrieveByValueSet<MedicationRequest>(c_, null);
-		bool? e_(MedicationRequest Pharmacological)
+		var a_ = this.Pharmacological_Contraindications_For_Antithrombotic_Therapy();
+		var b_ = context.Operators.RetrieveByValueSet<MedicationRequest>(a_, null);
+		bool? c_(MedicationRequest Pharmacological)
 		{
-			var g_ = context.Operators;
-			var l_ = Pharmacological?.DoNotPerformElement;
-			var m_ = FHIRHelpers_4_0_001.ToBoolean(l_);
-			var n_ = g_.IsTrue(m_);
-			var o_ = g_.Not(n_);
-			var r_ = Pharmacological?.Category;
-			bool? s_(CodeableConcept C)
-			{
-				var an_ = context.Operators;
-				var ap_ = FHIRHelpers_4_0_001.ToConcept(C);
-				var ar_ = MATGlobalCommonFunctionsFHIR4_6_1_000.Community();
-				var as_ = an_.ConvertCodeToConcept(ar_);
-				var at_ = an_.Equivalent(ap_, as_);
-				var ax_ = MATGlobalCommonFunctionsFHIR4_6_1_000.Discharge();
-				var ay_ = an_.ConvertCodeToConcept(ax_);
-				var az_ = an_.Equivalent(ap_, ay_);
-				var ba_ = an_.Or(at_, az_);
-
-				return ba_;
-			};
-			var t_ = g_.WhereOrNull<CodeableConcept>((r_ as IEnumerable<CodeableConcept>), s_);
-			var u_ = g_.ExistsInList<CodeableConcept>(t_);
-			var v_ = g_.And(o_, u_);
-			var x_ = context.Deeper(new CallStackEntry("ToString", null, null));
-			var y_ = x_.Operators;
-			var z_ = y_.TypeConverter;
-			var aa_ = Pharmacological?.StatusElement;
-			var ab_ = z_.Convert<string>(aa_);
-			var ac_ = new string[]
+			var e_ = Pharmacological?.DoNotPerformElement;
+			var f_ = FHIRHelpers_4_0_001.ToBoolean(e_);
+			var g_ = context.Operators.IsTrue(f_);
+			var h_ = context.Operators.Not(g_);
+			var i_ = Pharmacological?.Category;
+			bool? j_(CodeableConcept C)
+			{
+				var w_ = FHIRHelpers_4_0_001.ToConcept(C);
+				var x_ = MATGlobalCommonFunctionsFHIR4_6_1_000.Community();
+				var y_ = context.Operators.ConvertCodeToConcept(x_);
+				var z_ = context.Operators.Equivalent(w_, y_);
+				var ab_ = MATGlobalCommonFunctionsFHIR4_6_1_000.Discharge();
+				var ac_ = context.Operators.ConvertCodeToConcept(ab_);
+				var ad_ = context.Operators.Equivalent(w_, ac_);
+				var ae_ = context.Operators.Or(z_, ad_);
+
+				return ae_;
+			};
+			var k_ = context.Operators.WhereOrNull<CodeableConcept>((i_ as IEnumerable<CodeableConcept>), j_);
+			var l_ = context.Operators.ExistsInList<CodeableConcept>(k_);
+			var m_ = context.Operators.And(h_, l_);
+			var n_ = Pharmacological?.StatusElement;
+			var o_ = context.Operators.Convert<string>(n_);
+			var p_ = new string[]
 			{
 				"active",
 				"completed",
 			};
-			var ad_ = g_.InList<string>(ab_, (ac_ as IEnumerable<string>));
-			var ae_ = g_.And(v_, ad_);
-			var ah_ = x_.Operators;
-			var ai_ = ah_.TypeConverter;
-			var aj_ = Pharmacological?.IntentElement;
-			var ak_ = ai_.Convert<string>(aj_);
-			var al_ = g_.Equal(ak_, "order");
-			var am_ = g_.And(ae_, al_);
-
-			return am_;
+			var q_ = context.Operators.InList<string>(o_, (p_ as IEnumerable<string>));
+			var r_ = context.Operators.And(m_, q_);
+			var s_ = Pharmacological?.IntentElement;
+			var t_ = context.Operators.Convert<string>(s_);
+			var u_ = context.Operators.Equal(t_, "order");
+			var v_ = context.Operators.And(r_, u_);
+
+			return v_;
 		};
-		var f_ = a_.WhereOrNull<MedicationRequest>(d_, e_);
-
-		return f_;
-	}
-
-=======
-    public IEnumerable<Encounter> Encounter_With_No_Antithrombotic_At_Discharge() => __Encounter_With_No_Antithrombotic_At_Discharge.Value;
-
-    private IEnumerable<MedicationRequest> Pharmacological_Contraindications_for_Antithrombotic_Therapy_at_Discharge_Value()
-    {
-        var a_ = this.Pharmacological_Contraindications_For_Antithrombotic_Therapy();
-        var b_ = context?.Operators.RetrieveByValueSet<MedicationRequest>(a_, 
-			null);
-        Func<MedicationRequest,bool?> ae_ = (Pharmacological) => 
-        {
-            var c_ = Pharmacological?.DoNotPerformElement;
-            var d_ = FHIRHelpers_4_0_001.ToBoolean(c_);
-            var e_ = context?.Operators.IsTrue(d_);
-            var f_ = context?.Operators.Not(e_);
-            var g_ = (Pharmacological?.Category as IEnumerable<CodeableConcept>);
-            Func<CodeableConcept,bool?> p_ = (C) => 
-            {
-                var h_ = (FHIRHelpers_4_0_001.ToConcept(C) as object);
-                var j_ = MATGlobalCommonFunctionsFHIR4_6_1_000.Community();
-                var i_ = (context?.Operators.ConvertCodeToConcept(j_) as object);
-                var k_ = context?.Operators.Equivalent(h_, 
-					i_);
-                var n_ = MATGlobalCommonFunctionsFHIR4_6_1_000.Discharge();
-                var m_ = (context?.Operators.ConvertCodeToConcept(n_) as object);
-                var o_ = context?.Operators.Equivalent(h_, 
-					m_);
-                return context?.Operators.Or(k_, 
-					o_);
-            };
-            var q_ = context?.Operators.WhereOrNull<CodeableConcept>(g_, 
-				p_);
-            var r_ = context?.Operators.ExistsInList<CodeableConcept>(q_);
-            var s_ = context?.Operators.And(f_, 
-				r_);
-            var t_ = (Pharmacological?.StatusElement as object);
-            var u_ = context?.Operators.Convert<string>(t_);
-            var w_ = "active";
-            var x_ = "completed";
-            var v_ = (new string[]
-			{
-				w_,
-				x_,
-			} as IEnumerable<string>);
-            var y_ = context?.Operators.InList<string>(u_, 
-				v_);
-            var z_ = context?.Operators.And(s_, 
-				y_);
-            var ab_ = (Pharmacological?.IntentElement as object);
-            var aa_ = (context?.Operators.Convert<string>(ab_) as object);
-            var ac_ = ("order" as object);
-            var ad_ = context?.Operators.Equal(aa_, 
-				ac_);
-            return context?.Operators.And(z_, 
-				ad_);
-        };
-        return context?.Operators.WhereOrNull<MedicationRequest>(b_, 
-			ae_);
-    }
->>>>>>> cedac435
+		var d_ = context.Operators.WhereOrNull<MedicationRequest>(b_, c_);
+
+		return d_;
+	}
+
     [CqlDeclaration("Pharmacological Contraindications for Antithrombotic Therapy at Discharge")]
 	public IEnumerable<MedicationRequest> Pharmacological_Contraindications_for_Antithrombotic_Therapy_at_Discharge() => 
 		__Pharmacological_Contraindications_for_Antithrombotic_Therapy_at_Discharge.Value;
 
 	private IEnumerable<Encounter> Encounter_With_Pharmacological_Contraindications_for_Antithrombotic_Therapy_at_Discharge_Value()
 	{
-		var a_ = context.Operators;
-		var b_ = TJCOverallFHIR_1_8_000.Ischemic_Stroke_Encounter();
-		IEnumerable<Encounter> c_(Encounter IschemicStrokeEncounter)
+		var a_ = TJCOverallFHIR_1_8_000.Ischemic_Stroke_Encounter();
+		IEnumerable<Encounter> b_(Encounter IschemicStrokeEncounter)
 		{
-			var e_ = context.Operators;
-			var g_ = this.Pharmacological_Contraindications_for_Antithrombotic_Therapy_at_Discharge();
-			bool? h_(MedicationRequest DischargePharmacological)
-			{
-				var l_ = context.Operators;
-				var m_ = DischargePharmacological?.AuthoredOnElement;
-				var n_ = FHIRHelpers_4_0_001.ToDateTime(m_);
-				var o_ = IschemicStrokeEncounter?.Period;
-				var p_ = FHIRHelpers_4_0_001.ToInterval(o_);
-				var q_ = l_.ElementInInterval<CqlDateTime>(n_, p_, null);
-
-				return q_;
-			};
-			var i_ = e_.WhereOrNull<MedicationRequest>(g_, h_);
-			Encounter j_(MedicationRequest DischargePharmacological) => 
+			var d_ = this.Pharmacological_Contraindications_for_Antithrombotic_Therapy_at_Discharge();
+			bool? e_(MedicationRequest DischargePharmacological)
+			{
+				var i_ = DischargePharmacological?.AuthoredOnElement;
+				var j_ = FHIRHelpers_4_0_001.ToDateTime(i_);
+				var k_ = IschemicStrokeEncounter?.Period;
+				var l_ = FHIRHelpers_4_0_001.ToInterval(k_);
+				var m_ = context.Operators.ElementInInterval<CqlDateTime>(j_, l_, null);
+
+				return m_;
+			};
+			var f_ = context.Operators.WhereOrNull<MedicationRequest>(d_, e_);
+			Encounter g_(MedicationRequest DischargePharmacological) => 
 				IschemicStrokeEncounter;
-			var k_ = e_.SelectOrNull<MedicationRequest, Encounter>(i_, j_);
-
-			return k_;
+			var h_ = context.Operators.SelectOrNull<MedicationRequest, Encounter>(f_, g_);
+
+			return h_;
 		};
-		var d_ = a_.SelectManyOrNull<Encounter, Encounter>(b_, c_);
-
-		return d_;
+		var c_ = context.Operators.SelectManyOrNull<Encounter, Encounter>(a_, b_);
+
+		return c_;
 	}
 
     [CqlDeclaration("Encounter With Pharmacological Contraindications for Antithrombotic Therapy at Discharge")]
@@ -605,12 +436,11 @@
 
 	private IEnumerable<Encounter> Denominator_Exceptions_Value()
 	{
-		var a_ = context.Operators;
-		var b_ = this.Encounter_With_No_Antithrombotic_At_Discharge();
-		var c_ = this.Encounter_With_Pharmacological_Contraindications_for_Antithrombotic_Therapy_at_Discharge();
-		var d_ = a_.ListUnion<Encounter>(b_, c_);
-
-		return d_;
+		var a_ = this.Encounter_With_No_Antithrombotic_At_Discharge();
+		var b_ = this.Encounter_With_Pharmacological_Contraindications_for_Antithrombotic_Therapy_at_Discharge();
+		var c_ = context.Operators.ListUnion<Encounter>(a_, b_);
+
+		return c_;
 	}
 
     [CqlDeclaration("Denominator Exceptions")]
@@ -619,12 +449,11 @@
 
 	private IEnumerable<Encounter> Denominator_Exclusions_Value()
 	{
-		var a_ = context.Operators;
-		var b_ = TJCOverallFHIR_1_8_000.Ischemic_Stroke_Encounters_with_Discharge_Disposition();
-		var c_ = TJCOverallFHIR_1_8_000.Encounter_with_Comfort_Measures_during_Hospitalization();
-		var d_ = a_.ListUnion<Encounter>(b_, c_);
-
-		return d_;
+		var a_ = TJCOverallFHIR_1_8_000.Ischemic_Stroke_Encounters_with_Discharge_Disposition();
+		var b_ = TJCOverallFHIR_1_8_000.Encounter_with_Comfort_Measures_during_Hospitalization();
+		var c_ = context.Operators.ListUnion<Encounter>(a_, b_);
+
+		return c_;
 	}
 
     [CqlDeclaration("Denominator Exclusions")]
@@ -635,7 +464,6 @@
 	{
 		var a_ = TJCOverallFHIR_1_8_000.Encounter_with_Principal_Diagnosis_and_Age();
 
-<<<<<<< HEAD
 		return a_;
 	}
 
@@ -645,151 +473,82 @@
 
 	private IEnumerable<MedicationRequest> Antithrombotic_Therapy_at_Discharge_Value()
 	{
-		var a_ = context.Operators;
-		var b_ = context.DataRetriever;
-		var c_ = this.Antithrombotic_Therapy();
-		var d_ = b_.RetrieveByValueSet<MedicationRequest>(c_, null);
-		bool? e_(MedicationRequest Antithrombotic)
+		var a_ = this.Antithrombotic_Therapy();
+		var b_ = context.Operators.RetrieveByValueSet<MedicationRequest>(a_, null);
+		bool? c_(MedicationRequest Antithrombotic)
 		{
-			var g_ = context.Operators;
-			var l_ = Antithrombotic?.DoNotPerformElement;
-			var m_ = FHIRHelpers_4_0_001.ToBoolean(l_);
-			var n_ = g_.IsTrue(m_);
-			var o_ = g_.Not(n_);
-			var r_ = Antithrombotic?.Category;
-			bool? s_(CodeableConcept C)
-			{
-				var an_ = context.Operators;
-				var ap_ = FHIRHelpers_4_0_001.ToConcept(C);
-				var ar_ = MATGlobalCommonFunctionsFHIR4_6_1_000.Community();
-				var as_ = an_.ConvertCodeToConcept(ar_);
-				var at_ = an_.Equivalent(ap_, as_);
-				var ax_ = MATGlobalCommonFunctionsFHIR4_6_1_000.Discharge();
-				var ay_ = an_.ConvertCodeToConcept(ax_);
-				var az_ = an_.Equivalent(ap_, ay_);
-				var ba_ = an_.Or(at_, az_);
-
-				return ba_;
-			};
-			var t_ = g_.WhereOrNull<CodeableConcept>((r_ as IEnumerable<CodeableConcept>), s_);
-			var u_ = g_.ExistsInList<CodeableConcept>(t_);
-			var v_ = g_.And(o_, u_);
-			var x_ = context.Deeper(new CallStackEntry("ToString", null, null));
-			var y_ = x_.Operators;
-			var z_ = y_.TypeConverter;
-			var aa_ = Antithrombotic?.StatusElement;
-			var ab_ = z_.Convert<string>(aa_);
-			var ac_ = new string[]
+			var e_ = Antithrombotic?.DoNotPerformElement;
+			var f_ = FHIRHelpers_4_0_001.ToBoolean(e_);
+			var g_ = context.Operators.IsTrue(f_);
+			var h_ = context.Operators.Not(g_);
+			var i_ = Antithrombotic?.Category;
+			bool? j_(CodeableConcept C)
+			{
+				var w_ = FHIRHelpers_4_0_001.ToConcept(C);
+				var x_ = MATGlobalCommonFunctionsFHIR4_6_1_000.Community();
+				var y_ = context.Operators.ConvertCodeToConcept(x_);
+				var z_ = context.Operators.Equivalent(w_, y_);
+				var ab_ = MATGlobalCommonFunctionsFHIR4_6_1_000.Discharge();
+				var ac_ = context.Operators.ConvertCodeToConcept(ab_);
+				var ad_ = context.Operators.Equivalent(w_, ac_);
+				var ae_ = context.Operators.Or(z_, ad_);
+
+				return ae_;
+			};
+			var k_ = context.Operators.WhereOrNull<CodeableConcept>((i_ as IEnumerable<CodeableConcept>), j_);
+			var l_ = context.Operators.ExistsInList<CodeableConcept>(k_);
+			var m_ = context.Operators.And(h_, l_);
+			var n_ = Antithrombotic?.StatusElement;
+			var o_ = context.Operators.Convert<string>(n_);
+			var p_ = new string[]
 			{
 				"active",
 				"completed",
 			};
-			var ad_ = g_.InList<string>(ab_, (ac_ as IEnumerable<string>));
-			var ae_ = g_.And(v_, ad_);
-			var ah_ = x_.Operators;
-			var ai_ = ah_.TypeConverter;
-			var aj_ = Antithrombotic?.IntentElement;
-			var ak_ = ai_.Convert<string>(aj_);
-			var al_ = g_.Equal(ak_, "order");
-			var am_ = g_.And(ae_, al_);
-
-			return am_;
+			var q_ = context.Operators.InList<string>(o_, (p_ as IEnumerable<string>));
+			var r_ = context.Operators.And(m_, q_);
+			var s_ = Antithrombotic?.IntentElement;
+			var t_ = context.Operators.Convert<string>(s_);
+			var u_ = context.Operators.Equal(t_, "order");
+			var v_ = context.Operators.And(r_, u_);
+
+			return v_;
 		};
-		var f_ = a_.WhereOrNull<MedicationRequest>(d_, e_);
-
-		return f_;
-	}
-
-=======
-    private IEnumerable<MedicationRequest> Antithrombotic_Therapy_at_Discharge_Value()
-    {
-        var a_ = this.Antithrombotic_Therapy();
-        var b_ = context?.Operators.RetrieveByValueSet<MedicationRequest>(a_, 
-			null);
-        Func<MedicationRequest,bool?> ae_ = (Antithrombotic) => 
-        {
-            var c_ = Antithrombotic?.DoNotPerformElement;
-            var d_ = FHIRHelpers_4_0_001.ToBoolean(c_);
-            var e_ = context?.Operators.IsTrue(d_);
-            var f_ = context?.Operators.Not(e_);
-            var g_ = (Antithrombotic?.Category as IEnumerable<CodeableConcept>);
-            Func<CodeableConcept,bool?> p_ = (C) => 
-            {
-                var h_ = (FHIRHelpers_4_0_001.ToConcept(C) as object);
-                var j_ = MATGlobalCommonFunctionsFHIR4_6_1_000.Community();
-                var i_ = (context?.Operators.ConvertCodeToConcept(j_) as object);
-                var k_ = context?.Operators.Equivalent(h_, 
-					i_);
-                var n_ = MATGlobalCommonFunctionsFHIR4_6_1_000.Discharge();
-                var m_ = (context?.Operators.ConvertCodeToConcept(n_) as object);
-                var o_ = context?.Operators.Equivalent(h_, 
-					m_);
-                return context?.Operators.Or(k_, 
-					o_);
-            };
-            var q_ = context?.Operators.WhereOrNull<CodeableConcept>(g_, 
-				p_);
-            var r_ = context?.Operators.ExistsInList<CodeableConcept>(q_);
-            var s_ = context?.Operators.And(f_, 
-				r_);
-            var t_ = (Antithrombotic?.StatusElement as object);
-            var u_ = context?.Operators.Convert<string>(t_);
-            var w_ = "active";
-            var x_ = "completed";
-            var v_ = (new string[]
-			{
-				w_,
-				x_,
-			} as IEnumerable<string>);
-            var y_ = context?.Operators.InList<string>(u_, 
-				v_);
-            var z_ = context?.Operators.And(s_, 
-				y_);
-            var ab_ = (Antithrombotic?.IntentElement as object);
-            var aa_ = (context?.Operators.Convert<string>(ab_) as object);
-            var ac_ = ("order" as object);
-            var ad_ = context?.Operators.Equal(aa_, 
-				ac_);
-            return context?.Operators.And(z_, 
-				ad_);
-        };
-        return context?.Operators.WhereOrNull<MedicationRequest>(b_, 
-			ae_);
-    }
->>>>>>> cedac435
+		var d_ = context.Operators.WhereOrNull<MedicationRequest>(b_, c_);
+
+		return d_;
+	}
+
     [CqlDeclaration("Antithrombotic Therapy at Discharge")]
 	public IEnumerable<MedicationRequest> Antithrombotic_Therapy_at_Discharge() => 
 		__Antithrombotic_Therapy_at_Discharge.Value;
 
 	private IEnumerable<Encounter> Numerator_Value()
 	{
-		var a_ = context.Operators;
-		var b_ = TJCOverallFHIR_1_8_000.Ischemic_Stroke_Encounter();
-		IEnumerable<Encounter> c_(Encounter IschemicStrokeEncounter)
+		var a_ = TJCOverallFHIR_1_8_000.Ischemic_Stroke_Encounter();
+		IEnumerable<Encounter> b_(Encounter IschemicStrokeEncounter)
 		{
-			var e_ = context.Operators;
-			var g_ = this.Antithrombotic_Therapy_at_Discharge();
-			bool? h_(MedicationRequest DischargeAntithrombotic)
-			{
-				var l_ = context.Operators;
-				var m_ = DischargeAntithrombotic?.AuthoredOnElement;
-				var n_ = FHIRHelpers_4_0_001.ToDateTime(m_);
-				var o_ = IschemicStrokeEncounter?.Period;
-				var p_ = FHIRHelpers_4_0_001.ToInterval(o_);
-				var q_ = l_.ElementInInterval<CqlDateTime>(n_, p_, null);
-
-				return q_;
-			};
-			var i_ = e_.WhereOrNull<MedicationRequest>(g_, h_);
-			Encounter j_(MedicationRequest DischargeAntithrombotic) => 
+			var d_ = this.Antithrombotic_Therapy_at_Discharge();
+			bool? e_(MedicationRequest DischargeAntithrombotic)
+			{
+				var i_ = DischargeAntithrombotic?.AuthoredOnElement;
+				var j_ = FHIRHelpers_4_0_001.ToDateTime(i_);
+				var k_ = IschemicStrokeEncounter?.Period;
+				var l_ = FHIRHelpers_4_0_001.ToInterval(k_);
+				var m_ = context.Operators.ElementInInterval<CqlDateTime>(j_, l_, null);
+
+				return m_;
+			};
+			var f_ = context.Operators.WhereOrNull<MedicationRequest>(d_, e_);
+			Encounter g_(MedicationRequest DischargeAntithrombotic) => 
 				IschemicStrokeEncounter;
-			var k_ = e_.SelectOrNull<MedicationRequest, Encounter>(i_, j_);
-
-			return k_;
+			var h_ = context.Operators.SelectOrNull<MedicationRequest, Encounter>(f_, g_);
+
+			return h_;
 		};
-		var d_ = a_.SelectManyOrNull<Encounter, Encounter>(b_, c_);
-
-		return d_;
+		var c_ = context.Operators.SelectManyOrNull<Encounter, Encounter>(a_, b_);
+
+		return c_;
 	}
 
     [CqlDeclaration("Numerator")]
