using System;
using System.Linq;
using System.Collections.Generic;
using Hl7.Cql.Runtime;
using Hl7.Cql.Primitives;
using Hl7.Cql;
using Hl7.Cql.ValueSets;
using Hl7.Cql.Iso8601;
using Hl7.Fhir.Model;
using Range = Hl7.Fhir.Model.Range;
using Task = Hl7.Fhir.Model.Task;
[System.CodeDom.Compiler.GeneratedCode(".NET Code Generation", "0.9.0.0")]
[CqlLibrary("VTEFHIR4", "4.8.000")]
public class VTEFHIR4_4_8_000
{


    internal CqlContext context;

    #region Cached values

    internal Lazy<CqlValueSet> __Intensive_Care_Unit;
    internal Lazy<CqlInterval<CqlDateTime>> __Measurement_Period;
    internal Lazy<Patient> __Patient;

    #endregion
    public VTEFHIR4_4_8_000(CqlContext context)
    {
        this.context = context ?? throw new ArgumentNullException("context");

        MATGlobalCommonFunctionsFHIR4_6_1_000 = new MATGlobalCommonFunctionsFHIR4_6_1_000(context);
        FHIRHelpers_4_0_001 = new FHIRHelpers_4_0_001(context);

        __Intensive_Care_Unit = new Lazy<CqlValueSet>(this.Intensive_Care_Unit_Value);
        __Measurement_Period = new Lazy<CqlInterval<CqlDateTime>>(this.Measurement_Period_Value);
        __Patient = new Lazy<Patient>(this.Patient_Value);
    }
    #region Dependencies

    public MATGlobalCommonFunctionsFHIR4_6_1_000 MATGlobalCommonFunctionsFHIR4_6_1_000 { get; }
    public FHIRHelpers_4_0_001 FHIRHelpers_4_0_001 { get; }

    #endregion

	private CqlValueSet Intensive_Care_Unit_Value() => 
		new CqlValueSet("http://cts.nlm.nih.gov/fhir/ValueSet/2.16.840.1.113762.1.4.1029.206", null);

    [CqlDeclaration("Intensive Care Unit")]
    [CqlValueSet("http://cts.nlm.nih.gov/fhir/ValueSet/2.16.840.1.113762.1.4.1029.206")]
	public CqlValueSet Intensive_Care_Unit() => 
		__Intensive_Care_Unit.Value;

	private CqlInterval<CqlDateTime> Measurement_Period_Value()
	{
		var a_ = context.Operators;
		var d_ = a_.ConvertIntegerToDecimal(default);
		var e_ = a_.DateTime((int?)2019, (int?)1, (int?)1, (int?)0, (int?)0, (int?)0, (int?)0, d_);
		var h_ = a_.ConvertIntegerToDecimal(default);
		var i_ = a_.DateTime((int?)2020, (int?)1, (int?)1, (int?)0, (int?)0, (int?)0, (int?)0, h_);
		var j_ = a_.Interval(e_, i_, true, false);
		var k_ = context.ResolveParameter("VTEFHIR4-4.8.000", "Measurement Period", j_);

		return (CqlInterval<CqlDateTime>)k_;
	}

    [CqlDeclaration("Measurement Period")]
	public CqlInterval<CqlDateTime> Measurement_Period() => 
		__Measurement_Period.Value;

	private Patient Patient_Value()
	{
		var a_ = context.Operators;
		var b_ = context.DataRetriever;
		var c_ = b_.RetrieveByValueSet<Patient>(null, null);
		var d_ = a_.SingleOrNull<Patient>(c_);

		return d_;
	}

<<<<<<< HEAD
=======
    private Patient Patient_Value()
    {
        var a_ = context?.Operators.RetrieveByValueSet<Patient>(null, 
			null);
        return context?.Operators.SingleOrNull<Patient>(a_);
    }
>>>>>>> cedac435
    [CqlDeclaration("Patient")]
	public Patient Patient() => 
		__Patient.Value;

    [CqlDeclaration("FirstInpatientIntensiveCareUnit")]
	public Encounter.LocationComponent FirstInpatientIntensiveCareUnit(Encounter Encounter)
	{
		var a_ = context.Operators;
		var d_ = Encounter?.Location;
		bool? e_(Encounter.LocationComponent HospitalLocation)
		{
			var j_ = context.Operators;
			var m_ = HospitalLocation?.Location;
			var n_ = MATGlobalCommonFunctionsFHIR4_6_1_000.GetLocation(m_);
			var o_ = n_?.Type;
			CqlConcept p_(CodeableConcept X)
			{
				var aa_ = FHIRHelpers_4_0_001.ToConcept(X);

				return aa_;
			};
			var q_ = j_.SelectOrNull<CodeableConcept, CqlConcept>((o_ as IEnumerable<CodeableConcept>), p_);
			var r_ = this.Intensive_Care_Unit();
			var s_ = j_.ConceptsInValueSet(q_, r_);
			var u_ = Encounter?.Period;
			var v_ = FHIRHelpers_4_0_001.ToInterval(u_);
			var w_ = HospitalLocation?.Period;
			var x_ = FHIRHelpers_4_0_001.ToInterval(w_);
			var y_ = j_.IntervalIncludesInterval<CqlDateTime>(v_, x_, null);
			var z_ = j_.And(s_, y_);

			return z_;
		};
		var f_ = a_.WhereOrNull<Encounter.LocationComponent>((d_ as IEnumerable<Encounter.LocationComponent>), e_);
		object g_(Encounter.LocationComponent @this)
		{
			var ab_ = context.Operators;
			var ac_ = @this?.Period;
			var ad_ = FHIRHelpers_4_0_001.ToInterval(ac_);
			var ae_ = ab_.Start(ad_);

			return ae_;
		};
		var h_ = a_.ListSortBy<Encounter.LocationComponent>(f_, g_, System.ComponentModel.ListSortDirection.Ascending);
		var i_ = a_.FirstOfList<Encounter.LocationComponent>(h_);

		return i_;
	}

    [CqlDeclaration("FirstICULocationPeriod")]
	public Period FirstICULocationPeriod(Encounter Encounter)
	{
		var a_ = this.FirstInpatientIntensiveCareUnit(Encounter);
		var b_ = a_?.Period;

		return b_;
	}

    [CqlDeclaration("StartOfFirstICU")]
	public CqlDateTime StartOfFirstICU(Encounter Encounter)
	{
		var a_ = context.Operators;
		var b_ = this.FirstICULocationPeriod(Encounter);
		var c_ = FHIRHelpers_4_0_001.ToInterval(b_);
		var d_ = a_.Start(c_);

		return d_;
	}

    [CqlDeclaration("CalendarDayOfOrDayAfter")]
	public CqlInterval<CqlDate> CalendarDayOfOrDayAfter(CqlDateTime StartValue)
	{
		var a_ = context.Operators;
		var c_ = a_.DateFrom(StartValue);
		var f_ = a_.DateFrom(StartValue);
		var h_ = a_.Quantity(1m, "day");
		var i_ = a_.Add(f_, h_);
		var j_ = a_.Interval(c_, i_, true, true);

		return j_;
	}

    [CqlDeclaration("FromDayOfStartOfHospitalizationToDayAfterAdmission")]
	public CqlInterval<CqlDate> FromDayOfStartOfHospitalizationToDayAfterAdmission(Encounter Encounter)
	{
		var a_ = context.Operators;
		var d_ = MATGlobalCommonFunctionsFHIR4_6_1_000.HospitalizationWithObservation(Encounter);
		var e_ = a_.Start(d_);
		var f_ = a_.DateFrom(e_);
		var j_ = Encounter?.Period;
		var k_ = FHIRHelpers_4_0_001.ToInterval(j_);
		var l_ = a_.Start(k_);
		var m_ = a_.DateFrom(l_);
		var o_ = a_.Quantity(1m, "day");
		var p_ = a_.Add(m_, o_);
		var q_ = a_.Interval(f_, p_, true, true);

		return q_;
	}

    [CqlDeclaration("FromDayOfStartOfHospitalizationToDayAfterFirstICU")]
	public CqlInterval<CqlDate> FromDayOfStartOfHospitalizationToDayAfterFirstICU(Encounter Encounter)
	{
		var a_ = context.Operators;
		var d_ = MATGlobalCommonFunctionsFHIR4_6_1_000.HospitalizationWithObservation(Encounter);
		var e_ = a_.Start(d_);
		var f_ = a_.DateFrom(e_);
		var i_ = this.StartOfFirstICU(Encounter);
		var j_ = a_.DateFrom(i_);
		var l_ = a_.Quantity(1m, "day");
		var m_ = a_.Add(j_, l_);
		var n_ = a_.Interval(f_, m_, true, true);

		return n_;
	}

}<|MERGE_RESOLUTION|>--- conflicted
+++ resolved
@@ -52,15 +52,13 @@
 
 	private CqlInterval<CqlDateTime> Measurement_Period_Value()
 	{
-		var a_ = context.Operators;
-		var d_ = a_.ConvertIntegerToDecimal(default);
-		var e_ = a_.DateTime((int?)2019, (int?)1, (int?)1, (int?)0, (int?)0, (int?)0, (int?)0, d_);
-		var h_ = a_.ConvertIntegerToDecimal(default);
-		var i_ = a_.DateTime((int?)2020, (int?)1, (int?)1, (int?)0, (int?)0, (int?)0, (int?)0, h_);
-		var j_ = a_.Interval(e_, i_, true, false);
-		var k_ = context.ResolveParameter("VTEFHIR4-4.8.000", "Measurement Period", j_);
+		var a_ = context.Operators.ConvertIntegerToDecimal(default);
+		var b_ = context.Operators.DateTime((int?)2019, (int?)1, (int?)1, (int?)0, (int?)0, (int?)0, (int?)0, a_);
+		var d_ = context.Operators.DateTime((int?)2020, (int?)1, (int?)1, (int?)0, (int?)0, (int?)0, (int?)0, a_);
+		var e_ = context.Operators.Interval(b_, d_, true, false);
+		var f_ = context.ResolveParameter("VTEFHIR4-4.8.000", "Measurement Period", e_);
 
-		return (CqlInterval<CqlDateTime>)k_;
+		return (CqlInterval<CqlDateTime>)f_;
 	}
 
     [CqlDeclaration("Measurement Period")]
@@ -69,23 +67,12 @@
 
 	private Patient Patient_Value()
 	{
-		var a_ = context.Operators;
-		var b_ = context.DataRetriever;
-		var c_ = b_.RetrieveByValueSet<Patient>(null, null);
-		var d_ = a_.SingleOrNull<Patient>(c_);
+		var a_ = context.Operators.RetrieveByValueSet<Patient>(null, null);
+		var b_ = context.Operators.SingleOrNull<Patient>(a_);
 
-		return d_;
+		return b_;
 	}
 
-<<<<<<< HEAD
-=======
-    private Patient Patient_Value()
-    {
-        var a_ = context?.Operators.RetrieveByValueSet<Patient>(null, 
-			null);
-        return context?.Operators.SingleOrNull<Patient>(a_);
-    }
->>>>>>> cedac435
     [CqlDeclaration("Patient")]
 	public Patient Patient() => 
 		__Patient.Value;
@@ -93,46 +80,43 @@
     [CqlDeclaration("FirstInpatientIntensiveCareUnit")]
 	public Encounter.LocationComponent FirstInpatientIntensiveCareUnit(Encounter Encounter)
 	{
-		var a_ = context.Operators;
-		var d_ = Encounter?.Location;
-		bool? e_(Encounter.LocationComponent HospitalLocation)
+		var a_ = Encounter?.Location;
+		bool? b_(Encounter.LocationComponent HospitalLocation)
 		{
-			var j_ = context.Operators;
-			var m_ = HospitalLocation?.Location;
-			var n_ = MATGlobalCommonFunctionsFHIR4_6_1_000.GetLocation(m_);
-			var o_ = n_?.Type;
-			CqlConcept p_(CodeableConcept X)
+			var g_ = HospitalLocation?.Location;
+			var h_ = MATGlobalCommonFunctionsFHIR4_6_1_000.GetLocation(g_);
+			var i_ = h_?.Type;
+			CqlConcept j_(CodeableConcept X)
 			{
-				var aa_ = FHIRHelpers_4_0_001.ToConcept(X);
+				var t_ = FHIRHelpers_4_0_001.ToConcept(X);
 
-				return aa_;
+				return t_;
 			};
-			var q_ = j_.SelectOrNull<CodeableConcept, CqlConcept>((o_ as IEnumerable<CodeableConcept>), p_);
-			var r_ = this.Intensive_Care_Unit();
-			var s_ = j_.ConceptsInValueSet(q_, r_);
-			var u_ = Encounter?.Period;
+			var k_ = context.Operators.SelectOrNull<CodeableConcept, CqlConcept>((i_ as IEnumerable<CodeableConcept>), j_);
+			var l_ = this.Intensive_Care_Unit();
+			var m_ = context.Operators.ConceptsInValueSet(k_, l_);
+			var n_ = Encounter?.Period;
+			var o_ = FHIRHelpers_4_0_001.ToInterval(n_);
+			var p_ = HospitalLocation?.Period;
+			var q_ = FHIRHelpers_4_0_001.ToInterval(p_);
+			var r_ = context.Operators.IntervalIncludesInterval<CqlDateTime>(o_, q_, null);
+			var s_ = context.Operators.And(m_, r_);
+
+			return s_;
+		};
+		var c_ = context.Operators.WhereOrNull<Encounter.LocationComponent>((a_ as IEnumerable<Encounter.LocationComponent>), b_);
+		object d_(Encounter.LocationComponent @this)
+		{
+			var u_ = @this?.Period;
 			var v_ = FHIRHelpers_4_0_001.ToInterval(u_);
-			var w_ = HospitalLocation?.Period;
-			var x_ = FHIRHelpers_4_0_001.ToInterval(w_);
-			var y_ = j_.IntervalIncludesInterval<CqlDateTime>(v_, x_, null);
-			var z_ = j_.And(s_, y_);
+			var w_ = context.Operators.Start(v_);
 
-			return z_;
+			return w_;
 		};
-		var f_ = a_.WhereOrNull<Encounter.LocationComponent>((d_ as IEnumerable<Encounter.LocationComponent>), e_);
-		object g_(Encounter.LocationComponent @this)
-		{
-			var ab_ = context.Operators;
-			var ac_ = @this?.Period;
-			var ad_ = FHIRHelpers_4_0_001.ToInterval(ac_);
-			var ae_ = ab_.Start(ad_);
+		var e_ = context.Operators.ListSortBy<Encounter.LocationComponent>(c_, d_, System.ComponentModel.ListSortDirection.Ascending);
+		var f_ = context.Operators.FirstOfList<Encounter.LocationComponent>(e_);
 
-			return ae_;
-		};
-		var h_ = a_.ListSortBy<Encounter.LocationComponent>(f_, g_, System.ComponentModel.ListSortDirection.Ascending);
-		var i_ = a_.FirstOfList<Encounter.LocationComponent>(h_);
-
-		return i_;
+		return f_;
 	}
 
     [CqlDeclaration("FirstICULocationPeriod")]
@@ -147,59 +131,54 @@
     [CqlDeclaration("StartOfFirstICU")]
 	public CqlDateTime StartOfFirstICU(Encounter Encounter)
 	{
-		var a_ = context.Operators;
-		var b_ = this.FirstICULocationPeriod(Encounter);
-		var c_ = FHIRHelpers_4_0_001.ToInterval(b_);
-		var d_ = a_.Start(c_);
+		var a_ = this.FirstICULocationPeriod(Encounter);
+		var b_ = FHIRHelpers_4_0_001.ToInterval(a_);
+		var c_ = context.Operators.Start(b_);
 
-		return d_;
+		return c_;
 	}
 
     [CqlDeclaration("CalendarDayOfOrDayAfter")]
 	public CqlInterval<CqlDate> CalendarDayOfOrDayAfter(CqlDateTime StartValue)
 	{
-		var a_ = context.Operators;
-		var c_ = a_.DateFrom(StartValue);
-		var f_ = a_.DateFrom(StartValue);
-		var h_ = a_.Quantity(1m, "day");
-		var i_ = a_.Add(f_, h_);
-		var j_ = a_.Interval(c_, i_, true, true);
+		var a_ = context.Operators.DateFrom(StartValue);
+		var c_ = context.Operators.Quantity(1m, "day");
+		var d_ = context.Operators.Add(a_, c_);
+		var e_ = context.Operators.Interval(a_, d_, true, true);
 
-		return j_;
+		return e_;
 	}
 
     [CqlDeclaration("FromDayOfStartOfHospitalizationToDayAfterAdmission")]
 	public CqlInterval<CqlDate> FromDayOfStartOfHospitalizationToDayAfterAdmission(Encounter Encounter)
 	{
-		var a_ = context.Operators;
-		var d_ = MATGlobalCommonFunctionsFHIR4_6_1_000.HospitalizationWithObservation(Encounter);
-		var e_ = a_.Start(d_);
-		var f_ = a_.DateFrom(e_);
-		var j_ = Encounter?.Period;
-		var k_ = FHIRHelpers_4_0_001.ToInterval(j_);
-		var l_ = a_.Start(k_);
-		var m_ = a_.DateFrom(l_);
-		var o_ = a_.Quantity(1m, "day");
-		var p_ = a_.Add(m_, o_);
-		var q_ = a_.Interval(f_, p_, true, true);
+		var a_ = MATGlobalCommonFunctionsFHIR4_6_1_000.HospitalizationWithObservation(Encounter);
+		var b_ = context.Operators.Start(a_);
+		var c_ = context.Operators.DateFrom(b_);
+		var d_ = Encounter?.Period;
+		var e_ = FHIRHelpers_4_0_001.ToInterval(d_);
+		var f_ = context.Operators.Start(e_);
+		var g_ = context.Operators.DateFrom(f_);
+		var h_ = context.Operators.Quantity(1m, "day");
+		var i_ = context.Operators.Add(g_, h_);
+		var j_ = context.Operators.Interval(c_, i_, true, true);
 
-		return q_;
+		return j_;
 	}
 
     [CqlDeclaration("FromDayOfStartOfHospitalizationToDayAfterFirstICU")]
 	public CqlInterval<CqlDate> FromDayOfStartOfHospitalizationToDayAfterFirstICU(Encounter Encounter)
 	{
-		var a_ = context.Operators;
-		var d_ = MATGlobalCommonFunctionsFHIR4_6_1_000.HospitalizationWithObservation(Encounter);
-		var e_ = a_.Start(d_);
-		var f_ = a_.DateFrom(e_);
-		var i_ = this.StartOfFirstICU(Encounter);
-		var j_ = a_.DateFrom(i_);
-		var l_ = a_.Quantity(1m, "day");
-		var m_ = a_.Add(j_, l_);
-		var n_ = a_.Interval(f_, m_, true, true);
+		var a_ = MATGlobalCommonFunctionsFHIR4_6_1_000.HospitalizationWithObservation(Encounter);
+		var b_ = context.Operators.Start(a_);
+		var c_ = context.Operators.DateFrom(b_);
+		var d_ = this.StartOfFirstICU(Encounter);
+		var e_ = context.Operators.DateFrom(d_);
+		var f_ = context.Operators.Quantity(1m, "day");
+		var g_ = context.Operators.Add(e_, f_);
+		var h_ = context.Operators.Interval(c_, g_, true, true);
 
-		return n_;
+		return h_;
 	}
 
 }