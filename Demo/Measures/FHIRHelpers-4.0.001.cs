using System;
using System.Linq;
using System.Collections.Generic;
using Hl7.Cql.Runtime;
using Hl7.Cql.Primitives;
using Hl7.Cql;
using Hl7.Cql.ValueSets;
using Hl7.Cql.Iso8601;
using Hl7.Fhir.Model;
using Range = Hl7.Fhir.Model.Range;
using Task = Hl7.Fhir.Model.Task;
[System.CodeDom.Compiler.GeneratedCode(".NET Code Generation", "0.9.0.0")]
[CqlLibrary("FHIRHelpers", "4.0.001")]
public class FHIRHelpers_4_0_001
{


    internal CqlContext context;

    #region Cached values

    internal Lazy<Patient> __Patient;

    #endregion
    public FHIRHelpers_4_0_001(CqlContext context)
    {
        this.context = context ?? throw new ArgumentNullException("context");


        __Patient = new Lazy<Patient>(this.Patient_Value);
    }
    #region Dependencies


    #endregion

<<<<<<< HEAD
	private Patient Patient_Value()
	{
		var a_ = context.Operators;
		var b_ = context.DataRetriever;
		var c_ = b_.RetrieveByValueSet<Patient>(null, null);
		var d_ = a_.SingleOrNull<Patient>(c_);
=======
    private Patient Patient_Value()
    {
        var a_ = context?.Operators.RetrieveByValueSet<Patient>(null, 
			null);
        return context?.Operators.SingleOrNull<Patient>(a_);
    }
    [CqlDeclaration("Patient")]
    public Patient Patient() => __Patient.Value;
>>>>>>> cedac435

		return d_;
	}

    [CqlDeclaration("Patient")]
	public Patient Patient() => 
		__Patient.Value;

    [CqlDeclaration("ToInterval")]
	public CqlInterval<CqlDateTime> ToInterval(Period period)
	{
		CqlInterval<CqlDateTime> a_()
		{
			if ((period is null))
			{
				CqlInterval<CqlDateTime> b_ = null;

				return (b_ as CqlInterval<CqlDateTime>);
			}
			else
			{
				var c_ = context.Operators;
				var e_ = period?.StartElement;
				var f_ = e_?.Value;
				var g_ = c_.ConvertStringToDateTime(f_);
				var i_ = period?.EndElement;
				var j_ = i_?.Value;
				var k_ = c_.ConvertStringToDateTime(j_);
				var l_ = c_.Interval(g_, k_, true, true);

				return l_;
			};
		};

		return a_();
	}

    [CqlDeclaration("ToInterval")]
	public CqlInterval<CqlQuantity> ToInterval(Range range)
	{
		CqlInterval<CqlQuantity> a_()
		{
			if ((range is null))
			{
				CqlInterval<CqlQuantity> b_ = null;

				return (b_ as CqlInterval<CqlQuantity>);
			}
			else
			{
				var c_ = context.Operators;
				var d_ = range?.Low;
				var e_ = this.ToQuantity(d_);
				var f_ = range?.High;
				var g_ = this.ToQuantity(f_);
				var h_ = c_.Interval(e_, g_, true, true);

				return h_;
			};
		};

		return a_();
	}

    [CqlDeclaration("ToQuantity")]
<<<<<<< HEAD
	public CqlQuantity ToQuantity(Quantity quantity)
	{
		CqlQuantity a_()
		{
			if ((quantity is null))
			{
				return null;
			}
			else
			{
				var b_ = quantity?.ValueElement;
				var c_ = b_?.Value;
				var d_ = quantity?.UnitElement;
				var e_ = d_?.Value;
				var f_ = new CqlQuantity
				{
					value = c_,
					unit = e_,
				};
=======
    public CqlQuantity ToQuantity(Quantity quantity)
    {
        if ((quantity == null))
            return null;

        else 
            return new CqlQuantity(quantity?.ValueElement?.Value, 
				quantity?.UnitElement?.Value);

    }
>>>>>>> cedac435

				return f_;
			};
		};

		return a_();
	}

    [CqlDeclaration("ToRatio")]
	public CqlRatio ToRatio(Ratio ratio) => 
		((ratio is null)
			? null
			: (new CqlRatio(this.ToQuantity(ratio?.Numerator), this.ToQuantity(ratio?.Denominator))));

    [CqlDeclaration("ToCode")]
	public CqlCode ToCode(Coding coding) => 
		((coding is null)
			? null
			: (new CqlCode(coding?.CodeElement?.Value, coding?.SystemElement?.Value, coding?.VersionElement?.Value, coding?.DisplayElement?.Value)));

    [CqlDeclaration("ToConcept")]
	public CqlConcept ToConcept(CodeableConcept concept) => 
		((concept is null)
			? null
			: (new CqlConcept(context.Operators.SelectOrNull<Coding, CqlCode>((concept?.Coding as IEnumerable<Coding>), (Coding C) => 
		this.ToCode(C)), concept?.TextElement?.Value)));

    [CqlDeclaration("ToString")]
	public Account.AccountStatus? ToString(Code<Account.AccountStatus> value)
	{
		var a_ = value?.Value;

		return a_;
	}

    [CqlDeclaration("ToString")]
	public ActionCardinalityBehavior? ToString(Code<ActionCardinalityBehavior> value)
	{
		var a_ = value?.Value;

		return a_;
	}

    [CqlDeclaration("ToString")]
	public ActionConditionKind? ToString(Code<ActionConditionKind> value)
	{
		var a_ = value?.Value;

		return a_;
	}

    [CqlDeclaration("ToString")]
	public ActionGroupingBehavior? ToString(Code<ActionGroupingBehavior> value)
	{
		var a_ = value?.Value;

		return a_;
	}

    [CqlDeclaration("ToString")]
	public ActionParticipantType? ToString(Code<ActionParticipantType> value)
	{
		var a_ = value?.Value;

		return a_;
	}

    [CqlDeclaration("ToString")]
	public ActionPrecheckBehavior? ToString(Code<ActionPrecheckBehavior> value)
	{
		var a_ = value?.Value;

		return a_;
	}

    [CqlDeclaration("ToString")]
	public ActionRelationshipType? ToString(Code<ActionRelationshipType> value)
	{
		var a_ = value?.Value;

		return a_;
	}

    [CqlDeclaration("ToString")]
	public ActionRequiredBehavior? ToString(Code<ActionRequiredBehavior> value)
	{
		var a_ = value?.Value;

		return a_;
	}

    [CqlDeclaration("ToString")]
	public ActionSelectionBehavior? ToString(Code<ActionSelectionBehavior> value)
	{
		var a_ = value?.Value;

		return a_;
	}

    [CqlDeclaration("ToString")]
	public ActivityDefinition.RequestResourceType? ToString(Code<ActivityDefinition.RequestResourceType> value)
	{
		var a_ = value?.Value;

		return a_;
	}

    [CqlDeclaration("ToString")]
	public Address.AddressType? ToString(Code<Address.AddressType> value)
	{
		var a_ = value?.Value;

		return a_;
	}

    [CqlDeclaration("ToString")]
	public Address.AddressUse? ToString(Code<Address.AddressUse> value)
	{
		var a_ = value?.Value;

		return a_;
	}

    [CqlDeclaration("ToString")]
	public AdministrativeGender? ToString(Code<AdministrativeGender> value)
	{
		var a_ = value?.Value;

		return a_;
	}

    [CqlDeclaration("ToString")]
	public AdverseEvent.AdverseEventActuality? ToString(Code<AdverseEvent.AdverseEventActuality> value)
	{
		var a_ = value?.Value;

		return a_;
	}

    [CqlDeclaration("ToString")]
	public ElementDefinition.AggregationMode? ToString(Code<ElementDefinition.AggregationMode> value)
	{
		var a_ = value?.Value;

		return a_;
	}

    [CqlDeclaration("ToString")]
	public AllergyIntolerance.AllergyIntoleranceCategory? ToString(Code<AllergyIntolerance.AllergyIntoleranceCategory> value)
	{
		var a_ = value?.Value;

		return a_;
	}

    [CqlDeclaration("ToString")]
	public AllergyIntolerance.AllergyIntoleranceCriticality? ToString(Code<AllergyIntolerance.AllergyIntoleranceCriticality> value)
	{
		var a_ = value?.Value;

		return a_;
	}

    [CqlDeclaration("ToString")]
	public AllergyIntolerance.AllergyIntoleranceSeverity? ToString(Code<AllergyIntolerance.AllergyIntoleranceSeverity> value)
	{
		var a_ = value?.Value;

		return a_;
	}

    [CqlDeclaration("ToString")]
	public AllergyIntolerance.AllergyIntoleranceType? ToString(Code<AllergyIntolerance.AllergyIntoleranceType> value)
	{
		var a_ = value?.Value;

		return a_;
	}

    [CqlDeclaration("ToString")]
	public Appointment.AppointmentStatus? ToString(Code<Appointment.AppointmentStatus> value)
	{
		var a_ = value?.Value;

		return a_;
	}

    [CqlDeclaration("ToString")]
	public TestScript.AssertionDirectionType? ToString(Code<TestScript.AssertionDirectionType> value)
	{
		var a_ = value?.Value;

		return a_;
	}

    [CqlDeclaration("ToString")]
	public TestScript.AssertionOperatorType? ToString(Code<TestScript.AssertionOperatorType> value)
	{
		var a_ = value?.Value;

		return a_;
	}

    [CqlDeclaration("ToString")]
	public TestScript.AssertionResponseTypes? ToString(Code<TestScript.AssertionResponseTypes> value)
	{
		var a_ = value?.Value;

		return a_;
	}

    [CqlDeclaration("ToString")]
	public AuditEvent.AuditEventAction? ToString(Code<AuditEvent.AuditEventAction> value)
	{
		var a_ = value?.Value;

		return a_;
	}

    [CqlDeclaration("ToString")]
	public AuditEvent.AuditEventAgentNetworkType? ToString(Code<AuditEvent.AuditEventAgentNetworkType> value)
	{
		var a_ = value?.Value;

		return a_;
	}

    [CqlDeclaration("ToString")]
	public AuditEvent.AuditEventOutcome? ToString(Code<AuditEvent.AuditEventOutcome> value)
	{
		var a_ = value?.Value;

		return a_;
	}

    [CqlDeclaration("ToString")]
	public BindingStrength? ToString(Code<BindingStrength> value)
	{
		var a_ = value?.Value;

		return a_;
	}

    [CqlDeclaration("ToString")]
	public BiologicallyDerivedProduct.BiologicallyDerivedProductCategory? ToString(Code<BiologicallyDerivedProduct.BiologicallyDerivedProductCategory> value)
	{
		var a_ = value?.Value;

		return a_;
	}

    [CqlDeclaration("ToString")]
	public BiologicallyDerivedProduct.BiologicallyDerivedProductStatus? ToString(Code<BiologicallyDerivedProduct.BiologicallyDerivedProductStatus> value)
	{
		var a_ = value?.Value;

		return a_;
	}

    [CqlDeclaration("ToString")]
	public BiologicallyDerivedProduct.BiologicallyDerivedProductStorageScale? ToString(Code<BiologicallyDerivedProduct.BiologicallyDerivedProductStorageScale> value)
	{
		var a_ = value?.Value;

		return a_;
	}

    [CqlDeclaration("ToString")]
	public Bundle.BundleType? ToString(Code<Bundle.BundleType> value)
	{
		var a_ = value?.Value;

		return a_;
	}

    [CqlDeclaration("ToString")]
	public CapabilityStatementKind? ToString(Code<CapabilityStatementKind> value)
	{
		var a_ = value?.Value;

		return a_;
	}

    [CqlDeclaration("ToString")]
	public CarePlan.CarePlanActivityKind? ToString(Code<CarePlan.CarePlanActivityKind> value)
	{
		var a_ = value?.Value;

		return a_;
	}

    [CqlDeclaration("ToString")]
	public CarePlan.CarePlanActivityStatus? ToString(Code<CarePlan.CarePlanActivityStatus> value)
	{
		var a_ = value?.Value;

		return a_;
	}

    [CqlDeclaration("ToString")]
	public CarePlan.CarePlanIntent? ToString(Code<CarePlan.CarePlanIntent> value)
	{
		var a_ = value?.Value;

		return a_;
	}

    [CqlDeclaration("ToString")]
	public RequestStatus? ToString(Code<RequestStatus> value)
	{
		var a_ = value?.Value;

		return a_;
	}

    [CqlDeclaration("ToString")]
	public CareTeam.CareTeamStatus? ToString(Code<CareTeam.CareTeamStatus> value)
	{
		var a_ = value?.Value;

		return a_;
	}

    [CqlDeclaration("ToString")]
	public CatalogEntry.CatalogEntryRelationType? ToString(Code<CatalogEntry.CatalogEntryRelationType> value)
	{
		var a_ = value?.Value;

		return a_;
	}

    [CqlDeclaration("ToString")]
	public InvoicePriceComponentType? ToString(Code<InvoicePriceComponentType> value)
	{
		var a_ = value?.Value;

		return a_;
	}

    [CqlDeclaration("ToString")]
	public ChargeItem.ChargeItemStatus? ToString(Code<ChargeItem.ChargeItemStatus> value)
	{
		var a_ = value?.Value;

		return a_;
	}

    [CqlDeclaration("ToString")]
	public FinancialResourceStatusCodes? ToString(Code<FinancialResourceStatusCodes> value)
	{
		var a_ = value?.Value;

		return a_;
	}

    [CqlDeclaration("ToString")]
	public ClinicalImpression.ClinicalImpressionStatus? ToString(Code<ClinicalImpression.ClinicalImpressionStatus> value)
	{
		var a_ = value?.Value;

		return a_;
	}

    [CqlDeclaration("ToString")]
	public TerminologyCapabilities.CodeSearchSupport? ToString(Code<TerminologyCapabilities.CodeSearchSupport> value)
	{
		var a_ = value?.Value;

		return a_;
	}

    [CqlDeclaration("ToString")]
	public CodeSystemContentMode? ToString(Code<CodeSystemContentMode> value)
	{
		var a_ = value?.Value;

		return a_;
	}

    [CqlDeclaration("ToString")]
	public CodeSystem.CodeSystemHierarchyMeaning? ToString(Code<CodeSystem.CodeSystemHierarchyMeaning> value)
	{
		var a_ = value?.Value;

		return a_;
	}

    [CqlDeclaration("ToString")]
	public RequestPriority? ToString(Code<RequestPriority> value)
	{
		var a_ = value?.Value;

		return a_;
	}

    [CqlDeclaration("ToString")]
	public EventStatus? ToString(Code<EventStatus> value)
	{
		var a_ = value?.Value;

		return a_;
	}

    [CqlDeclaration("ToString")]
	public CompartmentType? ToString(Code<CompartmentType> value)
	{
		var a_ = value?.Value;

		return a_;
	}

    [CqlDeclaration("ToString")]
	public Composition.CompositionAttestationMode? ToString(Code<Composition.CompositionAttestationMode> value)
	{
		var a_ = value?.Value;

		return a_;
	}

    [CqlDeclaration("ToString")]
	public CompositionStatus? ToString(Code<CompositionStatus> value)
	{
		var a_ = value?.Value;

		return a_;
	}

    [CqlDeclaration("ToString")]
	public ConceptMapEquivalence? ToString(Code<ConceptMapEquivalence> value)
	{
		var a_ = value?.Value;

		return a_;
	}

    [CqlDeclaration("ToString")]
	public ConceptMap.ConceptMapGroupUnmappedMode? ToString(Code<ConceptMap.ConceptMapGroupUnmappedMode> value)
	{
		var a_ = value?.Value;

		return a_;
	}

    [CqlDeclaration("ToString")]
	public CapabilityStatement.ConditionalDeleteStatus? ToString(Code<CapabilityStatement.ConditionalDeleteStatus> value)
	{
		var a_ = value?.Value;

		return a_;
	}

    [CqlDeclaration("ToString")]
	public CapabilityStatement.ConditionalReadStatus? ToString(Code<CapabilityStatement.ConditionalReadStatus> value)
	{
		var a_ = value?.Value;

		return a_;
	}

    [CqlDeclaration("ToString")]
	public Consent.ConsentDataMeaning? ToString(Code<Consent.ConsentDataMeaning> value)
	{
		var a_ = value?.Value;

		return a_;
	}

    [CqlDeclaration("ToString")]
	public Consent.ConsentProvisionType? ToString(Code<Consent.ConsentProvisionType> value)
	{
		var a_ = value?.Value;

		return a_;
	}

    [CqlDeclaration("ToString")]
	public Consent.ConsentState? ToString(Code<Consent.ConsentState> value)
	{
		var a_ = value?.Value;

		return a_;
	}

    [CqlDeclaration("ToString")]
	public ConstraintSeverity? ToString(Code<ConstraintSeverity> value)
	{
		var a_ = value?.Value;

		return a_;
	}

    [CqlDeclaration("ToString")]
	public ContactPoint.ContactPointSystem? ToString(Code<ContactPoint.ContactPointSystem> value)
	{
		var a_ = value?.Value;

		return a_;
	}

    [CqlDeclaration("ToString")]
	public ContactPoint.ContactPointUse? ToString(Code<ContactPoint.ContactPointUse> value)
	{
		var a_ = value?.Value;

		return a_;
	}

    [CqlDeclaration("ToString")]
	public Contract.ContractResourcePublicationStatusCodes? ToString(Code<Contract.ContractResourcePublicationStatusCodes> value)
	{
		var a_ = value?.Value;

		return a_;
	}

    [CqlDeclaration("ToString")]
	public Contract.ContractResourceStatusCodes? ToString(Code<Contract.ContractResourceStatusCodes> value)
	{
		var a_ = value?.Value;

		return a_;
	}

    [CqlDeclaration("ToString")]
	public Contributor.ContributorType? ToString(Code<Contributor.ContributorType> value)
	{
		var a_ = value?.Value;

		return a_;
	}

    [CqlDeclaration("ToString")]
	public Money.Currencies? ToString(Code<Money.Currencies> value)
	{
		var a_ = value?.Value;

		return a_;
	}

    [CqlDeclaration("ToString")]
	public DaysOfWeek? ToString(Code<DaysOfWeek> value)
	{
		var a_ = value?.Value;

		return a_;
	}

    [CqlDeclaration("ToString")]
	public DetectedIssue.DetectedIssueSeverity? ToString(Code<DetectedIssue.DetectedIssueSeverity> value)
	{
		var a_ = value?.Value;

		return a_;
	}

    [CqlDeclaration("ToString")]
	public ObservationStatus? ToString(Code<ObservationStatus> value)
	{
		var a_ = value?.Value;

		return a_;
	}

    [CqlDeclaration("ToString")]
	public DeviceMetric.DeviceMetricCalibrationState? ToString(Code<DeviceMetric.DeviceMetricCalibrationState> value)
	{
		var a_ = value?.Value;

		return a_;
	}

    [CqlDeclaration("ToString")]
	public DeviceMetric.DeviceMetricCalibrationType? ToString(Code<DeviceMetric.DeviceMetricCalibrationType> value)
	{
		var a_ = value?.Value;

		return a_;
	}

    [CqlDeclaration("ToString")]
	public DeviceMetric.DeviceMetricCategory? ToString(Code<DeviceMetric.DeviceMetricCategory> value)
	{
		var a_ = value?.Value;

		return a_;
	}

    [CqlDeclaration("ToString")]
	public DeviceMetric.DeviceMetricColor? ToString(Code<DeviceMetric.DeviceMetricColor> value)
	{
		var a_ = value?.Value;

		return a_;
	}

    [CqlDeclaration("ToString")]
	public DeviceMetric.DeviceMetricOperationalStatus? ToString(Code<DeviceMetric.DeviceMetricOperationalStatus> value)
	{
		var a_ = value?.Value;

		return a_;
	}

    [CqlDeclaration("ToString")]
	public DeviceNameType? ToString(Code<DeviceNameType> value)
	{
		var a_ = value?.Value;

		return a_;
	}

    [CqlDeclaration("ToString")]
	public DeviceUseStatement.DeviceUseStatementStatus? ToString(Code<DeviceUseStatement.DeviceUseStatementStatus> value)
	{
		var a_ = value?.Value;

		return a_;
	}

    [CqlDeclaration("ToString")]
	public DiagnosticReport.DiagnosticReportStatus? ToString(Code<DiagnosticReport.DiagnosticReportStatus> value)
	{
		var a_ = value?.Value;

		return a_;
	}

    [CqlDeclaration("ToString")]
	public ElementDefinition.DiscriminatorType? ToString(Code<ElementDefinition.DiscriminatorType> value)
	{
		var a_ = value?.Value;

		return a_;
	}

    [CqlDeclaration("ToString")]
	public Composition.V3ConfidentialityClassification? ToString(Code<Composition.V3ConfidentialityClassification> value)
	{
		var a_ = value?.Value;

		return a_;
	}

    [CqlDeclaration("ToString")]
	public CapabilityStatement.DocumentMode? ToString(Code<CapabilityStatement.DocumentMode> value)
	{
		var a_ = value?.Value;

		return a_;
	}

    [CqlDeclaration("ToString")]
	public DocumentReferenceStatus? ToString(Code<DocumentReferenceStatus> value)
	{
		var a_ = value?.Value;

		return a_;
	}

    [CqlDeclaration("ToString")]
	public DocumentRelationshipType? ToString(Code<DocumentRelationshipType> value)
	{
		var a_ = value?.Value;

		return a_;
	}

    [CqlDeclaration("ToString")]
	public CoverageEligibilityRequest.EligibilityRequestPurpose? ToString(Code<CoverageEligibilityRequest.EligibilityRequestPurpose> value)
	{
		var a_ = value?.Value;

		return a_;
	}

    [CqlDeclaration("ToString")]
	public CoverageEligibilityResponse.EligibilityResponsePurpose? ToString(Code<CoverageEligibilityResponse.EligibilityResponsePurpose> value)
	{
		var a_ = value?.Value;

		return a_;
	}

    [CqlDeclaration("ToString")]
	public Questionnaire.EnableWhenBehavior? ToString(Code<Questionnaire.EnableWhenBehavior> value)
	{
		var a_ = value?.Value;

		return a_;
	}

    [CqlDeclaration("ToString")]
	public Encounter.EncounterLocationStatus? ToString(Code<Encounter.EncounterLocationStatus> value)
	{
		var a_ = value?.Value;

		return a_;
	}

    [CqlDeclaration("ToString")]
	public Encounter.EncounterStatus? ToString(Code<Encounter.EncounterStatus> value)
	{
		var a_ = value?.Value;

		return a_;
	}

    [CqlDeclaration("ToString")]
	public Endpoint.EndpointStatus? ToString(Code<Endpoint.EndpointStatus> value)
	{
		var a_ = value?.Value;

		return a_;
	}

    [CqlDeclaration("ToString")]
	public EpisodeOfCare.EpisodeOfCareStatus? ToString(Code<EpisodeOfCare.EpisodeOfCareStatus> value)
	{
		var a_ = value?.Value;

		return a_;
	}

    [CqlDeclaration("ToString")]
	public CapabilityStatement.EventCapabilityMode? ToString(Code<CapabilityStatement.EventCapabilityMode> value)
	{
		var a_ = value?.Value;

		return a_;
	}

    [CqlDeclaration("ToString")]
	public Timing.EventTiming? ToString(Code<Timing.EventTiming> value)
	{
		var a_ = value?.Value;

		return a_;
	}

    [CqlDeclaration("ToString")]
	public VariableTypeCode? ToString(Code<VariableTypeCode> value)
	{
		var a_ = value?.Value;

		return a_;
	}

    [CqlDeclaration("ToString")]
	public ExampleScenario.ExampleScenarioActorType? ToString(Code<ExampleScenario.ExampleScenarioActorType> value)
	{
		var a_ = value?.Value;

		return a_;
	}

    [CqlDeclaration("ToString")]
	public ExplanationOfBenefit.ExplanationOfBenefitStatus? ToString(Code<ExplanationOfBenefit.ExplanationOfBenefitStatus> value)
	{
		var a_ = value?.Value;

		return a_;
	}

    [CqlDeclaration("ToString")]
	public EffectEvidenceSynthesis.ExposureStateCode? ToString(Code<EffectEvidenceSynthesis.ExposureStateCode> value)
	{
		var a_ = value?.Value;

		return a_;
	}

    [CqlDeclaration("ToString")]
	public StructureDefinition.ExtensionContextType? ToString(Code<StructureDefinition.ExtensionContextType> value)
	{
		var a_ = value?.Value;

		return a_;
	}

    [CqlDeclaration("ToString")]
	public FHIRAllTypes? ToString(Code<FHIRAllTypes> value)
	{
		var a_ = value?.Value;

		return a_;
	}

    [CqlDeclaration("ToString")]
	public FHIRDefinedType? ToString(Code<FHIRDefinedType> value)
	{
		var a_ = value?.Value;

		return a_;
	}

    [CqlDeclaration("ToString")]
	public Device.FHIRDeviceStatus? ToString(Code<Device.FHIRDeviceStatus> value)
	{
		var a_ = value?.Value;

		return a_;
	}

    [CqlDeclaration("ToString")]
	public ResourceType? ToString(Code<ResourceType> value)
	{
		var a_ = value?.Value;

		return a_;
	}

    [CqlDeclaration("ToString")]
	public Substance.FHIRSubstanceStatus? ToString(Code<Substance.FHIRSubstanceStatus> value)
	{
		var a_ = value?.Value;

		return a_;
	}

    [CqlDeclaration("ToString")]
	public FHIRVersion? ToString(Code<FHIRVersion> value)
	{
		var a_ = value?.Value;

		return a_;
	}

    [CqlDeclaration("ToString")]
	public FamilyMemberHistory.FamilyHistoryStatus? ToString(Code<FamilyMemberHistory.FamilyHistoryStatus> value)
	{
		var a_ = value?.Value;

		return a_;
	}

    [CqlDeclaration("ToString")]
	public FilterOperator? ToString(Code<FilterOperator> value)
	{
		var a_ = value?.Value;

		return a_;
	}

    [CqlDeclaration("ToString")]
	public Flag.FlagStatus? ToString(Code<Flag.FlagStatus> value)
	{
		var a_ = value?.Value;

		return a_;
	}

    [CqlDeclaration("ToString")]
	public Goal.GoalLifecycleStatus? ToString(Code<Goal.GoalLifecycleStatus> value)
	{
		var a_ = value?.Value;

		return a_;
	}

    [CqlDeclaration("ToString")]
	public GraphDefinition.GraphCompartmentRule? ToString(Code<GraphDefinition.GraphCompartmentRule> value)
	{
		var a_ = value?.Value;

		return a_;
	}

    [CqlDeclaration("ToString")]
	public GraphDefinition.GraphCompartmentUse? ToString(Code<GraphDefinition.GraphCompartmentUse> value)
	{
		var a_ = value?.Value;

		return a_;
	}

    [CqlDeclaration("ToString")]
	public GroupMeasureCode? ToString(Code<GroupMeasureCode> value)
	{
		var a_ = value?.Value;

		return a_;
	}

    [CqlDeclaration("ToString")]
	public Group.GroupType? ToString(Code<Group.GroupType> value)
	{
		var a_ = value?.Value;

		return a_;
	}

    [CqlDeclaration("ToString")]
	public GuidanceResponse.GuidanceResponseStatus? ToString(Code<GuidanceResponse.GuidanceResponseStatus> value)
	{
		var a_ = value?.Value;

		return a_;
	}

    [CqlDeclaration("ToString")]
	public ImplementationGuide.GuidePageGeneration? ToString(Code<ImplementationGuide.GuidePageGeneration> value)
	{
		var a_ = value?.Value;

		return a_;
	}

    [CqlDeclaration("ToString")]
	public ImplementationGuide.GuideParameterCode? ToString(Code<ImplementationGuide.GuideParameterCode> value)
	{
		var a_ = value?.Value;

		return a_;
	}

    [CqlDeclaration("ToString")]
	public Bundle.HTTPVerb? ToString(Code<Bundle.HTTPVerb> value)
	{
		var a_ = value?.Value;

		return a_;
	}

    [CqlDeclaration("ToString")]
	public Identifier.IdentifierUse? ToString(Code<Identifier.IdentifierUse> value)
	{
		var a_ = value?.Value;

		return a_;
	}

    [CqlDeclaration("ToString")]
	public Person.IdentityAssuranceLevel? ToString(Code<Person.IdentityAssuranceLevel> value)
	{
		var a_ = value?.Value;

		return a_;
	}

    [CqlDeclaration("ToString")]
	public ImagingStudy.ImagingStudyStatus? ToString(Code<ImagingStudy.ImagingStudyStatus> value)
	{
		var a_ = value?.Value;

		return a_;
	}

    [CqlDeclaration("ToString")]
	public ImmunizationEvaluation.ImmunizationEvaluationStatusCodes? ToString(Code<ImmunizationEvaluation.ImmunizationEvaluationStatusCodes> value)
	{
		var a_ = value?.Value;

		return a_;
	}

    [CqlDeclaration("ToString")]
	public Immunization.ImmunizationStatusCodes? ToString(Code<Immunization.ImmunizationStatusCodes> value)
	{
		var a_ = value?.Value;

		return a_;
	}

    [CqlDeclaration("ToString")]
	public Invoice.InvoiceStatus? ToString(Code<Invoice.InvoiceStatus> value)
	{
		var a_ = value?.Value;

		return a_;
	}

    [CqlDeclaration("ToString")]
	public OperationOutcome.IssueSeverity? ToString(Code<OperationOutcome.IssueSeverity> value)
	{
		var a_ = value?.Value;

		return a_;
	}

    [CqlDeclaration("ToString")]
	public OperationOutcome.IssueType? ToString(Code<OperationOutcome.IssueType> value)
	{
		var a_ = value?.Value;

		return a_;
	}

    [CqlDeclaration("ToString")]
	public Patient.LinkType? ToString(Code<Patient.LinkType> value)
	{
		var a_ = value?.Value;

		return a_;
	}

    [CqlDeclaration("ToString")]
	public Linkage.LinkageType? ToString(Code<Linkage.LinkageType> value)
	{
		var a_ = value?.Value;

		return a_;
	}

    [CqlDeclaration("ToString")]
	public ListMode? ToString(Code<ListMode> value)
	{
		var a_ = value?.Value;

		return a_;
	}

    [CqlDeclaration("ToString")]
	public List.ListStatus? ToString(Code<List.ListStatus> value)
	{
		var a_ = value?.Value;

		return a_;
	}

    [CqlDeclaration("ToString")]
	public Location.LocationMode? ToString(Code<Location.LocationMode> value)
	{
		var a_ = value?.Value;

		return a_;
	}

    [CqlDeclaration("ToString")]
	public Location.LocationStatus? ToString(Code<Location.LocationStatus> value)
	{
		var a_ = value?.Value;

		return a_;
	}

    [CqlDeclaration("ToString")]
	public MeasureReport.MeasureReportStatus? ToString(Code<MeasureReport.MeasureReportStatus> value)
	{
		var a_ = value?.Value;

		return a_;
	}

    [CqlDeclaration("ToString")]
	public MeasureReport.MeasureReportType? ToString(Code<MeasureReport.MeasureReportType> value)
	{
		var a_ = value?.Value;

		return a_;
	}

    [CqlDeclaration("ToString")]
	public MedicationAdministration.MedicationAdministrationStatusCodes? ToString(Code<MedicationAdministration.MedicationAdministrationStatusCodes> value)
	{
		var a_ = value?.Value;

		return a_;
	}

    [CqlDeclaration("ToString")]
	public MedicationDispense.MedicationDispenseStatusCodes? ToString(Code<MedicationDispense.MedicationDispenseStatusCodes> value)
	{
		var a_ = value?.Value;

		return a_;
	}

    [CqlDeclaration("ToString")]
	public MedicationKnowledge.MedicationKnowledgeStatusCodes? ToString(Code<MedicationKnowledge.MedicationKnowledgeStatusCodes> value)
	{
		var a_ = value?.Value;

		return a_;
	}

    [CqlDeclaration("ToString")]
	public MedicationRequest.MedicationRequestIntent? ToString(Code<MedicationRequest.MedicationRequestIntent> value)
	{
		var a_ = value?.Value;

		return a_;
	}

    [CqlDeclaration("ToString")]
	public MedicationRequest.MedicationrequestStatus? ToString(Code<MedicationRequest.MedicationrequestStatus> value)
	{
		var a_ = value?.Value;

		return a_;
	}

    [CqlDeclaration("ToString")]
	public MedicationStatement.MedicationStatusCodes? ToString(Code<MedicationStatement.MedicationStatusCodes> value)
	{
		var a_ = value?.Value;

		return a_;
	}

    [CqlDeclaration("ToString")]
	public Medication.MedicationStatusCodes? ToString(Code<Medication.MedicationStatusCodes> value)
	{
		var a_ = value?.Value;

		return a_;
	}

    [CqlDeclaration("ToString")]
	public MessageDefinition.MessageSignificanceCategory? ToString(Code<MessageDefinition.MessageSignificanceCategory> value)
	{
		var a_ = value?.Value;

		return a_;
	}

    [CqlDeclaration("ToString")]
	public MessageheaderResponseRequest? ToString(Code<MessageheaderResponseRequest> value)
	{
		var a_ = value?.Value;

		return a_;
	}

    [CqlDeclaration("ToString")]
	public string ToString(Code value)
	{
		var a_ = value?.Value;

		return a_;
	}

    [CqlDeclaration("ToString")]
	public HumanName.NameUse? ToString(Code<HumanName.NameUse> value)
	{
		var a_ = value?.Value;

		return a_;
	}

    [CqlDeclaration("ToString")]
	public NamingSystem.NamingSystemIdentifierType? ToString(Code<NamingSystem.NamingSystemIdentifierType> value)
	{
		var a_ = value?.Value;

		return a_;
	}

    [CqlDeclaration("ToString")]
	public NamingSystem.NamingSystemType? ToString(Code<NamingSystem.NamingSystemType> value)
	{
		var a_ = value?.Value;

		return a_;
	}

    [CqlDeclaration("ToString")]
	public Narrative.NarrativeStatus? ToString(Code<Narrative.NarrativeStatus> value)
	{
		var a_ = value?.Value;

		return a_;
	}

    [CqlDeclaration("ToString")]
	public NoteType? ToString(Code<NoteType> value)
	{
		var a_ = value?.Value;

		return a_;
	}

    [CqlDeclaration("ToString")]
	public RequestIntent? ToString(Code<RequestIntent> value)
	{
		var a_ = value?.Value;

		return a_;
	}

    [CqlDeclaration("ToString")]
	public ObservationDefinition.ObservationDataType? ToString(Code<ObservationDefinition.ObservationDataType> value)
	{
		var a_ = value?.Value;

		return a_;
	}

    [CqlDeclaration("ToString")]
	public ObservationDefinition.ObservationRangeCategory? ToString(Code<ObservationDefinition.ObservationRangeCategory> value)
	{
		var a_ = value?.Value;

		return a_;
	}

    [CqlDeclaration("ToString")]
	public OperationDefinition.OperationKind? ToString(Code<OperationDefinition.OperationKind> value)
	{
		var a_ = value?.Value;

		return a_;
	}

    [CqlDeclaration("ToString")]
	public OperationParameterUse? ToString(Code<OperationParameterUse> value)
	{
		var a_ = value?.Value;

		return a_;
	}

    [CqlDeclaration("ToString")]
	public MolecularSequence.OrientationType? ToString(Code<MolecularSequence.OrientationType> value)
	{
		var a_ = value?.Value;

		return a_;
	}

    [CqlDeclaration("ToString")]
	public Appointment.ParticipantRequired? ToString(Code<Appointment.ParticipantRequired> value)
	{
		var a_ = value?.Value;

		return a_;
	}

    [CqlDeclaration("ToString")]
	public ParticipationStatus? ToString(Code<ParticipationStatus> value)
	{
		var a_ = value?.Value;

		return a_;
	}

    [CqlDeclaration("ToString")]
	public ElementDefinition.PropertyRepresentation? ToString(Code<ElementDefinition.PropertyRepresentation> value)
	{
		var a_ = value?.Value;

		return a_;
	}

    [CqlDeclaration("ToString")]
	public CodeSystem.PropertyType? ToString(Code<CodeSystem.PropertyType> value)
	{
		var a_ = value?.Value;

		return a_;
	}

    [CqlDeclaration("ToString")]
	public Provenance.ProvenanceEntityRole? ToString(Code<Provenance.ProvenanceEntityRole> value)
	{
		var a_ = value?.Value;

		return a_;
	}

    [CqlDeclaration("ToString")]
	public PublicationStatus? ToString(Code<PublicationStatus> value)
	{
		var a_ = value?.Value;

		return a_;
	}

    [CqlDeclaration("ToString")]
	public MolecularSequence.QualityType? ToString(Code<MolecularSequence.QualityType> value)
	{
		var a_ = value?.Value;

		return a_;
	}

    [CqlDeclaration("ToString")]
	public Quantity.QuantityComparator? ToString(Code<Quantity.QuantityComparator> value)
	{
		var a_ = value?.Value;

		return a_;
	}

    [CqlDeclaration("ToString")]
	public Questionnaire.QuestionnaireItemOperator? ToString(Code<Questionnaire.QuestionnaireItemOperator> value)
	{
		var a_ = value?.Value;

		return a_;
	}

    [CqlDeclaration("ToString")]
	public Questionnaire.QuestionnaireItemType? ToString(Code<Questionnaire.QuestionnaireItemType> value)
	{
		var a_ = value?.Value;

		return a_;
	}

    [CqlDeclaration("ToString")]
	public QuestionnaireResponse.QuestionnaireResponseStatus? ToString(Code<QuestionnaireResponse.QuestionnaireResponseStatus> value)
	{
		var a_ = value?.Value;

		return a_;
	}

    [CqlDeclaration("ToString")]
	public CapabilityStatement.ReferenceHandlingPolicy? ToString(Code<CapabilityStatement.ReferenceHandlingPolicy> value)
	{
		var a_ = value?.Value;

		return a_;
	}

    [CqlDeclaration("ToString")]
	public ElementDefinition.ReferenceVersionRules? ToString(Code<ElementDefinition.ReferenceVersionRules> value)
	{
		var a_ = value?.Value;

		return a_;
	}

    [CqlDeclaration("ToString")]
	public RelatedArtifact.RelatedArtifactType? ToString(Code<RelatedArtifact.RelatedArtifactType> value)
	{
		var a_ = value?.Value;

		return a_;
	}

    [CqlDeclaration("ToString")]
	public ClaimProcessingCodes? ToString(Code<ClaimProcessingCodes> value)
	{
		var a_ = value?.Value;

		return a_;
	}

    [CqlDeclaration("ToString")]
	public MolecularSequence.RepositoryType? ToString(Code<MolecularSequence.RepositoryType> value)
	{
		var a_ = value?.Value;

		return a_;
	}

    [CqlDeclaration("ToString")]
	public ResearchElementDefinition.ResearchElementType? ToString(Code<ResearchElementDefinition.ResearchElementType> value)
	{
		var a_ = value?.Value;

		return a_;
	}

    [CqlDeclaration("ToString")]
	public ResearchStudy.ResearchStudyStatus? ToString(Code<ResearchStudy.ResearchStudyStatus> value)
	{
		var a_ = value?.Value;

		return a_;
	}

    [CqlDeclaration("ToString")]
	public ResearchSubject.ResearchSubjectStatus? ToString(Code<ResearchSubject.ResearchSubjectStatus> value)
	{
		var a_ = value?.Value;

		return a_;
	}

    [CqlDeclaration("ToString")]
	public CapabilityStatement.ResourceVersionPolicy? ToString(Code<CapabilityStatement.ResourceVersionPolicy> value)
	{
		var a_ = value?.Value;

		return a_;
	}

    [CqlDeclaration("ToString")]
	public MessageHeader.ResponseType? ToString(Code<MessageHeader.ResponseType> value)
	{
		var a_ = value?.Value;

		return a_;
	}

    [CqlDeclaration("ToString")]
	public CapabilityStatement.RestfulCapabilityMode? ToString(Code<CapabilityStatement.RestfulCapabilityMode> value)
	{
		var a_ = value?.Value;

		return a_;
	}

    [CqlDeclaration("ToString")]
	public ImplementationGuide.SPDXLicense? ToString(Code<ImplementationGuide.SPDXLicense> value)
	{
		var a_ = value?.Value;

		return a_;
	}

    [CqlDeclaration("ToString")]
	public SearchParameter.SearchComparator? ToString(Code<SearchParameter.SearchComparator> value)
	{
		var a_ = value?.Value;

		return a_;
	}

    [CqlDeclaration("ToString")]
	public Bundle.SearchEntryMode? ToString(Code<Bundle.SearchEntryMode> value)
	{
		var a_ = value?.Value;

		return a_;
	}

    [CqlDeclaration("ToString")]
	public SearchParameter.SearchModifierCode? ToString(Code<SearchParameter.SearchModifierCode> value)
	{
		var a_ = value?.Value;

		return a_;
	}

    [CqlDeclaration("ToString")]
	public SearchParamType? ToString(Code<SearchParamType> value)
	{
		var a_ = value?.Value;

		return a_;
	}

    [CqlDeclaration("ToString")]
	public MolecularSequence.SequenceType? ToString(Code<MolecularSequence.SequenceType> value)
	{
		var a_ = value?.Value;

		return a_;
	}

    [CqlDeclaration("ToString")]
	public ElementDefinition.SlicingRules? ToString(Code<ElementDefinition.SlicingRules> value)
	{
		var a_ = value?.Value;

		return a_;
	}

    [CqlDeclaration("ToString")]
	public Slot.SlotStatus? ToString(Code<Slot.SlotStatus> value)
	{
		var a_ = value?.Value;

		return a_;
	}

    [CqlDeclaration("ToString")]
	public DataRequirement.SortDirection? ToString(Code<DataRequirement.SortDirection> value)
	{
		var a_ = value?.Value;

		return a_;
	}

    [CqlDeclaration("ToString")]
	public SpecimenDefinition.SpecimenContainedPreference? ToString(Code<SpecimenDefinition.SpecimenContainedPreference> value)
	{
		var a_ = value?.Value;

		return a_;
	}

    [CqlDeclaration("ToString")]
	public Specimen.SpecimenStatus? ToString(Code<Specimen.SpecimenStatus> value)
	{
		var a_ = value?.Value;

		return a_;
	}

    [CqlDeclaration("ToString")]
	public VerificationResult.StatusCode? ToString(Code<VerificationResult.StatusCode> value)
	{
		var a_ = value?.Value;

		return a_;
	}

    [CqlDeclaration("ToString")]
	public MolecularSequence.StrandType? ToString(Code<MolecularSequence.StrandType> value)
	{
		var a_ = value?.Value;

		return a_;
	}

    [CqlDeclaration("ToString")]
	public StructureDefinition.StructureDefinitionKind? ToString(Code<StructureDefinition.StructureDefinitionKind> value)
	{
		var a_ = value?.Value;

		return a_;
	}

    [CqlDeclaration("ToString")]
	public StructureMap.StructureMapContextType? ToString(Code<StructureMap.StructureMapContextType> value)
	{
		var a_ = value?.Value;

		return a_;
	}

    [CqlDeclaration("ToString")]
	public StructureMap.StructureMapGroupTypeMode? ToString(Code<StructureMap.StructureMapGroupTypeMode> value)
	{
		var a_ = value?.Value;

		return a_;
	}

    [CqlDeclaration("ToString")]
	public StructureMap.StructureMapInputMode? ToString(Code<StructureMap.StructureMapInputMode> value)
	{
		var a_ = value?.Value;

		return a_;
	}

    [CqlDeclaration("ToString")]
	public StructureMap.StructureMapModelMode? ToString(Code<StructureMap.StructureMapModelMode> value)
	{
		var a_ = value?.Value;

		return a_;
	}

    [CqlDeclaration("ToString")]
	public StructureMap.StructureMapSourceListMode? ToString(Code<StructureMap.StructureMapSourceListMode> value)
	{
		var a_ = value?.Value;

		return a_;
	}

    [CqlDeclaration("ToString")]
	public StructureMap.StructureMapTargetListMode? ToString(Code<StructureMap.StructureMapTargetListMode> value)
	{
		var a_ = value?.Value;

		return a_;
	}

    [CqlDeclaration("ToString")]
	public StructureMap.StructureMapTransform? ToString(Code<StructureMap.StructureMapTransform> value)
	{
		var a_ = value?.Value;

		return a_;
	}

    [CqlDeclaration("ToString")]
	public Subscription.SubscriptionChannelType? ToString(Code<Subscription.SubscriptionChannelType> value)
	{
		var a_ = value?.Value;

		return a_;
	}

    [CqlDeclaration("ToString")]
	public Subscription.SubscriptionStatus? ToString(Code<Subscription.SubscriptionStatus> value)
	{
		var a_ = value?.Value;

		return a_;
	}

    [CqlDeclaration("ToString")]
	public SupplyDelivery.SupplyDeliveryStatus? ToString(Code<SupplyDelivery.SupplyDeliveryStatus> value)
	{
		var a_ = value?.Value;

		return a_;
	}

    [CqlDeclaration("ToString")]
	public SupplyRequest.SupplyRequestStatus? ToString(Code<SupplyRequest.SupplyRequestStatus> value)
	{
		var a_ = value?.Value;

		return a_;
	}

    [CqlDeclaration("ToString")]
	public CapabilityStatement.SystemRestfulInteraction? ToString(Code<CapabilityStatement.SystemRestfulInteraction> value)
	{
		var a_ = value?.Value;

		return a_;
	}

    [CqlDeclaration("ToString")]
	public Task.TaskIntent? ToString(Code<Task.TaskIntent> value)
	{
		var a_ = value?.Value;

		return a_;
	}

    [CqlDeclaration("ToString")]
	public Task.TaskStatus? ToString(Code<Task.TaskStatus> value)
	{
		var a_ = value?.Value;

		return a_;
	}

    [CqlDeclaration("ToString")]
	public TestReport.TestReportActionResult? ToString(Code<TestReport.TestReportActionResult> value)
	{
		var a_ = value?.Value;

		return a_;
	}

    [CqlDeclaration("ToString")]
	public TestReport.TestReportParticipantType? ToString(Code<TestReport.TestReportParticipantType> value)
	{
		var a_ = value?.Value;

		return a_;
	}

    [CqlDeclaration("ToString")]
	public TestReport.TestReportResult? ToString(Code<TestReport.TestReportResult> value)
	{
		var a_ = value?.Value;

		return a_;
	}

    [CqlDeclaration("ToString")]
	public TestReport.TestReportStatus? ToString(Code<TestReport.TestReportStatus> value)
	{
		var a_ = value?.Value;

		return a_;
	}

    [CqlDeclaration("ToString")]
	public TestScript.TestScriptRequestMethodCode? ToString(Code<TestScript.TestScriptRequestMethodCode> value)
	{
		var a_ = value?.Value;

		return a_;
	}

    [CqlDeclaration("ToString")]
	public TriggerDefinition.TriggerType? ToString(Code<TriggerDefinition.TriggerType> value)
	{
		var a_ = value?.Value;

		return a_;
	}

    [CqlDeclaration("ToString")]
	public StructureDefinition.TypeDerivationRule? ToString(Code<StructureDefinition.TypeDerivationRule> value)
	{
		var a_ = value?.Value;

		return a_;
	}

    [CqlDeclaration("ToString")]
	public CapabilityStatement.TypeRestfulInteraction? ToString(Code<CapabilityStatement.TypeRestfulInteraction> value)
	{
		var a_ = value?.Value;

		return a_;
	}

    [CqlDeclaration("ToString")]
	public Device.UDIEntryType? ToString(Code<Device.UDIEntryType> value)
	{
		var a_ = value?.Value;

		return a_;
	}

    [CqlDeclaration("ToString")]
	public Timing.UnitsOfTime? ToString(Code<Timing.UnitsOfTime> value)
	{
		var a_ = value?.Value;

		return a_;
	}

    [CqlDeclaration("ToString")]
	public ClaimUseCode? ToString(Code<ClaimUseCode> value)
	{
		var a_ = value?.Value;

		return a_;
	}

    [CqlDeclaration("ToString")]
	public VisionPrescription.VisionBase? ToString(Code<VisionPrescription.VisionBase> value)
	{
		var a_ = value?.Value;

		return a_;
	}

    [CqlDeclaration("ToString")]
	public VisionPrescription.VisionEyes? ToString(Code<VisionPrescription.VisionEyes> value)
	{
		var a_ = value?.Value;

		return a_;
	}

    [CqlDeclaration("ToString")]
	public SearchParameter.XPathUsageType? ToString(Code<SearchParameter.XPathUsageType> value)
	{
		var a_ = value?.Value;

		return a_;
	}

    [CqlDeclaration("ToString")]
<<<<<<< HEAD
	public string ToString(Base64Binary value)
	{
		var a_ = context.Operators;
		var b_ = a_.TypeConverter;
		var c_ = value?.Value;
		var d_ = b_.Convert<string>(c_);

		return d_;
	}
=======
    public string ToString(Base64Binary value)
    {
        var a_ = (value?.Value as object);
        return context?.Operators.Convert<string>(a_);
    }
>>>>>>> cedac435

    [CqlDeclaration("ToString")]
	public string ToString(Id value)
	{
		var a_ = value?.Value;

		return a_;
	}

    [CqlDeclaration("ToString")]
	public string ToString(FhirString value)
	{
		var a_ = value?.Value;

		return a_;
	}

    [CqlDeclaration("ToString")]
	public string ToString(FhirUri value)
	{
		var a_ = value?.Value;

		return a_;
	}

    [CqlDeclaration("ToString")]
	public string ToString(XHtml value)
	{
		var a_ = value?.Value;

		return a_;
	}

    [CqlDeclaration("ToBoolean")]
	public bool? ToBoolean(FhirBoolean value)
	{
		var a_ = value?.Value;

		return a_;
	}

    [CqlDeclaration("ToDate")]
	public CqlDate ToDate(Date value)
	{
		var a_ = context.Operators;
		var b_ = value?.Value;
		var c_ = a_.ConvertStringToDate(b_);

		return c_;
	}

    [CqlDeclaration("ToDateTime")]
	public CqlDateTime ToDateTime(FhirDateTime value)
	{
		var a_ = context.Operators;
		var b_ = value?.Value;
		var c_ = a_.ConvertStringToDateTime(b_);

		return c_;
	}

    [CqlDeclaration("ToDateTime")]
<<<<<<< HEAD
	public CqlDateTime ToDateTime(Instant value)
	{
		var a_ = context.Operators;
		var b_ = a_.TypeConverter;
		var c_ = value?.Value;
		var d_ = b_.Convert<CqlDateTime>(c_);

		return d_;
	}
=======
    public CqlDateTime ToDateTime(Instant value)
    {
        var a_ = (value?.Value as object);
        return context?.Operators.Convert<CqlDateTime>(a_);
    }
>>>>>>> cedac435

    [CqlDeclaration("ToDecimal")]
	public decimal? ToDecimal(FhirDecimal value)
	{
		var a_ = value?.Value;

		return a_;
	}

    [CqlDeclaration("ToInteger")]
	public int? ToInteger(Integer value)
	{
		var a_ = value?.Value;

		return a_;
	}

    [CqlDeclaration("ToTime")]
	public CqlTime ToTime(Time value)
	{
		var a_ = context.Operators;
		var b_ = value?.Value;
		var c_ = a_.ConvertStringToTime(b_);

		return c_;
	}

}<|MERGE_RESOLUTION|>--- conflicted
+++ resolved
@@ -34,25 +34,12 @@
 
     #endregion
 
-<<<<<<< HEAD
 	private Patient Patient_Value()
 	{
-		var a_ = context.Operators;
-		var b_ = context.DataRetriever;
-		var c_ = b_.RetrieveByValueSet<Patient>(null, null);
-		var d_ = a_.SingleOrNull<Patient>(c_);
-=======
-    private Patient Patient_Value()
-    {
-        var a_ = context?.Operators.RetrieveByValueSet<Patient>(null, 
-			null);
-        return context?.Operators.SingleOrNull<Patient>(a_);
-    }
-    [CqlDeclaration("Patient")]
-    public Patient Patient() => __Patient.Value;
->>>>>>> cedac435
-
-		return d_;
+		var a_ = context.Operators.RetrieveByValueSet<Patient>(null, null);
+		var b_ = context.Operators.SingleOrNull<Patient>(a_);
+
+		return b_;
 	}
 
     [CqlDeclaration("Patient")]
@@ -72,16 +59,15 @@
 			}
 			else
 			{
-				var c_ = context.Operators;
-				var e_ = period?.StartElement;
-				var f_ = e_?.Value;
-				var g_ = c_.ConvertStringToDateTime(f_);
-				var i_ = period?.EndElement;
-				var j_ = i_?.Value;
-				var k_ = c_.ConvertStringToDateTime(j_);
-				var l_ = c_.Interval(g_, k_, true, true);
-
-				return l_;
+				var c_ = period?.StartElement;
+				var d_ = c_?.Value;
+				var e_ = context.Operators.ConvertStringToDateTime(d_);
+				var f_ = period?.EndElement;
+				var g_ = f_?.Value;
+				var h_ = context.Operators.ConvertStringToDateTime(g_);
+				var i_ = context.Operators.Interval(e_, h_, true, true);
+
+				return i_;
 			};
 		};
 
@@ -101,14 +87,13 @@
 			}
 			else
 			{
-				var c_ = context.Operators;
-				var d_ = range?.Low;
-				var e_ = this.ToQuantity(d_);
-				var f_ = range?.High;
-				var g_ = this.ToQuantity(f_);
-				var h_ = c_.Interval(e_, g_, true, true);
-
-				return h_;
+				var c_ = range?.Low;
+				var d_ = this.ToQuantity(c_);
+				var e_ = range?.High;
+				var f_ = this.ToQuantity(e_);
+				var g_ = context.Operators.Interval(d_, f_, true, true);
+
+				return g_;
 			};
 		};
 
@@ -116,45 +101,10 @@
 	}
 
     [CqlDeclaration("ToQuantity")]
-<<<<<<< HEAD
-	public CqlQuantity ToQuantity(Quantity quantity)
-	{
-		CqlQuantity a_()
-		{
-			if ((quantity is null))
-			{
-				return null;
-			}
-			else
-			{
-				var b_ = quantity?.ValueElement;
-				var c_ = b_?.Value;
-				var d_ = quantity?.UnitElement;
-				var e_ = d_?.Value;
-				var f_ = new CqlQuantity
-				{
-					value = c_,
-					unit = e_,
-				};
-=======
-    public CqlQuantity ToQuantity(Quantity quantity)
-    {
-        if ((quantity == null))
-            return null;
-
-        else 
-            return new CqlQuantity(quantity?.ValueElement?.Value, 
-				quantity?.UnitElement?.Value);
-
-    }
->>>>>>> cedac435
-
-				return f_;
-			};
-		};
-
-		return a_();
-	}
+	public CqlQuantity ToQuantity(Quantity quantity) => 
+		((quantity is null)
+			? null
+			: (new CqlQuantity(quantity?.ValueElement?.Value, quantity?.UnitElement?.Value)));
 
     [CqlDeclaration("ToRatio")]
 	public CqlRatio ToRatio(Ratio ratio) => 
@@ -1880,23 +1830,13 @@
 	}
 
     [CqlDeclaration("ToString")]
-<<<<<<< HEAD
 	public string ToString(Base64Binary value)
 	{
-		var a_ = context.Operators;
-		var b_ = a_.TypeConverter;
-		var c_ = value?.Value;
-		var d_ = b_.Convert<string>(c_);
-
-		return d_;
-	}
-=======
-    public string ToString(Base64Binary value)
-    {
-        var a_ = (value?.Value as object);
-        return context?.Operators.Convert<string>(a_);
-    }
->>>>>>> cedac435
+		var a_ = value?.Value;
+		var b_ = context.Operators.Convert<string>(a_);
+
+		return b_;
+	}
 
     [CqlDeclaration("ToString")]
 	public string ToString(Id value)
@@ -1941,41 +1881,29 @@
     [CqlDeclaration("ToDate")]
 	public CqlDate ToDate(Date value)
 	{
-		var a_ = context.Operators;
-		var b_ = value?.Value;
-		var c_ = a_.ConvertStringToDate(b_);
-
-		return c_;
+		var a_ = value?.Value;
+		var b_ = context.Operators.ConvertStringToDate(a_);
+
+		return b_;
 	}
 
     [CqlDeclaration("ToDateTime")]
 	public CqlDateTime ToDateTime(FhirDateTime value)
 	{
-		var a_ = context.Operators;
-		var b_ = value?.Value;
-		var c_ = a_.ConvertStringToDateTime(b_);
-
-		return c_;
+		var a_ = value?.Value;
+		var b_ = context.Operators.ConvertStringToDateTime(a_);
+
+		return b_;
 	}
 
     [CqlDeclaration("ToDateTime")]
-<<<<<<< HEAD
 	public CqlDateTime ToDateTime(Instant value)
 	{
-		var a_ = context.Operators;
-		var b_ = a_.TypeConverter;
-		var c_ = value?.Value;
-		var d_ = b_.Convert<CqlDateTime>(c_);
-
-		return d_;
-	}
-=======
-    public CqlDateTime ToDateTime(Instant value)
-    {
-        var a_ = (value?.Value as object);
-        return context?.Operators.Convert<CqlDateTime>(a_);
-    }
->>>>>>> cedac435
+		var a_ = value?.Value;
+		var b_ = context.Operators.Convert<CqlDateTime>(a_);
+
+		return b_;
+	}
 
     [CqlDeclaration("ToDecimal")]
 	public decimal? ToDecimal(FhirDecimal value)
@@ -1996,11 +1924,10 @@
     [CqlDeclaration("ToTime")]
 	public CqlTime ToTime(Time value)
 	{
-		var a_ = context.Operators;
-		var b_ = value?.Value;
-		var c_ = a_.ConvertStringToTime(b_);
-
-		return c_;
+		var a_ = value?.Value;
+		var b_ = context.Operators.ConvertStringToTime(a_);
+
+		return b_;
 	}
 
 }