--- conflicted
+++ resolved
@@ -200,7 +200,7 @@
 
 	private CqlInterval<CqlDateTime> Measurement_Period_Value()
 	{
-		object a_ = context.ResolveParameter("NCQAAdvancedIllnessandFrailty-1.0.0", "Measurement Period", null);
+		var a_ = context.ResolveParameter("NCQAAdvancedIllnessandFrailty-1.0.0", "Measurement Period", null);
 
 		return (CqlInterval<CqlDateTime>)a_;
 	}
@@ -211,8 +211,8 @@
 
 	private Patient Patient_Value()
 	{
-		IEnumerable<Patient> a_ = context.Operators.RetrieveByValueSet<Patient>(null, null);
-		Patient b_ = context.Operators.SingletonFrom<Patient>(a_);
+		var a_ = context.Operators.RetrieveByValueSet<Patient>(null, null);
+		var b_ = context.Operators.SingletonFrom<Patient>(a_);
 
 		return b_;
 	}
@@ -223,62 +223,62 @@
 
 	private bool? Has_Criteria_Indicating_Frailty_Value()
 	{
-		CqlValueSet a_ = this.Frailty_Device();
-		IEnumerable<Observation> b_ = context.Operators.RetrieveByValueSet<Observation>(a_, null);
+		var a_ = this.Frailty_Device();
+		var b_ = context.Operators.RetrieveByValueSet<Observation>(a_, null);
 		bool? c_(Observation FrailtyDeviceApplied)
 		{
-			DataType z_ = FrailtyDeviceApplied?.Effective;
-			CqlInterval<CqlDateTime> aa_ = NCQAFHIRBase_1_0_0.Normalize_Interval(z_);
-			CqlInterval<CqlDateTime> ab_ = this.Measurement_Period();
-			bool? ac_ = context.Operators.Overlaps(aa_, ab_, null);
+			var z_ = FrailtyDeviceApplied?.Effective;
+			var aa_ = NCQAFHIRBase_1_0_0.Normalize_Interval(z_);
+			var ab_ = this.Measurement_Period();
+			var ac_ = context.Operators.Overlaps(aa_, ab_, null);
 
 			return ac_;
 		};
-		IEnumerable<Observation> d_ = context.Operators.Where<Observation>(b_, c_);
-		bool? e_ = context.Operators.Exists<Observation>(d_);
-		CqlValueSet f_ = this.Frailty_Diagnosis();
-		IEnumerable<Condition> g_ = context.Operators.RetrieveByValueSet<Condition>(f_, null);
-		IEnumerable<Condition> h_ = NCQAStatus_1_0_0.Active_Condition(g_);
+		var d_ = context.Operators.Where<Observation>(b_, c_);
+		var e_ = context.Operators.Exists<Observation>(d_);
+		var f_ = this.Frailty_Diagnosis();
+		var g_ = context.Operators.RetrieveByValueSet<Condition>(f_, null);
+		var h_ = NCQAStatus_1_0_0.Active_Condition(g_);
 		bool? i_(Condition FrailtyDiagnosis)
 		{
-			CqlInterval<CqlDateTime> ad_ = NCQAFHIRBase_1_0_0.Prevalence_Period(FrailtyDiagnosis);
-			CqlInterval<CqlDateTime> ae_ = this.Measurement_Period();
-			bool? af_ = context.Operators.Overlaps(ad_, ae_, null);
+			var ad_ = NCQAFHIRBase_1_0_0.Prevalence_Period(FrailtyDiagnosis);
+			var ae_ = this.Measurement_Period();
+			var af_ = context.Operators.Overlaps(ad_, ae_, null);
 
 			return af_;
 		};
-		IEnumerable<Condition> j_ = context.Operators.Where<Condition>(h_, i_);
-		bool? k_ = context.Operators.Exists<Condition>(j_);
-		bool? l_ = context.Operators.Or(e_, k_);
-		CqlValueSet m_ = this.Frailty_Encounter();
-		IEnumerable<Encounter> n_ = context.Operators.RetrieveByValueSet<Encounter>(m_, null);
-		IEnumerable<Encounter> o_ = NCQAStatus_1_0_0.Finished_Encounter(n_);
+		var j_ = context.Operators.Where<Condition>(h_, i_);
+		var k_ = context.Operators.Exists<Condition>(j_);
+		var l_ = context.Operators.Or(e_, k_);
+		var m_ = this.Frailty_Encounter();
+		var n_ = context.Operators.RetrieveByValueSet<Encounter>(m_, null);
+		var o_ = NCQAStatus_1_0_0.Finished_Encounter(n_);
 		bool? p_(Encounter FrailtyEncounter)
 		{
-			Period ag_ = FrailtyEncounter?.Period;
-			CqlInterval<CqlDateTime> ah_ = NCQAFHIRBase_1_0_0.Normalize_Interval((ag_ as object));
-			CqlInterval<CqlDateTime> ai_ = this.Measurement_Period();
-			bool? aj_ = context.Operators.Overlaps(ah_, ai_, null);
+			var ag_ = FrailtyEncounter?.Period;
+			var ah_ = NCQAFHIRBase_1_0_0.Normalize_Interval((ag_ as object));
+			var ai_ = this.Measurement_Period();
+			var aj_ = context.Operators.Overlaps(ah_, ai_, null);
 
 			return aj_;
 		};
-		IEnumerable<Encounter> q_ = context.Operators.Where<Encounter>(o_, p_);
-		bool? r_ = context.Operators.Exists<Encounter>(q_);
-		bool? s_ = context.Operators.Or(l_, r_);
-		CqlValueSet t_ = this.Frailty_Symptom();
-		IEnumerable<Observation> u_ = context.Operators.RetrieveByValueSet<Observation>(t_, null);
+		var q_ = context.Operators.Where<Encounter>(o_, p_);
+		var r_ = context.Operators.Exists<Encounter>(q_);
+		var s_ = context.Operators.Or(l_, r_);
+		var t_ = this.Frailty_Symptom();
+		var u_ = context.Operators.RetrieveByValueSet<Observation>(t_, null);
 		bool? v_(Observation FrailtySymptom)
 		{
-			DataType ak_ = FrailtySymptom?.Effective;
-			CqlInterval<CqlDateTime> al_ = NCQAFHIRBase_1_0_0.Normalize_Interval(ak_);
-			CqlInterval<CqlDateTime> am_ = this.Measurement_Period();
-			bool? an_ = context.Operators.Overlaps(al_, am_, null);
+			var ak_ = FrailtySymptom?.Effective;
+			var al_ = NCQAFHIRBase_1_0_0.Normalize_Interval(ak_);
+			var am_ = this.Measurement_Period();
+			var an_ = context.Operators.Overlaps(al_, am_, null);
 
 			return an_;
 		};
-		IEnumerable<Observation> w_ = context.Operators.Where<Observation>(u_, v_);
-		bool? x_ = context.Operators.Exists<Observation>(w_);
-		bool? y_ = context.Operators.Or(s_, x_);
+		var w_ = context.Operators.Where<Observation>(u_, v_);
+		var x_ = context.Operators.Exists<Observation>(w_);
+		var y_ = context.Operators.Or(s_, x_);
 
 		return y_;
 	}
@@ -289,57 +289,57 @@
 
 	private IEnumerable<CqlDate> Outpatient_Encounters_with_Advanced_Illness_Value()
 	{
-		CqlValueSet a_ = this.Outpatient();
-		IEnumerable<Encounter> b_ = context.Operators.RetrieveByValueSet<Encounter>(a_, null);
-		CqlValueSet c_ = this.Observation();
-		IEnumerable<Encounter> d_ = context.Operators.RetrieveByValueSet<Encounter>(c_, null);
-		IEnumerable<Encounter> e_ = context.Operators.ListUnion<Encounter>(b_, d_);
-		CqlValueSet f_ = this.ED();
-		IEnumerable<Encounter> g_ = context.Operators.RetrieveByValueSet<Encounter>(f_, null);
-		CqlValueSet h_ = this.Telephone_Visits();
-		IEnumerable<Encounter> i_ = context.Operators.RetrieveByValueSet<Encounter>(h_, null);
-		IEnumerable<Encounter> j_ = context.Operators.ListUnion<Encounter>(g_, i_);
-		IEnumerable<Encounter> k_ = context.Operators.ListUnion<Encounter>(e_, j_);
-		CqlValueSet l_ = this.Online_Assessments();
-		IEnumerable<Encounter> m_ = context.Operators.RetrieveByValueSet<Encounter>(l_, null);
-		CqlValueSet n_ = this.Nonacute_Inpatient();
-		IEnumerable<Encounter> o_ = context.Operators.RetrieveByValueSet<Encounter>(n_, null);
-		IEnumerable<Encounter> p_ = context.Operators.ListUnion<Encounter>(m_, o_);
-		IEnumerable<Encounter> q_ = context.Operators.ListUnion<Encounter>(k_, p_);
-		IEnumerable<Encounter> r_ = NCQAStatus_1_0_0.Finished_Encounter(q_);
+		var a_ = this.Outpatient();
+		var b_ = context.Operators.RetrieveByValueSet<Encounter>(a_, null);
+		var c_ = this.Observation();
+		var d_ = context.Operators.RetrieveByValueSet<Encounter>(c_, null);
+		var e_ = context.Operators.ListUnion<Encounter>(b_, d_);
+		var f_ = this.ED();
+		var g_ = context.Operators.RetrieveByValueSet<Encounter>(f_, null);
+		var h_ = this.Telephone_Visits();
+		var i_ = context.Operators.RetrieveByValueSet<Encounter>(h_, null);
+		var j_ = context.Operators.ListUnion<Encounter>(g_, i_);
+		var k_ = context.Operators.ListUnion<Encounter>(e_, j_);
+		var l_ = this.Online_Assessments();
+		var m_ = context.Operators.RetrieveByValueSet<Encounter>(l_, null);
+		var n_ = this.Nonacute_Inpatient();
+		var o_ = context.Operators.RetrieveByValueSet<Encounter>(n_, null);
+		var p_ = context.Operators.ListUnion<Encounter>(m_, o_);
+		var q_ = context.Operators.ListUnion<Encounter>(k_, p_);
+		var r_ = NCQAStatus_1_0_0.Finished_Encounter(q_);
 		bool? s_(Encounter OutpatientEncounter)
 		{
-			CqlValueSet w_ = this.Advanced_Illness();
-			IEnumerable<Condition> x_ = context.Operators.RetrieveByValueSet<Condition>(w_, null);
-			bool? y_ = NCQAEncounter_1_0_0.Encounter_Has_Diagnosis(OutpatientEncounter, x_);
-			Period z_ = OutpatientEncounter?.Period;
-			CqlInterval<CqlDateTime> aa_ = NCQAFHIRBase_1_0_0.Normalize_Interval((z_ as object));
-			CqlDateTime ab_ = context.Operators.Start(aa_);
-			CqlDate ac_ = context.Operators.DateFrom(ab_);
-			CqlInterval<CqlDateTime> ad_ = this.Measurement_Period();
-			CqlDateTime ae_ = context.Operators.Start(ad_);
-			CqlDate af_ = context.Operators.DateFrom(ae_);
-			CqlQuantity ag_ = context.Operators.Quantity(1m, "year");
-			CqlDate ah_ = context.Operators.Subtract(af_, ag_);
-			CqlDateTime aj_ = context.Operators.End(ad_);
-			CqlDate ak_ = context.Operators.DateFrom(aj_);
-			CqlInterval<CqlDate> al_ = context.Operators.Interval(ah_, ak_, true, true);
-			bool? am_ = context.Operators.In<CqlDate>(ac_, al_, null);
-			bool? an_ = context.Operators.And(y_, am_);
+			var w_ = this.Advanced_Illness();
+			var x_ = context.Operators.RetrieveByValueSet<Condition>(w_, null);
+			var y_ = NCQAEncounter_1_0_0.Encounter_Has_Diagnosis(OutpatientEncounter, x_);
+			var z_ = OutpatientEncounter?.Period;
+			var aa_ = NCQAFHIRBase_1_0_0.Normalize_Interval((z_ as object));
+			var ab_ = context.Operators.Start(aa_);
+			var ac_ = context.Operators.DateFrom(ab_);
+			var ad_ = this.Measurement_Period();
+			var ae_ = context.Operators.Start(ad_);
+			var af_ = context.Operators.DateFrom(ae_);
+			var ag_ = context.Operators.Quantity(1m, "year");
+			var ah_ = context.Operators.Subtract(af_, ag_);
+			var aj_ = context.Operators.End(ad_);
+			var ak_ = context.Operators.DateFrom(aj_);
+			var al_ = context.Operators.Interval(ah_, ak_, true, true);
+			var am_ = context.Operators.In<CqlDate>(ac_, al_, null);
+			var an_ = context.Operators.And(y_, am_);
 
 			return an_;
 		};
-		IEnumerable<Encounter> t_ = context.Operators.Where<Encounter>(r_, s_);
+		var t_ = context.Operators.Where<Encounter>(r_, s_);
 		CqlDate u_(Encounter EncounterWithDiagnosis)
 		{
-			Period ao_ = EncounterWithDiagnosis?.Period;
-			CqlInterval<CqlDateTime> ap_ = NCQAFHIRBase_1_0_0.Normalize_Interval((ao_ as object));
-			CqlDateTime aq_ = context.Operators.End(ap_);
-			CqlDate ar_ = context.Operators.DateFrom(aq_);
+			var ao_ = EncounterWithDiagnosis?.Period;
+			var ap_ = NCQAFHIRBase_1_0_0.Normalize_Interval((ao_ as object));
+			var aq_ = context.Operators.End(ap_);
+			var ar_ = context.Operators.DateFrom(aq_);
 
 			return ar_;
 		};
-		IEnumerable<CqlDate> v_ = context.Operators.Select<Encounter, CqlDate>(t_, u_);
+		var v_ = context.Operators.Select<Encounter, CqlDate>(t_, u_);
 
 		return v_;
 	}
@@ -350,49 +350,38 @@
 
 	private IEnumerable<CqlDate> Nonacute_Inpatient_Discharge_with_Advanced_Illness_Value()
 	{
-<<<<<<< HEAD
-		IEnumerable<Claim> a_ = context.Operators.RetrieveByValueSet<Claim>(null, null);
-		Tuple_eaabEEMNTgcTCVVWQFDOgRNO b_ = NCQAClaims_1_0_0.Medical_Claims_With_Nonacute_or_Acute_Inpatient_Discharge(a_);
-		IEnumerable<Claim> c_ = b_?.NonacuteInpatientDischarge;
-		CqlValueSet d_ = this.Advanced_Illness();
-		IValueSetFacade e_ = context.Operators.ExpandValueSet(d_);
-		Tuple_CWDDWHRXGADEbdaKXCdKbgEfg f_ = NCQAClaims_1_0_0.Medical_Claims_With_Diagnosis(c_, (IEnumerable<CqlCode>)e_);
-		IEnumerable<CqlInterval<CqlDateTime>> g_ = f_?.ServicePeriod;
-		bool? h_(CqlInterval<CqlDateTime> DischargeWithDiagnosis)
-=======
 		var a_ = context.Operators.RetrieveByValueSet<Claim>(null, null);
 		var b_ = NCQAClaims_1_0_0.Medical_Claims_With_Nonacute_or_Acute_Inpatient_Discharge(a_);
 		var c_ = this.Advanced_Illness();
 		var d_ = context.Operators.CreateValueSetFacade(c_);
 		var e_ = NCQAClaims_1_0_0.Medical_Claims_With_Diagnosis(b_?.NonacuteInpatientDischarge, (IEnumerable<CqlCode>)d_);
 		bool? f_(CqlInterval<CqlDateTime> DischargeWithDiagnosis)
->>>>>>> fba2bb10
-		{
-			CqlDateTime l_ = context.Operators.End(DischargeWithDiagnosis);
-			CqlDate m_ = context.Operators.DateFrom(l_);
-			CqlInterval<CqlDateTime> n_ = this.Measurement_Period();
-			CqlDateTime o_ = context.Operators.Start(n_);
-			CqlDate p_ = context.Operators.DateFrom(o_);
-			CqlQuantity q_ = context.Operators.Quantity(1m, "year");
-			CqlDate r_ = context.Operators.Subtract(p_, q_);
-			CqlDateTime t_ = context.Operators.End(n_);
-			CqlDate u_ = context.Operators.DateFrom(t_);
-			CqlInterval<CqlDate> v_ = context.Operators.Interval(r_, u_, true, true);
-			bool? w_ = context.Operators.In<CqlDate>(m_, v_, null);
+		{
+			var j_ = context.Operators.End(DischargeWithDiagnosis);
+			var k_ = context.Operators.DateFrom(j_);
+			var l_ = this.Measurement_Period();
+			var m_ = context.Operators.Start(l_);
+			var n_ = context.Operators.DateFrom(m_);
+			var o_ = context.Operators.Quantity(1m, "year");
+			var p_ = context.Operators.Subtract(n_, o_);
+			var r_ = context.Operators.End(l_);
+			var s_ = context.Operators.DateFrom(r_);
+			var t_ = context.Operators.Interval(p_, s_, true, true);
+			var u_ = context.Operators.In<CqlDate>(k_, t_, null);
+
+			return u_;
+		};
+		var g_ = context.Operators.Where<CqlInterval<CqlDateTime>>(e_?.ServicePeriod, f_);
+		CqlDate h_(CqlInterval<CqlDateTime> InpatientDischarge)
+		{
+			var v_ = context.Operators.End(InpatientDischarge);
+			var w_ = context.Operators.DateFrom(v_);
 
 			return w_;
 		};
-		IEnumerable<CqlInterval<CqlDateTime>> i_ = context.Operators.Where<CqlInterval<CqlDateTime>>(g_, h_);
-		CqlDate j_(CqlInterval<CqlDateTime> InpatientDischarge)
-		{
-			CqlDateTime x_ = context.Operators.End(InpatientDischarge);
-			CqlDate y_ = context.Operators.DateFrom(x_);
-
-			return y_;
-		};
-		IEnumerable<CqlDate> k_ = context.Operators.Select<CqlInterval<CqlDateTime>, CqlDate>(i_, j_);
-
-		return k_;
+		var i_ = context.Operators.Select<CqlInterval<CqlDateTime>, CqlDate>(g_, h_);
+
+		return i_;
 	}
 
     [CqlDeclaration("Nonacute Inpatient Discharge with Advanced Illness")]
@@ -405,30 +394,30 @@
 		{
 			bool b_()
 			{
-				IEnumerable<CqlDate> c_ = this.Outpatient_Encounters_with_Advanced_Illness();
-				IEnumerable<CqlDate> d_ = this.Nonacute_Inpatient_Discharge_with_Advanced_Illness();
-				IEnumerable<CqlDate> e_ = context.Operators.ListUnion<CqlDate>(c_, d_);
-				bool? f_ = context.Operators.Not((bool?)(e_ is null));
+				var c_ = this.Outpatient_Encounters_with_Advanced_Illness();
+				var d_ = this.Nonacute_Inpatient_Discharge_with_Advanced_Illness();
+				var e_ = context.Operators.ListUnion<CqlDate>(c_, d_);
+				var f_ = context.Operators.Not((bool?)(e_ is null));
 
 				return (f_ ?? false);
 			};
 			if (b_())
 			{
-				IEnumerable<CqlDate> g_ = this.Outpatient_Encounters_with_Advanced_Illness();
-				IEnumerable<CqlDate> h_ = this.Nonacute_Inpatient_Discharge_with_Advanced_Illness();
-				IEnumerable<CqlDate> i_ = context.Operators.ListUnion<CqlDate>(g_, h_);
+				var g_ = this.Outpatient_Encounters_with_Advanced_Illness();
+				var h_ = this.Nonacute_Inpatient_Discharge_with_Advanced_Illness();
+				var i_ = context.Operators.ListUnion<CqlDate>(g_, h_);
 
 				return i_;
 			}
 			else if ((this.Outpatient_Encounters_with_Advanced_Illness() is null))
 			{
-				IEnumerable<CqlDate> j_ = this.Nonacute_Inpatient_Discharge_with_Advanced_Illness();
+				var j_ = this.Nonacute_Inpatient_Discharge_with_Advanced_Illness();
 
 				return j_;
 			}
 			else if ((this.Nonacute_Inpatient_Discharge_with_Advanced_Illness() is null))
 			{
-				IEnumerable<CqlDate> k_ = this.Outpatient_Encounters_with_Advanced_Illness();
+				var k_ = this.Outpatient_Encounters_with_Advanced_Illness();
 
 				return k_;
 			}
@@ -447,11 +436,11 @@
 
 	private bool? Two_Outpatient_Visits_with_Advanced_Illness_on_Different_Dates_of_Service_Value()
 	{
-		IEnumerable<CqlDate> a_ = this.Outpatient_Encounters_or_Discharges_with_Advanced_Illness();
-		IEnumerable<ValueTuple<CqlDate, CqlDate>> c_ = context.Operators.CrossJoin<CqlDate, CqlDate>(a_, a_);
+		var a_ = this.Outpatient_Encounters_or_Discharges_with_Advanced_Illness();
+		var c_ = context.Operators.CrossJoin<CqlDate, CqlDate>(a_, a_);
 		Tuple_CMSeRgTJgKISKSQUcNZWKegGV d_(ValueTuple<CqlDate, CqlDate> _valueTuple)
 		{
-			Tuple_CMSeRgTJgKISKSQUcNZWKegGV k_ = new Tuple_CMSeRgTJgKISKSQUcNZWKegGV
+			var k_ = new Tuple_CMSeRgTJgKISKSQUcNZWKegGV
 			{
 				OutpatientVisit1 = _valueTuple.Item1,
 				OutpatientVisit2 = _valueTuple.Item2,
@@ -459,20 +448,20 @@
 
 			return k_;
 		};
-		IEnumerable<Tuple_CMSeRgTJgKISKSQUcNZWKegGV> e_ = context.Operators.Select<ValueTuple<CqlDate, CqlDate>, Tuple_CMSeRgTJgKISKSQUcNZWKegGV>(c_, d_);
+		var e_ = context.Operators.Select<ValueTuple<CqlDate, CqlDate>, Tuple_CMSeRgTJgKISKSQUcNZWKegGV>(c_, d_);
 		bool? f_(Tuple_CMSeRgTJgKISKSQUcNZWKegGV tuple_cmsergtjgkisksqucnzwkeggv)
 		{
-			CqlQuantity l_ = context.Operators.Quantity(1m, "day");
-			CqlDate m_ = context.Operators.Add(tuple_cmsergtjgkisksqucnzwkeggv.OutpatientVisit1, l_);
-			bool? n_ = context.Operators.SameOrAfter(tuple_cmsergtjgkisksqucnzwkeggv.OutpatientVisit2, m_, null);
+			var l_ = context.Operators.Quantity(1m, "day");
+			var m_ = context.Operators.Add(tuple_cmsergtjgkisksqucnzwkeggv.OutpatientVisit1, l_);
+			var n_ = context.Operators.SameOrAfter(tuple_cmsergtjgkisksqucnzwkeggv.OutpatientVisit2, m_, null);
 
 			return n_;
 		};
-		IEnumerable<Tuple_CMSeRgTJgKISKSQUcNZWKegGV> g_ = context.Operators.Where<Tuple_CMSeRgTJgKISKSQUcNZWKegGV>(e_, f_);
+		var g_ = context.Operators.Where<Tuple_CMSeRgTJgKISKSQUcNZWKegGV>(e_, f_);
 		CqlDate h_(Tuple_CMSeRgTJgKISKSQUcNZWKegGV tuple_cmsergtjgkisksqucnzwkeggv) => 
 			tuple_cmsergtjgkisksqucnzwkeggv.OutpatientVisit1;
-		IEnumerable<CqlDate> i_ = context.Operators.Select<Tuple_CMSeRgTJgKISKSQUcNZWKegGV, CqlDate>(g_, h_);
-		bool? j_ = context.Operators.Exists<CqlDate>(i_);
+		var i_ = context.Operators.Select<Tuple_CMSeRgTJgKISKSQUcNZWKegGV, CqlDate>(g_, h_);
+		var j_ = context.Operators.Exists<CqlDate>(i_);
 
 		return j_;
 	}
@@ -483,33 +472,33 @@
 
 	private bool? Acute_Inpatient_Encounter_with_Advanced_Illness_Value()
 	{
-		CqlValueSet a_ = this.Acute_Inpatient();
-		IEnumerable<Encounter> b_ = context.Operators.RetrieveByValueSet<Encounter>(a_, null);
-		IEnumerable<Encounter> c_ = NCQAStatus_1_0_0.Finished_Encounter(b_);
+		var a_ = this.Acute_Inpatient();
+		var b_ = context.Operators.RetrieveByValueSet<Encounter>(a_, null);
+		var c_ = NCQAStatus_1_0_0.Finished_Encounter(b_);
 		bool? d_(Encounter InpatientEncounter)
 		{
-			CqlValueSet g_ = this.Advanced_Illness();
-			IEnumerable<Condition> h_ = context.Operators.RetrieveByValueSet<Condition>(g_, null);
-			bool? i_ = NCQAEncounter_1_0_0.Encounter_Has_Diagnosis(InpatientEncounter, h_);
-			Period j_ = InpatientEncounter?.Period;
-			CqlInterval<CqlDateTime> k_ = NCQAFHIRBase_1_0_0.Normalize_Interval((j_ as object));
-			CqlDateTime l_ = context.Operators.Start(k_);
-			CqlDate m_ = context.Operators.DateFrom(l_);
-			CqlInterval<CqlDateTime> n_ = this.Measurement_Period();
-			CqlDateTime o_ = context.Operators.Start(n_);
-			CqlDate p_ = context.Operators.DateFrom(o_);
-			CqlQuantity q_ = context.Operators.Quantity(1m, "year");
-			CqlDate r_ = context.Operators.Subtract(p_, q_);
-			CqlDateTime t_ = context.Operators.End(n_);
-			CqlDate u_ = context.Operators.DateFrom(t_);
-			CqlInterval<CqlDate> v_ = context.Operators.Interval(r_, u_, true, true);
-			bool? w_ = context.Operators.In<CqlDate>(m_, v_, null);
-			bool? x_ = context.Operators.And(i_, w_);
+			var g_ = this.Advanced_Illness();
+			var h_ = context.Operators.RetrieveByValueSet<Condition>(g_, null);
+			var i_ = NCQAEncounter_1_0_0.Encounter_Has_Diagnosis(InpatientEncounter, h_);
+			var j_ = InpatientEncounter?.Period;
+			var k_ = NCQAFHIRBase_1_0_0.Normalize_Interval((j_ as object));
+			var l_ = context.Operators.Start(k_);
+			var m_ = context.Operators.DateFrom(l_);
+			var n_ = this.Measurement_Period();
+			var o_ = context.Operators.Start(n_);
+			var p_ = context.Operators.DateFrom(o_);
+			var q_ = context.Operators.Quantity(1m, "year");
+			var r_ = context.Operators.Subtract(p_, q_);
+			var t_ = context.Operators.End(n_);
+			var u_ = context.Operators.DateFrom(t_);
+			var v_ = context.Operators.Interval(r_, u_, true, true);
+			var w_ = context.Operators.In<CqlDate>(m_, v_, null);
+			var x_ = context.Operators.And(i_, w_);
 
 			return x_;
 		};
-		IEnumerable<Encounter> e_ = context.Operators.Where<Encounter>(c_, d_);
-		bool? f_ = context.Operators.Exists<Encounter>(e_);
+		var e_ = context.Operators.Where<Encounter>(c_, d_);
+		var f_ = context.Operators.Exists<Encounter>(e_);
 
 		return f_;
 	}
@@ -520,42 +509,31 @@
 
 	private bool? Acute_Inpatient_Discharge_with_Advanced_Illness_Value()
 	{
-<<<<<<< HEAD
-		IEnumerable<Claim> a_ = context.Operators.RetrieveByValueSet<Claim>(null, null);
-		Tuple_eaabEEMNTgcTCVVWQFDOgRNO b_ = NCQAClaims_1_0_0.Medical_Claims_With_Nonacute_or_Acute_Inpatient_Discharge(a_);
-		IEnumerable<Claim> c_ = b_?.AcuteInpatientDischarge;
-		CqlValueSet d_ = this.Advanced_Illness();
-		IValueSetFacade e_ = context.Operators.ExpandValueSet(d_);
-		Tuple_CWDDWHRXGADEbdaKXCdKbgEfg f_ = NCQAClaims_1_0_0.Medical_Claims_With_Diagnosis(c_, (IEnumerable<CqlCode>)e_);
-		IEnumerable<CqlInterval<CqlDateTime>> g_ = f_?.ServicePeriod;
-		bool? h_(CqlInterval<CqlDateTime> InpatientDischarge)
-=======
 		var a_ = context.Operators.RetrieveByValueSet<Claim>(null, null);
 		var b_ = NCQAClaims_1_0_0.Medical_Claims_With_Nonacute_or_Acute_Inpatient_Discharge(a_);
 		var c_ = this.Advanced_Illness();
 		var d_ = context.Operators.CreateValueSetFacade(c_);
 		var e_ = NCQAClaims_1_0_0.Medical_Claims_With_Diagnosis(b_?.AcuteInpatientDischarge, (IEnumerable<CqlCode>)d_);
 		bool? f_(CqlInterval<CqlDateTime> InpatientDischarge)
->>>>>>> fba2bb10
-		{
-			CqlDateTime k_ = context.Operators.End(InpatientDischarge);
-			CqlDate l_ = context.Operators.DateFrom(k_);
-			CqlInterval<CqlDateTime> m_ = this.Measurement_Period();
-			CqlDateTime n_ = context.Operators.Start(m_);
-			CqlDate o_ = context.Operators.DateFrom(n_);
-			CqlQuantity p_ = context.Operators.Quantity(1m, "year");
-			CqlDate q_ = context.Operators.Subtract(o_, p_);
-			CqlDateTime s_ = context.Operators.End(m_);
-			CqlDate t_ = context.Operators.DateFrom(s_);
-			CqlInterval<CqlDate> u_ = context.Operators.Interval(q_, t_, true, true);
-			bool? v_ = context.Operators.In<CqlDate>(l_, u_, null);
-
-			return v_;
-		};
-		IEnumerable<CqlInterval<CqlDateTime>> i_ = context.Operators.Where<CqlInterval<CqlDateTime>>(g_, h_);
-		bool? j_ = context.Operators.Exists<CqlInterval<CqlDateTime>>(i_);
-
-		return j_;
+		{
+			var i_ = context.Operators.End(InpatientDischarge);
+			var j_ = context.Operators.DateFrom(i_);
+			var k_ = this.Measurement_Period();
+			var l_ = context.Operators.Start(k_);
+			var m_ = context.Operators.DateFrom(l_);
+			var n_ = context.Operators.Quantity(1m, "year");
+			var o_ = context.Operators.Subtract(m_, n_);
+			var q_ = context.Operators.End(k_);
+			var r_ = context.Operators.DateFrom(q_);
+			var s_ = context.Operators.Interval(o_, r_, true, true);
+			var t_ = context.Operators.In<CqlDate>(j_, s_, null);
+
+			return t_;
+		};
+		var g_ = context.Operators.Where<CqlInterval<CqlDateTime>>(e_?.ServicePeriod, f_);
+		var h_ = context.Operators.Exists<CqlInterval<CqlDateTime>>(g_);
+
+		return h_;
 	}
 
     [CqlDeclaration("Acute Inpatient Discharge with Advanced Illness")]
@@ -564,31 +542,31 @@
 
 	private bool? Dementia_Medications_In_Year_Before_or_During_Measurement_Period_Value()
 	{
-		CqlValueSet a_ = this.Dementia_Medications();
-		IEnumerable<MedicationDispense> b_ = context.Operators.RetrieveByValueSet<MedicationDispense>(a_, null);
-		IEnumerable<MedicationDispense> d_ = context.Operators.RetrieveByValueSet<MedicationDispense>(a_, null);
-		IEnumerable<MedicationDispense> e_ = context.Operators.ListUnion<MedicationDispense>(b_, d_);
-		IEnumerable<MedicationDispense> f_ = NCQAStatus_1_0_0.Dispensed_Medication(e_);
+		var a_ = this.Dementia_Medications();
+		var b_ = context.Operators.RetrieveByValueSet<MedicationDispense>(a_, null);
+		var d_ = context.Operators.RetrieveByValueSet<MedicationDispense>(a_, null);
+		var e_ = context.Operators.ListUnion<MedicationDispense>(b_, d_);
+		var f_ = NCQAStatus_1_0_0.Dispensed_Medication(e_);
 		bool? g_(MedicationDispense DementiaMedDispensed)
 		{
-			FhirDateTime j_ = DementiaMedDispensed?.WhenHandedOverElement;
-			CqlInterval<CqlDateTime> k_ = NCQAFHIRBase_1_0_0.Normalize_Interval((j_ as object));
-			CqlDateTime l_ = context.Operators.Start(k_);
-			CqlDate m_ = context.Operators.DateFrom(l_);
-			CqlInterval<CqlDateTime> n_ = this.Measurement_Period();
-			CqlDateTime o_ = context.Operators.Start(n_);
-			CqlDate p_ = context.Operators.DateFrom(o_);
-			CqlQuantity q_ = context.Operators.Quantity(1m, "year");
-			CqlDate r_ = context.Operators.Subtract(p_, q_);
-			CqlDateTime t_ = context.Operators.End(n_);
-			CqlDate u_ = context.Operators.DateFrom(t_);
-			CqlInterval<CqlDate> v_ = context.Operators.Interval(r_, u_, true, true);
-			bool? w_ = context.Operators.In<CqlDate>(m_, v_, null);
+			var j_ = DementiaMedDispensed?.WhenHandedOverElement;
+			var k_ = NCQAFHIRBase_1_0_0.Normalize_Interval((j_ as object));
+			var l_ = context.Operators.Start(k_);
+			var m_ = context.Operators.DateFrom(l_);
+			var n_ = this.Measurement_Period();
+			var o_ = context.Operators.Start(n_);
+			var p_ = context.Operators.DateFrom(o_);
+			var q_ = context.Operators.Quantity(1m, "year");
+			var r_ = context.Operators.Subtract(p_, q_);
+			var t_ = context.Operators.End(n_);
+			var u_ = context.Operators.DateFrom(t_);
+			var v_ = context.Operators.Interval(r_, u_, true, true);
+			var w_ = context.Operators.In<CqlDate>(m_, v_, null);
 
 			return w_;
 		};
-		IEnumerable<MedicationDispense> h_ = context.Operators.Where<MedicationDispense>(f_, g_);
-		bool? i_ = context.Operators.Exists<MedicationDispense>(h_);
+		var h_ = context.Operators.Where<MedicationDispense>(f_, g_);
+		var i_ = context.Operators.Exists<MedicationDispense>(h_);
 
 		return i_;
 	}
@@ -599,37 +577,33 @@
 
 	private bool? Advanced_Illness_and_Frailty_Exclusion_Including_Over_Age_80_Value()
 	{
-		Patient a_ = this.Patient();
-		Date b_ = a_?.BirthDateElement;
-		string c_ = b_?.Value;
-		CqlDate d_ = context.Operators.Convert<CqlDate>(c_);
-		CqlInterval<CqlDateTime> e_ = this.Measurement_Period();
-		CqlDateTime f_ = context.Operators.End(e_);
-		CqlDate g_ = context.Operators.DateFrom(f_);
-		int? h_ = context.Operators.CalculateAgeAt(d_, g_, "year");
-		CqlInterval<int?> i_ = context.Operators.Interval(66, 80, true, true);
-		bool? j_ = context.Operators.In<int?>(h_, i_, null);
-		bool? k_ = this.Has_Criteria_Indicating_Frailty();
-		bool? l_ = context.Operators.And(j_, k_);
-		bool? m_ = this.Two_Outpatient_Visits_with_Advanced_Illness_on_Different_Dates_of_Service();
-		bool? n_ = this.Acute_Inpatient_Encounter_with_Advanced_Illness();
-		bool? o_ = context.Operators.Or(m_, n_);
-		bool? p_ = this.Acute_Inpatient_Discharge_with_Advanced_Illness();
-		bool? q_ = context.Operators.Or(o_, p_);
-		bool? r_ = this.Dementia_Medications_In_Year_Before_or_During_Measurement_Period();
-		bool? s_ = context.Operators.Or(q_, r_);
-		bool? t_ = context.Operators.And(l_, s_);
-		Date v_ = a_?.BirthDateElement;
-		string w_ = v_?.Value;
-		CqlDate x_ = context.Operators.Convert<CqlDate>(w_);
-		CqlDateTime z_ = context.Operators.End(e_);
-		CqlDate aa_ = context.Operators.DateFrom(z_);
-		int? ab_ = context.Operators.CalculateAgeAt(x_, aa_, "year");
-		bool? ac_ = context.Operators.GreaterOrEqual(ab_, 81);
-		bool? ae_ = context.Operators.And(ac_, k_);
-		bool? af_ = context.Operators.Or(t_, ae_);
-
-		return af_;
+		var a_ = this.Patient();
+		var b_ = context.Operators.Convert<CqlDate>(a_?.BirthDateElement?.Value);
+		var c_ = this.Measurement_Period();
+		var d_ = context.Operators.End(c_);
+		var e_ = context.Operators.DateFrom(d_);
+		var f_ = context.Operators.CalculateAgeAt(b_, e_, "year");
+		var g_ = context.Operators.Interval(66, 80, true, true);
+		var h_ = context.Operators.In<int?>(f_, g_, null);
+		var i_ = this.Has_Criteria_Indicating_Frailty();
+		var j_ = context.Operators.And(h_, i_);
+		var k_ = this.Two_Outpatient_Visits_with_Advanced_Illness_on_Different_Dates_of_Service();
+		var l_ = this.Acute_Inpatient_Encounter_with_Advanced_Illness();
+		var m_ = context.Operators.Or(k_, l_);
+		var n_ = this.Acute_Inpatient_Discharge_with_Advanced_Illness();
+		var o_ = context.Operators.Or(m_, n_);
+		var p_ = this.Dementia_Medications_In_Year_Before_or_During_Measurement_Period();
+		var q_ = context.Operators.Or(o_, p_);
+		var r_ = context.Operators.And(j_, q_);
+		var t_ = context.Operators.Convert<CqlDate>(a_?.BirthDateElement?.Value);
+		var v_ = context.Operators.End(c_);
+		var w_ = context.Operators.DateFrom(v_);
+		var x_ = context.Operators.CalculateAgeAt(t_, w_, "year");
+		var y_ = context.Operators.GreaterOrEqual(x_, 81);
+		var aa_ = context.Operators.And(y_, i_);
+		var ab_ = context.Operators.Or(r_, aa_);
+
+		return ab_;
 	}
 
     [CqlDeclaration("Advanced Illness and Frailty Exclusion Including Over Age 80")]
@@ -638,27 +612,25 @@
 
 	private bool? Advanced_Illness_and_Frailty_Exclusion_Not_Including_Over_Age_80_Value()
 	{
-		Patient a_ = this.Patient();
-		Date b_ = a_?.BirthDateElement;
-		string c_ = b_?.Value;
-		CqlDate d_ = context.Operators.Convert<CqlDate>(c_);
-		CqlInterval<CqlDateTime> e_ = this.Measurement_Period();
-		CqlDateTime f_ = context.Operators.End(e_);
-		CqlDate g_ = context.Operators.DateFrom(f_);
-		int? h_ = context.Operators.CalculateAgeAt(d_, g_, "year");
-		bool? i_ = context.Operators.GreaterOrEqual(h_, 66);
-		bool? j_ = this.Has_Criteria_Indicating_Frailty();
-		bool? k_ = context.Operators.And(i_, j_);
-		bool? l_ = this.Two_Outpatient_Visits_with_Advanced_Illness_on_Different_Dates_of_Service();
-		bool? m_ = this.Acute_Inpatient_Encounter_with_Advanced_Illness();
-		bool? n_ = context.Operators.Or(l_, m_);
-		bool? o_ = this.Acute_Inpatient_Discharge_with_Advanced_Illness();
-		bool? p_ = context.Operators.Or(n_, o_);
-		bool? q_ = this.Dementia_Medications_In_Year_Before_or_During_Measurement_Period();
-		bool? r_ = context.Operators.Or(p_, q_);
-		bool? s_ = context.Operators.And(k_, r_);
-
-		return s_;
+		var a_ = this.Patient();
+		var b_ = context.Operators.Convert<CqlDate>(a_?.BirthDateElement?.Value);
+		var c_ = this.Measurement_Period();
+		var d_ = context.Operators.End(c_);
+		var e_ = context.Operators.DateFrom(d_);
+		var f_ = context.Operators.CalculateAgeAt(b_, e_, "year");
+		var g_ = context.Operators.GreaterOrEqual(f_, 66);
+		var h_ = this.Has_Criteria_Indicating_Frailty();
+		var i_ = context.Operators.And(g_, h_);
+		var j_ = this.Two_Outpatient_Visits_with_Advanced_Illness_on_Different_Dates_of_Service();
+		var k_ = this.Acute_Inpatient_Encounter_with_Advanced_Illness();
+		var l_ = context.Operators.Or(j_, k_);
+		var m_ = this.Acute_Inpatient_Discharge_with_Advanced_Illness();
+		var n_ = context.Operators.Or(l_, m_);
+		var o_ = this.Dementia_Medications_In_Year_Before_or_During_Measurement_Period();
+		var p_ = context.Operators.Or(n_, o_);
+		var q_ = context.Operators.And(i_, p_);
+
+		return q_;
 	}
 
     [CqlDeclaration("Advanced Illness and Frailty Exclusion Not Including Over Age 80")]
