using System;
using System.Linq;
using System.Collections.Generic;
using Hl7.Cql.Runtime;
using Hl7.Cql.Primitives;
using Hl7.Cql;
using Hl7.Cql.ValueSets;
using Hl7.Cql.Iso8601;
using Hl7.Fhir.Model;
using Range = Hl7.Fhir.Model.Range;
using Task = Hl7.Fhir.Model.Task;
[System.CodeDom.Compiler.GeneratedCode(".NET Code Generation", "0.9.0.0")]
[CqlLibrary("HospitalHarmSevereHypoglycemiaFHIR", "0.0.012")]
public class HospitalHarmSevereHypoglycemiaFHIR_0_0_012
{


    internal CqlContext context;

    #region Cached values

    internal Lazy<CqlValueSet> __birth_date;
    internal Lazy<CqlValueSet> __Emergency_Department_Visit;
    internal Lazy<CqlValueSet> __Encounter_Inpatient;
    internal Lazy<CqlValueSet> __Glucose_lab_test;
    internal Lazy<CqlValueSet> __Hypoglycemics;
    internal Lazy<CqlValueSet> __Hypoglycemics_Severe_Hypoglycemia;
    internal Lazy<CqlValueSet> __Observation_Services;
    internal Lazy<CqlCode> __Birth_date;
    internal Lazy<CqlCode[]> __LOINC;
    internal Lazy<CqlInterval<CqlDateTime>> __Measurement_Period;
    internal Lazy<Patient> __Patient;
    internal Lazy<IEnumerable<Tuples.Tuple_CFQHSgYJOXjAOCKdWLdZNNHDG>> __SDE_Payer;
    internal Lazy<IEnumerable<Coding>> __SDE_Race;
    internal Lazy<CqlCode> __SDE_Sex;
    internal Lazy<IEnumerable<Encounter>> __Inpatient_Encounter_During_Measurement_Period;
    internal Lazy<IEnumerable<Encounter>> __Qualifying_Encounter;
    internal Lazy<IEnumerable<MedicationAdministration>> __Hypoglycemic_Medication_Administration;
    internal Lazy<IEnumerable<Encounter>> __Qualifying_Encounter_with_Hypoglycemic_Medication_Administration;
    internal Lazy<IEnumerable<Encounter>> __Initial_Population;
    internal Lazy<IEnumerable<Encounter>> __Denominator;
    internal Lazy<IEnumerable<Encounter>> __Severe_Hypoglycemic_Harm_Event;
    internal Lazy<IEnumerable<Encounter>> __Numerator;
    internal Lazy<IEnumerable<Coding>> __SDE_Ethnicity;

    #endregion
    public HospitalHarmSevereHypoglycemiaFHIR_0_0_012(CqlContext context)
    {
        this.context = context ?? throw new ArgumentNullException("context");

        FHIRHelpers_4_0_001 = new FHIRHelpers_4_0_001(context);
        SupplementalDataElementsFHIR4_2_0_000 = new SupplementalDataElementsFHIR4_2_0_000(context);
        MATGlobalCommonFunctionsFHIR4_6_1_000 = new MATGlobalCommonFunctionsFHIR4_6_1_000(context);

        __birth_date = new Lazy<CqlValueSet>(this.birth_date_Value);
        __Emergency_Department_Visit = new Lazy<CqlValueSet>(this.Emergency_Department_Visit_Value);
        __Encounter_Inpatient = new Lazy<CqlValueSet>(this.Encounter_Inpatient_Value);
        __Glucose_lab_test = new Lazy<CqlValueSet>(this.Glucose_lab_test_Value);
        __Hypoglycemics = new Lazy<CqlValueSet>(this.Hypoglycemics_Value);
        __Hypoglycemics_Severe_Hypoglycemia = new Lazy<CqlValueSet>(this.Hypoglycemics_Severe_Hypoglycemia_Value);
        __Observation_Services = new Lazy<CqlValueSet>(this.Observation_Services_Value);
        __Birth_date = new Lazy<CqlCode>(this.Birth_date_Value);
        __LOINC = new Lazy<CqlCode[]>(this.LOINC_Value);
        __Measurement_Period = new Lazy<CqlInterval<CqlDateTime>>(this.Measurement_Period_Value);
        __Patient = new Lazy<Patient>(this.Patient_Value);
        __SDE_Payer = new Lazy<IEnumerable<Tuples.Tuple_CFQHSgYJOXjAOCKdWLdZNNHDG>>(this.SDE_Payer_Value);
        __SDE_Race = new Lazy<IEnumerable<Coding>>(this.SDE_Race_Value);
        __SDE_Sex = new Lazy<CqlCode>(this.SDE_Sex_Value);
        __Inpatient_Encounter_During_Measurement_Period = new Lazy<IEnumerable<Encounter>>(this.Inpatient_Encounter_During_Measurement_Period_Value);
        __Qualifying_Encounter = new Lazy<IEnumerable<Encounter>>(this.Qualifying_Encounter_Value);
        __Hypoglycemic_Medication_Administration = new Lazy<IEnumerable<MedicationAdministration>>(this.Hypoglycemic_Medication_Administration_Value);
        __Qualifying_Encounter_with_Hypoglycemic_Medication_Administration = new Lazy<IEnumerable<Encounter>>(this.Qualifying_Encounter_with_Hypoglycemic_Medication_Administration_Value);
        __Initial_Population = new Lazy<IEnumerable<Encounter>>(this.Initial_Population_Value);
        __Denominator = new Lazy<IEnumerable<Encounter>>(this.Denominator_Value);
        __Severe_Hypoglycemic_Harm_Event = new Lazy<IEnumerable<Encounter>>(this.Severe_Hypoglycemic_Harm_Event_Value);
        __Numerator = new Lazy<IEnumerable<Encounter>>(this.Numerator_Value);
        __SDE_Ethnicity = new Lazy<IEnumerable<Coding>>(this.SDE_Ethnicity_Value);
    }
    #region Dependencies

    public FHIRHelpers_4_0_001 FHIRHelpers_4_0_001 { get; }
    public SupplementalDataElementsFHIR4_2_0_000 SupplementalDataElementsFHIR4_2_0_000 { get; }
    public MATGlobalCommonFunctionsFHIR4_6_1_000 MATGlobalCommonFunctionsFHIR4_6_1_000 { get; }

    #endregion

    private CqlValueSet birth_date_Value()
    {
        return new CqlValueSet("http://cts.nlm.nih.gov/fhir/ValueSet/2.16.840.1.113883.3.560.100.4", 
			null);
    }

    [CqlDeclaration("birth date")]
    [CqlValueSet("http://cts.nlm.nih.gov/fhir/ValueSet/2.16.840.1.113883.3.560.100.4")]
    public CqlValueSet birth_date() => __birth_date.Value;

    private CqlValueSet Emergency_Department_Visit_Value()
    {
        return new CqlValueSet("http://cts.nlm.nih.gov/fhir/ValueSet/2.16.840.1.113883.3.117.1.7.1.292", 
			null);
    }

    [CqlDeclaration("Emergency Department Visit")]
    [CqlValueSet("http://cts.nlm.nih.gov/fhir/ValueSet/2.16.840.1.113883.3.117.1.7.1.292")]
    public CqlValueSet Emergency_Department_Visit() => __Emergency_Department_Visit.Value;

    private CqlValueSet Encounter_Inpatient_Value()
    {
        return new CqlValueSet("http://cts.nlm.nih.gov/fhir/ValueSet/2.16.840.1.113883.3.666.5.307", 
			null);
    }

    [CqlDeclaration("Encounter Inpatient")]
    [CqlValueSet("http://cts.nlm.nih.gov/fhir/ValueSet/2.16.840.1.113883.3.666.5.307")]
    public CqlValueSet Encounter_Inpatient() => __Encounter_Inpatient.Value;

    private CqlValueSet Glucose_lab_test_Value()
    {
        return new CqlValueSet("http://cts.nlm.nih.gov/fhir/ValueSet/2.16.840.1.113762.1.4.1045.134", 
			null);
    }

    [CqlDeclaration("Glucose lab test")]
    [CqlValueSet("http://cts.nlm.nih.gov/fhir/ValueSet/2.16.840.1.113762.1.4.1045.134")]
    public CqlValueSet Glucose_lab_test() => __Glucose_lab_test.Value;

    private CqlValueSet Hypoglycemics_Value()
    {
        return new CqlValueSet("http://cts.nlm.nih.gov/fhir/ValueSet/2.16.840.1.113762.1.4.1179.3", 
			null);
    }

    [CqlDeclaration("Hypoglycemics")]
    [CqlValueSet("http://cts.nlm.nih.gov/fhir/ValueSet/2.16.840.1.113762.1.4.1179.3")]
    public CqlValueSet Hypoglycemics() => __Hypoglycemics.Value;

    private CqlValueSet Hypoglycemics_Severe_Hypoglycemia_Value()
    {
        return new CqlValueSet("http://cts.nlm.nih.gov/fhir/ValueSet/2.16.840.1.113762.1.4.1196.393", 
			null);
    }

    [CqlDeclaration("Hypoglycemics Severe Hypoglycemia")]
    [CqlValueSet("http://cts.nlm.nih.gov/fhir/ValueSet/2.16.840.1.113762.1.4.1196.393")]
    public CqlValueSet Hypoglycemics_Severe_Hypoglycemia() => __Hypoglycemics_Severe_Hypoglycemia.Value;

    private CqlValueSet Observation_Services_Value()
    {
        return new CqlValueSet("http://cts.nlm.nih.gov/fhir/ValueSet/2.16.840.1.113762.1.4.1111.143", 
			null);
    }

    [CqlDeclaration("Observation Services")]
    [CqlValueSet("http://cts.nlm.nih.gov/fhir/ValueSet/2.16.840.1.113762.1.4.1111.143")]
    public CqlValueSet Observation_Services() => __Observation_Services.Value;

    private CqlCode Birth_date_Value()
    {
        return new CqlCode("21112-8", 
			"http://loinc.org", 
			null, 
			null);
    }

    [CqlDeclaration("Birth date")]
    public CqlCode Birth_date() => __Birth_date.Value;

    private CqlCode[] LOINC_Value()
    {
        var a_ = new CqlCode("21112-8", 
			"http://loinc.org", 
			null, 
			null);
        return new CqlCode[]
		{
			a_,
		};
    }
    [CqlDeclaration("LOINC")]
    public CqlCode[] LOINC() => __LOINC.Value;

    private CqlInterval<CqlDateTime> Measurement_Period_Value()
    {
        return ((CqlInterval<CqlDateTime>)context.ResolveParameter("HospitalHarmSevereHypoglycemiaFHIR-0.0.012", 
			"Measurement Period", 
			(context?.Operators.Interval(context?.Operators.DateTime(((int?)2019), 
					((int?)1), 
					((int?)1), 
					((int?)0), 
					((int?)0), 
					((int?)0), 
					((int?)0), 
					context?.Operators.ConvertIntegerToDecimal(default)), 
				context?.Operators.DateTime(((int?)2020), 
					((int?)1), 
					((int?)1), 
					((int?)0), 
					((int?)0), 
					((int?)0), 
					((int?)0), 
					context?.Operators.ConvertIntegerToDecimal(default)), 
				true, 
				false) as object)));
    }

    [CqlDeclaration("Measurement Period")]
    public CqlInterval<CqlDateTime> Measurement_Period() => __Measurement_Period.Value;

    private Patient Patient_Value()
    {
        var a_ = context?.Operators.RetrieveByValueSet<Patient>(null, 
			null);
        return context?.Operators.SingleOrNull<Patient>(a_);
    }
    [CqlDeclaration("Patient")]
    public Patient Patient() => __Patient.Value;

    private IEnumerable<Tuples.Tuple_CFQHSgYJOXjAOCKdWLdZNNHDG> SDE_Payer_Value()
    {
        return SupplementalDataElementsFHIR4_2_0_000.SDE_Payer();
    }
    [CqlDeclaration("SDE Payer")]
    public IEnumerable<Tuples.Tuple_CFQHSgYJOXjAOCKdWLdZNNHDG> SDE_Payer() => __SDE_Payer.Value;

    private IEnumerable<Coding> SDE_Race_Value()
    {
        return SupplementalDataElementsFHIR4_2_0_000.SDE_Race();
    }
    [CqlDeclaration("SDE Race")]
    public IEnumerable<Coding> SDE_Race() => __SDE_Race.Value;

    private CqlCode SDE_Sex_Value()
    {
        return SupplementalDataElementsFHIR4_2_0_000.SDE_Sex();
    }
    [CqlDeclaration("SDE Sex")]
    public CqlCode SDE_Sex() => __SDE_Sex.Value;

    private IEnumerable<Encounter> Inpatient_Encounter_During_Measurement_Period_Value()
    {
        var a_ = this.Encounter_Inpatient();
<<<<<<< HEAD
        var b_ = context?.DataRetriever.RetrieveByValueSet<Encounter>(a_, 
			null);
=======
        var b_ = context?.Operators.RetrieveByValueSet<Encounter>(a_, 
			typeof(Encounter).GetProperty("Type"));
>>>>>>> b04061fc
        Func<Encounter,bool?> l_ = (EncounterInpatient) => 
        {
            var d_ = (EncounterInpatient?.StatusElement as object);
            var c_ = (context?.Operators.Convert<string>(d_) as object);
            var e_ = ("finished" as object);
            var f_ = context?.Operators.Equal(c_, 
				e_);
            var g_ = EncounterInpatient?.Period;
            var h_ = FHIRHelpers_4_0_001.ToInterval(g_);
            var i_ = context?.Operators.End(h_);
            var j_ = this.Measurement_Period();
            var k_ = context?.Operators.ElementInInterval<CqlDateTime>(i_, 
				j_, 
				null);
            return context?.Operators.And(f_, 
				k_);
        };
        return context?.Operators.WhereOrNull<Encounter>(b_, 
			l_);
    }
    [CqlDeclaration("Inpatient Encounter During Measurement Period")]
    public IEnumerable<Encounter> Inpatient_Encounter_During_Measurement_Period() => __Inpatient_Encounter_During_Measurement_Period.Value;

    private IEnumerable<Encounter> Qualifying_Encounter_Value()
    {
        var a_ = this.Inpatient_Encounter_During_Measurement_Period();
        Func<Encounter,bool?> h_ = (InpatientEncounter) => 
        {
            var c_ = this.Patient()?.BirthDateElement?.Value;
            var d_ = context?.Operators.ConvertStringToDateTime(c_);
            var e_ = MATGlobalCommonFunctionsFHIR4_6_1_000.HospitalizationWithObservation(InpatientEncounter);
            var f_ = context?.Operators.Start(e_);
            var b_ = (context?.Operators.CalculateAgeAt(d_, 
				f_, 
				"year") as object);
            var g_ = (((int?)18) as object);
            return context?.Operators.GreaterOrEqual(b_, 
				g_);
        };
        return context?.Operators.WhereOrNull<Encounter>(a_, 
			h_);
    }
    [CqlDeclaration("Qualifying Encounter")]
    public IEnumerable<Encounter> Qualifying_Encounter() => __Qualifying_Encounter.Value;

    private IEnumerable<MedicationAdministration> Hypoglycemic_Medication_Administration_Value()
    {
        var a_ = this.Hypoglycemics_Severe_Hypoglycemia();
<<<<<<< HEAD
        var b_ = context?.DataRetriever.RetrieveByValueSet<MedicationAdministration>(a_, 
			null);
=======
        var b_ = context?.Operators.RetrieveByValueSet<MedicationAdministration>(a_, 
			typeof(MedicationAdministration).GetProperty("Medication"));
>>>>>>> b04061fc
        var e_ = context?.Operators.ListUnion<MedicationAdministration>(b_, 
			b_);
        Func<MedicationAdministration,bool?> o_ = (HypoMedication) => 
        {
            var g_ = (HypoMedication?.StatusElement as object);
            var f_ = (context?.Operators.Convert<string>(g_) as object);
            var h_ = ("completed" as object);
            var i_ = context?.Operators.Equal(f_, 
				h_);
            var l_ = ("not-done" as object);
            var m_ = context?.Operators.Equal(f_, 
				l_);
            var n_ = context?.Operators.Not(m_);
            return context?.Operators.And(i_, 
				n_);
        };
        return context?.Operators.WhereOrNull<MedicationAdministration>(e_, 
			o_);
    }
    [CqlDeclaration("Hypoglycemic Medication Administration")]
    public IEnumerable<MedicationAdministration> Hypoglycemic_Medication_Administration() => __Hypoglycemic_Medication_Administration.Value;

    private IEnumerable<Encounter> Qualifying_Encounter_with_Hypoglycemic_Medication_Administration_Value()
    {
        var a_ = this.Qualifying_Encounter();
        Func<Encounter,IEnumerable<Encounter>> j_ = (QualifyingEncounter) => 
        {
            var b_ = this.Hypoglycemic_Medication_Administration();
            Func<MedicationAdministration,bool?> g_ = (HypoglycemicMedication) => 
            {
                var c_ = (HypoglycemicMedication?.Effective as object);
                var d_ = MATGlobalCommonFunctionsFHIR4_6_1_000.Normalize_Interval(c_);
                var e_ = context?.Operators.Start(d_);
                var f_ = MATGlobalCommonFunctionsFHIR4_6_1_000.HospitalizationWithObservation(QualifyingEncounter);
                return context?.Operators.ElementInInterval<CqlDateTime>(e_, 
					f_, 
					null);
            };
            var h_ = context?.Operators.WhereOrNull<MedicationAdministration>(b_, 
				g_);
            Func<MedicationAdministration,Encounter> i_ = (HypoglycemicMedication) => QualifyingEncounter;
            return context?.Operators.SelectOrNull<MedicationAdministration, Encounter>(h_, 
				i_);
        };
        return context?.Operators.SelectManyOrNull<Encounter, Encounter>(a_, 
			j_);
    }
    [CqlDeclaration("Qualifying Encounter with Hypoglycemic Medication Administration")]
    public IEnumerable<Encounter> Qualifying_Encounter_with_Hypoglycemic_Medication_Administration() => __Qualifying_Encounter_with_Hypoglycemic_Medication_Administration.Value;

    private IEnumerable<Encounter> Initial_Population_Value()
    {
        return this.Qualifying_Encounter_with_Hypoglycemic_Medication_Administration();
    }
    [CqlDeclaration("Initial Population")]
    public IEnumerable<Encounter> Initial_Population() => __Initial_Population.Value;

    private IEnumerable<Encounter> Denominator_Value()
    {
        return this.Initial_Population();
    }
    [CqlDeclaration("Denominator")]
    public IEnumerable<Encounter> Denominator() => __Denominator.Value;

    private IEnumerable<Encounter> Severe_Hypoglycemic_Harm_Event_Value()
    {
        var a_ = this.Denominator();
        Func<Encounter,bool?> en_ = (QualifyingEncounter) => 
        {
            var b_ = this.Glucose_lab_test();
<<<<<<< HEAD
            var c_ = context?.DataRetriever.RetrieveByValueSet<Observation>(b_, 
				null);
=======
            var c_ = context?.Operators.RetrieveByValueSet<Observation>(b_, 
				typeof(Observation).GetProperty("Code"));
>>>>>>> b04061fc
            Func<Observation,IEnumerable<Observation>> ap_ = (BloodGlucoseLab) => 
            {
                var d_ = this.Hypoglycemic_Medication_Administration();
                Func<MedicationAdministration,bool?> am_ = (HypoglycemicMeds) => 
                {
                    var e_ = (HypoglycemicMeds?.Effective as object);
                    var f_ = MATGlobalCommonFunctionsFHIR4_6_1_000.Normalize_Interval(e_);
                    var g_ = context?.Operators.Start(f_);
                    var h_ = (BloodGlucoseLab?.Effective as object);
                    var i_ = MATGlobalCommonFunctionsFHIR4_6_1_000.Normalize_Interval(h_);
                    var j_ = context?.Operators.Start(i_);
                    var k_ = context?.Operators.Quantity(24m, 
						"hours");
                    var l_ = context?.Operators.Subtract(j_, 
						k_);
                    var p_ = context?.Operators.Interval(l_, 
						j_, 
						true, 
						true);
                    var q_ = context?.Operators.ElementInInterval<CqlDateTime>(g_, 
						p_, 
						null);
                    bool? r_ = ((bool?)(context?.Operators.Start(i_) == null));
                    var u_ = context?.Operators.Not(r_);
                    var v_ = context?.Operators.And(q_, 
						u_);
                    var x_ = (BloodGlucoseLab?.StatusElement as object);
                    var w_ = (context?.Operators.Convert<string>(x_) as object);
                    var y_ = ("final" as object);
                    var z_ = context?.Operators.Equal(w_, 
						y_);
                    var aa_ = context?.Operators.And(v_, 
						z_);
                    var ad_ = ("cancelled" as object);
                    var ae_ = context?.Operators.Equal(w_, 
						ad_);
                    var af_ = context?.Operators.Not(ae_);
                    var ag_ = context?.Operators.And(aa_, 
						af_);
                    var ak_ = MATGlobalCommonFunctionsFHIR4_6_1_000.HospitalizationWithObservation(QualifyingEncounter);
                    var al_ = context?.Operators.ElementInInterval<CqlDateTime>(g_, 
						ak_, 
						null);
                    return context?.Operators.And(ag_, 
						al_);
                };
                var an_ = context?.Operators.WhereOrNull<MedicationAdministration>(d_, 
					am_);
                Func<MedicationAdministration,Observation> ao_ = (HypoglycemicMeds) => BloodGlucoseLab;
                return context?.Operators.SelectOrNull<MedicationAdministration, Observation>(an_, 
					ao_);
            };
            var aq_ = context?.Operators.SelectManyOrNull<Observation, Observation>(c_, 
				ap_);
            Func<Observation,IEnumerable<Observation>> cf_ = (BloodGlucoseLab) => 
            {
                var at_ = this.Hypoglycemic_Medication_Administration();
                Func<MedicationAdministration,bool?> cc_ = (HypoglycemicMeds) => 
                {
                    var au_ = (HypoglycemicMeds?.Effective as object);
                    var av_ = MATGlobalCommonFunctionsFHIR4_6_1_000.Normalize_Interval(au_);
                    var aw_ = context?.Operators.Start(av_);
                    var ax_ = (BloodGlucoseLab?.Effective as object);
                    var ay_ = MATGlobalCommonFunctionsFHIR4_6_1_000.Normalize_Interval(ax_);
                    var az_ = context?.Operators.Start(ay_);
                    var ba_ = context?.Operators.Quantity(24m, 
						"hours");
                    var bb_ = context?.Operators.Subtract(az_, 
						ba_);
                    var bf_ = context?.Operators.Interval(bb_, 
						az_, 
						true, 
						true);
                    var bg_ = context?.Operators.ElementInInterval<CqlDateTime>(aw_, 
						bf_, 
						null);
                    bool? bh_ = ((bool?)(context?.Operators.Start(ay_) == null));
                    var bk_ = context?.Operators.Not(bh_);
                    var bl_ = context?.Operators.And(bg_, 
						bk_);
                    var bn_ = (BloodGlucoseLab?.StatusElement as object);
                    var bm_ = (context?.Operators.Convert<string>(bn_) as object);
                    var bo_ = ("final" as object);
                    var bp_ = context?.Operators.Equal(bm_, 
						bo_);
                    var bq_ = context?.Operators.And(bl_, 
						bp_);
                    var bt_ = ("cancelled" as object);
                    var bu_ = context?.Operators.Equal(bm_, 
						bt_);
                    var bv_ = context?.Operators.Not(bu_);
                    var bw_ = context?.Operators.And(bq_, 
						bv_);
                    var ca_ = MATGlobalCommonFunctionsFHIR4_6_1_000.HospitalizationWithObservation(QualifyingEncounter);
                    var cb_ = context?.Operators.ElementInInterval<CqlDateTime>(aw_, 
						ca_, 
						null);
                    return context?.Operators.And(bw_, 
						cb_);
                };
                var cd_ = context?.Operators.WhereOrNull<MedicationAdministration>(at_, 
					cc_);
                Func<MedicationAdministration,Observation> ce_ = (HypoglycemicMeds) => BloodGlucoseLab;
                return context?.Operators.SelectOrNull<MedicationAdministration, Observation>(cd_, 
					ce_);
            };
            var cg_ = context?.Operators.SelectManyOrNull<Observation, Observation>(c_, 
				cf_);
            Func<Observation,IEnumerable<Observation>> dz_ = (BloodGlucoseLab) => 
            {
                var ch_ = this.Glucose_lab_test();
<<<<<<< HEAD
                var ci_ = context?.DataRetriever.RetrieveByValueSet<Observation>(ch_, 
					null);
=======
                var ci_ = context?.Operators.RetrieveByValueSet<Observation>(ch_, 
					typeof(Observation).GetProperty("Code"));
>>>>>>> b04061fc
                Func<Observation,bool?> dw_ = (FollowupBloodGlucoseLab) => 
                {
                    var cj_ = (FollowupBloodGlucoseLab?.Effective as object);
                    var ck_ = MATGlobalCommonFunctionsFHIR4_6_1_000.Normalize_Interval(cj_);
                    var cl_ = context?.Operators.Start(ck_);
                    var cm_ = MATGlobalCommonFunctionsFHIR4_6_1_000.HospitalizationWithObservation(QualifyingEncounter);
                    var cn_ = context?.Operators.ElementInInterval<CqlDateTime>(cl_, 
						cm_, 
						null);
                    var cr_ = (BloodGlucoseLab?.Effective as object);
                    var cs_ = MATGlobalCommonFunctionsFHIR4_6_1_000.Normalize_Interval(cr_);
                    var ct_ = context?.Operators.Start(cs_);
                    var cx_ = context?.Operators.Quantity(5m, 
						"minutes");
                    var cy_ = context?.Operators.Add(ct_, 
						cx_);
                    var cz_ = context?.Operators.Interval(ct_, 
						cy_, 
						false, 
						true);
                    var da_ = context?.Operators.ElementInInterval<CqlDateTime>(cl_, 
						cz_, 
						null);
                    bool? db_ = ((bool?)(context?.Operators.Start(cs_) == null));
                    var de_ = context?.Operators.Not(db_);
                    var df_ = context?.Operators.And(da_, 
						de_);
                    var dg_ = context?.Operators.And(cn_, 
						df_);
                    var di_ = (FollowupBloodGlucoseLab?.StatusElement as object);
                    var dh_ = (context?.Operators.Convert<string>(di_) as object);
                    var dj_ = ("final" as object);
                    var dk_ = context?.Operators.Equal(dh_, 
						dj_);
                    var dl_ = context?.Operators.And(dg_, 
						dk_);
                    var do_ = ("cancelled" as object);
                    var dp_ = context?.Operators.Equal(dh_, 
						do_);
                    var dq_ = context?.Operators.Not(dp_);
                    var dr_ = context?.Operators.And(dl_, 
						dq_);
                    var dt_ = ((FollowupBloodGlucoseLab?.Value as object) as Quantity);
                    var ds_ = (FHIRHelpers_4_0_001.ToQuantity(dt_) as object);
                    var du_ = (context?.Operators.Quantity(80m, 
						"mg/dL") as object);
                    var dv_ = context?.Operators.Greater(ds_, 
						du_);
                    return context?.Operators.And(dr_, 
						dv_);
                };
                var dx_ = context?.Operators.WhereOrNull<Observation>(ci_, 
					dw_);
                Func<Observation,Observation> dy_ = (FollowupBloodGlucoseLab) => BloodGlucoseLab;
                return context?.Operators.SelectOrNull<Observation, Observation>(dx_, 
					dy_);
            };
            var ea_ = context?.Operators.SelectManyOrNull<Observation, Observation>(cg_, 
				dz_);
            var eb_ = context?.Operators.ListExcept<Observation>(aq_, 
				ea_);
            Func<Observation,bool?> el_ = (BloodGlucoseLab) => 
            {
                var ec_ = (BloodGlucoseLab?.Effective as object);
                var ed_ = MATGlobalCommonFunctionsFHIR4_6_1_000.Normalize_Interval(ec_);
                var ee_ = context?.Operators.Start(ed_);
                var ef_ = MATGlobalCommonFunctionsFHIR4_6_1_000.HospitalizationWithObservation(QualifyingEncounter);
                var eg_ = context?.Operators.ElementInInterval<CqlDateTime>(ee_, 
					ef_, 
					null);
                var ei_ = ((BloodGlucoseLab?.Value as object) as Quantity);
                var eh_ = (FHIRHelpers_4_0_001.ToQuantity(ei_) as object);
                var ej_ = (context?.Operators.Quantity(40m, 
					"mg/dL") as object);
                var ek_ = context?.Operators.Less(eh_, 
					ej_);
                return context?.Operators.And(eg_, 
					ek_);
            };
            var em_ = context?.Operators.WhereOrNull<Observation>(eb_, 
				el_);
            return context?.Operators.ExistsInList<Observation>(em_);
        };
        return context?.Operators.WhereOrNull<Encounter>(a_, 
			en_);
    }
    [CqlDeclaration("Severe Hypoglycemic Harm Event")]
    public IEnumerable<Encounter> Severe_Hypoglycemic_Harm_Event() => __Severe_Hypoglycemic_Harm_Event.Value;

    private IEnumerable<Encounter> Numerator_Value()
    {
        return this.Severe_Hypoglycemic_Harm_Event();
    }
    [CqlDeclaration("Numerator")]
    public IEnumerable<Encounter> Numerator() => __Numerator.Value;

    private IEnumerable<Coding> SDE_Ethnicity_Value()
    {
        return SupplementalDataElementsFHIR4_2_0_000.SDE_Ethnicity();
    }
    [CqlDeclaration("SDE Ethnicity")]
    public IEnumerable<Coding> SDE_Ethnicity() => __SDE_Ethnicity.Value;

}<|MERGE_RESOLUTION|>--- conflicted
+++ resolved
@@ -239,13 +239,8 @@
     private IEnumerable<Encounter> Inpatient_Encounter_During_Measurement_Period_Value()
     {
         var a_ = this.Encounter_Inpatient();
-<<<<<<< HEAD
-        var b_ = context?.DataRetriever.RetrieveByValueSet<Encounter>(a_, 
-			null);
-=======
         var b_ = context?.Operators.RetrieveByValueSet<Encounter>(a_, 
 			typeof(Encounter).GetProperty("Type"));
->>>>>>> b04061fc
         Func<Encounter,bool?> l_ = (EncounterInpatient) => 
         {
             var d_ = (EncounterInpatient?.StatusElement as object);
@@ -294,13 +289,8 @@
     private IEnumerable<MedicationAdministration> Hypoglycemic_Medication_Administration_Value()
     {
         var a_ = this.Hypoglycemics_Severe_Hypoglycemia();
-<<<<<<< HEAD
-        var b_ = context?.DataRetriever.RetrieveByValueSet<MedicationAdministration>(a_, 
-			null);
-=======
         var b_ = context?.Operators.RetrieveByValueSet<MedicationAdministration>(a_, 
 			typeof(MedicationAdministration).GetProperty("Medication"));
->>>>>>> b04061fc
         var e_ = context?.Operators.ListUnion<MedicationAdministration>(b_, 
 			b_);
         Func<MedicationAdministration,bool?> o_ = (HypoMedication) => 
@@ -371,13 +361,8 @@
         Func<Encounter,bool?> en_ = (QualifyingEncounter) => 
         {
             var b_ = this.Glucose_lab_test();
-<<<<<<< HEAD
-            var c_ = context?.DataRetriever.RetrieveByValueSet<Observation>(b_, 
-				null);
-=======
             var c_ = context?.Operators.RetrieveByValueSet<Observation>(b_, 
 				typeof(Observation).GetProperty("Code"));
->>>>>>> b04061fc
             Func<Observation,IEnumerable<Observation>> ap_ = (BloodGlucoseLab) => 
             {
                 var d_ = this.Hypoglycemic_Medication_Administration();
@@ -489,13 +474,8 @@
             Func<Observation,IEnumerable<Observation>> dz_ = (BloodGlucoseLab) => 
             {
                 var ch_ = this.Glucose_lab_test();
-<<<<<<< HEAD
-                var ci_ = context?.DataRetriever.RetrieveByValueSet<Observation>(ch_, 
-					null);
-=======
                 var ci_ = context?.Operators.RetrieveByValueSet<Observation>(ch_, 
 					typeof(Observation).GetProperty("Code"));
->>>>>>> b04061fc
                 Func<Observation,bool?> dw_ = (FollowupBloodGlucoseLab) => 
                 {
                     var cj_ = (FollowupBloodGlucoseLab?.Effective as object);
