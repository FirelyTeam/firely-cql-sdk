--- conflicted
+++ resolved
@@ -9,10 +9,6 @@
 using Hl7.Fhir.Model;
 using Range = Hl7.Fhir.Model.Range;
 using Task = Hl7.Fhir.Model.Task;
-<<<<<<< HEAD
-
-=======
->>>>>>> 04603b7c
 [System.CodeDom.Compiler.GeneratedCode(".NET Code Generation", "0.9.0.0")]
 [CqlLibrary("HospitalHarmSevereHypoglycemiaFHIR", "0.0.012")]
 public class HospitalHarmSevereHypoglycemiaFHIR_0_0_012
@@ -248,13 +244,7 @@
         Func<Encounter,bool?> l_ = (EncounterInpatient) => 
         {
             var d_ = (EncounterInpatient?.StatusElement as object);
-<<<<<<< HEAD
-            var c_ = ((context.OnFunctionCalled(new FunctionCallEvent("ToString", 
-		null, 
-		null))?.Operators).Convert<string>(d_) as object);
-=======
             var c_ = (context?.Operators.Convert<string>(d_) as object);
->>>>>>> 04603b7c
             var e_ = ("finished" as object);
             var f_ = context?.Operators.Equal(c_, 
 				e_);
@@ -306,13 +296,7 @@
         Func<MedicationAdministration,bool?> o_ = (HypoMedication) => 
         {
             var g_ = (HypoMedication?.StatusElement as object);
-<<<<<<< HEAD
-            var f_ = ((context.OnFunctionCalled(new FunctionCallEvent("ToString", 
-		null, 
-		null))?.Operators).Convert<string>(g_) as object);
-=======
             var f_ = (context?.Operators.Convert<string>(g_) as object);
->>>>>>> 04603b7c
             var h_ = ("completed" as object);
             var i_ = context?.Operators.Equal(f_, 
 				h_);
@@ -406,13 +390,7 @@
                     var v_ = context?.Operators.And(q_, 
 						u_);
                     var x_ = (BloodGlucoseLab?.StatusElement as object);
-<<<<<<< HEAD
-                    var w_ = ((context.OnFunctionCalled(new FunctionCallEvent("ToString", 
-		null, 
-		null))?.Operators).Convert<string>(x_) as object);
-=======
                     var w_ = (context?.Operators.Convert<string>(x_) as object);
->>>>>>> 04603b7c
                     var y_ = ("final" as object);
                     var z_ = context?.Operators.Equal(w_, 
 						y_);
@@ -466,13 +444,7 @@
                     var bl_ = context?.Operators.And(bg_, 
 						bk_);
                     var bn_ = (BloodGlucoseLab?.StatusElement as object);
-<<<<<<< HEAD
-                    var bm_ = ((context.OnFunctionCalled(new FunctionCallEvent("ToString", 
-		null, 
-		null))?.Operators).Convert<string>(bn_) as object);
-=======
                     var bm_ = (context?.Operators.Convert<string>(bn_) as object);
->>>>>>> 04603b7c
                     var bo_ = ("final" as object);
                     var bp_ = context?.Operators.Equal(bm_, 
 						bo_);
@@ -534,13 +506,7 @@
                     var dg_ = context?.Operators.And(cn_, 
 						df_);
                     var di_ = (FollowupBloodGlucoseLab?.StatusElement as object);
-<<<<<<< HEAD
-                    var dh_ = ((context.OnFunctionCalled(new FunctionCallEvent("ToString", 
-		null, 
-		null))?.Operators).Convert<string>(di_) as object);
-=======
                     var dh_ = (context?.Operators.Convert<string>(di_) as object);
->>>>>>> 04603b7c
                     var dj_ = ("final" as object);
                     var dk_ = context?.Operators.Equal(dh_, 
 						dj_);
