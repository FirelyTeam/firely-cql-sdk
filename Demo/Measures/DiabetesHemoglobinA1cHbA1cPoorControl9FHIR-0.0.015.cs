using System;
using System.Linq;
using System.Collections.Generic;
using Hl7.Cql.Runtime;
using Hl7.Cql.Primitives;
using Hl7.Cql;
using Hl7.Cql.ValueSets;
using Hl7.Cql.Iso8601;
using Hl7.Fhir.Model;
using Range = Hl7.Fhir.Model.Range;
using Task = Hl7.Fhir.Model.Task;
[System.CodeDom.Compiler.GeneratedCode(".NET Code Generation", "0.9.0.0")]
[CqlLibrary("DiabetesHemoglobinA1cHbA1cPoorControl9FHIR", "0.0.015")]
public class DiabetesHemoglobinA1cHbA1cPoorControl9FHIR_0_0_015
{


    internal CqlContext context;

    #region Cached values

    internal Lazy<CqlValueSet> __Annual_Wellness_Visit;
    internal Lazy<CqlValueSet> __Diabetes;
    internal Lazy<CqlValueSet> __Discharged_to_Health_Care_Facility_for_Hospice_Care;
    internal Lazy<CqlValueSet> __Discharged_to_Home_for_Hospice_Care;
    internal Lazy<CqlValueSet> __Encounter_Inpatient;
    internal Lazy<CqlValueSet> __HbA1c_Laboratory_Test;
    internal Lazy<CqlValueSet> __Home_Healthcare_Services;
    internal Lazy<CqlValueSet> __Hospice_care_ambulatory;
    internal Lazy<CqlValueSet> __Office_Visit;
    internal Lazy<CqlValueSet> __Preventive_Care_Services___Established_Office_Visit__18_and_Up;
    internal Lazy<CqlValueSet> __Preventive_Care_Services_Initial_Office_Visit__18_and_Up;
    internal Lazy<CqlValueSet> __Telephone_Visits;
    internal Lazy<CqlCode> __Birth_date;
    internal Lazy<CqlCode[]> __LOINC;
    internal Lazy<CqlInterval<CqlDateTime>> __Measurement_Period;
    internal Lazy<Patient> __Patient;
    internal Lazy<IEnumerable<Coding>> __SDE_Ethnicity;
    internal Lazy<IEnumerable<Tuples.Tuple_CFQHSgYJOXjAOCKdWLdZNNHDG>> __SDE_Payer;
    internal Lazy<IEnumerable<Coding>> __SDE_Race;
    internal Lazy<CqlCode> __SDE_Sex;
    internal Lazy<IEnumerable<Encounter>> __Telehealth_Services;
    internal Lazy<bool?> __Initial_Population;
    internal Lazy<bool?> __Denominator;
    internal Lazy<Observation> __Most_Recent_HbA1c;
    internal Lazy<bool?> __Has_Most_Recent_HbA1c_Without_Result;
    internal Lazy<bool?> __Has_Most_Recent_Elevated_HbA1c;
    internal Lazy<bool?> __Has_No_Record_Of_HbA1c;
    internal Lazy<bool?> __Numerator;
    internal Lazy<bool?> __Denominator_Exclusions;

    #endregion
    public DiabetesHemoglobinA1cHbA1cPoorControl9FHIR_0_0_015(CqlContext context)
    {
        this.context = context ?? throw new ArgumentNullException("context");

        FHIRHelpers_4_0_001 = new FHIRHelpers_4_0_001(context);
        SupplementalDataElementsFHIR4_2_0_000 = new SupplementalDataElementsFHIR4_2_0_000(context);
        MATGlobalCommonFunctionsFHIR4_6_1_000 = new MATGlobalCommonFunctionsFHIR4_6_1_000(context);
        PalliativeCareFHIR_0_6_000 = new PalliativeCareFHIR_0_6_000(context);
        AdultOutpatientEncountersFHIR4_2_2_000 = new AdultOutpatientEncountersFHIR4_2_2_000(context);
        HospiceFHIR4_2_3_000 = new HospiceFHIR4_2_3_000(context);
        AdvancedIllnessandFrailtyExclusionECQMFHIR4_5_17_000 = new AdvancedIllnessandFrailtyExclusionECQMFHIR4_5_17_000(context);
        CumulativeMedicationDurationFHIR4_1_0_000 = new CumulativeMedicationDurationFHIR4_1_0_000(context);

        __Annual_Wellness_Visit = new Lazy<CqlValueSet>(this.Annual_Wellness_Visit_Value);
        __Diabetes = new Lazy<CqlValueSet>(this.Diabetes_Value);
        __Discharged_to_Health_Care_Facility_for_Hospice_Care = new Lazy<CqlValueSet>(this.Discharged_to_Health_Care_Facility_for_Hospice_Care_Value);
        __Discharged_to_Home_for_Hospice_Care = new Lazy<CqlValueSet>(this.Discharged_to_Home_for_Hospice_Care_Value);
        __Encounter_Inpatient = new Lazy<CqlValueSet>(this.Encounter_Inpatient_Value);
        __HbA1c_Laboratory_Test = new Lazy<CqlValueSet>(this.HbA1c_Laboratory_Test_Value);
        __Home_Healthcare_Services = new Lazy<CqlValueSet>(this.Home_Healthcare_Services_Value);
        __Hospice_care_ambulatory = new Lazy<CqlValueSet>(this.Hospice_care_ambulatory_Value);
        __Office_Visit = new Lazy<CqlValueSet>(this.Office_Visit_Value);
        __Preventive_Care_Services___Established_Office_Visit__18_and_Up = new Lazy<CqlValueSet>(this.Preventive_Care_Services___Established_Office_Visit__18_and_Up_Value);
        __Preventive_Care_Services_Initial_Office_Visit__18_and_Up = new Lazy<CqlValueSet>(this.Preventive_Care_Services_Initial_Office_Visit__18_and_Up_Value);
        __Telephone_Visits = new Lazy<CqlValueSet>(this.Telephone_Visits_Value);
        __Birth_date = new Lazy<CqlCode>(this.Birth_date_Value);
        __LOINC = new Lazy<CqlCode[]>(this.LOINC_Value);
        __Measurement_Period = new Lazy<CqlInterval<CqlDateTime>>(this.Measurement_Period_Value);
        __Patient = new Lazy<Patient>(this.Patient_Value);
        __SDE_Ethnicity = new Lazy<IEnumerable<Coding>>(this.SDE_Ethnicity_Value);
        __SDE_Payer = new Lazy<IEnumerable<Tuples.Tuple_CFQHSgYJOXjAOCKdWLdZNNHDG>>(this.SDE_Payer_Value);
        __SDE_Race = new Lazy<IEnumerable<Coding>>(this.SDE_Race_Value);
        __SDE_Sex = new Lazy<CqlCode>(this.SDE_Sex_Value);
        __Telehealth_Services = new Lazy<IEnumerable<Encounter>>(this.Telehealth_Services_Value);
        __Initial_Population = new Lazy<bool?>(this.Initial_Population_Value);
        __Denominator = new Lazy<bool?>(this.Denominator_Value);
        __Most_Recent_HbA1c = new Lazy<Observation>(this.Most_Recent_HbA1c_Value);
        __Has_Most_Recent_HbA1c_Without_Result = new Lazy<bool?>(this.Has_Most_Recent_HbA1c_Without_Result_Value);
        __Has_Most_Recent_Elevated_HbA1c = new Lazy<bool?>(this.Has_Most_Recent_Elevated_HbA1c_Value);
        __Has_No_Record_Of_HbA1c = new Lazy<bool?>(this.Has_No_Record_Of_HbA1c_Value);
        __Numerator = new Lazy<bool?>(this.Numerator_Value);
        __Denominator_Exclusions = new Lazy<bool?>(this.Denominator_Exclusions_Value);
    }
    #region Dependencies

    public FHIRHelpers_4_0_001 FHIRHelpers_4_0_001 { get; }
    public SupplementalDataElementsFHIR4_2_0_000 SupplementalDataElementsFHIR4_2_0_000 { get; }
    public MATGlobalCommonFunctionsFHIR4_6_1_000 MATGlobalCommonFunctionsFHIR4_6_1_000 { get; }
    public PalliativeCareFHIR_0_6_000 PalliativeCareFHIR_0_6_000 { get; }
    public AdultOutpatientEncountersFHIR4_2_2_000 AdultOutpatientEncountersFHIR4_2_2_000 { get; }
    public HospiceFHIR4_2_3_000 HospiceFHIR4_2_3_000 { get; }
    public AdvancedIllnessandFrailtyExclusionECQMFHIR4_5_17_000 AdvancedIllnessandFrailtyExclusionECQMFHIR4_5_17_000 { get; }
    public CumulativeMedicationDurationFHIR4_1_0_000 CumulativeMedicationDurationFHIR4_1_0_000 { get; }

    #endregion

	private CqlValueSet Annual_Wellness_Visit_Value() => 
		new CqlValueSet("http://cts.nlm.nih.gov/fhir/ValueSet/2.16.840.1.113883.3.526.3.1240", null);

    [CqlDeclaration("Annual Wellness Visit")]
    [CqlValueSet("http://cts.nlm.nih.gov/fhir/ValueSet/2.16.840.1.113883.3.526.3.1240")]
	public CqlValueSet Annual_Wellness_Visit() => 
		__Annual_Wellness_Visit.Value;

	private CqlValueSet Diabetes_Value() => 
		new CqlValueSet("http://cts.nlm.nih.gov/fhir/ValueSet/2.16.840.1.113883.3.464.1003.103.12.1001", null);

    [CqlDeclaration("Diabetes")]
    [CqlValueSet("http://cts.nlm.nih.gov/fhir/ValueSet/2.16.840.1.113883.3.464.1003.103.12.1001")]
	public CqlValueSet Diabetes() => 
		__Diabetes.Value;

	private CqlValueSet Discharged_to_Health_Care_Facility_for_Hospice_Care_Value() => 
		new CqlValueSet("http://cts.nlm.nih.gov/fhir/ValueSet/2.16.840.1.113883.3.117.1.7.1.207", null);

    [CqlDeclaration("Discharged to Health Care Facility for Hospice Care")]
    [CqlValueSet("http://cts.nlm.nih.gov/fhir/ValueSet/2.16.840.1.113883.3.117.1.7.1.207")]
	public CqlValueSet Discharged_to_Health_Care_Facility_for_Hospice_Care() => 
		__Discharged_to_Health_Care_Facility_for_Hospice_Care.Value;

	private CqlValueSet Discharged_to_Home_for_Hospice_Care_Value() => 
		new CqlValueSet("http://cts.nlm.nih.gov/fhir/ValueSet/2.16.840.1.113883.3.117.1.7.1.209", null);

    [CqlDeclaration("Discharged to Home for Hospice Care")]
    [CqlValueSet("http://cts.nlm.nih.gov/fhir/ValueSet/2.16.840.1.113883.3.117.1.7.1.209")]
	public CqlValueSet Discharged_to_Home_for_Hospice_Care() => 
		__Discharged_to_Home_for_Hospice_Care.Value;

	private CqlValueSet Encounter_Inpatient_Value() => 
		new CqlValueSet("http://cts.nlm.nih.gov/fhir/ValueSet/2.16.840.1.113883.3.666.5.307", null);

    [CqlDeclaration("Encounter Inpatient")]
    [CqlValueSet("http://cts.nlm.nih.gov/fhir/ValueSet/2.16.840.1.113883.3.666.5.307")]
	public CqlValueSet Encounter_Inpatient() => 
		__Encounter_Inpatient.Value;

	private CqlValueSet HbA1c_Laboratory_Test_Value() => 
		new CqlValueSet("http://cts.nlm.nih.gov/fhir/ValueSet/2.16.840.1.113883.3.464.1003.198.12.1013", null);

    [CqlDeclaration("HbA1c Laboratory Test")]
    [CqlValueSet("http://cts.nlm.nih.gov/fhir/ValueSet/2.16.840.1.113883.3.464.1003.198.12.1013")]
	public CqlValueSet HbA1c_Laboratory_Test() => 
		__HbA1c_Laboratory_Test.Value;

	private CqlValueSet Home_Healthcare_Services_Value() => 
		new CqlValueSet("http://cts.nlm.nih.gov/fhir/ValueSet/2.16.840.1.113883.3.464.1003.101.12.1016", null);

    [CqlDeclaration("Home Healthcare Services")]
    [CqlValueSet("http://cts.nlm.nih.gov/fhir/ValueSet/2.16.840.1.113883.3.464.1003.101.12.1016")]
	public CqlValueSet Home_Healthcare_Services() => 
		__Home_Healthcare_Services.Value;

	private CqlValueSet Hospice_care_ambulatory_Value() => 
		new CqlValueSet("http://cts.nlm.nih.gov/fhir/ValueSet/2.16.840.1.113762.1.4.1108.15", null);

    [CqlDeclaration("Hospice care ambulatory")]
    [CqlValueSet("http://cts.nlm.nih.gov/fhir/ValueSet/2.16.840.1.113762.1.4.1108.15")]
	public CqlValueSet Hospice_care_ambulatory() => 
		__Hospice_care_ambulatory.Value;

	private CqlValueSet Office_Visit_Value() => 
		new CqlValueSet("http://cts.nlm.nih.gov/fhir/ValueSet/2.16.840.1.113883.3.464.1003.101.12.1001", null);

    [CqlDeclaration("Office Visit")]
    [CqlValueSet("http://cts.nlm.nih.gov/fhir/ValueSet/2.16.840.1.113883.3.464.1003.101.12.1001")]
	public CqlValueSet Office_Visit() => 
		__Office_Visit.Value;

	private CqlValueSet Preventive_Care_Services___Established_Office_Visit__18_and_Up_Value() => 
		new CqlValueSet("http://cts.nlm.nih.gov/fhir/ValueSet/2.16.840.1.113883.3.464.1003.101.12.1025", null);

    [CqlDeclaration("Preventive Care Services - Established Office Visit, 18 and Up")]
    [CqlValueSet("http://cts.nlm.nih.gov/fhir/ValueSet/2.16.840.1.113883.3.464.1003.101.12.1025")]
	public CqlValueSet Preventive_Care_Services___Established_Office_Visit__18_and_Up() => 
		__Preventive_Care_Services___Established_Office_Visit__18_and_Up.Value;

	private CqlValueSet Preventive_Care_Services_Initial_Office_Visit__18_and_Up_Value() => 
		new CqlValueSet("http://cts.nlm.nih.gov/fhir/ValueSet/2.16.840.1.113883.3.464.1003.101.12.1023", null);

    [CqlDeclaration("Preventive Care Services-Initial Office Visit, 18 and Up")]
    [CqlValueSet("http://cts.nlm.nih.gov/fhir/ValueSet/2.16.840.1.113883.3.464.1003.101.12.1023")]
	public CqlValueSet Preventive_Care_Services_Initial_Office_Visit__18_and_Up() => 
		__Preventive_Care_Services_Initial_Office_Visit__18_and_Up.Value;

	private CqlValueSet Telephone_Visits_Value() => 
		new CqlValueSet("http://cts.nlm.nih.gov/fhir/ValueSet/2.16.840.1.113883.3.464.1003.101.12.1080", null);

    [CqlDeclaration("Telephone Visits")]
    [CqlValueSet("http://cts.nlm.nih.gov/fhir/ValueSet/2.16.840.1.113883.3.464.1003.101.12.1080")]
	public CqlValueSet Telephone_Visits() => 
		__Telephone_Visits.Value;

	private CqlCode Birth_date_Value() => 
		new CqlCode("21112-8", "http://loinc.org", null, null);

    [CqlDeclaration("Birth date")]
	public CqlCode Birth_date() => 
		__Birth_date.Value;

	private CqlCode[] LOINC_Value()
	{
		var a_ = new CqlCode[]
		{
			new CqlCode("21112-8", "http://loinc.org", null, null),
		};

		return a_;
	}

    [CqlDeclaration("LOINC")]
	public CqlCode[] LOINC() => 
		__LOINC.Value;

	private CqlInterval<CqlDateTime> Measurement_Period_Value()
	{
		var a_ = context.ResolveParameter("DiabetesHemoglobinA1cHbA1cPoorControl9FHIR-0.0.015", "Measurement Period", null);

		return (CqlInterval<CqlDateTime>)a_;
	}

    [CqlDeclaration("Measurement Period")]
	public CqlInterval<CqlDateTime> Measurement_Period() => 
		__Measurement_Period.Value;

	private Patient Patient_Value()
	{
		var a_ = context.Operators;
		var b_ = context.DataRetriever;
		var c_ = b_.RetrieveByValueSet<Patient>(null, null);
		var d_ = a_.SingleOrNull<Patient>(c_);

		return d_;
	}

<<<<<<< HEAD
=======
    private Patient Patient_Value()
    {
        var a_ = context?.Operators.RetrieveByValueSet<Patient>(null, 
			null);
        return context?.Operators.SingleOrNull<Patient>(a_);
    }
>>>>>>> cedac435
    [CqlDeclaration("Patient")]
	public Patient Patient() => 
		__Patient.Value;

	private IEnumerable<Coding> SDE_Ethnicity_Value()
	{
		var a_ = SupplementalDataElementsFHIR4_2_0_000.SDE_Ethnicity();

		return a_;
	}

    [CqlDeclaration("SDE Ethnicity")]
	public IEnumerable<Coding> SDE_Ethnicity() => 
		__SDE_Ethnicity.Value;

	private IEnumerable<Tuples.Tuple_CFQHSgYJOXjAOCKdWLdZNNHDG> SDE_Payer_Value()
	{
		var a_ = SupplementalDataElementsFHIR4_2_0_000.SDE_Payer();

		return a_;
	}

    [CqlDeclaration("SDE Payer")]
	public IEnumerable<Tuples.Tuple_CFQHSgYJOXjAOCKdWLdZNNHDG> SDE_Payer() => 
		__SDE_Payer.Value;

	private IEnumerable<Coding> SDE_Race_Value()
	{
		var a_ = SupplementalDataElementsFHIR4_2_0_000.SDE_Race();

		return a_;
	}

    [CqlDeclaration("SDE Race")]
	public IEnumerable<Coding> SDE_Race() => 
		__SDE_Race.Value;

	private CqlCode SDE_Sex_Value()
	{
		var a_ = SupplementalDataElementsFHIR4_2_0_000.SDE_Sex();

		return a_;
	}

    [CqlDeclaration("SDE Sex")]
	public CqlCode SDE_Sex() => 
		__SDE_Sex.Value;

	private IEnumerable<Encounter> Telehealth_Services_Value()
	{
		var a_ = context.Operators;
		var b_ = context.DataRetriever;
		var c_ = this.Telephone_Visits();
		var d_ = b_.RetrieveByValueSet<Encounter>(c_, null);
		bool? e_(Encounter TelehealthEncounter)
		{
			var g_ = context.Operators;
			var i_ = context.Deeper(new CallStackEntry("ToString", null, null));
			var j_ = i_.Operators;
			var k_ = j_.TypeConverter;
			var l_ = TelehealthEncounter?.StatusElement;
			var m_ = k_.Convert<string>(l_);
			var n_ = g_.Equal(m_, "finished");
			var p_ = this.Measurement_Period();
			var q_ = TelehealthEncounter?.Period;
			var r_ = MATGlobalCommonFunctionsFHIR4_6_1_000.Normalize_Interval(q_);
			var s_ = g_.IntervalIncludesInterval<CqlDateTime>(p_, r_, null);
			var t_ = g_.And(n_, s_);

			return t_;
		};
		var f_ = a_.WhereOrNull<Encounter>(d_, e_);

		return f_;
	}

<<<<<<< HEAD
=======
    private IEnumerable<Encounter> Telehealth_Services_Value()
    {
        var a_ = this.Telephone_Visits();
        var b_ = context?.Operators.RetrieveByValueSet<Encounter>(a_, 
			null);
        Func<Encounter,bool?> k_ = (TelehealthEncounter) => 
        {
            var d_ = (TelehealthEncounter?.StatusElement as object);
            var c_ = (context?.Operators.Convert<string>(d_) as object);
            var e_ = ("finished" as object);
            var f_ = context?.Operators.Equal(c_, 
				e_);
            var g_ = this.Measurement_Period();
            var h_ = (TelehealthEncounter?.Period as object);
            var i_ = MATGlobalCommonFunctionsFHIR4_6_1_000.Normalize_Interval(h_);
            var j_ = context?.Operators.IntervalIncludesInterval<CqlDateTime>(g_, 
				i_, 
				null);
            return context?.Operators.And(f_, 
				j_);
        };
        return context?.Operators.WhereOrNull<Encounter>(b_, 
			k_);
    }
>>>>>>> cedac435
    [CqlDeclaration("Telehealth Services")]
	public IEnumerable<Encounter> Telehealth_Services() => 
		__Telehealth_Services.Value;

	private bool? Initial_Population_Value()
	{
		var a_ = context.Operators;
		var f_ = a_.TypeConverter;
		var g_ = this.Patient();
		var h_ = g_?.BirthDateElement;
		var i_ = h_?.Value;
		var j_ = f_.Convert<CqlDate>(i_);
		var m_ = this.Measurement_Period();
		var n_ = a_.Start(m_);
		var o_ = a_.DateFrom(n_);
		var p_ = a_.CalculateAgeAt(j_, o_, "year");
		var r_ = a_.Interval((int?)18, (int?)75, true, false);
		var s_ = a_.ElementInInterval<int?>(p_, r_, null);
		var v_ = AdultOutpatientEncountersFHIR4_2_2_000.Qualifying_Encounters();
		var w_ = this.Telehealth_Services();
		var x_ = a_.ListUnion<Encounter>(v_, w_);
		var y_ = a_.ExistsInList<Encounter>(x_);
		var z_ = a_.And(s_, y_);
		var ac_ = context.DataRetriever;
		var ad_ = this.Diabetes();
		var ae_ = ac_.RetrieveByValueSet<Condition>(ad_, null);
		bool? af_(Condition Diabetes)
		{
			var aj_ = context.Operators;
			var ak_ = MATGlobalCommonFunctionsFHIR4_6_1_000.Prevalence_Period(Diabetes);
			var al_ = this.Measurement_Period();
			var am_ = aj_.Overlaps(ak_, al_, null);

			return am_;
		};
		var ag_ = a_.WhereOrNull<Condition>(ae_, af_);
		var ah_ = a_.ExistsInList<Condition>(ag_);
		var ai_ = a_.And(z_, ah_);

		return ai_;
	}

<<<<<<< HEAD
=======
    private bool? Initial_Population_Value()
    {
        var a_ = (this.Patient()?.BirthDateElement?.Value as object);
        var b_ = context?.Operators.Convert<CqlDate>(a_);
        var c_ = this.Measurement_Period();
        var d_ = context?.Operators.Start(c_);
        var e_ = context?.Operators.DateFrom(d_);
        var f_ = context?.Operators.CalculateAgeAt(b_, 
			e_, 
			"year");
        var g_ = context?.Operators.Interval(((int?)18), 
			((int?)75), 
			true, 
			false);
        var h_ = context?.Operators.ElementInInterval<int?>(f_, 
			g_, 
			null);
        var i_ = AdultOutpatientEncountersFHIR4_2_2_000.Qualifying_Encounters();
        var j_ = this.Telehealth_Services();
        var k_ = context?.Operators.ListUnion<Encounter>(i_, 
			j_);
        var l_ = context?.Operators.ExistsInList<Encounter>(k_);
        var m_ = context?.Operators.And(h_, 
			l_);
        var n_ = this.Diabetes();
        var o_ = context?.Operators.RetrieveByValueSet<Condition>(n_, 
			null);
        Func<Condition,bool?> r_ = (Diabetes) => 
        {
            var p_ = MATGlobalCommonFunctionsFHIR4_6_1_000.Prevalence_Period(Diabetes);
            var q_ = this.Measurement_Period();
            return context?.Operators.Overlaps(p_, 
				q_, 
				null);
        };
        var s_ = context?.Operators.WhereOrNull<Condition>(o_, 
			r_);
        var t_ = context?.Operators.ExistsInList<Condition>(s_);
        return context?.Operators.And(m_, 
			t_);
    }
>>>>>>> cedac435
    [CqlDeclaration("Initial Population")]
	public bool? Initial_Population() => 
		__Initial_Population.Value;

	private bool? Denominator_Value()
	{
		var a_ = this.Initial_Population();

<<<<<<< HEAD
		return a_;
	}

    [CqlDeclaration("Denominator")]
	public bool? Denominator() => 
		__Denominator.Value;

	private Observation Most_Recent_HbA1c_Value()
	{
		var a_ = context.Operators;
		var d_ = context.DataRetriever;
		var e_ = this.HbA1c_Laboratory_Test();
		var f_ = d_.RetrieveByValueSet<Observation>(e_, null);
		bool? g_(Observation RecentHbA1c)
		{
			var l_ = context.Operators;
			var n_ = context.Deeper(new CallStackEntry("ToString", null, null));
			var o_ = n_.Operators;
			var p_ = o_.TypeConverter;
			var q_ = RecentHbA1c?.StatusElement;
			var r_ = p_.Convert<string>(q_);
			var s_ = new string[]
=======
    private Observation Most_Recent_HbA1c_Value()
    {
        var a_ = this.HbA1c_Laboratory_Test();
        var b_ = context?.Operators.RetrieveByValueSet<Observation>(a_, 
			null);
        Func<Observation,bool?> n_ = (RecentHbA1c) => 
        {
            var c_ = (RecentHbA1c?.StatusElement as object);
            var d_ = context?.Operators.Convert<string>(c_);
            var f_ = "final";
            var g_ = "amended";
            var h_ = "corrected";
            var e_ = (new string[]
>>>>>>> cedac435
			{
				"final",
				"amended",
				"corrected",
			};
			var t_ = l_.InList<string>(r_, (s_ as IEnumerable<string>));
			var v_ = RecentHbA1c?.Effective;
			var w_ = MATGlobalCommonFunctionsFHIR4_6_1_000.Latest(v_);
			var x_ = this.Measurement_Period();
			var y_ = l_.ElementInInterval<CqlDateTime>(w_, x_, null);
			var z_ = l_.And(t_, y_);

			return z_;
		};
		var h_ = a_.WhereOrNull<Observation>(f_, g_);
		object i_(Observation @this)
		{
			var aa_ = context.Operators;
			var ab_ = @this?.Effective;
			var ac_ = MATGlobalCommonFunctionsFHIR4_6_1_000.Normalize_Interval(ab_);
			var ad_ = aa_.Start(ac_);

			return ad_;
		};
		var j_ = a_.ListSortBy<Observation>(h_, i_, System.ComponentModel.ListSortDirection.Ascending);
		var k_ = a_.LastOfList<Observation>(j_);

		return k_;
	}

    [CqlDeclaration("Most Recent HbA1c")]
	public Observation Most_Recent_HbA1c() => 
		__Most_Recent_HbA1c.Value;

	private bool? Has_Most_Recent_HbA1c_Without_Result_Value()
	{
		var a_ = context.Operators;
		var c_ = this.Most_Recent_HbA1c();
		var d_ = a_.Not((bool?)(c_ is null));
		var f_ = c_?.Value;
		var g_ = a_.And(d_, (bool?)(f_ is null));

		return g_;
	}

    [CqlDeclaration("Has Most Recent HbA1c Without Result")]
	public bool? Has_Most_Recent_HbA1c_Without_Result() => 
		__Has_Most_Recent_HbA1c_Without_Result.Value;

	private bool? Has_Most_Recent_Elevated_HbA1c_Value()
	{
		var a_ = context.Operators;
		var b_ = this.Most_Recent_HbA1c();
		var c_ = b_?.Value;
		var d_ = FHIRHelpers_4_0_001.ToQuantity((c_ as Quantity));
		var f_ = a_.Quantity(9m, "%");
		var g_ = a_.Greater(d_, f_);

<<<<<<< HEAD
		return g_;
	}

    [CqlDeclaration("Has Most Recent Elevated HbA1c")]
	public bool? Has_Most_Recent_Elevated_HbA1c() => 
		__Has_Most_Recent_Elevated_HbA1c.Value;

	private bool? Has_No_Record_Of_HbA1c_Value()
	{
		var a_ = context.Operators;
		var d_ = context.DataRetriever;
		var e_ = this.HbA1c_Laboratory_Test();
		var f_ = d_.RetrieveByValueSet<Observation>(e_, null);
		bool? g_(Observation NoHbA1c)
		{
			var k_ = context.Operators;
			var m_ = context.Deeper(new CallStackEntry("ToString", null, null));
			var n_ = m_.Operators;
			var o_ = n_.TypeConverter;
			var p_ = NoHbA1c?.StatusElement;
			var q_ = o_.Convert<string>(p_);
			var r_ = new string[]
=======
    private bool? Has_No_Record_Of_HbA1c_Value()
    {
        var a_ = this.HbA1c_Laboratory_Test();
        var b_ = context?.Operators.RetrieveByValueSet<Observation>(a_, 
			null);
        Func<Observation,bool?> n_ = (NoHbA1c) => 
        {
            var c_ = (NoHbA1c?.StatusElement as object);
            var d_ = context?.Operators.Convert<string>(c_);
            var f_ = "final";
            var g_ = "amended";
            var h_ = "corrected";
            var e_ = (new string[]
>>>>>>> cedac435
			{
				"final",
				"amended",
				"corrected",
			};
			var s_ = k_.InList<string>(q_, (r_ as IEnumerable<string>));
			var u_ = NoHbA1c?.Effective;
			var v_ = MATGlobalCommonFunctionsFHIR4_6_1_000.Latest(u_);
			var w_ = this.Measurement_Period();
			var x_ = k_.ElementInInterval<CqlDateTime>(v_, w_, null);
			var y_ = k_.And(s_, x_);

			return y_;
		};
		var h_ = a_.WhereOrNull<Observation>(f_, g_);
		var i_ = a_.ExistsInList<Observation>(h_);
		var j_ = a_.Not(i_);

		return j_;
	}

    [CqlDeclaration("Has No Record Of HbA1c")]
	public bool? Has_No_Record_Of_HbA1c() => 
		__Has_No_Record_Of_HbA1c.Value;

	private bool? Numerator_Value()
	{
		var a_ = context.Operators;
		var c_ = this.Has_Most_Recent_HbA1c_Without_Result();
		var d_ = this.Has_Most_Recent_Elevated_HbA1c();
		var e_ = a_.Or(c_, d_);
		var f_ = this.Has_No_Record_Of_HbA1c();
		var g_ = a_.Or(e_, f_);

		return g_;
	}

    [CqlDeclaration("Numerator")]
	public bool? Numerator() => 
		__Numerator.Value;

	private bool? Denominator_Exclusions_Value()
	{
		var a_ = context.Operators;
		var d_ = HospiceFHIR4_2_3_000.Has_Hospice();
		var e_ = AdvancedIllnessandFrailtyExclusionECQMFHIR4_5_17_000.Advanced_Illness_and_Frailty_Exclusion_Not_Including_Over_Age_80();
		var f_ = a_.Or(d_, e_);
		var k_ = a_.TypeConverter;
		var l_ = this.Patient();
		var m_ = l_?.BirthDateElement;
		var n_ = m_?.Value;
		var o_ = k_.Convert<CqlDate>(n_);
		var r_ = this.Measurement_Period();
		var s_ = a_.Start(r_);
		var t_ = a_.DateFrom(s_);
		var u_ = a_.CalculateAgeAt(o_, t_, "year");
		var v_ = a_.GreaterOrEqual(u_, (int?)65);
		var w_ = AdvancedIllnessandFrailtyExclusionECQMFHIR4_5_17_000.Has_Long_Term_Care_Periods_Longer_Than_90_Consecutive_Days();
		var x_ = a_.And(v_, w_);
		var y_ = a_.Or(f_, x_);
		var z_ = PalliativeCareFHIR_0_6_000.Palliative_Care_in_the_Measurement_Period();
		var aa_ = a_.Or(y_, z_);

		return aa_;
	}

<<<<<<< HEAD
=======
    private bool? Denominator_Exclusions_Value()
    {
        var a_ = HospiceFHIR4_2_3_000.Has_Hospice();
        var b_ = AdvancedIllnessandFrailtyExclusionECQMFHIR4_5_17_000.Advanced_Illness_and_Frailty_Exclusion_Not_Including_Over_Age_80();
        var c_ = context?.Operators.Or(a_, 
			b_);
        var e_ = (this.Patient()?.BirthDateElement?.Value as object);
        var f_ = context?.Operators.Convert<CqlDate>(e_);
        var g_ = this.Measurement_Period();
        var h_ = context?.Operators.Start(g_);
        var i_ = context?.Operators.DateFrom(h_);
        var d_ = (context?.Operators.CalculateAgeAt(f_, 
			i_, 
			"year") as object);
        var j_ = (((int?)65) as object);
        var k_ = context?.Operators.GreaterOrEqual(d_, 
			j_);
        var l_ = AdvancedIllnessandFrailtyExclusionECQMFHIR4_5_17_000.Has_Long_Term_Care_Periods_Longer_Than_90_Consecutive_Days();
        var m_ = context?.Operators.And(k_, 
			l_);
        var n_ = context?.Operators.Or(c_, 
			m_);
        var o_ = PalliativeCareFHIR_0_6_000.Palliative_Care_in_the_Measurement_Period();
        return context?.Operators.Or(n_, 
			o_);
    }
>>>>>>> cedac435
    [CqlDeclaration("Denominator Exclusions")]
	public bool? Denominator_Exclusions() => 
		__Denominator_Exclusions.Value;

}<|MERGE_RESOLUTION|>--- conflicted
+++ resolved
@@ -236,23 +236,12 @@
 
 	private Patient Patient_Value()
 	{
-		var a_ = context.Operators;
-		var b_ = context.DataRetriever;
-		var c_ = b_.RetrieveByValueSet<Patient>(null, null);
-		var d_ = a_.SingleOrNull<Patient>(c_);
-
-		return d_;
-	}
-
-<<<<<<< HEAD
-=======
-    private Patient Patient_Value()
-    {
-        var a_ = context?.Operators.RetrieveByValueSet<Patient>(null, 
-			null);
-        return context?.Operators.SingleOrNull<Patient>(a_);
-    }
->>>>>>> cedac435
+		var a_ = context.Operators.RetrieveByValueSet<Patient>(null, null);
+		var b_ = context.Operators.SingleOrNull<Patient>(a_);
+
+		return b_;
+	}
+
     [CqlDeclaration("Patient")]
 	public Patient Patient() => 
 		__Patient.Value;
@@ -303,145 +292,64 @@
 
 	private IEnumerable<Encounter> Telehealth_Services_Value()
 	{
-		var a_ = context.Operators;
-		var b_ = context.DataRetriever;
-		var c_ = this.Telephone_Visits();
-		var d_ = b_.RetrieveByValueSet<Encounter>(c_, null);
-		bool? e_(Encounter TelehealthEncounter)
+		var a_ = this.Telephone_Visits();
+		var b_ = context.Operators.RetrieveByValueSet<Encounter>(a_, null);
+		bool? c_(Encounter TelehealthEncounter)
 		{
-			var g_ = context.Operators;
-			var i_ = context.Deeper(new CallStackEntry("ToString", null, null));
-			var j_ = i_.Operators;
-			var k_ = j_.TypeConverter;
-			var l_ = TelehealthEncounter?.StatusElement;
-			var m_ = k_.Convert<string>(l_);
-			var n_ = g_.Equal(m_, "finished");
-			var p_ = this.Measurement_Period();
-			var q_ = TelehealthEncounter?.Period;
-			var r_ = MATGlobalCommonFunctionsFHIR4_6_1_000.Normalize_Interval(q_);
-			var s_ = g_.IntervalIncludesInterval<CqlDateTime>(p_, r_, null);
-			var t_ = g_.And(n_, s_);
-
-			return t_;
+			var e_ = TelehealthEncounter?.StatusElement;
+			var f_ = context.Operators.Convert<string>(e_);
+			var g_ = context.Operators.Equal(f_, "finished");
+			var h_ = this.Measurement_Period();
+			var i_ = TelehealthEncounter?.Period;
+			var j_ = MATGlobalCommonFunctionsFHIR4_6_1_000.Normalize_Interval(i_);
+			var k_ = context.Operators.IntervalIncludesInterval<CqlDateTime>(h_, j_, null);
+			var l_ = context.Operators.And(g_, k_);
+
+			return l_;
 		};
-		var f_ = a_.WhereOrNull<Encounter>(d_, e_);
-
-		return f_;
-	}
-
-<<<<<<< HEAD
-=======
-    private IEnumerable<Encounter> Telehealth_Services_Value()
-    {
-        var a_ = this.Telephone_Visits();
-        var b_ = context?.Operators.RetrieveByValueSet<Encounter>(a_, 
-			null);
-        Func<Encounter,bool?> k_ = (TelehealthEncounter) => 
-        {
-            var d_ = (TelehealthEncounter?.StatusElement as object);
-            var c_ = (context?.Operators.Convert<string>(d_) as object);
-            var e_ = ("finished" as object);
-            var f_ = context?.Operators.Equal(c_, 
-				e_);
-            var g_ = this.Measurement_Period();
-            var h_ = (TelehealthEncounter?.Period as object);
-            var i_ = MATGlobalCommonFunctionsFHIR4_6_1_000.Normalize_Interval(h_);
-            var j_ = context?.Operators.IntervalIncludesInterval<CqlDateTime>(g_, 
-				i_, 
-				null);
-            return context?.Operators.And(f_, 
-				j_);
-        };
-        return context?.Operators.WhereOrNull<Encounter>(b_, 
-			k_);
-    }
->>>>>>> cedac435
+		var d_ = context.Operators.WhereOrNull<Encounter>(b_, c_);
+
+		return d_;
+	}
+
     [CqlDeclaration("Telehealth Services")]
 	public IEnumerable<Encounter> Telehealth_Services() => 
 		__Telehealth_Services.Value;
 
 	private bool? Initial_Population_Value()
 	{
-		var a_ = context.Operators;
-		var f_ = a_.TypeConverter;
-		var g_ = this.Patient();
-		var h_ = g_?.BirthDateElement;
-		var i_ = h_?.Value;
-		var j_ = f_.Convert<CqlDate>(i_);
-		var m_ = this.Measurement_Period();
-		var n_ = a_.Start(m_);
-		var o_ = a_.DateFrom(n_);
-		var p_ = a_.CalculateAgeAt(j_, o_, "year");
-		var r_ = a_.Interval((int?)18, (int?)75, true, false);
-		var s_ = a_.ElementInInterval<int?>(p_, r_, null);
-		var v_ = AdultOutpatientEncountersFHIR4_2_2_000.Qualifying_Encounters();
-		var w_ = this.Telehealth_Services();
-		var x_ = a_.ListUnion<Encounter>(v_, w_);
-		var y_ = a_.ExistsInList<Encounter>(x_);
-		var z_ = a_.And(s_, y_);
-		var ac_ = context.DataRetriever;
-		var ad_ = this.Diabetes();
-		var ae_ = ac_.RetrieveByValueSet<Condition>(ad_, null);
-		bool? af_(Condition Diabetes)
+		var a_ = this.Patient();
+		var b_ = a_?.BirthDateElement;
+		var c_ = b_?.Value;
+		var d_ = context.Operators.Convert<CqlDate>(c_);
+		var e_ = this.Measurement_Period();
+		var f_ = context.Operators.Start(e_);
+		var g_ = context.Operators.DateFrom(f_);
+		var h_ = context.Operators.CalculateAgeAt(d_, g_, "year");
+		var i_ = context.Operators.Interval((int?)18, (int?)75, true, false);
+		var j_ = context.Operators.ElementInInterval<int?>(h_, i_, null);
+		var k_ = AdultOutpatientEncountersFHIR4_2_2_000.Qualifying_Encounters();
+		var l_ = this.Telehealth_Services();
+		var m_ = context.Operators.ListUnion<Encounter>(k_, l_);
+		var n_ = context.Operators.ExistsInList<Encounter>(m_);
+		var o_ = context.Operators.And(j_, n_);
+		var p_ = this.Diabetes();
+		var q_ = context.Operators.RetrieveByValueSet<Condition>(p_, null);
+		bool? r_(Condition Diabetes)
 		{
-			var aj_ = context.Operators;
-			var ak_ = MATGlobalCommonFunctionsFHIR4_6_1_000.Prevalence_Period(Diabetes);
-			var al_ = this.Measurement_Period();
-			var am_ = aj_.Overlaps(ak_, al_, null);
-
-			return am_;
+			var v_ = MATGlobalCommonFunctionsFHIR4_6_1_000.Prevalence_Period(Diabetes);
+			var w_ = this.Measurement_Period();
+			var x_ = context.Operators.Overlaps(v_, w_, null);
+
+			return x_;
 		};
-		var ag_ = a_.WhereOrNull<Condition>(ae_, af_);
-		var ah_ = a_.ExistsInList<Condition>(ag_);
-		var ai_ = a_.And(z_, ah_);
-
-		return ai_;
-	}
-
-<<<<<<< HEAD
-=======
-    private bool? Initial_Population_Value()
-    {
-        var a_ = (this.Patient()?.BirthDateElement?.Value as object);
-        var b_ = context?.Operators.Convert<CqlDate>(a_);
-        var c_ = this.Measurement_Period();
-        var d_ = context?.Operators.Start(c_);
-        var e_ = context?.Operators.DateFrom(d_);
-        var f_ = context?.Operators.CalculateAgeAt(b_, 
-			e_, 
-			"year");
-        var g_ = context?.Operators.Interval(((int?)18), 
-			((int?)75), 
-			true, 
-			false);
-        var h_ = context?.Operators.ElementInInterval<int?>(f_, 
-			g_, 
-			null);
-        var i_ = AdultOutpatientEncountersFHIR4_2_2_000.Qualifying_Encounters();
-        var j_ = this.Telehealth_Services();
-        var k_ = context?.Operators.ListUnion<Encounter>(i_, 
-			j_);
-        var l_ = context?.Operators.ExistsInList<Encounter>(k_);
-        var m_ = context?.Operators.And(h_, 
-			l_);
-        var n_ = this.Diabetes();
-        var o_ = context?.Operators.RetrieveByValueSet<Condition>(n_, 
-			null);
-        Func<Condition,bool?> r_ = (Diabetes) => 
-        {
-            var p_ = MATGlobalCommonFunctionsFHIR4_6_1_000.Prevalence_Period(Diabetes);
-            var q_ = this.Measurement_Period();
-            return context?.Operators.Overlaps(p_, 
-				q_, 
-				null);
-        };
-        var s_ = context?.Operators.WhereOrNull<Condition>(o_, 
-			r_);
-        var t_ = context?.Operators.ExistsInList<Condition>(s_);
-        return context?.Operators.And(m_, 
-			t_);
-    }
->>>>>>> cedac435
+		var s_ = context.Operators.WhereOrNull<Condition>(q_, r_);
+		var t_ = context.Operators.ExistsInList<Condition>(s_);
+		var u_ = context.Operators.And(o_, t_);
+
+		return u_;
+	}
+
     [CqlDeclaration("Initial Population")]
 	public bool? Initial_Population() => 
 		__Initial_Population.Value;
@@ -450,7 +358,6 @@
 	{
 		var a_ = this.Initial_Population();
 
-<<<<<<< HEAD
 		return a_;
 	}
 
@@ -460,62 +367,40 @@
 
 	private Observation Most_Recent_HbA1c_Value()
 	{
-		var a_ = context.Operators;
-		var d_ = context.DataRetriever;
-		var e_ = this.HbA1c_Laboratory_Test();
-		var f_ = d_.RetrieveByValueSet<Observation>(e_, null);
-		bool? g_(Observation RecentHbA1c)
+		var a_ = this.HbA1c_Laboratory_Test();
+		var b_ = context.Operators.RetrieveByValueSet<Observation>(a_, null);
+		bool? c_(Observation RecentHbA1c)
 		{
-			var l_ = context.Operators;
-			var n_ = context.Deeper(new CallStackEntry("ToString", null, null));
-			var o_ = n_.Operators;
-			var p_ = o_.TypeConverter;
-			var q_ = RecentHbA1c?.StatusElement;
-			var r_ = p_.Convert<string>(q_);
-			var s_ = new string[]
-=======
-    private Observation Most_Recent_HbA1c_Value()
-    {
-        var a_ = this.HbA1c_Laboratory_Test();
-        var b_ = context?.Operators.RetrieveByValueSet<Observation>(a_, 
-			null);
-        Func<Observation,bool?> n_ = (RecentHbA1c) => 
-        {
-            var c_ = (RecentHbA1c?.StatusElement as object);
-            var d_ = context?.Operators.Convert<string>(c_);
-            var f_ = "final";
-            var g_ = "amended";
-            var h_ = "corrected";
-            var e_ = (new string[]
->>>>>>> cedac435
+			var h_ = RecentHbA1c?.StatusElement;
+			var i_ = context.Operators.Convert<string>(h_);
+			var j_ = new string[]
 			{
 				"final",
 				"amended",
 				"corrected",
 			};
-			var t_ = l_.InList<string>(r_, (s_ as IEnumerable<string>));
-			var v_ = RecentHbA1c?.Effective;
-			var w_ = MATGlobalCommonFunctionsFHIR4_6_1_000.Latest(v_);
-			var x_ = this.Measurement_Period();
-			var y_ = l_.ElementInInterval<CqlDateTime>(w_, x_, null);
-			var z_ = l_.And(t_, y_);
-
-			return z_;
+			var k_ = context.Operators.InList<string>(i_, (j_ as IEnumerable<string>));
+			var l_ = RecentHbA1c?.Effective;
+			var m_ = MATGlobalCommonFunctionsFHIR4_6_1_000.Latest(l_);
+			var n_ = this.Measurement_Period();
+			var o_ = context.Operators.ElementInInterval<CqlDateTime>(m_, n_, null);
+			var p_ = context.Operators.And(k_, o_);
+
+			return p_;
 		};
-		var h_ = a_.WhereOrNull<Observation>(f_, g_);
-		object i_(Observation @this)
+		var d_ = context.Operators.WhereOrNull<Observation>(b_, c_);
+		object e_(Observation @this)
 		{
-			var aa_ = context.Operators;
-			var ab_ = @this?.Effective;
-			var ac_ = MATGlobalCommonFunctionsFHIR4_6_1_000.Normalize_Interval(ab_);
-			var ad_ = aa_.Start(ac_);
-
-			return ad_;
+			var q_ = @this?.Effective;
+			var r_ = MATGlobalCommonFunctionsFHIR4_6_1_000.Normalize_Interval(q_);
+			var s_ = context.Operators.Start(r_);
+
+			return s_;
 		};
-		var j_ = a_.ListSortBy<Observation>(h_, i_, System.ComponentModel.ListSortDirection.Ascending);
-		var k_ = a_.LastOfList<Observation>(j_);
-
-		return k_;
+		var f_ = context.Operators.ListSortBy<Observation>(d_, e_, System.ComponentModel.ListSortDirection.Ascending);
+		var g_ = context.Operators.LastOfList<Observation>(f_);
+
+		return g_;
 	}
 
     [CqlDeclaration("Most Recent HbA1c")]
@@ -524,13 +409,12 @@
 
 	private bool? Has_Most_Recent_HbA1c_Without_Result_Value()
 	{
-		var a_ = context.Operators;
-		var c_ = this.Most_Recent_HbA1c();
-		var d_ = a_.Not((bool?)(c_ is null));
-		var f_ = c_?.Value;
-		var g_ = a_.And(d_, (bool?)(f_ is null));
-
-		return g_;
+		var a_ = this.Most_Recent_HbA1c();
+		var b_ = context.Operators.Not((bool?)(a_ is null));
+		var d_ = a_?.Value;
+		var e_ = context.Operators.And(b_, (bool?)(d_ is null));
+
+		return e_;
 	}
 
     [CqlDeclaration("Has Most Recent HbA1c Without Result")]
@@ -539,15 +423,13 @@
 
 	private bool? Has_Most_Recent_Elevated_HbA1c_Value()
 	{
-		var a_ = context.Operators;
-		var b_ = this.Most_Recent_HbA1c();
-		var c_ = b_?.Value;
-		var d_ = FHIRHelpers_4_0_001.ToQuantity((c_ as Quantity));
-		var f_ = a_.Quantity(9m, "%");
-		var g_ = a_.Greater(d_, f_);
-
-<<<<<<< HEAD
-		return g_;
+		var a_ = this.Most_Recent_HbA1c();
+		var b_ = a_?.Value;
+		var c_ = FHIRHelpers_4_0_001.ToQuantity((b_ as Quantity));
+		var d_ = context.Operators.Quantity(9m, "%");
+		var e_ = context.Operators.Greater(c_, d_);
+
+		return e_;
 	}
 
     [CqlDeclaration("Has Most Recent Elevated HbA1c")]
@@ -556,53 +438,32 @@
 
 	private bool? Has_No_Record_Of_HbA1c_Value()
 	{
-		var a_ = context.Operators;
-		var d_ = context.DataRetriever;
-		var e_ = this.HbA1c_Laboratory_Test();
-		var f_ = d_.RetrieveByValueSet<Observation>(e_, null);
-		bool? g_(Observation NoHbA1c)
+		var a_ = this.HbA1c_Laboratory_Test();
+		var b_ = context.Operators.RetrieveByValueSet<Observation>(a_, null);
+		bool? c_(Observation NoHbA1c)
 		{
-			var k_ = context.Operators;
-			var m_ = context.Deeper(new CallStackEntry("ToString", null, null));
-			var n_ = m_.Operators;
-			var o_ = n_.TypeConverter;
-			var p_ = NoHbA1c?.StatusElement;
-			var q_ = o_.Convert<string>(p_);
-			var r_ = new string[]
-=======
-    private bool? Has_No_Record_Of_HbA1c_Value()
-    {
-        var a_ = this.HbA1c_Laboratory_Test();
-        var b_ = context?.Operators.RetrieveByValueSet<Observation>(a_, 
-			null);
-        Func<Observation,bool?> n_ = (NoHbA1c) => 
-        {
-            var c_ = (NoHbA1c?.StatusElement as object);
-            var d_ = context?.Operators.Convert<string>(c_);
-            var f_ = "final";
-            var g_ = "amended";
-            var h_ = "corrected";
-            var e_ = (new string[]
->>>>>>> cedac435
+			var g_ = NoHbA1c?.StatusElement;
+			var h_ = context.Operators.Convert<string>(g_);
+			var i_ = new string[]
 			{
 				"final",
 				"amended",
 				"corrected",
 			};
-			var s_ = k_.InList<string>(q_, (r_ as IEnumerable<string>));
-			var u_ = NoHbA1c?.Effective;
-			var v_ = MATGlobalCommonFunctionsFHIR4_6_1_000.Latest(u_);
-			var w_ = this.Measurement_Period();
-			var x_ = k_.ElementInInterval<CqlDateTime>(v_, w_, null);
-			var y_ = k_.And(s_, x_);
-
-			return y_;
+			var j_ = context.Operators.InList<string>(h_, (i_ as IEnumerable<string>));
+			var k_ = NoHbA1c?.Effective;
+			var l_ = MATGlobalCommonFunctionsFHIR4_6_1_000.Latest(k_);
+			var m_ = this.Measurement_Period();
+			var n_ = context.Operators.ElementInInterval<CqlDateTime>(l_, m_, null);
+			var o_ = context.Operators.And(j_, n_);
+
+			return o_;
 		};
-		var h_ = a_.WhereOrNull<Observation>(f_, g_);
-		var i_ = a_.ExistsInList<Observation>(h_);
-		var j_ = a_.Not(i_);
-
-		return j_;
+		var d_ = context.Operators.WhereOrNull<Observation>(b_, c_);
+		var e_ = context.Operators.ExistsInList<Observation>(d_);
+		var f_ = context.Operators.Not(e_);
+
+		return f_;
 	}
 
     [CqlDeclaration("Has No Record Of HbA1c")]
@@ -611,14 +472,13 @@
 
 	private bool? Numerator_Value()
 	{
-		var a_ = context.Operators;
-		var c_ = this.Has_Most_Recent_HbA1c_Without_Result();
-		var d_ = this.Has_Most_Recent_Elevated_HbA1c();
-		var e_ = a_.Or(c_, d_);
-		var f_ = this.Has_No_Record_Of_HbA1c();
-		var g_ = a_.Or(e_, f_);
-
-		return g_;
+		var a_ = this.Has_Most_Recent_HbA1c_Without_Result();
+		var b_ = this.Has_Most_Recent_Elevated_HbA1c();
+		var c_ = context.Operators.Or(a_, b_);
+		var d_ = this.Has_No_Record_Of_HbA1c();
+		var e_ = context.Operators.Or(c_, d_);
+
+		return e_;
 	}
 
     [CqlDeclaration("Numerator")]
@@ -627,58 +487,27 @@
 
 	private bool? Denominator_Exclusions_Value()
 	{
-		var a_ = context.Operators;
-		var d_ = HospiceFHIR4_2_3_000.Has_Hospice();
-		var e_ = AdvancedIllnessandFrailtyExclusionECQMFHIR4_5_17_000.Advanced_Illness_and_Frailty_Exclusion_Not_Including_Over_Age_80();
-		var f_ = a_.Or(d_, e_);
-		var k_ = a_.TypeConverter;
-		var l_ = this.Patient();
-		var m_ = l_?.BirthDateElement;
-		var n_ = m_?.Value;
-		var o_ = k_.Convert<CqlDate>(n_);
-		var r_ = this.Measurement_Period();
-		var s_ = a_.Start(r_);
-		var t_ = a_.DateFrom(s_);
-		var u_ = a_.CalculateAgeAt(o_, t_, "year");
-		var v_ = a_.GreaterOrEqual(u_, (int?)65);
-		var w_ = AdvancedIllnessandFrailtyExclusionECQMFHIR4_5_17_000.Has_Long_Term_Care_Periods_Longer_Than_90_Consecutive_Days();
-		var x_ = a_.And(v_, w_);
-		var y_ = a_.Or(f_, x_);
-		var z_ = PalliativeCareFHIR_0_6_000.Palliative_Care_in_the_Measurement_Period();
-		var aa_ = a_.Or(y_, z_);
-
-		return aa_;
-	}
-
-<<<<<<< HEAD
-=======
-    private bool? Denominator_Exclusions_Value()
-    {
-        var a_ = HospiceFHIR4_2_3_000.Has_Hospice();
-        var b_ = AdvancedIllnessandFrailtyExclusionECQMFHIR4_5_17_000.Advanced_Illness_and_Frailty_Exclusion_Not_Including_Over_Age_80();
-        var c_ = context?.Operators.Or(a_, 
-			b_);
-        var e_ = (this.Patient()?.BirthDateElement?.Value as object);
-        var f_ = context?.Operators.Convert<CqlDate>(e_);
-        var g_ = this.Measurement_Period();
-        var h_ = context?.Operators.Start(g_);
-        var i_ = context?.Operators.DateFrom(h_);
-        var d_ = (context?.Operators.CalculateAgeAt(f_, 
-			i_, 
-			"year") as object);
-        var j_ = (((int?)65) as object);
-        var k_ = context?.Operators.GreaterOrEqual(d_, 
-			j_);
-        var l_ = AdvancedIllnessandFrailtyExclusionECQMFHIR4_5_17_000.Has_Long_Term_Care_Periods_Longer_Than_90_Consecutive_Days();
-        var m_ = context?.Operators.And(k_, 
-			l_);
-        var n_ = context?.Operators.Or(c_, 
-			m_);
-        var o_ = PalliativeCareFHIR_0_6_000.Palliative_Care_in_the_Measurement_Period();
-        return context?.Operators.Or(n_, 
-			o_);
-    }
->>>>>>> cedac435
+		var a_ = HospiceFHIR4_2_3_000.Has_Hospice();
+		var b_ = AdvancedIllnessandFrailtyExclusionECQMFHIR4_5_17_000.Advanced_Illness_and_Frailty_Exclusion_Not_Including_Over_Age_80();
+		var c_ = context.Operators.Or(a_, b_);
+		var d_ = this.Patient();
+		var e_ = d_?.BirthDateElement;
+		var f_ = e_?.Value;
+		var g_ = context.Operators.Convert<CqlDate>(f_);
+		var h_ = this.Measurement_Period();
+		var i_ = context.Operators.Start(h_);
+		var j_ = context.Operators.DateFrom(i_);
+		var k_ = context.Operators.CalculateAgeAt(g_, j_, "year");
+		var l_ = context.Operators.GreaterOrEqual(k_, (int?)65);
+		var m_ = AdvancedIllnessandFrailtyExclusionECQMFHIR4_5_17_000.Has_Long_Term_Care_Periods_Longer_Than_90_Consecutive_Days();
+		var n_ = context.Operators.And(l_, m_);
+		var o_ = context.Operators.Or(c_, n_);
+		var p_ = PalliativeCareFHIR_0_6_000.Palliative_Care_in_the_Measurement_Period();
+		var q_ = context.Operators.Or(o_, p_);
+
+		return q_;
+	}
+
     [CqlDeclaration("Denominator Exclusions")]
 	public bool? Denominator_Exclusions() => 
 		__Denominator_Exclusions.Value;
