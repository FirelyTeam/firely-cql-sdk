--- conflicted
+++ resolved
@@ -9,10 +9,6 @@
 using Hl7.Fhir.Model;
 using Range = Hl7.Fhir.Model.Range;
 using Task = Hl7.Fhir.Model.Task;
-<<<<<<< HEAD
-
-=======
->>>>>>> 04603b7c
 [System.CodeDom.Compiler.GeneratedCode(".NET Code Generation", "0.9.0.0")]
 [CqlLibrary("DiabetesHemoglobinA1cHbA1cPoorControl9FHIR", "0.0.015")]
 public class DiabetesHemoglobinA1cHbA1cPoorControl9FHIR_0_0_015
@@ -310,13 +306,7 @@
         Func<Encounter,bool?> k_ = (TelehealthEncounter) => 
         {
             var d_ = (TelehealthEncounter?.StatusElement as object);
-<<<<<<< HEAD
-            var c_ = ((context.OnFunctionCalled(new FunctionCallEvent("ToString", 
-		null, 
-		null))?.Operators).Convert<string>(d_) as object);
-=======
             var c_ = (context?.Operators.Convert<string>(d_) as object);
->>>>>>> 04603b7c
             var e_ = ("finished" as object);
             var f_ = context?.Operators.Equal(c_, 
 				e_);
@@ -394,13 +384,7 @@
         Func<Observation,bool?> n_ = (RecentHbA1c) => 
         {
             var c_ = (RecentHbA1c?.StatusElement as object);
-<<<<<<< HEAD
-            var d_ = (context.OnFunctionCalled(new FunctionCallEvent("ToString", 
-		null, 
-		null))?.Operators).Convert<string>(c_);
-=======
             var d_ = context?.Operators.Convert<string>(c_);
->>>>>>> 04603b7c
             var f_ = "final";
             var g_ = "amended";
             var h_ = "corrected";
@@ -463,13 +447,7 @@
         Func<Observation,bool?> n_ = (NoHbA1c) => 
         {
             var c_ = (NoHbA1c?.StatusElement as object);
-<<<<<<< HEAD
-            var d_ = (context.OnFunctionCalled(new FunctionCallEvent("ToString", 
-		null, 
-		null))?.Operators).Convert<string>(c_);
-=======
             var d_ = context?.Operators.Convert<string>(c_);
->>>>>>> 04603b7c
             var f_ = "final";
             var g_ = "amended";
             var h_ = "corrected";
