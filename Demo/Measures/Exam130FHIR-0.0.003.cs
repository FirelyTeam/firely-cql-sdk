--- conflicted
+++ resolved
@@ -586,19 +586,11 @@
     private IEnumerable<Encounter> Telehealth_Services_Value()
     {
         var a_ = this.Online_Assessments();
-<<<<<<< HEAD
-        var b_ = context?.DataRetriever.RetrieveByValueSet<Encounter>(a_, 
-			null);
-        var c_ = this.Telephone_Visits();
-        var d_ = context?.DataRetriever.RetrieveByValueSet<Encounter>(c_, 
-			null);
-=======
         var b_ = context?.Operators.RetrieveByValueSet<Encounter>(a_, 
 			typeof(Encounter).GetProperty("Type"));
         var c_ = this.Telephone_Visits();
         var d_ = context?.Operators.RetrieveByValueSet<Encounter>(c_, 
 			typeof(Encounter).GetProperty("Type"));
->>>>>>> b04061fc
         var e_ = context?.Operators.ListUnion<Encounter>(b_, 
 			d_);
         Func<Encounter,bool?> n_ = (TelehealthEncounter) => 
@@ -675,13 +667,8 @@
     private IEnumerable<Condition> Malignant_Neoplasm_Value()
     {
         var a_ = this.Malignant_Neoplasm_of_Colon();
-<<<<<<< HEAD
-        var b_ = context?.DataRetriever.RetrieveByValueSet<Condition>(a_, 
-			null);
-=======
         var b_ = context?.Operators.RetrieveByValueSet<Condition>(a_, 
 			typeof(Condition).GetProperty("Code"));
->>>>>>> b04061fc
         Func<Condition,bool?> g_ = (ColorectalCancer) => 
         {
             var c_ = MATGlobalCommonFunctionsFHIR4_6_1_000.Prevalence_Period(ColorectalCancer);
@@ -701,13 +688,8 @@
     private IEnumerable<Procedure> Total_Colectomy_Performed_Value()
     {
         var a_ = this.Total_Colectomy();
-<<<<<<< HEAD
-        var b_ = context?.DataRetriever.RetrieveByValueSet<Procedure>(a_, 
-			null);
-=======
         var b_ = context?.Operators.RetrieveByValueSet<Procedure>(a_, 
 			typeof(Procedure).GetProperty("Code"));
->>>>>>> b04061fc
         Func<Procedure,bool?> m_ = (Colectomy) => 
         {
             var d_ = (Colectomy?.StatusElement as object);
@@ -735,13 +717,8 @@
     private IEnumerable<Condition> Total_Colectomy_Condition_Value()
     {
         var a_ = this.Total_Colectomy_ICD9();
-<<<<<<< HEAD
-        var b_ = context?.DataRetriever.RetrieveByValueSet<Condition>(a_, 
-			null);
-=======
         var b_ = context?.Operators.RetrieveByValueSet<Condition>(a_, 
 			typeof(Condition).GetProperty("Code"));
->>>>>>> b04061fc
         Func<Condition,bool?> g_ = (ColectomyDx) => 
         {
             var c_ = MATGlobalCommonFunctionsFHIR4_6_1_000.Prevalence_Period(ColectomyDx);
@@ -802,13 +779,8 @@
     private IEnumerable<Tuples.Tuple_GHYDcaRJOeEdWbTSSCjjBhBFW> Fecal_Occult_Blood_Test_Display_Date__Result__Category__Status_Value()
     {
         var a_ = this.Fecal_Occult_Blood_Test__FOBT_();
-<<<<<<< HEAD
-        var b_ = context?.DataRetriever.RetrieveByValueSet<Observation>(a_, 
-			null);
-=======
         var b_ = context?.Operators.RetrieveByValueSet<Observation>(a_, 
 			typeof(Observation).GetProperty("Code"));
->>>>>>> b04061fc
         Func<Observation,bool?> l_ = (FecalOccult) => 
         {
             var c_ = (FecalOccult?.Effective as object);
@@ -909,13 +881,8 @@
     private IEnumerable<Observation> Fecal_Occult_Blood_Test_Performed_Value()
     {
         var a_ = this.Fecal_Occult_Blood_Test__FOBT_();
-<<<<<<< HEAD
-        var b_ = context?.DataRetriever.RetrieveByValueSet<Observation>(a_, 
-			null);
-=======
         var b_ = context?.Operators.RetrieveByValueSet<Observation>(a_, 
 			typeof(Observation).GetProperty("Code"));
->>>>>>> b04061fc
         Func<Observation,bool?> ai_ = (FecalOccult) => 
         {
             var c_ = (FecalOccult?.StatusElement as object);
@@ -996,13 +963,8 @@
     private IEnumerable<Observation> Fecal_Occult_Blood_Test_Performed__day_of_TZoffset_Value()
     {
         var a_ = this.Fecal_Occult_Blood_Test__FOBT_();
-<<<<<<< HEAD
-        var b_ = context?.DataRetriever.RetrieveByValueSet<Observation>(a_, 
-			null);
-=======
         var b_ = context?.Operators.RetrieveByValueSet<Observation>(a_, 
 			typeof(Observation).GetProperty("Code"));
->>>>>>> b04061fc
         Func<Observation,bool?> ai_ = (FecalOccult) => 
         {
             var c_ = (FecalOccult?.StatusElement as object);
@@ -1083,13 +1045,8 @@
     private IEnumerable<Observation> Fecal_Occult_Blood_Test_Performed_without_appropriate_category__ignore_status__day_of_TZoffset_Value()
     {
         var a_ = this.Fecal_Occult_Blood_Test__FOBT_();
-<<<<<<< HEAD
-        var b_ = context?.DataRetriever.RetrieveByValueSet<Observation>(a_, 
-			null);
-=======
         var b_ = context?.Operators.RetrieveByValueSet<Observation>(a_, 
 			typeof(Observation).GetProperty("Code"));
->>>>>>> b04061fc
         Func<Observation,bool?> ab_ = (FecalOccult) => 
         {
             var c_ = (FecalOccult?.Category as IEnumerable<CodeableConcept>);
@@ -1156,13 +1113,8 @@
     private IEnumerable<Observation> Fecal_Occult_Blood_Test_Performed_without_appropriate_status__ignore_category__day_of_TZoffset_Value()
     {
         var a_ = this.Fecal_Occult_Blood_Test__FOBT_();
-<<<<<<< HEAD
-        var b_ = context?.DataRetriever.RetrieveByValueSet<Observation>(a_, 
-			null);
-=======
         var b_ = context?.Operators.RetrieveByValueSet<Observation>(a_, 
 			typeof(Observation).GetProperty("Code"));
->>>>>>> b04061fc
         Func<Observation,bool?> r_ = (FecalOccult) => 
         {
             var c_ = (FecalOccult?.StatusElement as object);
@@ -1201,13 +1153,8 @@
     private IEnumerable<Tuples.Tuple_GHYDcaRJOeEdWbTSSCjjBhBFW> Fecal_Immunochemical_Test_DNA_Display_Date__Result__Category__Status_Value()
     {
         var a_ = this.FIT_DNA();
-<<<<<<< HEAD
-        var b_ = context?.DataRetriever.RetrieveByValueSet<Observation>(a_, 
-			null);
-=======
         var b_ = context?.Operators.RetrieveByValueSet<Observation>(a_, 
 			typeof(Observation).GetProperty("Code"));
->>>>>>> b04061fc
         Func<Observation,bool?> p_ = (FitDNA) => 
         {
             var c_ = (FitDNA?.Effective as object);
@@ -1311,13 +1258,8 @@
     private IEnumerable<Observation> Fecal_Immunochemical_Test_DNA_Performed_Value()
     {
         var a_ = this.FIT_DNA();
-<<<<<<< HEAD
-        var b_ = context?.DataRetriever.RetrieveByValueSet<Observation>(a_, 
-			null);
-=======
         var b_ = context?.Operators.RetrieveByValueSet<Observation>(a_, 
 			typeof(Observation).GetProperty("Code"));
->>>>>>> b04061fc
         Func<Observation,bool?> as_ = (FitDNA) => 
         {
             var c_ = (FitDNA?.StatusElement as object);
@@ -1411,13 +1353,8 @@
     private IEnumerable<Observation> Fecal_Immunochemical_Test_DNA_Performed__day_of_TZoffset_Value()
     {
         var a_ = this.FIT_DNA();
-<<<<<<< HEAD
-        var b_ = context?.DataRetriever.RetrieveByValueSet<Observation>(a_, 
-			null);
-=======
         var b_ = context?.Operators.RetrieveByValueSet<Observation>(a_, 
 			typeof(Observation).GetProperty("Code"));
->>>>>>> b04061fc
         Func<Observation,bool?> as_ = (FitDNA) => 
         {
             var c_ = (FitDNA?.StatusElement as object);
@@ -1511,13 +1448,8 @@
     private IEnumerable<Observation> Fecal_Immunochemical_Test_DNA_Performed_without_appropriate_category__ignore_status__day_of_TZoffset_Value()
     {
         var a_ = this.FIT_DNA();
-<<<<<<< HEAD
-        var b_ = context?.DataRetriever.RetrieveByValueSet<Observation>(a_, 
-			null);
-=======
         var b_ = context?.Operators.RetrieveByValueSet<Observation>(a_, 
 			typeof(Observation).GetProperty("Code"));
->>>>>>> b04061fc
         Func<Observation,bool?> al_ = (FitDNA) => 
         {
             var c_ = (FitDNA?.Category as IEnumerable<CodeableConcept>);
@@ -1597,13 +1529,8 @@
     private IEnumerable<Observation> Fecal_Immunochemical_Test_DNA_Performed_without_appropriate_status__ignore_category__day_of_TZoffset_Value()
     {
         var a_ = this.FIT_DNA();
-<<<<<<< HEAD
-        var b_ = context?.DataRetriever.RetrieveByValueSet<Observation>(a_, 
-			null);
-=======
         var b_ = context?.Operators.RetrieveByValueSet<Observation>(a_, 
 			typeof(Observation).GetProperty("Code"));
->>>>>>> b04061fc
         Func<Observation,bool?> ab_ = (FitDNA) => 
         {
             var c_ = (FitDNA?.StatusElement as object);
@@ -1655,13 +1582,8 @@
     private IEnumerable<CqlDateTime> CT_Colonography_Display_Date_Value()
     {
         var a_ = this.CT_Colonography();
-<<<<<<< HEAD
-        var b_ = context?.DataRetriever.RetrieveByValueSet<Observation>(a_, 
-			null);
-=======
         var b_ = context?.Operators.RetrieveByValueSet<Observation>(a_, 
 			typeof(Observation).GetProperty("Code"));
->>>>>>> b04061fc
         Func<Observation,bool?> q_ = (Colonography) => 
         {
             var c_ = (Colonography?.Effective as object);
@@ -1701,13 +1623,8 @@
     private IEnumerable<Observation> CT_Colonography_Performed_Value()
     {
         var a_ = this.CT_Colonography();
-<<<<<<< HEAD
-        var b_ = context?.DataRetriever.RetrieveByValueSet<Observation>(a_, 
-			null);
-=======
         var b_ = context?.Operators.RetrieveByValueSet<Observation>(a_, 
 			typeof(Observation).GetProperty("Code"));
->>>>>>> b04061fc
         Func<Observation,bool?> z_ = (Colonography) => 
         {
             var c_ = (Colonography?.StatusElement as object);
@@ -1757,13 +1674,8 @@
     private IEnumerable<Observation> CT_Colonography_Performed_without_appropriate_status_Value()
     {
         var a_ = this.CT_Colonography();
-<<<<<<< HEAD
-        var b_ = context?.DataRetriever.RetrieveByValueSet<Observation>(a_, 
-			null);
-=======
         var b_ = context?.Operators.RetrieveByValueSet<Observation>(a_, 
 			typeof(Observation).GetProperty("Code"));
->>>>>>> b04061fc
         Func<Observation,bool?> aa_ = (Colonography) => 
         {
             var c_ = (Colonography?.StatusElement as object);
@@ -1814,13 +1726,8 @@
     private IEnumerable<CqlDateTime> Flexible_Sigmoidoscopy_Display_Date_Value()
     {
         var a_ = this.Flexible_Sigmoidoscopy();
-<<<<<<< HEAD
-        var b_ = context?.DataRetriever.RetrieveByValueSet<Procedure>(a_, 
-			null);
-=======
         var b_ = context?.Operators.RetrieveByValueSet<Procedure>(a_, 
 			typeof(Procedure).GetProperty("Code"));
->>>>>>> b04061fc
         Func<Procedure,bool?> q_ = (FlexibleSigmoidoscopy) => 
         {
             var c_ = (FlexibleSigmoidoscopy?.Performed as object);
@@ -1860,13 +1767,8 @@
     private IEnumerable<Procedure> Flexible_Sigmoidoscopy_Performed_Value()
     {
         var a_ = this.Flexible_Sigmoidoscopy();
-<<<<<<< HEAD
-        var b_ = context?.DataRetriever.RetrieveByValueSet<Procedure>(a_, 
-			null);
-=======
         var b_ = context?.Operators.RetrieveByValueSet<Procedure>(a_, 
 			typeof(Procedure).GetProperty("Code"));
->>>>>>> b04061fc
         Func<Procedure,bool?> v_ = (FlexibleSigmoidoscopy) => 
         {
             var d_ = (FlexibleSigmoidoscopy?.StatusElement as object);
@@ -1906,13 +1808,8 @@
     private IEnumerable<Procedure> Flexible_Sigmoidoscopy_Performed_without_appropriate_status_Value()
     {
         var a_ = this.Flexible_Sigmoidoscopy();
-<<<<<<< HEAD
-        var b_ = context?.DataRetriever.RetrieveByValueSet<Procedure>(a_, 
-			null);
-=======
         var b_ = context?.Operators.RetrieveByValueSet<Procedure>(a_, 
 			typeof(Procedure).GetProperty("Code"));
->>>>>>> b04061fc
         Func<Procedure,bool?> w_ = (FlexibleSigmoidoscopy) => 
         {
             var d_ = (FlexibleSigmoidoscopy?.StatusElement as object);
@@ -1953,13 +1850,8 @@
     private IEnumerable<CqlDateTime> Colonoscopy_Display_Date_Value()
     {
         var a_ = this.Colonoscopy();
-<<<<<<< HEAD
-        var b_ = context?.DataRetriever.RetrieveByValueSet<Procedure>(a_, 
-			null);
-=======
         var b_ = context?.Operators.RetrieveByValueSet<Procedure>(a_, 
 			typeof(Procedure).GetProperty("Code"));
->>>>>>> b04061fc
         Func<Procedure,bool?> q_ = (Colonoscopy) => 
         {
             var c_ = (Colonoscopy?.Performed as object);
@@ -1999,13 +1891,8 @@
     private IEnumerable<Procedure> Colonoscopy_Performed_Value()
     {
         var a_ = this.Colonoscopy();
-<<<<<<< HEAD
-        var b_ = context?.DataRetriever.RetrieveByValueSet<Procedure>(a_, 
-			null);
-=======
         var b_ = context?.Operators.RetrieveByValueSet<Procedure>(a_, 
 			typeof(Procedure).GetProperty("Code"));
->>>>>>> b04061fc
         Func<Procedure,bool?> v_ = (Colonoscopy) => 
         {
             var d_ = (Colonoscopy?.StatusElement as object);
@@ -2045,13 +1932,8 @@
     private IEnumerable<Procedure> Colonoscopy_Performed_without_appropriate_status_Value()
     {
         var a_ = this.Colonoscopy();
-<<<<<<< HEAD
-        var b_ = context?.DataRetriever.RetrieveByValueSet<Procedure>(a_, 
-			null);
-=======
         var b_ = context?.Operators.RetrieveByValueSet<Procedure>(a_, 
 			typeof(Procedure).GetProperty("Code"));
->>>>>>> b04061fc
         Func<Procedure,bool?> w_ = (Colonoscopy) => 
         {
             var d_ = (Colonoscopy?.StatusElement as object);
