--- conflicted
+++ resolved
@@ -293,15 +293,13 @@
 
 	private CqlInterval<CqlDateTime> Measurement_Period_Value()
 	{
-		var a_ = context.Operators;
-		var d_ = a_.ConvertIntegerToDecimal(default);
-		var e_ = a_.DateTime((int?)2019, (int?)1, (int?)1, (int?)0, (int?)0, (int?)0, (int?)0, d_);
-		var h_ = a_.ConvertIntegerToDecimal(default);
-		var i_ = a_.DateTime((int?)2020, (int?)1, (int?)1, (int?)0, (int?)0, (int?)0, (int?)0, h_);
-		var j_ = a_.Interval(e_, i_, true, false);
-		var k_ = context.ResolveParameter("HybridHWRFHIR-1.3.005", "Measurement Period", j_);
-
-		return (CqlInterval<CqlDateTime>)k_;
+		var a_ = context.Operators.ConvertIntegerToDecimal(default);
+		var b_ = context.Operators.DateTime((int?)2019, (int?)1, (int?)1, (int?)0, (int?)0, (int?)0, (int?)0, a_);
+		var d_ = context.Operators.DateTime((int?)2020, (int?)1, (int?)1, (int?)0, (int?)0, (int?)0, (int?)0, a_);
+		var e_ = context.Operators.Interval(b_, d_, true, false);
+		var f_ = context.ResolveParameter("HybridHWRFHIR-1.3.005", "Measurement Period", e_);
+
+		return (CqlInterval<CqlDateTime>)f_;
 	}
 
     [CqlDeclaration("Measurement Period")]
@@ -310,23 +308,12 @@
 
 	private Patient Patient_Value()
 	{
-		var a_ = context.Operators;
-		var b_ = context.DataRetriever;
-		var c_ = b_.RetrieveByValueSet<Patient>(null, null);
-		var d_ = a_.SingleOrNull<Patient>(c_);
-
-		return d_;
-	}
-
-<<<<<<< HEAD
-=======
-    private Patient Patient_Value()
-    {
-        var a_ = context?.Operators.RetrieveByValueSet<Patient>(null, 
-			null);
-        return context?.Operators.SingleOrNull<Patient>(a_);
-    }
->>>>>>> cedac435
+		var a_ = context.Operators.RetrieveByValueSet<Patient>(null, null);
+		var b_ = context.Operators.SingleOrNull<Patient>(a_);
+
+		return b_;
+	}
+
     [CqlDeclaration("Patient")]
 	public Patient Patient() => 
 		__Patient.Value;
@@ -378,462 +365,278 @@
     [CqlDeclaration("HospitalizationWithObservation")]
 	public CqlInterval<CqlDateTime> HospitalizationWithObservation(Encounter TheEncounter)
 	{
-		var a_ = context.Operators;
-		var c_ = new Encounter[]
+		var a_ = new Encounter[]
 		{
 			TheEncounter,
 		};
-<<<<<<< HEAD
-		CqlInterval<CqlDateTime> d_(Encounter Visit)
+		CqlInterval<CqlDateTime> b_(Encounter Visit)
 		{
-			var g_ = context.Operators;
-			var l_ = context.DataRetriever;
-			var m_ = this.Emergency_Department_Visit();
-			var n_ = l_.RetrieveByValueSet<Encounter>(m_, null);
-			bool? o_(Encounter LastED)
-			{
-				var aw_ = context.Operators;
-				var az_ = LastED?.Period;
-				var ba_ = FHIRHelpers_4_0_001.ToInterval(az_);
-				var bb_ = aw_.End(ba_);
-				var bi_ = context.DataRetriever;
-				var bj_ = this.Observation_Services();
-				var bk_ = bi_.RetrieveByValueSet<Encounter>(bj_, null);
-				bool? bl_(Encounter LastObs)
+			var e_ = this.Emergency_Department_Visit();
+			var f_ = context.Operators.RetrieveByValueSet<Encounter>(e_, null);
+			bool? g_(Encounter LastED)
+			{
+				var af_ = LastED?.Period;
+				var ag_ = FHIRHelpers_4_0_001.ToInterval(af_);
+				var ah_ = context.Operators.End(ag_);
+				var ai_ = this.Observation_Services();
+				var aj_ = context.Operators.RetrieveByValueSet<Encounter>(ai_, null);
+				bool? ak_(Encounter LastObs)
 				{
-					var du_ = context.Operators;
-					var dx_ = LastObs?.Period;
-					var dy_ = FHIRHelpers_4_0_001.ToInterval(dx_);
-					var dz_ = du_.End(dy_);
-					var ed_ = Visit?.Period;
-					var ee_ = FHIRHelpers_4_0_001.ToInterval(ed_);
-					var ef_ = du_.Start(ee_);
-					var eh_ = du_.Quantity(1m, "hour");
-					var ei_ = du_.Subtract(ef_, eh_);
-					var el_ = FHIRHelpers_4_0_001.ToInterval(ed_);
-					var em_ = du_.Start(el_);
-					var en_ = du_.Interval(ei_, em_, true, true);
-					var eo_ = du_.ElementInInterval<CqlDateTime>(dz_, en_, null);
-					var es_ = FHIRHelpers_4_0_001.ToInterval(ed_);
-					var et_ = du_.Start(es_);
-					var eu_ = du_.Not((bool?)(et_ is null));
-					var ev_ = du_.And(eo_, eu_);
-
-					return ev_;
+					var cb_ = LastObs?.Period;
+					var cc_ = FHIRHelpers_4_0_001.ToInterval(cb_);
+					var cd_ = context.Operators.End(cc_);
+					var ce_ = Visit?.Period;
+					var cf_ = FHIRHelpers_4_0_001.ToInterval(ce_);
+					var cg_ = context.Operators.Start(cf_);
+					var ch_ = context.Operators.Quantity(1m, "hour");
+					var ci_ = context.Operators.Subtract(cg_, ch_);
+					var ck_ = FHIRHelpers_4_0_001.ToInterval(ce_);
+					var cl_ = context.Operators.Start(ck_);
+					var cm_ = context.Operators.Interval(ci_, cl_, true, true);
+					var cn_ = context.Operators.ElementInInterval<CqlDateTime>(cd_, cm_, null);
+					var cp_ = FHIRHelpers_4_0_001.ToInterval(ce_);
+					var cq_ = context.Operators.Start(cp_);
+					var cr_ = context.Operators.Not((bool?)(cq_ is null));
+					var cs_ = context.Operators.And(cn_, cr_);
+
+					return cs_;
 				};
-				var bm_ = aw_.WhereOrNull<Encounter>(bk_, bl_);
-				object bn_(Encounter @this)
+				var al_ = context.Operators.WhereOrNull<Encounter>(aj_, ak_);
+				object am_(Encounter @this)
 				{
-					var ew_ = context.Operators;
-					var ex_ = @this?.Period;
-					var ey_ = FHIRHelpers_4_0_001.ToInterval(ex_);
-					var ez_ = ew_.End(ey_);
-
-					return ez_;
+					var ct_ = @this?.Period;
+					var cu_ = FHIRHelpers_4_0_001.ToInterval(ct_);
+					var cv_ = context.Operators.End(cu_);
+
+					return cv_;
 				};
-				var bo_ = aw_.ListSortBy<Encounter>(bm_, bn_, System.ComponentModel.ListSortDirection.Ascending);
-				var bp_ = aw_.LastOfList<Encounter>(bo_);
-				var bq_ = bp_?.Period;
-				var br_ = FHIRHelpers_4_0_001.ToInterval(bq_);
-				var bs_ = aw_.Start(br_);
-				var bu_ = Visit?.Period;
-				var bv_ = FHIRHelpers_4_0_001.ToInterval(bu_);
-				var bw_ = aw_.Start(bv_);
-				var bx_ = (bs_ ?? bw_);
-				var bz_ = aw_.Quantity(1m, "hour");
-				var ca_ = aw_.Subtract(bx_, bz_);
-				var ch_ = bi_.RetrieveByValueSet<Encounter>(bj_, null);
-				bool? ci_(Encounter LastObs)
+				var an_ = context.Operators.ListSortBy<Encounter>(al_, am_, System.ComponentModel.ListSortDirection.Ascending);
+				var ao_ = context.Operators.LastOfList<Encounter>(an_);
+				var ap_ = ao_?.Period;
+				var aq_ = FHIRHelpers_4_0_001.ToInterval(ap_);
+				var ar_ = context.Operators.Start(aq_);
+				var as_ = Visit?.Period;
+				var at_ = FHIRHelpers_4_0_001.ToInterval(as_);
+				var au_ = context.Operators.Start(at_);
+				var av_ = context.Operators.Quantity(1m, "hour");
+				var aw_ = context.Operators.Subtract((ar_ ?? au_), av_);
+				var ay_ = context.Operators.RetrieveByValueSet<Encounter>(ai_, null);
+				bool? az_(Encounter LastObs)
 				{
-					var fa_ = context.Operators;
-					var fd_ = LastObs?.Period;
-					var fe_ = FHIRHelpers_4_0_001.ToInterval(fd_);
-					var ff_ = fa_.End(fe_);
-					var fj_ = Visit?.Period;
-					var fk_ = FHIRHelpers_4_0_001.ToInterval(fj_);
-					var fl_ = fa_.Start(fk_);
-					var fn_ = fa_.Quantity(1m, "hour");
-					var fo_ = fa_.Subtract(fl_, fn_);
-					var fr_ = FHIRHelpers_4_0_001.ToInterval(fj_);
-					var fs_ = fa_.Start(fr_);
-					var ft_ = fa_.Interval(fo_, fs_, true, true);
-					var fu_ = fa_.ElementInInterval<CqlDateTime>(ff_, ft_, null);
-					var fy_ = FHIRHelpers_4_0_001.ToInterval(fj_);
-					var fz_ = fa_.Start(fy_);
-					var ga_ = fa_.Not((bool?)(fz_ is null));
-					var gb_ = fa_.And(fu_, ga_);
-
-					return gb_;
+					var cw_ = LastObs?.Period;
+					var cx_ = FHIRHelpers_4_0_001.ToInterval(cw_);
+					var cy_ = context.Operators.End(cx_);
+					var cz_ = Visit?.Period;
+					var da_ = FHIRHelpers_4_0_001.ToInterval(cz_);
+					var db_ = context.Operators.Start(da_);
+					var dc_ = context.Operators.Quantity(1m, "hour");
+					var dd_ = context.Operators.Subtract(db_, dc_);
+					var df_ = FHIRHelpers_4_0_001.ToInterval(cz_);
+					var dg_ = context.Operators.Start(df_);
+					var dh_ = context.Operators.Interval(dd_, dg_, true, true);
+					var di_ = context.Operators.ElementInInterval<CqlDateTime>(cy_, dh_, null);
+					var dk_ = FHIRHelpers_4_0_001.ToInterval(cz_);
+					var dl_ = context.Operators.Start(dk_);
+					var dm_ = context.Operators.Not((bool?)(dl_ is null));
+					var dn_ = context.Operators.And(di_, dm_);
+
+					return dn_;
 				};
-				var cj_ = aw_.WhereOrNull<Encounter>(ch_, ci_);
-				object ck_(Encounter @this)
+				var ba_ = context.Operators.WhereOrNull<Encounter>(ay_, az_);
+				object bb_(Encounter @this)
 				{
-					var gc_ = context.Operators;
-					var gd_ = @this?.Period;
-					var ge_ = FHIRHelpers_4_0_001.ToInterval(gd_);
-					var gf_ = gc_.End(ge_);
-
-					return gf_;
+					var do_ = @this?.Period;
+					var dp_ = FHIRHelpers_4_0_001.ToInterval(do_);
+					var dq_ = context.Operators.End(dp_);
+
+					return dq_;
 				};
-				var cl_ = aw_.ListSortBy<Encounter>(cj_, ck_, System.ComponentModel.ListSortDirection.Ascending);
-				var cm_ = aw_.LastOfList<Encounter>(cl_);
-				var cn_ = cm_?.Period;
-				var co_ = FHIRHelpers_4_0_001.ToInterval(cn_);
-				var cp_ = aw_.Start(co_);
-				var cs_ = FHIRHelpers_4_0_001.ToInterval(bu_);
-				var ct_ = aw_.Start(cs_);
-				var cu_ = (cp_ ?? ct_);
-				var cv_ = aw_.Interval(ca_, cu_, true, true);
-				var cw_ = aw_.ElementInInterval<CqlDateTime>(bb_, cv_, null);
-				var de_ = bi_.RetrieveByValueSet<Encounter>(bj_, null);
-				bool? df_(Encounter LastObs)
+				var bc_ = context.Operators.ListSortBy<Encounter>(ba_, bb_, System.ComponentModel.ListSortDirection.Ascending);
+				var bd_ = context.Operators.LastOfList<Encounter>(bc_);
+				var be_ = bd_?.Period;
+				var bf_ = FHIRHelpers_4_0_001.ToInterval(be_);
+				var bg_ = context.Operators.Start(bf_);
+				var bi_ = FHIRHelpers_4_0_001.ToInterval(as_);
+				var bj_ = context.Operators.Start(bi_);
+				var bk_ = context.Operators.Interval(aw_, (bg_ ?? bj_), true, true);
+				var bl_ = context.Operators.ElementInInterval<CqlDateTime>(ah_, bk_, null);
+				var bn_ = context.Operators.RetrieveByValueSet<Encounter>(ai_, null);
+				bool? bo_(Encounter LastObs)
 				{
-					var gg_ = context.Operators;
-					var gj_ = LastObs?.Period;
-					var gk_ = FHIRHelpers_4_0_001.ToInterval(gj_);
-					var gl_ = gg_.End(gk_);
-					var gp_ = Visit?.Period;
-					var gq_ = FHIRHelpers_4_0_001.ToInterval(gp_);
-					var gr_ = gg_.Start(gq_);
-					var gt_ = gg_.Quantity(1m, "hour");
-					var gu_ = gg_.Subtract(gr_, gt_);
-					var gx_ = FHIRHelpers_4_0_001.ToInterval(gp_);
-					var gy_ = gg_.Start(gx_);
-					var gz_ = gg_.Interval(gu_, gy_, true, true);
-					var ha_ = gg_.ElementInInterval<CqlDateTime>(gl_, gz_, null);
-					var he_ = FHIRHelpers_4_0_001.ToInterval(gp_);
-					var hf_ = gg_.Start(he_);
-					var hg_ = gg_.Not((bool?)(hf_ is null));
-					var hh_ = gg_.And(ha_, hg_);
-
-					return hh_;
+					var dr_ = LastObs?.Period;
+					var ds_ = FHIRHelpers_4_0_001.ToInterval(dr_);
+					var dt_ = context.Operators.End(ds_);
+					var du_ = Visit?.Period;
+					var dv_ = FHIRHelpers_4_0_001.ToInterval(du_);
+					var dw_ = context.Operators.Start(dv_);
+					var dx_ = context.Operators.Quantity(1m, "hour");
+					var dy_ = context.Operators.Subtract(dw_, dx_);
+					var ea_ = FHIRHelpers_4_0_001.ToInterval(du_);
+					var eb_ = context.Operators.Start(ea_);
+					var ec_ = context.Operators.Interval(dy_, eb_, true, true);
+					var ed_ = context.Operators.ElementInInterval<CqlDateTime>(dt_, ec_, null);
+					var ef_ = FHIRHelpers_4_0_001.ToInterval(du_);
+					var eg_ = context.Operators.Start(ef_);
+					var eh_ = context.Operators.Not((bool?)(eg_ is null));
+					var ei_ = context.Operators.And(ed_, eh_);
+
+					return ei_;
 				};
-				var dg_ = aw_.WhereOrNull<Encounter>(de_, df_);
-				object dh_(Encounter @this)
+				var bp_ = context.Operators.WhereOrNull<Encounter>(bn_, bo_);
+				object bq_(Encounter @this)
 				{
-					var hi_ = context.Operators;
-					var hj_ = @this?.Period;
-					var hk_ = FHIRHelpers_4_0_001.ToInterval(hj_);
-					var hl_ = hi_.End(hk_);
-
-					return hl_;
+					var ej_ = @this?.Period;
+					var ek_ = FHIRHelpers_4_0_001.ToInterval(ej_);
+					var el_ = context.Operators.End(ek_);
+
+					return el_;
 				};
-				var di_ = aw_.ListSortBy<Encounter>(dg_, dh_, System.ComponentModel.ListSortDirection.Ascending);
-				var dj_ = aw_.LastOfList<Encounter>(di_);
-				var dk_ = dj_?.Period;
-				var dl_ = FHIRHelpers_4_0_001.ToInterval(dk_);
-				var dm_ = aw_.Start(dl_);
-				var dp_ = FHIRHelpers_4_0_001.ToInterval(bu_);
-				var dq_ = aw_.Start(dp_);
-				var dr_ = (dm_ ?? dq_);
-				var ds_ = aw_.Not((bool?)(dr_ is null));
-				var dt_ = aw_.And(cw_, ds_);
-
-				return dt_;
-			};
-			var p_ = g_.WhereOrNull<Encounter>(n_, o_);
-			object q_(Encounter @this)
-			{
-				var hm_ = context.Operators;
-				var hn_ = @this?.Period;
-				var ho_ = FHIRHelpers_4_0_001.ToInterval(hn_);
-				var hp_ = hm_.End(ho_);
-
-				return hp_;
-			};
-			var r_ = g_.ListSortBy<Encounter>(p_, q_, System.ComponentModel.ListSortDirection.Ascending);
-			var s_ = g_.LastOfList<Encounter>(r_);
-			var t_ = s_?.Period;
-			var u_ = FHIRHelpers_4_0_001.ToInterval(t_);
-			var v_ = g_.Start(u_);
-			var ab_ = this.Observation_Services();
-			var ac_ = l_.RetrieveByValueSet<Encounter>(ab_, null);
-			bool? ad_(Encounter LastObs)
-			{
-				var hq_ = context.Operators;
-				var ht_ = LastObs?.Period;
-				var hu_ = FHIRHelpers_4_0_001.ToInterval(ht_);
-				var hv_ = hq_.End(hu_);
-				var hz_ = Visit?.Period;
-				var ia_ = FHIRHelpers_4_0_001.ToInterval(hz_);
-				var ib_ = hq_.Start(ia_);
-				var id_ = hq_.Quantity(1m, "hour");
-				var ie_ = hq_.Subtract(ib_, id_);
-				var ih_ = FHIRHelpers_4_0_001.ToInterval(hz_);
-				var ii_ = hq_.Start(ih_);
-				var ij_ = hq_.Interval(ie_, ii_, true, true);
-				var ik_ = hq_.ElementInInterval<CqlDateTime>(hv_, ij_, null);
-				var io_ = FHIRHelpers_4_0_001.ToInterval(hz_);
-				var ip_ = hq_.Start(io_);
-				var iq_ = hq_.Not((bool?)(ip_ is null));
-				var ir_ = hq_.And(ik_, iq_);
-
-				return ir_;
-			};
-			var ae_ = g_.WhereOrNull<Encounter>(ac_, ad_);
-			object af_(Encounter @this)
-			{
-				var is_ = context.Operators;
-				var it_ = @this?.Period;
-				var iu_ = FHIRHelpers_4_0_001.ToInterval(it_);
-				var iv_ = is_.End(iu_);
-
-				return iv_;
-			};
-			var ag_ = g_.ListSortBy<Encounter>(ae_, af_, System.ComponentModel.ListSortDirection.Ascending);
-			var ah_ = g_.LastOfList<Encounter>(ag_);
-			var ai_ = ah_?.Period;
-			var aj_ = FHIRHelpers_4_0_001.ToInterval(ai_);
-			var ak_ = g_.Start(aj_);
-			var am_ = Visit?.Period;
-			var an_ = FHIRHelpers_4_0_001.ToInterval(am_);
-			var ao_ = g_.Start(an_);
-			var ap_ = (ak_ ?? ao_);
-			var aq_ = (v_ ?? ap_);
-			var at_ = FHIRHelpers_4_0_001.ToInterval(am_);
-			var au_ = g_.End(at_);
-			var av_ = g_.Interval(aq_, au_, true, true);
-
-			return av_;
+				var br_ = context.Operators.ListSortBy<Encounter>(bp_, bq_, System.ComponentModel.ListSortDirection.Ascending);
+				var bs_ = context.Operators.LastOfList<Encounter>(br_);
+				var bt_ = bs_?.Period;
+				var bu_ = FHIRHelpers_4_0_001.ToInterval(bt_);
+				var bv_ = context.Operators.Start(bu_);
+				var bx_ = FHIRHelpers_4_0_001.ToInterval(as_);
+				var by_ = context.Operators.Start(bx_);
+				var bz_ = context.Operators.Not((bool?)((bv_ ?? by_) is null));
+				var ca_ = context.Operators.And(bl_, bz_);
+
+				return ca_;
+			};
+			var h_ = context.Operators.WhereOrNull<Encounter>(f_, g_);
+			object i_(Encounter @this)
+			{
+				var em_ = @this?.Period;
+				var en_ = FHIRHelpers_4_0_001.ToInterval(em_);
+				var eo_ = context.Operators.End(en_);
+
+				return eo_;
+			};
+			var j_ = context.Operators.ListSortBy<Encounter>(h_, i_, System.ComponentModel.ListSortDirection.Ascending);
+			var k_ = context.Operators.LastOfList<Encounter>(j_);
+			var l_ = k_?.Period;
+			var m_ = FHIRHelpers_4_0_001.ToInterval(l_);
+			var n_ = context.Operators.Start(m_);
+			var o_ = this.Observation_Services();
+			var p_ = context.Operators.RetrieveByValueSet<Encounter>(o_, null);
+			bool? q_(Encounter LastObs)
+			{
+				var ep_ = LastObs?.Period;
+				var eq_ = FHIRHelpers_4_0_001.ToInterval(ep_);
+				var er_ = context.Operators.End(eq_);
+				var es_ = Visit?.Period;
+				var et_ = FHIRHelpers_4_0_001.ToInterval(es_);
+				var eu_ = context.Operators.Start(et_);
+				var ev_ = context.Operators.Quantity(1m, "hour");
+				var ew_ = context.Operators.Subtract(eu_, ev_);
+				var ey_ = FHIRHelpers_4_0_001.ToInterval(es_);
+				var ez_ = context.Operators.Start(ey_);
+				var fa_ = context.Operators.Interval(ew_, ez_, true, true);
+				var fb_ = context.Operators.ElementInInterval<CqlDateTime>(er_, fa_, null);
+				var fd_ = FHIRHelpers_4_0_001.ToInterval(es_);
+				var fe_ = context.Operators.Start(fd_);
+				var ff_ = context.Operators.Not((bool?)(fe_ is null));
+				var fg_ = context.Operators.And(fb_, ff_);
+
+				return fg_;
+			};
+			var r_ = context.Operators.WhereOrNull<Encounter>(p_, q_);
+			object s_(Encounter @this)
+			{
+				var fh_ = @this?.Period;
+				var fi_ = FHIRHelpers_4_0_001.ToInterval(fh_);
+				var fj_ = context.Operators.End(fi_);
+
+				return fj_;
+			};
+			var t_ = context.Operators.ListSortBy<Encounter>(r_, s_, System.ComponentModel.ListSortDirection.Ascending);
+			var u_ = context.Operators.LastOfList<Encounter>(t_);
+			var v_ = u_?.Period;
+			var w_ = FHIRHelpers_4_0_001.ToInterval(v_);
+			var x_ = context.Operators.Start(w_);
+			var y_ = Visit?.Period;
+			var z_ = FHIRHelpers_4_0_001.ToInterval(y_);
+			var aa_ = context.Operators.Start(z_);
+			var ac_ = FHIRHelpers_4_0_001.ToInterval(y_);
+			var ad_ = context.Operators.End(ac_);
+			var ae_ = context.Operators.Interval((n_ ?? (x_ ?? aa_)), ad_, true, true);
+
+			return ae_;
 		};
-		var e_ = a_.SelectOrNull<Encounter, CqlInterval<CqlDateTime>>(c_, d_);
-		var f_ = a_.SingleOrNull<CqlInterval<CqlDateTime>>(e_);
-
-		return f_;
-	}
-=======
-        Func<Encounter,CqlInterval<CqlDateTime>> m_ = (Visit) => 
-        {
-            var d_ = (context?.Operators.LastOfList<Encounter>(context?.Operators.ListSortBy<Encounter>(context?.Operators.WhereOrNull<Encounter>(context?.Operators.RetrieveByValueSet<Encounter>(this.Emergency_Department_Visit(), 
-								null), 
-							(LastED) => context?.Operators.And(context?.Operators.ElementInInterval<CqlDateTime>(context?.Operators.End(FHIRHelpers_4_0_001.ToInterval(LastED?.Period)), 
-										context?.Operators.Interval(context?.Operators.Subtract((context?.Operators.Start(FHIRHelpers_4_0_001.ToInterval((context?.Operators.LastOfList<Encounter>(context?.Operators.ListSortBy<Encounter>(context?.Operators.WhereOrNull<Encounter>(context?.Operators.RetrieveByValueSet<Encounter>(this.Observation_Services(), 
-																			null), 
-																		(LastObs) => context?.Operators.And(context?.Operators.ElementInInterval<CqlDateTime>(context?.Operators.End(FHIRHelpers_4_0_001.ToInterval(LastObs?.Period)), 
-																					context?.Operators.Interval(context?.Operators.Subtract(context?.Operators.Start(FHIRHelpers_4_0_001.ToInterval(Visit?.Period)), 
-																							context?.Operators.Quantity(1m, 
-																								"hour")), 
-																						context?.Operators.Start(FHIRHelpers_4_0_001.ToInterval(Visit?.Period)), 
-																						true, 
-																						true), 
-																					null), 
-																				context?.Operators.Not(((bool?)(context?.Operators.Start(FHIRHelpers_4_0_001.ToInterval(Visit?.Period)) == null))))), 
-																	(@this) => context?.Operators.End(FHIRHelpers_4_0_001.ToInterval(@this?.Period)), 
-																	System.ComponentModel.ListSortDirection.Ascending)))?.Period)) ?? context?.Operators.Start(FHIRHelpers_4_0_001.ToInterval(Visit?.Period))), 
-												context?.Operators.Quantity(1m, 
-													"hour")), 
-											(context?.Operators.Start(FHIRHelpers_4_0_001.ToInterval((context?.Operators.LastOfList<Encounter>(context?.Operators.ListSortBy<Encounter>(context?.Operators.WhereOrNull<Encounter>(context?.Operators.RetrieveByValueSet<Encounter>(this.Observation_Services(), 
-																		null), 
-																	(LastObs) => context?.Operators.And(context?.Operators.ElementInInterval<CqlDateTime>(context?.Operators.End(FHIRHelpers_4_0_001.ToInterval(LastObs?.Period)), 
-																				context?.Operators.Interval(context?.Operators.Subtract(context?.Operators.Start(FHIRHelpers_4_0_001.ToInterval(Visit?.Period)), 
-																						context?.Operators.Quantity(1m, 
-																							"hour")), 
-																					context?.Operators.Start(FHIRHelpers_4_0_001.ToInterval(Visit?.Period)), 
-																					true, 
-																					true), 
-																				null), 
-																			context?.Operators.Not(((bool?)(context?.Operators.Start(FHIRHelpers_4_0_001.ToInterval(Visit?.Period)) == null))))), 
-																(@this) => context?.Operators.End(FHIRHelpers_4_0_001.ToInterval(@this?.Period)), 
-																System.ComponentModel.ListSortDirection.Ascending)))?.Period)) ?? context?.Operators.Start(FHIRHelpers_4_0_001.ToInterval(Visit?.Period))), 
-											true, 
-											true), 
-										null), 
-									context?.Operators.Not(((bool?)((context?.Operators.Start(FHIRHelpers_4_0_001.ToInterval((context?.Operators.LastOfList<Encounter>(context?.Operators.ListSortBy<Encounter>(context?.Operators.WhereOrNull<Encounter>(context?.Operators.RetrieveByValueSet<Encounter>(this.Observation_Services(), 
-																	null), 
-																(LastObs) => context?.Operators.And(context?.Operators.ElementInInterval<CqlDateTime>(context?.Operators.End(FHIRHelpers_4_0_001.ToInterval(LastObs?.Period)), 
-																			context?.Operators.Interval(context?.Operators.Subtract(context?.Operators.Start(FHIRHelpers_4_0_001.ToInterval(Visit?.Period)), 
-																					context?.Operators.Quantity(1m, 
-																						"hour")), 
-																				context?.Operators.Start(FHIRHelpers_4_0_001.ToInterval(Visit?.Period)), 
-																				true, 
-																				true), 
-																			null), 
-																		context?.Operators.Not(((bool?)(context?.Operators.Start(FHIRHelpers_4_0_001.ToInterval(Visit?.Period)) == null))))), 
-															(@this) => context?.Operators.End(FHIRHelpers_4_0_001.ToInterval(@this?.Period)), 
-															System.ComponentModel.ListSortDirection.Ascending)))?.Period)) ?? context?.Operators.Start(FHIRHelpers_4_0_001.ToInterval(Visit?.Period))) == null))))), 
-						(@this) => context?.Operators.End(FHIRHelpers_4_0_001.ToInterval(@this?.Period)), 
-						System.ComponentModel.ListSortDirection.Ascending)))?.Period;
-            var e_ = FHIRHelpers_4_0_001.ToInterval(d_);
-            var f_ = (context?.Operators.LastOfList<Encounter>(context?.Operators.ListSortBy<Encounter>(context?.Operators.WhereOrNull<Encounter>(context?.Operators.RetrieveByValueSet<Encounter>(this.Observation_Services(), 
-								null), 
-							(LastObs) => context?.Operators.And(context?.Operators.ElementInInterval<CqlDateTime>(context?.Operators.End(FHIRHelpers_4_0_001.ToInterval(LastObs?.Period)), 
-										context?.Operators.Interval(context?.Operators.Subtract(context?.Operators.Start(FHIRHelpers_4_0_001.ToInterval(Visit?.Period)), 
-												context?.Operators.Quantity(1m, 
-													"hour")), 
-											context?.Operators.Start(FHIRHelpers_4_0_001.ToInterval(Visit?.Period)), 
-											true, 
-											true), 
-										null), 
-									context?.Operators.Not(((bool?)(context?.Operators.Start(FHIRHelpers_4_0_001.ToInterval(Visit?.Period)) == null))))), 
-						(@this) => context?.Operators.End(FHIRHelpers_4_0_001.ToInterval(@this?.Period)), 
-						System.ComponentModel.ListSortDirection.Ascending)))?.Period;
-            var g_ = FHIRHelpers_4_0_001.ToInterval(f_);
-            var h_ = Visit?.Period;
-            var i_ = FHIRHelpers_4_0_001.ToInterval(h_);
-            var c_ = (context?.Operators.Start(e_) ?? (context?.Operators.Start(g_) ?? context?.Operators.Start(i_)));
-            var l_ = context?.Operators.End(i_);
-            return context?.Operators.Interval(c_, 
-				l_, 
-				true, 
-				true);
-        };
-        var n_ = context?.Operators.SelectOrNull<Encounter, CqlInterval<CqlDateTime>>(a_, 
-			m_);
-        return context?.Operators.SingleOrNull<CqlInterval<CqlDateTime>>(n_);
-    }
->>>>>>> cedac435
+		var c_ = context.Operators.SelectOrNull<Encounter, CqlInterval<CqlDateTime>>(a_, b_);
+		var d_ = context.Operators.SingleOrNull<CqlInterval<CqlDateTime>>(c_);
+
+		return d_;
+	}
 
     [CqlDeclaration("LengthInDays")]
 	public int? LengthInDays(CqlInterval<CqlDateTime> Value)
 	{
-		var a_ = context.Operators;
-		var c_ = a_.Start(Value);
-		var e_ = a_.End(Value);
-		var f_ = a_.DifferenceBetween(c_, e_, "day");
-
-		return f_;
+		var a_ = context.Operators.Start(Value);
+		var b_ = context.Operators.End(Value);
+		var c_ = context.Operators.DifferenceBetween(a_, b_, "day");
+
+		return c_;
 	}
 
 	private IEnumerable<Encounter> Inpatient_Encounters_Value()
 	{
-		var a_ = context.Operators;
-		var d_ = context.DataRetriever;
-		var e_ = this.Encounter_Inpatient();
-		var f_ = d_.RetrieveByValueSet<Encounter>(e_, null);
-		IEnumerable<Coverage> g_(Encounter _InpatientEncounter)
+		var a_ = this.Encounter_Inpatient();
+		var b_ = context.Operators.RetrieveByValueSet<Encounter>(a_, null);
+		IEnumerable<Coverage> c_(Encounter _InpatientEncounter)
 		{
-			var n_ = context.DataRetriever;
-			var o_ = this.Medicare_payer();
-			var p_ = n_.RetrieveByValueSet<Coverage>(o_, null);
-
-<<<<<<< HEAD
-			return p_;
+			var j_ = this.Medicare_payer();
+			var k_ = context.Operators.RetrieveByValueSet<Coverage>(j_, null);
+
+			return k_;
 		};
-		Tuples.Tuple_CZdRYXLJAeJaPSIRaUHDXVHPV h_(Encounter _InpatientEncounter, Coverage _Payer)
+		Tuples.Tuple_CZdRYXLJAeJaPSIRaUHDXVHPV d_(Encounter _InpatientEncounter, Coverage _Payer)
 		{
-			var q_ = new Tuples.Tuple_CZdRYXLJAeJaPSIRaUHDXVHPV
-=======
-    private IEnumerable<Encounter> Inpatient_Encounters_Value()
-    {
-        var a_ = this.Encounter_Inpatient();
-        var b_ = context?.Operators.RetrieveByValueSet<Encounter>(a_, 
-			null);
-        Func<Encounter,IEnumerable<Coverage>> d_ = (_InpatientEncounter) => 
-        {
-            var c_ = this.Medicare_payer();
-            return context?.Operators.RetrieveByValueSet<Coverage>(c_, 
-				null);
-        };
-        Func<Encounter,Coverage,Tuples.Tuple_CZdRYXLJAeJaPSIRaUHDXVHPV> g_ = (_InpatientEncounter, _Payer) => 
-        {
-            var e_ = _InpatientEncounter;
-            var f_ = _Payer;
-            return new Tuples.Tuple_CZdRYXLJAeJaPSIRaUHDXVHPV
->>>>>>> cedac435
+			var l_ = new Tuples.Tuple_CZdRYXLJAeJaPSIRaUHDXVHPV
 			{
 				InpatientEncounter = _InpatientEncounter,
 				Payer = _Payer,
 			};
-<<<<<<< HEAD
-
-			return q_;
+
+			return l_;
 		};
-		var i_ = a_.SelectManyResultsOrNull<Encounter, Coverage, Tuples.Tuple_CZdRYXLJAeJaPSIRaUHDXVHPV>(f_, g_, h_);
-		bool? j_(Tuples.Tuple_CZdRYXLJAeJaPSIRaUHDXVHPV tuple_czdryxljaejapsirauhdxvhpv)
+		var e_ = context.Operators.SelectManyResultsOrNull<Encounter, Coverage, Tuples.Tuple_CZdRYXLJAeJaPSIRaUHDXVHPV>(b_, c_, d_);
+		bool? f_(Tuples.Tuple_CZdRYXLJAeJaPSIRaUHDXVHPV tuple_czdryxljaejapsirauhdxvhpv)
 		{
-			var r_ = context.Operators;
-			var v_ = context.Deeper(new CallStackEntry("ToString", null, null));
-			var w_ = v_.Operators;
-			var x_ = w_.TypeConverter;
-			var y_ = tuple_czdryxljaejapsirauhdxvhpv.InpatientEncounter;
-			var z_ = y_?.StatusElement;
-			var aa_ = x_.Convert<string>(z_);
-			var ab_ = r_.Equal(aa_, "finished");
-			var ae_ = this.HospitalizationWithObservation(y_);
-			var af_ = this.LengthInDays(ae_);
-			var ag_ = r_.Less(af_, (int?)365);
-			var ah_ = r_.And(ab_, ag_);
-			var al_ = y_?.Period;
-			var am_ = FHIRHelpers_4_0_001.ToInterval(al_);
-			var an_ = r_.End(am_);
-			var ao_ = this.Measurement_Period();
-			var ap_ = r_.ElementInInterval<CqlDateTime>(an_, ao_, "day");
-			var aq_ = r_.And(ah_, ap_);
-			var au_ = r_.TypeConverter;
-			var av_ = this.Patient();
-			var aw_ = av_?.BirthDateElement;
-			var ax_ = aw_?.Value;
-			var ay_ = au_.Convert<CqlDate>(ax_);
-			var bc_ = y_?.Period;
-			var bd_ = FHIRHelpers_4_0_001.ToInterval(bc_);
-			var be_ = r_.Start(bd_);
-			var bf_ = r_.DateFrom(be_);
-			var bg_ = r_.CalculateAgeAt(ay_, bf_, "year");
-			var bh_ = r_.GreaterOrEqual(bg_, (int?)65);
-			var bi_ = r_.And(aq_, bh_);
-
-			return bi_;
+			var m_ = tuple_czdryxljaejapsirauhdxvhpv.InpatientEncounter?.StatusElement;
+			var n_ = context.Operators.Convert<string>(m_);
+			var o_ = context.Operators.Equal(n_, "finished");
+			var p_ = this.HospitalizationWithObservation(tuple_czdryxljaejapsirauhdxvhpv.InpatientEncounter);
+			var q_ = this.LengthInDays(p_);
+			var r_ = context.Operators.Less(q_, (int?)365);
+			var s_ = context.Operators.And(o_, r_);
+			var t_ = tuple_czdryxljaejapsirauhdxvhpv.InpatientEncounter?.Period;
+			var u_ = FHIRHelpers_4_0_001.ToInterval(t_);
+			var v_ = context.Operators.End(u_);
+			var w_ = this.Measurement_Period();
+			var x_ = context.Operators.ElementInInterval<CqlDateTime>(v_, w_, "day");
+			var y_ = context.Operators.And(s_, x_);
+			var z_ = this.Patient();
+			var aa_ = z_?.BirthDateElement;
+			var ab_ = aa_?.Value;
+			var ac_ = context.Operators.Convert<CqlDate>(ab_);
+			var ae_ = FHIRHelpers_4_0_001.ToInterval(t_);
+			var af_ = context.Operators.Start(ae_);
+			var ag_ = context.Operators.DateFrom(af_);
+			var ah_ = context.Operators.CalculateAgeAt(ac_, ag_, "year");
+			var ai_ = context.Operators.GreaterOrEqual(ah_, (int?)65);
+			var aj_ = context.Operators.And(y_, ai_);
+
+			return aj_;
 		};
-		var k_ = a_.WhereOrNull<Tuples.Tuple_CZdRYXLJAeJaPSIRaUHDXVHPV>(i_, j_);
-		Encounter l_(Tuples.Tuple_CZdRYXLJAeJaPSIRaUHDXVHPV tuple_czdryxljaejapsirauhdxvhpv)
-		{
-			var bj_ = tuple_czdryxljaejapsirauhdxvhpv.InpatientEncounter;
-
-			return bj_;
-		};
-		var m_ = a_.SelectOrNull<Tuples.Tuple_CZdRYXLJAeJaPSIRaUHDXVHPV, Encounter>(k_, l_);
-
-		return m_;
-	}
-
-=======
-        };
-        var h_ = context?.Operators.SelectManyResultsOrNull<Encounter, Coverage, Tuples.Tuple_CZdRYXLJAeJaPSIRaUHDXVHPV>(b_, 
-			d_, 
-			g_);
-        Func<Tuples.Tuple_CZdRYXLJAeJaPSIRaUHDXVHPV,bool?> ag_ = (tuple_czdryxljaejapsirauhdxvhpv) => 
-        {
-            var j_ = (tuple_czdryxljaejapsirauhdxvhpv?.InpatientEncounter?.StatusElement as object);
-            var i_ = (context?.Operators.Convert<string>(j_) as object);
-            var k_ = ("finished" as object);
-            var l_ = context?.Operators.Equal(i_, 
-				k_);
-            var n_ = this.HospitalizationWithObservation(tuple_czdryxljaejapsirauhdxvhpv?.InpatientEncounter);
-            var m_ = (this.LengthInDays(n_) as object);
-            var o_ = (((int?)365) as object);
-            var p_ = context?.Operators.Less(m_, 
-				o_);
-            var q_ = context?.Operators.And(l_, 
-				p_);
-            var r_ = tuple_czdryxljaejapsirauhdxvhpv?.InpatientEncounter?.Period;
-            var s_ = FHIRHelpers_4_0_001.ToInterval(r_);
-            var t_ = context?.Operators.End(s_);
-            var u_ = this.Measurement_Period();
-            var v_ = context?.Operators.ElementInInterval<CqlDateTime>(t_, 
-				u_, 
-				"day");
-            var w_ = context?.Operators.And(q_, 
-				v_);
-            var y_ = (this.Patient()?.BirthDateElement?.Value as object);
-            var z_ = context?.Operators.Convert<CqlDate>(y_);
-            var ac_ = context?.Operators.Start(s_);
-            var ad_ = context?.Operators.DateFrom(ac_);
-            var x_ = (context?.Operators.CalculateAgeAt(z_, 
-				ad_, 
-				"year") as object);
-            var ae_ = (((int?)65) as object);
-            var af_ = context?.Operators.GreaterOrEqual(x_, 
-				ae_);
-            return context?.Operators.And(w_, 
-				af_);
-        };
-        var ah_ = context?.Operators.WhereOrNull<Tuples.Tuple_CZdRYXLJAeJaPSIRaUHDXVHPV>(h_, 
-			ag_);
-        Func<Tuples.Tuple_CZdRYXLJAeJaPSIRaUHDXVHPV,Encounter> ai_ = (tuple_czdryxljaejapsirauhdxvhpv) => tuple_czdryxljaejapsirauhdxvhpv?.InpatientEncounter;
-        return context?.Operators.SelectOrNull<Tuples.Tuple_CZdRYXLJAeJaPSIRaUHDXVHPV, Encounter>(ah_, 
-			ai_);
-    }
->>>>>>> cedac435
+		var g_ = context.Operators.WhereOrNull<Tuples.Tuple_CZdRYXLJAeJaPSIRaUHDXVHPV>(e_, f_);
+		Encounter h_(Tuples.Tuple_CZdRYXLJAeJaPSIRaUHDXVHPV tuple_czdryxljaejapsirauhdxvhpv) => 
+			tuple_czdryxljaejapsirauhdxvhpv.InpatientEncounter;
+		var i_ = context.Operators.SelectOrNull<Tuples.Tuple_CZdRYXLJAeJaPSIRaUHDXVHPV, Encounter>(g_, h_);
+
+		return i_;
+	}
+
     [CqlDeclaration("Inpatient Encounters")]
 	public IEnumerable<Encounter> Inpatient_Encounters() => 
 		__Inpatient_Encounters.Value;
@@ -850,821 +653,426 @@
 		__Initial_Population.Value;
 
     [CqlDeclaration("FirstPhysicalExamWithEncounterId")]
-<<<<<<< HEAD
 	public IEnumerable<string> FirstPhysicalExamWithEncounterId(IEnumerable<Observation> ExamList, string CCDE)
 	{
-		var a_ = context.Operators;
-		var b_ = this.Inpatient_Encounters();
-		string c_(Encounter Encounter)
+		var a_ = this.Inpatient_Encounters();
+		string b_(Encounter Encounter)
 		{
-			var e_ = context.Operators;
-			var l_ = ("\r\n" ?? "");
-			var m_ = (CCDE ?? "");
-			var n_ = e_.Concatenate(l_, m_);
-			var o_ = (n_ ?? "");
-			var p_ = ("," ?? "");
-			var q_ = e_.Concatenate(o_, p_);
-			var r_ = (q_ ?? "");
-			var s_ = context.Deeper(new CallStackEntry("ToString", null, null));
-			var t_ = s_.Operators;
-			var u_ = t_.TypeConverter;
-			var v_ = Encounter?.IdElement;
-			var w_ = u_.Convert<string>(v_);
-			var x_ = (w_ ?? "");
-			var y_ = e_.Concatenate(r_, x_);
-			var z_ = (y_ ?? "");
-			var ab_ = e_.Concatenate(z_, p_);
-			var ac_ = (ab_ ?? "");
-			bool? ah_(Observation Exam)
-			{
-				var bl_ = context.Operators;
-				var bq_ = Exam?.Effective;
-				var br_ = MATGlobalCommonFunctionsFHIR4_6_1_000.Normalize_Interval(bq_);
-				var bs_ = bl_.Start(br_);
-				var bt_ = bl_.Not((bool?)(bs_ is null));
-				var bx_ = MATGlobalCommonFunctionsFHIR4_6_1_000.Normalize_Interval(bq_);
-				var by_ = bl_.Start(bx_);
-				var cc_ = Encounter?.Period;
-				var cd_ = FHIRHelpers_4_0_001.ToInterval(cc_);
-				var ce_ = bl_.Start(cd_);
-				var cg_ = bl_.Quantity(1440m, "minutes");
-				var ch_ = bl_.Subtract(ce_, cg_);
-				var cl_ = FHIRHelpers_4_0_001.ToInterval(cc_);
-				var cm_ = bl_.Start(cl_);
-				var co_ = bl_.Quantity(120m, "minutes");
-				var cp_ = bl_.Add(cm_, co_);
-				var cq_ = bl_.Interval(ch_, cp_, true, true);
-				var cr_ = bl_.ElementInInterval<CqlDateTime>(by_, cq_, null);
-				var cs_ = bl_.And(bt_, cr_);
-				var cu_ = context.Deeper(new CallStackEntry("ToString", null, null));
-				var cv_ = cu_.Operators;
-				var cw_ = cv_.TypeConverter;
-				var cx_ = Exam?.StatusElement;
-				var cy_ = cw_.Convert<string>(cx_);
-				var cz_ = new string[]
+			var d_ = context.Operators.Concatenate("\r\n", (CCDE ?? ""));
+			var e_ = context.Operators.Concatenate((d_ ?? ""), ",");
+			var f_ = Encounter?.IdElement;
+			var g_ = context.Operators.Convert<string>(f_);
+			var h_ = context.Operators.Concatenate((e_ ?? ""), (g_ ?? ""));
+			var i_ = context.Operators.Concatenate((h_ ?? ""), ",");
+			bool? j_(Observation Exam)
+			{
+				var ad_ = Exam?.Effective;
+				var ae_ = MATGlobalCommonFunctionsFHIR4_6_1_000.Normalize_Interval(ad_);
+				var af_ = context.Operators.Start(ae_);
+				var ag_ = context.Operators.Not((bool?)(af_ is null));
+				var ai_ = MATGlobalCommonFunctionsFHIR4_6_1_000.Normalize_Interval(ad_);
+				var aj_ = context.Operators.Start(ai_);
+				var ak_ = Encounter?.Period;
+				var al_ = FHIRHelpers_4_0_001.ToInterval(ak_);
+				var am_ = context.Operators.Start(al_);
+				var an_ = context.Operators.Quantity(1440m, "minutes");
+				var ao_ = context.Operators.Subtract(am_, an_);
+				var aq_ = FHIRHelpers_4_0_001.ToInterval(ak_);
+				var ar_ = context.Operators.Start(aq_);
+				var as_ = context.Operators.Quantity(120m, "minutes");
+				var at_ = context.Operators.Add(ar_, as_);
+				var au_ = context.Operators.Interval(ao_, at_, true, true);
+				var av_ = context.Operators.ElementInInterval<CqlDateTime>(aj_, au_, null);
+				var aw_ = context.Operators.And(ag_, av_);
+				var ax_ = Exam?.StatusElement;
+				var ay_ = context.Operators.Convert<string>(ax_);
+				var az_ = new string[]
 				{
 					"final",
 					"amended",
 					"preliminary",
 				};
-				var da_ = bl_.InList<string>(cy_, (cz_ as IEnumerable<string>));
-				var db_ = bl_.And(cs_, da_);
-				var dd_ = Exam?.Value;
-				var de_ = bl_.Not((bool?)(dd_ is null));
-				var df_ = bl_.And(db_, de_);
-
-				return df_;
-			};
-			var ai_ = e_.WhereOrNull<Observation>(ExamList, ah_);
-			object aj_(Observation @this)
-			{
-				var dg_ = context.Operators;
-				var dh_ = @this?.Effective;
-				var di_ = MATGlobalCommonFunctionsFHIR4_6_1_000.Normalize_Interval(dh_);
-				var dj_ = dg_.Start(di_);
-
-				return dj_;
-			};
-			var ak_ = e_.ListSortBy<Observation>(ai_, aj_, System.ComponentModel.ListSortDirection.Ascending);
-			var al_ = e_.FirstOfList<Observation>(ak_);
-			var am_ = al_?.Value;
-			var an_ = FHIRHelpers_4_0_001.ToQuantity((am_ as Quantity));
-			var ao_ = e_.ConvertQuantityToString(an_);
-			var ap_ = (ao_ ?? "");
-			var aq_ = e_.Concatenate(ac_, ap_);
-			var ar_ = (aq_ ?? "");
-			var at_ = e_.Concatenate(ar_, p_);
-			var au_ = (at_ ?? "");
-			bool? ba_(Observation Exam)
-			{
-				var dk_ = context.Operators;
-				var dp_ = Exam?.Effective;
-				var dq_ = MATGlobalCommonFunctionsFHIR4_6_1_000.Normalize_Interval(dp_);
-				var dr_ = dk_.Start(dq_);
-				var ds_ = dk_.Not((bool?)(dr_ is null));
-				var dw_ = MATGlobalCommonFunctionsFHIR4_6_1_000.Normalize_Interval(dp_);
-				var dx_ = dk_.Start(dw_);
-				var eb_ = Encounter?.Period;
-				var ec_ = FHIRHelpers_4_0_001.ToInterval(eb_);
-				var ed_ = dk_.Start(ec_);
-				var ef_ = dk_.Quantity(1440m, "minutes");
-				var eg_ = dk_.Subtract(ed_, ef_);
-				var ek_ = FHIRHelpers_4_0_001.ToInterval(eb_);
-				var el_ = dk_.Start(ek_);
-				var en_ = dk_.Quantity(120m, "minutes");
-				var eo_ = dk_.Add(el_, en_);
-				var ep_ = dk_.Interval(eg_, eo_, true, true);
-				var eq_ = dk_.ElementInInterval<CqlDateTime>(dx_, ep_, null);
-				var er_ = dk_.And(ds_, eq_);
-				var et_ = context.Deeper(new CallStackEntry("ToString", null, null));
-				var eu_ = et_.Operators;
-				var ev_ = eu_.TypeConverter;
-				var ew_ = Exam?.StatusElement;
-				var ex_ = ev_.Convert<string>(ew_);
-				var ey_ = new string[]
+				var ba_ = context.Operators.InList<string>(ay_, (az_ as IEnumerable<string>));
+				var bb_ = context.Operators.And(aw_, ba_);
+				var bc_ = Exam?.Value;
+				var bd_ = context.Operators.Not((bool?)(bc_ is null));
+				var be_ = context.Operators.And(bb_, bd_);
+
+				return be_;
+			};
+			var k_ = context.Operators.WhereOrNull<Observation>(ExamList, j_);
+			object l_(Observation @this)
+			{
+				var bf_ = @this?.Effective;
+				var bg_ = MATGlobalCommonFunctionsFHIR4_6_1_000.Normalize_Interval(bf_);
+				var bh_ = context.Operators.Start(bg_);
+
+				return bh_;
+			};
+			var m_ = context.Operators.ListSortBy<Observation>(k_, l_, System.ComponentModel.ListSortDirection.Ascending);
+			var n_ = context.Operators.FirstOfList<Observation>(m_);
+			var o_ = n_?.Value;
+			var p_ = FHIRHelpers_4_0_001.ToQuantity((o_ as Quantity));
+			var q_ = context.Operators.ConvertQuantityToString(p_);
+			var r_ = context.Operators.Concatenate((i_ ?? ""), (q_ ?? ""));
+			var s_ = context.Operators.Concatenate((r_ ?? ""), ",");
+			bool? t_(Observation Exam)
+			{
+				var bi_ = Exam?.Effective;
+				var bj_ = MATGlobalCommonFunctionsFHIR4_6_1_000.Normalize_Interval(bi_);
+				var bk_ = context.Operators.Start(bj_);
+				var bl_ = context.Operators.Not((bool?)(bk_ is null));
+				var bn_ = MATGlobalCommonFunctionsFHIR4_6_1_000.Normalize_Interval(bi_);
+				var bo_ = context.Operators.Start(bn_);
+				var bp_ = Encounter?.Period;
+				var bq_ = FHIRHelpers_4_0_001.ToInterval(bp_);
+				var br_ = context.Operators.Start(bq_);
+				var bs_ = context.Operators.Quantity(1440m, "minutes");
+				var bt_ = context.Operators.Subtract(br_, bs_);
+				var bv_ = FHIRHelpers_4_0_001.ToInterval(bp_);
+				var bw_ = context.Operators.Start(bv_);
+				var bx_ = context.Operators.Quantity(120m, "minutes");
+				var by_ = context.Operators.Add(bw_, bx_);
+				var bz_ = context.Operators.Interval(bt_, by_, true, true);
+				var ca_ = context.Operators.ElementInInterval<CqlDateTime>(bo_, bz_, null);
+				var cb_ = context.Operators.And(bl_, ca_);
+				var cc_ = Exam?.StatusElement;
+				var cd_ = context.Operators.Convert<string>(cc_);
+				var ce_ = new string[]
 				{
 					"final",
 					"amended",
 					"preliminary",
 				};
-				var ez_ = dk_.InList<string>(ex_, (ey_ as IEnumerable<string>));
-				var fa_ = dk_.And(er_, ez_);
-				var fc_ = Exam?.Value;
-				var fd_ = dk_.Not((bool?)(fc_ is null));
-				var fe_ = dk_.And(fa_, fd_);
-
-				return fe_;
-			};
-			var bb_ = e_.WhereOrNull<Observation>(ExamList, ba_);
-			object bc_(Observation @this)
-			{
-				var ff_ = context.Operators;
-				var fg_ = @this?.Effective;
-				var fh_ = MATGlobalCommonFunctionsFHIR4_6_1_000.Normalize_Interval(fg_);
-				var fi_ = ff_.Start(fh_);
-
-				return fi_;
-			};
-			var bd_ = e_.ListSortBy<Observation>(bb_, bc_, System.ComponentModel.ListSortDirection.Ascending);
-			var be_ = e_.FirstOfList<Observation>(bd_);
-			var bf_ = be_?.Effective;
-			var bg_ = MATGlobalCommonFunctionsFHIR4_6_1_000.Normalize_Interval(bf_);
-			var bh_ = e_.Start(bg_);
-			var bi_ = e_.ConvertDateTimeToString(bh_);
-			var bj_ = (bi_ ?? "");
-			var bk_ = e_.Concatenate(au_, bj_);
-
-			return bk_;
+				var cf_ = context.Operators.InList<string>(cd_, (ce_ as IEnumerable<string>));
+				var cg_ = context.Operators.And(cb_, cf_);
+				var ch_ = Exam?.Value;
+				var ci_ = context.Operators.Not((bool?)(ch_ is null));
+				var cj_ = context.Operators.And(cg_, ci_);
+
+				return cj_;
+			};
+			var u_ = context.Operators.WhereOrNull<Observation>(ExamList, t_);
+			object v_(Observation @this)
+			{
+				var ck_ = @this?.Effective;
+				var cl_ = MATGlobalCommonFunctionsFHIR4_6_1_000.Normalize_Interval(ck_);
+				var cm_ = context.Operators.Start(cl_);
+
+				return cm_;
+			};
+			var w_ = context.Operators.ListSortBy<Observation>(u_, v_, System.ComponentModel.ListSortDirection.Ascending);
+			var x_ = context.Operators.FirstOfList<Observation>(w_);
+			var y_ = x_?.Effective;
+			var z_ = MATGlobalCommonFunctionsFHIR4_6_1_000.Normalize_Interval(y_);
+			var aa_ = context.Operators.Start(z_);
+			var ab_ = context.Operators.ConvertDateTimeToString(aa_);
+			var ac_ = context.Operators.Concatenate((s_ ?? ""), (ab_ ?? ""));
+
+			return ac_;
 		};
-		var d_ = a_.SelectOrNull<Encounter, string>(b_, c_);
-
-		return d_;
+		var c_ = context.Operators.SelectOrNull<Encounter, string>(a_, b_);
+
+		return c_;
 	}
 
     [CqlDeclaration("FirstPhysicalExamWithEncounterIdUsingLabTiming")]
 	public IEnumerable<string> FirstPhysicalExamWithEncounterIdUsingLabTiming(IEnumerable<Observation> ExamList, string CCDE)
 	{
-		var a_ = context.Operators;
-		var b_ = this.Inpatient_Encounters();
-		string c_(Encounter Encounter)
+		var a_ = this.Inpatient_Encounters();
+		string b_(Encounter Encounter)
 		{
-			var e_ = context.Operators;
-			var l_ = ("\r\n" ?? "");
-			var m_ = (CCDE ?? "");
-			var n_ = e_.Concatenate(l_, m_);
-			var o_ = (n_ ?? "");
-			var p_ = ("," ?? "");
-			var q_ = e_.Concatenate(o_, p_);
-			var r_ = (q_ ?? "");
-			var s_ = context.Deeper(new CallStackEntry("ToString", null, null));
-			var t_ = s_.Operators;
-			var u_ = t_.TypeConverter;
-			var v_ = Encounter?.IdElement;
-			var w_ = u_.Convert<string>(v_);
-			var x_ = (w_ ?? "");
-			var y_ = e_.Concatenate(r_, x_);
-			var z_ = (y_ ?? "");
-			var ab_ = e_.Concatenate(z_, p_);
-			var ac_ = (ab_ ?? "");
-			bool? ah_(Observation Exam)
-			{
-				var bl_ = context.Operators;
-				var bq_ = Exam?.Effective;
-				var br_ = MATGlobalCommonFunctionsFHIR4_6_1_000.Normalize_Interval(bq_);
-				var bs_ = bl_.Start(br_);
-				var bt_ = bl_.Not((bool?)(bs_ is null));
-				var bx_ = MATGlobalCommonFunctionsFHIR4_6_1_000.Normalize_Interval(bq_);
-				var by_ = bl_.Start(bx_);
-				var cc_ = Encounter?.Period;
-				var cd_ = FHIRHelpers_4_0_001.ToInterval(cc_);
-				var ce_ = bl_.Start(cd_);
-				var cg_ = bl_.Quantity(1440m, "minutes");
-				var ch_ = bl_.Subtract(ce_, cg_);
-				var cl_ = FHIRHelpers_4_0_001.ToInterval(cc_);
-				var cm_ = bl_.Start(cl_);
-				var co_ = bl_.Quantity(1440m, "minutes");
-				var cp_ = bl_.Add(cm_, co_);
-				var cq_ = bl_.Interval(ch_, cp_, true, true);
-				var cr_ = bl_.ElementInInterval<CqlDateTime>(by_, cq_, null);
-				var cs_ = bl_.And(bt_, cr_);
-				var cu_ = context.Deeper(new CallStackEntry("ToString", null, null));
-				var cv_ = cu_.Operators;
-				var cw_ = cv_.TypeConverter;
-				var cx_ = Exam?.StatusElement;
-				var cy_ = cw_.Convert<string>(cx_);
-				var cz_ = new string[]
+			var d_ = context.Operators.Concatenate("\r\n", (CCDE ?? ""));
+			var e_ = context.Operators.Concatenate((d_ ?? ""), ",");
+			var f_ = Encounter?.IdElement;
+			var g_ = context.Operators.Convert<string>(f_);
+			var h_ = context.Operators.Concatenate((e_ ?? ""), (g_ ?? ""));
+			var i_ = context.Operators.Concatenate((h_ ?? ""), ",");
+			bool? j_(Observation Exam)
+			{
+				var ad_ = Exam?.Effective;
+				var ae_ = MATGlobalCommonFunctionsFHIR4_6_1_000.Normalize_Interval(ad_);
+				var af_ = context.Operators.Start(ae_);
+				var ag_ = context.Operators.Not((bool?)(af_ is null));
+				var ai_ = MATGlobalCommonFunctionsFHIR4_6_1_000.Normalize_Interval(ad_);
+				var aj_ = context.Operators.Start(ai_);
+				var ak_ = Encounter?.Period;
+				var al_ = FHIRHelpers_4_0_001.ToInterval(ak_);
+				var am_ = context.Operators.Start(al_);
+				var an_ = context.Operators.Quantity(1440m, "minutes");
+				var ao_ = context.Operators.Subtract(am_, an_);
+				var aq_ = FHIRHelpers_4_0_001.ToInterval(ak_);
+				var ar_ = context.Operators.Start(aq_);
+				var at_ = context.Operators.Add(ar_, an_);
+				var au_ = context.Operators.Interval(ao_, at_, true, true);
+				var av_ = context.Operators.ElementInInterval<CqlDateTime>(aj_, au_, null);
+				var aw_ = context.Operators.And(ag_, av_);
+				var ax_ = Exam?.StatusElement;
+				var ay_ = context.Operators.Convert<string>(ax_);
+				var az_ = new string[]
 				{
 					"final",
 					"amended",
 					"preliminary",
 				};
-				var da_ = bl_.InList<string>(cy_, (cz_ as IEnumerable<string>));
-				var db_ = bl_.And(cs_, da_);
-				var dd_ = Exam?.Value;
-				var de_ = bl_.Not((bool?)(dd_ is null));
-				var df_ = bl_.And(db_, de_);
-
-				return df_;
-			};
-			var ai_ = e_.WhereOrNull<Observation>(ExamList, ah_);
-			object aj_(Observation @this)
-			{
-				var dg_ = context.Operators;
-				var dh_ = @this?.Effective;
-				var di_ = MATGlobalCommonFunctionsFHIR4_6_1_000.Normalize_Interval(dh_);
-				var dj_ = dg_.Start(di_);
-
-				return dj_;
-			};
-			var ak_ = e_.ListSortBy<Observation>(ai_, aj_, System.ComponentModel.ListSortDirection.Ascending);
-			var al_ = e_.FirstOfList<Observation>(ak_);
-			var am_ = al_?.Value;
-			var an_ = FHIRHelpers_4_0_001.ToQuantity((am_ as Quantity));
-			var ao_ = e_.ConvertQuantityToString(an_);
-			var ap_ = (ao_ ?? "");
-			var aq_ = e_.Concatenate(ac_, ap_);
-			var ar_ = (aq_ ?? "");
-			var at_ = e_.Concatenate(ar_, p_);
-			var au_ = (at_ ?? "");
-			bool? ba_(Observation Exam)
-			{
-				var dk_ = context.Operators;
-				var dp_ = Exam?.Effective;
-				var dq_ = MATGlobalCommonFunctionsFHIR4_6_1_000.Normalize_Interval(dp_);
-				var dr_ = dk_.Start(dq_);
-				var ds_ = dk_.Not((bool?)(dr_ is null));
-				var dw_ = MATGlobalCommonFunctionsFHIR4_6_1_000.Normalize_Interval(dp_);
-				var dx_ = dk_.Start(dw_);
-				var eb_ = Encounter?.Period;
-				var ec_ = FHIRHelpers_4_0_001.ToInterval(eb_);
-				var ed_ = dk_.Start(ec_);
-				var ef_ = dk_.Quantity(1440m, "minutes");
-				var eg_ = dk_.Subtract(ed_, ef_);
-				var ek_ = FHIRHelpers_4_0_001.ToInterval(eb_);
-				var el_ = dk_.Start(ek_);
-				var en_ = dk_.Quantity(1440m, "minutes");
-				var eo_ = dk_.Add(el_, en_);
-				var ep_ = dk_.Interval(eg_, eo_, true, true);
-				var eq_ = dk_.ElementInInterval<CqlDateTime>(dx_, ep_, null);
-				var er_ = dk_.And(ds_, eq_);
-				var et_ = context.Deeper(new CallStackEntry("ToString", null, null));
-				var eu_ = et_.Operators;
-				var ev_ = eu_.TypeConverter;
-				var ew_ = Exam?.StatusElement;
-				var ex_ = ev_.Convert<string>(ew_);
-				var ey_ = new string[]
+				var ba_ = context.Operators.InList<string>(ay_, (az_ as IEnumerable<string>));
+				var bb_ = context.Operators.And(aw_, ba_);
+				var bc_ = Exam?.Value;
+				var bd_ = context.Operators.Not((bool?)(bc_ is null));
+				var be_ = context.Operators.And(bb_, bd_);
+
+				return be_;
+			};
+			var k_ = context.Operators.WhereOrNull<Observation>(ExamList, j_);
+			object l_(Observation @this)
+			{
+				var bf_ = @this?.Effective;
+				var bg_ = MATGlobalCommonFunctionsFHIR4_6_1_000.Normalize_Interval(bf_);
+				var bh_ = context.Operators.Start(bg_);
+
+				return bh_;
+			};
+			var m_ = context.Operators.ListSortBy<Observation>(k_, l_, System.ComponentModel.ListSortDirection.Ascending);
+			var n_ = context.Operators.FirstOfList<Observation>(m_);
+			var o_ = n_?.Value;
+			var p_ = FHIRHelpers_4_0_001.ToQuantity((o_ as Quantity));
+			var q_ = context.Operators.ConvertQuantityToString(p_);
+			var r_ = context.Operators.Concatenate((i_ ?? ""), (q_ ?? ""));
+			var s_ = context.Operators.Concatenate((r_ ?? ""), ",");
+			bool? t_(Observation Exam)
+			{
+				var bi_ = Exam?.Effective;
+				var bj_ = MATGlobalCommonFunctionsFHIR4_6_1_000.Normalize_Interval(bi_);
+				var bk_ = context.Operators.Start(bj_);
+				var bl_ = context.Operators.Not((bool?)(bk_ is null));
+				var bn_ = MATGlobalCommonFunctionsFHIR4_6_1_000.Normalize_Interval(bi_);
+				var bo_ = context.Operators.Start(bn_);
+				var bp_ = Encounter?.Period;
+				var bq_ = FHIRHelpers_4_0_001.ToInterval(bp_);
+				var br_ = context.Operators.Start(bq_);
+				var bs_ = context.Operators.Quantity(1440m, "minutes");
+				var bt_ = context.Operators.Subtract(br_, bs_);
+				var bv_ = FHIRHelpers_4_0_001.ToInterval(bp_);
+				var bw_ = context.Operators.Start(bv_);
+				var by_ = context.Operators.Add(bw_, bs_);
+				var bz_ = context.Operators.Interval(bt_, by_, true, true);
+				var ca_ = context.Operators.ElementInInterval<CqlDateTime>(bo_, bz_, null);
+				var cb_ = context.Operators.And(bl_, ca_);
+				var cc_ = Exam?.StatusElement;
+				var cd_ = context.Operators.Convert<string>(cc_);
+				var ce_ = new string[]
 				{
 					"final",
 					"amended",
 					"preliminary",
 				};
-				var ez_ = dk_.InList<string>(ex_, (ey_ as IEnumerable<string>));
-				var fa_ = dk_.And(er_, ez_);
-				var fc_ = Exam?.Value;
-				var fd_ = dk_.Not((bool?)(fc_ is null));
-				var fe_ = dk_.And(fa_, fd_);
-
-				return fe_;
-			};
-			var bb_ = e_.WhereOrNull<Observation>(ExamList, ba_);
-			object bc_(Observation @this)
-			{
-				var ff_ = context.Operators;
-				var fg_ = @this?.Effective;
-				var fh_ = MATGlobalCommonFunctionsFHIR4_6_1_000.Normalize_Interval(fg_);
-				var fi_ = ff_.Start(fh_);
-
-				return fi_;
-			};
-			var bd_ = e_.ListSortBy<Observation>(bb_, bc_, System.ComponentModel.ListSortDirection.Ascending);
-			var be_ = e_.FirstOfList<Observation>(bd_);
-			var bf_ = be_?.Effective;
-			var bg_ = MATGlobalCommonFunctionsFHIR4_6_1_000.Normalize_Interval(bf_);
-			var bh_ = e_.Start(bg_);
-			var bi_ = e_.ConvertDateTimeToString(bh_);
-			var bj_ = (bi_ ?? "");
-			var bk_ = e_.Concatenate(au_, bj_);
-
-			return bk_;
+				var cf_ = context.Operators.InList<string>(cd_, (ce_ as IEnumerable<string>));
+				var cg_ = context.Operators.And(cb_, cf_);
+				var ch_ = Exam?.Value;
+				var ci_ = context.Operators.Not((bool?)(ch_ is null));
+				var cj_ = context.Operators.And(cg_, ci_);
+
+				return cj_;
+			};
+			var u_ = context.Operators.WhereOrNull<Observation>(ExamList, t_);
+			object v_(Observation @this)
+			{
+				var ck_ = @this?.Effective;
+				var cl_ = MATGlobalCommonFunctionsFHIR4_6_1_000.Normalize_Interval(ck_);
+				var cm_ = context.Operators.Start(cl_);
+
+				return cm_;
+			};
+			var w_ = context.Operators.ListSortBy<Observation>(u_, v_, System.ComponentModel.ListSortDirection.Ascending);
+			var x_ = context.Operators.FirstOfList<Observation>(w_);
+			var y_ = x_?.Effective;
+			var z_ = MATGlobalCommonFunctionsFHIR4_6_1_000.Normalize_Interval(y_);
+			var aa_ = context.Operators.Start(z_);
+			var ab_ = context.Operators.ConvertDateTimeToString(aa_);
+			var ac_ = context.Operators.Concatenate((s_ ?? ""), (ab_ ?? ""));
+
+			return ac_;
 		};
-		var d_ = a_.SelectOrNull<Encounter, string>(b_, c_);
-
-		return d_;
+		var c_ = context.Operators.SelectOrNull<Encounter, string>(a_, b_);
+
+		return c_;
 	}
 
     [CqlDeclaration("FirstLabTestWithEncounterId")]
 	public IEnumerable<string> FirstLabTestWithEncounterId(IEnumerable<Observation> LabList, string CCDE)
 	{
-		var a_ = context.Operators;
-		var b_ = this.Inpatient_Encounters();
-		string c_(Encounter Encounter)
+		var a_ = this.Inpatient_Encounters();
+		string b_(Encounter Encounter)
 		{
-			var e_ = context.Operators;
-			var l_ = ("\r\n" ?? "");
-			var m_ = (CCDE ?? "");
-			var n_ = e_.Concatenate(l_, m_);
-			var o_ = (n_ ?? "");
-			var p_ = ("," ?? "");
-			var q_ = e_.Concatenate(o_, p_);
-			var r_ = (q_ ?? "");
-			var s_ = context.Deeper(new CallStackEntry("ToString", null, null));
-			var t_ = s_.Operators;
-			var u_ = t_.TypeConverter;
-			var v_ = Encounter?.IdElement;
-			var w_ = u_.Convert<string>(v_);
-			var x_ = (w_ ?? "");
-			var y_ = e_.Concatenate(r_, x_);
-			var z_ = (y_ ?? "");
-			var ab_ = e_.Concatenate(z_, p_);
-			var ac_ = (ab_ ?? "");
-			bool? ah_(Observation Lab)
-			{
-				var bj_ = context.Operators;
-				var bn_ = Lab?.IssuedElement;
-				var bo_ = bj_.Not((bool?)(bn_ is null));
-				var br_ = FHIRHelpers_4_0_001.ToDateTime(bn_);
-				var bv_ = Encounter?.Period;
-				var bw_ = FHIRHelpers_4_0_001.ToInterval(bv_);
-				var bx_ = bj_.Start(bw_);
-				var bz_ = bj_.Quantity(1440m, "minutes");
-				var ca_ = bj_.Subtract(bx_, bz_);
-				var ce_ = FHIRHelpers_4_0_001.ToInterval(bv_);
-				var cf_ = bj_.Start(ce_);
-				var ch_ = bj_.Quantity(1440m, "minutes");
-				var ci_ = bj_.Add(cf_, ch_);
-				var cj_ = bj_.Interval(ca_, ci_, true, true);
-				var ck_ = bj_.ElementInInterval<CqlDateTime>(br_, cj_, null);
-				var cl_ = bj_.And(bo_, ck_);
-				var cn_ = context.Deeper(new CallStackEntry("ToString", null, null));
-				var co_ = cn_.Operators;
-				var cp_ = co_.TypeConverter;
-				var cq_ = Lab?.StatusElement;
-				var cr_ = cp_.Convert<string>(cq_);
-				var cs_ = new string[]
+			var d_ = context.Operators.Concatenate("\r\n", (CCDE ?? ""));
+			var e_ = context.Operators.Concatenate((d_ ?? ""), ",");
+			var f_ = Encounter?.IdElement;
+			var g_ = context.Operators.Convert<string>(f_);
+			var h_ = context.Operators.Concatenate((e_ ?? ""), (g_ ?? ""));
+			var i_ = context.Operators.Concatenate((h_ ?? ""), ",");
+			bool? j_(Observation Lab)
+			{
+				var ac_ = Lab?.IssuedElement;
+				var ad_ = context.Operators.Not((bool?)(ac_ is null));
+				var af_ = FHIRHelpers_4_0_001.ToDateTime(ac_);
+				var ag_ = Encounter?.Period;
+				var ah_ = FHIRHelpers_4_0_001.ToInterval(ag_);
+				var ai_ = context.Operators.Start(ah_);
+				var aj_ = context.Operators.Quantity(1440m, "minutes");
+				var ak_ = context.Operators.Subtract(ai_, aj_);
+				var am_ = FHIRHelpers_4_0_001.ToInterval(ag_);
+				var an_ = context.Operators.Start(am_);
+				var ap_ = context.Operators.Add(an_, aj_);
+				var aq_ = context.Operators.Interval(ak_, ap_, true, true);
+				var ar_ = context.Operators.ElementInInterval<CqlDateTime>(af_, aq_, null);
+				var as_ = context.Operators.And(ad_, ar_);
+				var at_ = Lab?.StatusElement;
+				var au_ = context.Operators.Convert<string>(at_);
+				var av_ = new string[]
 				{
 					"final",
 					"amended",
 					"preliminary",
 				};
-				var ct_ = bj_.InList<string>(cr_, (cs_ as IEnumerable<string>));
-				var cu_ = bj_.And(cl_, ct_);
-				var cw_ = Lab?.Value;
-				var cx_ = bj_.Not((bool?)(cw_ is null));
-				var cy_ = bj_.And(cu_, cx_);
-
-				return cy_;
-			};
-			var ai_ = e_.WhereOrNull<Observation>(LabList, ah_);
-			object aj_(Observation @this)
-			{
-				var cz_ = @this?.IssuedElement;
-
-				return cz_;
-			};
-			var ak_ = e_.ListSortBy<Observation>(ai_, aj_, System.ComponentModel.ListSortDirection.Ascending);
-			var al_ = e_.FirstOfList<Observation>(ak_);
-			var am_ = al_?.Value;
-			var an_ = FHIRHelpers_4_0_001.ToQuantity((am_ as Quantity));
-			var ao_ = e_.ConvertQuantityToString(an_);
-			var ap_ = (ao_ ?? "");
-			var aq_ = e_.Concatenate(ac_, ap_);
-			var ar_ = (aq_ ?? "");
-			var at_ = e_.Concatenate(ar_, p_);
-			var au_ = (at_ ?? "");
-			bool? az_(Observation Lab)
-			{
-				var da_ = context.Operators;
-				var de_ = Lab?.IssuedElement;
-				var df_ = da_.Not((bool?)(de_ is null));
-				var di_ = FHIRHelpers_4_0_001.ToDateTime(de_);
-				var dm_ = Encounter?.Period;
-				var dn_ = FHIRHelpers_4_0_001.ToInterval(dm_);
-				var do_ = da_.Start(dn_);
-				var dq_ = da_.Quantity(1440m, "minutes");
-				var dr_ = da_.Subtract(do_, dq_);
-				var dv_ = FHIRHelpers_4_0_001.ToInterval(dm_);
-				var dw_ = da_.Start(dv_);
-				var dy_ = da_.Quantity(1440m, "minutes");
-				var dz_ = da_.Add(dw_, dy_);
-				var ea_ = da_.Interval(dr_, dz_, true, true);
-				var eb_ = da_.ElementInInterval<CqlDateTime>(di_, ea_, null);
-				var ec_ = da_.And(df_, eb_);
-				var ee_ = context.Deeper(new CallStackEntry("ToString", null, null));
-				var ef_ = ee_.Operators;
-				var eg_ = ef_.TypeConverter;
-				var eh_ = Lab?.StatusElement;
-				var ei_ = eg_.Convert<string>(eh_);
-				var ej_ = new string[]
+				var aw_ = context.Operators.InList<string>(au_, (av_ as IEnumerable<string>));
+				var ax_ = context.Operators.And(as_, aw_);
+				var ay_ = Lab?.Value;
+				var az_ = context.Operators.Not((bool?)(ay_ is null));
+				var ba_ = context.Operators.And(ax_, az_);
+
+				return ba_;
+			};
+			var k_ = context.Operators.WhereOrNull<Observation>(LabList, j_);
+			object l_(Observation @this)
+			{
+				var bb_ = @this?.IssuedElement;
+
+				return bb_;
+			};
+			var m_ = context.Operators.ListSortBy<Observation>(k_, l_, System.ComponentModel.ListSortDirection.Ascending);
+			var n_ = context.Operators.FirstOfList<Observation>(m_);
+			var o_ = n_?.Value;
+			var p_ = FHIRHelpers_4_0_001.ToQuantity((o_ as Quantity));
+			var q_ = context.Operators.ConvertQuantityToString(p_);
+			var r_ = context.Operators.Concatenate((i_ ?? ""), (q_ ?? ""));
+			var s_ = context.Operators.Concatenate((r_ ?? ""), ",");
+			bool? t_(Observation Lab)
+			{
+				var bc_ = Lab?.IssuedElement;
+				var bd_ = context.Operators.Not((bool?)(bc_ is null));
+				var bf_ = FHIRHelpers_4_0_001.ToDateTime(bc_);
+				var bg_ = Encounter?.Period;
+				var bh_ = FHIRHelpers_4_0_001.ToInterval(bg_);
+				var bi_ = context.Operators.Start(bh_);
+				var bj_ = context.Operators.Quantity(1440m, "minutes");
+				var bk_ = context.Operators.Subtract(bi_, bj_);
+				var bm_ = FHIRHelpers_4_0_001.ToInterval(bg_);
+				var bn_ = context.Operators.Start(bm_);
+				var bp_ = context.Operators.Add(bn_, bj_);
+				var bq_ = context.Operators.Interval(bk_, bp_, true, true);
+				var br_ = context.Operators.ElementInInterval<CqlDateTime>(bf_, bq_, null);
+				var bs_ = context.Operators.And(bd_, br_);
+				var bt_ = Lab?.StatusElement;
+				var bu_ = context.Operators.Convert<string>(bt_);
+				var bv_ = new string[]
 				{
 					"final",
 					"amended",
 					"preliminary",
 				};
-				var ek_ = da_.InList<string>(ei_, (ej_ as IEnumerable<string>));
-				var el_ = da_.And(ec_, ek_);
-				var en_ = Lab?.Value;
-				var eo_ = da_.Not((bool?)(en_ is null));
-				var ep_ = da_.And(el_, eo_);
-
-				return ep_;
-			};
-			var ba_ = e_.WhereOrNull<Observation>(LabList, az_);
-			object bb_(Observation @this)
-			{
-				var eq_ = @this?.IssuedElement;
-
-				return eq_;
-			};
-			var bc_ = e_.ListSortBy<Observation>(ba_, bb_, System.ComponentModel.ListSortDirection.Ascending);
-			var bd_ = e_.FirstOfList<Observation>(bc_);
-			var be_ = bd_?.IssuedElement;
-			var bf_ = FHIRHelpers_4_0_001.ToDateTime(be_);
-			var bg_ = e_.ConvertDateTimeToString(bf_);
-			var bh_ = (bg_ ?? "");
-			var bi_ = e_.Concatenate(au_, bh_);
-
-			return bi_;
+				var bw_ = context.Operators.InList<string>(bu_, (bv_ as IEnumerable<string>));
+				var bx_ = context.Operators.And(bs_, bw_);
+				var by_ = Lab?.Value;
+				var bz_ = context.Operators.Not((bool?)(by_ is null));
+				var ca_ = context.Operators.And(bx_, bz_);
+
+				return ca_;
+			};
+			var u_ = context.Operators.WhereOrNull<Observation>(LabList, t_);
+			object v_(Observation @this)
+			{
+				var cb_ = @this?.IssuedElement;
+
+				return cb_;
+			};
+			var w_ = context.Operators.ListSortBy<Observation>(u_, v_, System.ComponentModel.ListSortDirection.Ascending);
+			var x_ = context.Operators.FirstOfList<Observation>(w_);
+			var y_ = x_?.IssuedElement;
+			var z_ = FHIRHelpers_4_0_001.ToDateTime(y_);
+			var aa_ = context.Operators.ConvertDateTimeToString(z_);
+			var ab_ = context.Operators.Concatenate((s_ ?? ""), (aa_ ?? ""));
+
+			return ab_;
 		};
-		var d_ = a_.SelectOrNull<Encounter, string>(b_, c_);
-
-		return d_;
+		var c_ = context.Operators.SelectOrNull<Encounter, string>(a_, b_);
+
+		return c_;
 	}
 
 	private IEnumerable<string> Results_Value()
 	{
-		var a_ = context.Operators;
-		var b_ = context.DataRetriever;
-		var d_ = this.Heart_rate();
-		var e_ = a_.ToList<CqlCode>(d_);
-		var f_ = b_.RetrieveByCodes<Observation>(e_, null);
-		var g_ = this.FirstPhysicalExamWithEncounterId(f_, "FirstHeartRate");
-		var j_ = this.Systolic_blood_pressure();
-		var k_ = a_.ToList<CqlCode>(j_);
-		var l_ = b_.RetrieveByCodes<Observation>(k_, null);
-		var m_ = this.FirstPhysicalExamWithEncounterId(l_, "FirstSystolicBP");
-		var p_ = this.Respiratory_rate();
-		var q_ = a_.ToList<CqlCode>(p_);
-		var r_ = b_.RetrieveByCodes<Observation>(q_, null);
-		var s_ = this.FirstPhysicalExamWithEncounterId(r_, "FirstRespRate");
-		var u_ = this.Body_temperature();
-		var v_ = b_.RetrieveByValueSet<Observation>(u_, null);
-		var w_ = this.FirstPhysicalExamWithEncounterId(v_, "FirstTemperature");
-		var z_ = this.Oxygen_saturation_in_Arterial_blood_by_Pulse_oximetry();
-		var aa_ = a_.ToList<CqlCode>(z_);
-		var ab_ = b_.RetrieveByCodes<Observation>(aa_, null);
-		var ac_ = this.FirstPhysicalExamWithEncounterId(ab_, "FirstO2Saturation");
-		var ae_ = this.Body_weight();
-		var af_ = b_.RetrieveByValueSet<Observation>(ae_, null);
-		var ag_ = this.FirstPhysicalExamWithEncounterIdUsingLabTiming(af_, "FirstWeight");
-		var ai_ = this.Hematocrit_lab_test();
-		var aj_ = b_.RetrieveByValueSet<Observation>(ai_, null);
-		var ak_ = this.FirstLabTestWithEncounterId(aj_, "FirstHematocrit");
-		var am_ = this.White_blood_cells_count_lab_test();
-		var an_ = b_.RetrieveByValueSet<Observation>(am_, null);
-		var ao_ = this.FirstLabTestWithEncounterId(an_, "FirstWhiteBloodCell");
-		var aq_ = this.Potassium_lab_test();
-		var ar_ = b_.RetrieveByValueSet<Observation>(aq_, null);
-		var as_ = this.FirstLabTestWithEncounterId(ar_, "FirstPotassium");
-		var au_ = this.Sodium_lab_test();
-		var av_ = b_.RetrieveByValueSet<Observation>(au_, null);
-		var aw_ = this.FirstLabTestWithEncounterId(av_, "FirstSodium");
-		var ay_ = this.Bicarbonate_lab_test();
-		var az_ = b_.RetrieveByValueSet<Observation>(ay_, null);
-		var ba_ = this.FirstLabTestWithEncounterId(az_, "FirstBicarbonate");
-		var bc_ = this.Creatinine_lab_test();
-		var bd_ = b_.RetrieveByValueSet<Observation>(bc_, null);
-		var be_ = this.FirstLabTestWithEncounterId(bd_, "FirstCreatinine");
-		var bg_ = this.Glucose_lab_test();
-		var bh_ = b_.RetrieveByValueSet<Observation>(bg_, null);
-		var bi_ = this.FirstLabTestWithEncounterId(bh_, "FirstGlucose");
-		var bj_ = new IEnumerable<string>[]
-=======
-    public IEnumerable<string> FirstPhysicalExamWithEncounterId(IEnumerable<Observation> ExamList, string CCDE)
-    {
-        var a_ = this.Inpatient_Encounters();
-        Func<Encounter,string> v_ = (Encounter) => 
-        {
-            var h_ = ("\r\n" ?? "");
-            var i_ = (CCDE ?? "");
-            var g_ = (context?.Operators.Concatenate(h_, 
-				i_) ?? "");
-            var j_ = ("," ?? "");
-            var f_ = (context?.Operators.Concatenate(g_, 
-				j_) ?? "");
-            var l_ = (Encounter?.IdElement as object);
-            var k_ = (context?.Operators.Convert<string>(l_) ?? "");
-            var e_ = (context?.Operators.Concatenate(f_, 
-				k_) ?? "");
-            var d_ = (context?.Operators.Concatenate(e_, 
-				j_) ?? "");
-            var o_ = (((context?.Operators.FirstOfList<Observation>(context?.Operators.ListSortBy<Observation>(context?.Operators.WhereOrNull<Observation>(ExamList, 
-							(Exam) => context?.Operators.And(context?.Operators.And(context?.Operators.And(context?.Operators.Not(((bool?)(context?.Operators.Start(MATGlobalCommonFunctionsFHIR4_6_1_000.Normalize_Interval((Exam?.Effective as object))) == null))), 
-											context?.Operators.ElementInInterval<CqlDateTime>(context?.Operators.Start(MATGlobalCommonFunctionsFHIR4_6_1_000.Normalize_Interval((Exam?.Effective as object))), 
-												context?.Operators.Interval(context?.Operators.Subtract(context?.Operators.Start(FHIRHelpers_4_0_001.ToInterval(Encounter?.Period)), 
-														context?.Operators.Quantity(1440m, 
-															"minutes")), 
-													context?.Operators.Add(context?.Operators.Start(FHIRHelpers_4_0_001.ToInterval(Encounter?.Period)), 
-														context?.Operators.Quantity(120m, 
-															"minutes")), 
-													true, 
-													true), 
-												null)), 
-										context?.Operators.InList<string>(context?.Operators.Convert<string>((Exam?.StatusElement as object)), 
-											(new string[]
-											{
-												"final",
-												"amended",
-												"preliminary",
-											} as IEnumerable<string>))), 
-									context?.Operators.Not(((bool?)((Exam?.Value as object) == null))))), 
-						(@this) => context?.Operators.Start(MATGlobalCommonFunctionsFHIR4_6_1_000.Normalize_Interval((@this?.Effective as object))), 
-						System.ComponentModel.ListSortDirection.Ascending)))?.Value as object) as Quantity);
-            var p_ = FHIRHelpers_4_0_001.ToQuantity(o_);
-            var n_ = (context?.Operators.ConvertQuantityToString(p_) ?? "");
-            var c_ = (context?.Operators.Concatenate(d_, 
-				n_) ?? "");
-            var b_ = (context?.Operators.Concatenate(c_, 
-				j_) ?? "");
-            var s_ = ((context?.Operators.FirstOfList<Observation>(context?.Operators.ListSortBy<Observation>(context?.Operators.WhereOrNull<Observation>(ExamList, 
-							(Exam) => context?.Operators.And(context?.Operators.And(context?.Operators.And(context?.Operators.Not(((bool?)(context?.Operators.Start(MATGlobalCommonFunctionsFHIR4_6_1_000.Normalize_Interval((Exam?.Effective as object))) == null))), 
-											context?.Operators.ElementInInterval<CqlDateTime>(context?.Operators.Start(MATGlobalCommonFunctionsFHIR4_6_1_000.Normalize_Interval((Exam?.Effective as object))), 
-												context?.Operators.Interval(context?.Operators.Subtract(context?.Operators.Start(FHIRHelpers_4_0_001.ToInterval(Encounter?.Period)), 
-														context?.Operators.Quantity(1440m, 
-															"minutes")), 
-													context?.Operators.Add(context?.Operators.Start(FHIRHelpers_4_0_001.ToInterval(Encounter?.Period)), 
-														context?.Operators.Quantity(120m, 
-															"minutes")), 
-													true, 
-													true), 
-												null)), 
-										context?.Operators.InList<string>(context?.Operators.Convert<string>((Exam?.StatusElement as object)), 
-											(new string[]
-											{
-												"final",
-												"amended",
-												"preliminary",
-											} as IEnumerable<string>))), 
-									context?.Operators.Not(((bool?)((Exam?.Value as object) == null))))), 
-						(@this) => context?.Operators.Start(MATGlobalCommonFunctionsFHIR4_6_1_000.Normalize_Interval((@this?.Effective as object))), 
-						System.ComponentModel.ListSortDirection.Ascending)))?.Effective as object);
-            var t_ = MATGlobalCommonFunctionsFHIR4_6_1_000.Normalize_Interval(s_);
-            var u_ = context?.Operators.Start(t_);
-            var r_ = (context?.Operators.ConvertDateTimeToString(u_) ?? "");
-            return context?.Operators.Concatenate(b_, 
-				r_);
-        };
-        return context?.Operators.SelectOrNull<Encounter, string>(a_, 
-			v_);
-    }
-
-    [CqlDeclaration("FirstPhysicalExamWithEncounterIdUsingLabTiming")]
-    public IEnumerable<string> FirstPhysicalExamWithEncounterIdUsingLabTiming(IEnumerable<Observation> ExamList, string CCDE)
-    {
-        var a_ = this.Inpatient_Encounters();
-        Func<Encounter,string> v_ = (Encounter) => 
-        {
-            var h_ = ("\r\n" ?? "");
-            var i_ = (CCDE ?? "");
-            var g_ = (context?.Operators.Concatenate(h_, 
-				i_) ?? "");
-            var j_ = ("," ?? "");
-            var f_ = (context?.Operators.Concatenate(g_, 
-				j_) ?? "");
-            var l_ = (Encounter?.IdElement as object);
-            var k_ = (context?.Operators.Convert<string>(l_) ?? "");
-            var e_ = (context?.Operators.Concatenate(f_, 
-				k_) ?? "");
-            var d_ = (context?.Operators.Concatenate(e_, 
-				j_) ?? "");
-            var o_ = (((context?.Operators.FirstOfList<Observation>(context?.Operators.ListSortBy<Observation>(context?.Operators.WhereOrNull<Observation>(ExamList, 
-							(Exam) => context?.Operators.And(context?.Operators.And(context?.Operators.And(context?.Operators.Not(((bool?)(context?.Operators.Start(MATGlobalCommonFunctionsFHIR4_6_1_000.Normalize_Interval((Exam?.Effective as object))) == null))), 
-											context?.Operators.ElementInInterval<CqlDateTime>(context?.Operators.Start(MATGlobalCommonFunctionsFHIR4_6_1_000.Normalize_Interval((Exam?.Effective as object))), 
-												context?.Operators.Interval(context?.Operators.Subtract(context?.Operators.Start(FHIRHelpers_4_0_001.ToInterval(Encounter?.Period)), 
-														context?.Operators.Quantity(1440m, 
-															"minutes")), 
-													context?.Operators.Add(context?.Operators.Start(FHIRHelpers_4_0_001.ToInterval(Encounter?.Period)), 
-														context?.Operators.Quantity(1440m, 
-															"minutes")), 
-													true, 
-													true), 
-												null)), 
-										context?.Operators.InList<string>(context?.Operators.Convert<string>((Exam?.StatusElement as object)), 
-											(new string[]
-											{
-												"final",
-												"amended",
-												"preliminary",
-											} as IEnumerable<string>))), 
-									context?.Operators.Not(((bool?)((Exam?.Value as object) == null))))), 
-						(@this) => context?.Operators.Start(MATGlobalCommonFunctionsFHIR4_6_1_000.Normalize_Interval((@this?.Effective as object))), 
-						System.ComponentModel.ListSortDirection.Ascending)))?.Value as object) as Quantity);
-            var p_ = FHIRHelpers_4_0_001.ToQuantity(o_);
-            var n_ = (context?.Operators.ConvertQuantityToString(p_) ?? "");
-            var c_ = (context?.Operators.Concatenate(d_, 
-				n_) ?? "");
-            var b_ = (context?.Operators.Concatenate(c_, 
-				j_) ?? "");
-            var s_ = ((context?.Operators.FirstOfList<Observation>(context?.Operators.ListSortBy<Observation>(context?.Operators.WhereOrNull<Observation>(ExamList, 
-							(Exam) => context?.Operators.And(context?.Operators.And(context?.Operators.And(context?.Operators.Not(((bool?)(context?.Operators.Start(MATGlobalCommonFunctionsFHIR4_6_1_000.Normalize_Interval((Exam?.Effective as object))) == null))), 
-											context?.Operators.ElementInInterval<CqlDateTime>(context?.Operators.Start(MATGlobalCommonFunctionsFHIR4_6_1_000.Normalize_Interval((Exam?.Effective as object))), 
-												context?.Operators.Interval(context?.Operators.Subtract(context?.Operators.Start(FHIRHelpers_4_0_001.ToInterval(Encounter?.Period)), 
-														context?.Operators.Quantity(1440m, 
-															"minutes")), 
-													context?.Operators.Add(context?.Operators.Start(FHIRHelpers_4_0_001.ToInterval(Encounter?.Period)), 
-														context?.Operators.Quantity(1440m, 
-															"minutes")), 
-													true, 
-													true), 
-												null)), 
-										context?.Operators.InList<string>(context?.Operators.Convert<string>((Exam?.StatusElement as object)), 
-											(new string[]
-											{
-												"final",
-												"amended",
-												"preliminary",
-											} as IEnumerable<string>))), 
-									context?.Operators.Not(((bool?)((Exam?.Value as object) == null))))), 
-						(@this) => context?.Operators.Start(MATGlobalCommonFunctionsFHIR4_6_1_000.Normalize_Interval((@this?.Effective as object))), 
-						System.ComponentModel.ListSortDirection.Ascending)))?.Effective as object);
-            var t_ = MATGlobalCommonFunctionsFHIR4_6_1_000.Normalize_Interval(s_);
-            var u_ = context?.Operators.Start(t_);
-            var r_ = (context?.Operators.ConvertDateTimeToString(u_) ?? "");
-            return context?.Operators.Concatenate(b_, 
-				r_);
-        };
-        return context?.Operators.SelectOrNull<Encounter, string>(a_, 
-			v_);
-    }
-
-    [CqlDeclaration("FirstLabTestWithEncounterId")]
-    public IEnumerable<string> FirstLabTestWithEncounterId(IEnumerable<Observation> LabList, string CCDE)
-    {
-        var a_ = this.Inpatient_Encounters();
-        Func<Encounter,string> u_ = (Encounter) => 
-        {
-            var h_ = ("\r\n" ?? "");
-            var i_ = (CCDE ?? "");
-            var g_ = (context?.Operators.Concatenate(h_, 
-				i_) ?? "");
-            var j_ = ("," ?? "");
-            var f_ = (context?.Operators.Concatenate(g_, 
-				j_) ?? "");
-            var l_ = (Encounter?.IdElement as object);
-            var k_ = (context?.Operators.Convert<string>(l_) ?? "");
-            var e_ = (context?.Operators.Concatenate(f_, 
-				k_) ?? "");
-            var d_ = (context?.Operators.Concatenate(e_, 
-				j_) ?? "");
-            var o_ = (((context?.Operators.FirstOfList<Observation>(context?.Operators.ListSortBy<Observation>(context?.Operators.WhereOrNull<Observation>(LabList, 
-							(Lab) => context?.Operators.And(context?.Operators.And(context?.Operators.And(context?.Operators.Not(((bool?)(Lab?.IssuedElement == null))), 
-											context?.Operators.ElementInInterval<CqlDateTime>(FHIRHelpers_4_0_001.ToDateTime(Lab?.IssuedElement), 
-												context?.Operators.Interval(context?.Operators.Subtract(context?.Operators.Start(FHIRHelpers_4_0_001.ToInterval(Encounter?.Period)), 
-														context?.Operators.Quantity(1440m, 
-															"minutes")), 
-													context?.Operators.Add(context?.Operators.Start(FHIRHelpers_4_0_001.ToInterval(Encounter?.Period)), 
-														context?.Operators.Quantity(1440m, 
-															"minutes")), 
-													true, 
-													true), 
-												null)), 
-										context?.Operators.InList<string>(context?.Operators.Convert<string>((Lab?.StatusElement as object)), 
-											(new string[]
-											{
-												"final",
-												"amended",
-												"preliminary",
-											} as IEnumerable<string>))), 
-									context?.Operators.Not(((bool?)((Lab?.Value as object) == null))))), 
-						(@this) => @this?.IssuedElement, 
-						System.ComponentModel.ListSortDirection.Ascending)))?.Value as object) as Quantity);
-            var p_ = FHIRHelpers_4_0_001.ToQuantity(o_);
-            var n_ = (context?.Operators.ConvertQuantityToString(p_) ?? "");
-            var c_ = (context?.Operators.Concatenate(d_, 
-				n_) ?? "");
-            var b_ = (context?.Operators.Concatenate(c_, 
-				j_) ?? "");
-            var s_ = (context?.Operators.FirstOfList<Observation>(context?.Operators.ListSortBy<Observation>(context?.Operators.WhereOrNull<Observation>(LabList, 
-							(Lab) => context?.Operators.And(context?.Operators.And(context?.Operators.And(context?.Operators.Not(((bool?)(Lab?.IssuedElement == null))), 
-											context?.Operators.ElementInInterval<CqlDateTime>(FHIRHelpers_4_0_001.ToDateTime(Lab?.IssuedElement), 
-												context?.Operators.Interval(context?.Operators.Subtract(context?.Operators.Start(FHIRHelpers_4_0_001.ToInterval(Encounter?.Period)), 
-														context?.Operators.Quantity(1440m, 
-															"minutes")), 
-													context?.Operators.Add(context?.Operators.Start(FHIRHelpers_4_0_001.ToInterval(Encounter?.Period)), 
-														context?.Operators.Quantity(1440m, 
-															"minutes")), 
-													true, 
-													true), 
-												null)), 
-										context?.Operators.InList<string>(context?.Operators.Convert<string>((Lab?.StatusElement as object)), 
-											(new string[]
-											{
-												"final",
-												"amended",
-												"preliminary",
-											} as IEnumerable<string>))), 
-									context?.Operators.Not(((bool?)((Lab?.Value as object) == null))))), 
-						(@this) => @this?.IssuedElement, 
-						System.ComponentModel.ListSortDirection.Ascending)))?.IssuedElement;
-            var t_ = FHIRHelpers_4_0_001.ToDateTime(s_);
-            var r_ = (context?.Operators.ConvertDateTimeToString(t_) ?? "");
-            return context?.Operators.Concatenate(b_, 
-				r_);
-        };
-        return context?.Operators.SelectOrNull<Encounter, string>(a_, 
-			u_);
-    }
-
-    private IEnumerable<string> Results_Value()
-    {
-        var c_ = this.Heart_rate();
-        var d_ = context?.Operators.ToList<CqlCode>(c_);
-        var e_ = context?.Operators.RetrieveByCodes<Observation>(d_, 
-			null);
-        var b_ = this.FirstPhysicalExamWithEncounterId(e_, 
-			"FirstHeartRate");
-        var g_ = this.Systolic_blood_pressure();
-        var h_ = context?.Operators.ToList<CqlCode>(g_);
-        var i_ = context?.Operators.RetrieveByCodes<Observation>(h_, 
-			null);
-        var f_ = this.FirstPhysicalExamWithEncounterId(i_, 
-			"FirstSystolicBP");
-        var k_ = this.Respiratory_rate();
-        var l_ = context?.Operators.ToList<CqlCode>(k_);
-        var m_ = context?.Operators.RetrieveByCodes<Observation>(l_, 
-			null);
-        var j_ = this.FirstPhysicalExamWithEncounterId(m_, 
-			"FirstRespRate");
-        var o_ = this.Body_temperature();
-        var p_ = context?.Operators.RetrieveByValueSet<Observation>(o_, 
-			null);
-        var n_ = this.FirstPhysicalExamWithEncounterId(p_, 
-			"FirstTemperature");
-        var r_ = this.Oxygen_saturation_in_Arterial_blood_by_Pulse_oximetry();
-        var s_ = context?.Operators.ToList<CqlCode>(r_);
-        var t_ = context?.Operators.RetrieveByCodes<Observation>(s_, 
-			null);
-        var q_ = this.FirstPhysicalExamWithEncounterId(t_, 
-			"FirstO2Saturation");
-        var v_ = this.Body_weight();
-        var w_ = context?.Operators.RetrieveByValueSet<Observation>(v_, 
-			null);
-        var u_ = this.FirstPhysicalExamWithEncounterIdUsingLabTiming(w_, 
-			"FirstWeight");
-        var y_ = this.Hematocrit_lab_test();
-        var z_ = context?.Operators.RetrieveByValueSet<Observation>(y_, 
-			null);
-        var x_ = this.FirstLabTestWithEncounterId(z_, 
-			"FirstHematocrit");
-        var ab_ = this.White_blood_cells_count_lab_test();
-        var ac_ = context?.Operators.RetrieveByValueSet<Observation>(ab_, 
-			null);
-        var aa_ = this.FirstLabTestWithEncounterId(ac_, 
-			"FirstWhiteBloodCell");
-        var ae_ = this.Potassium_lab_test();
-        var af_ = context?.Operators.RetrieveByValueSet<Observation>(ae_, 
-			null);
-        var ad_ = this.FirstLabTestWithEncounterId(af_, 
-			"FirstPotassium");
-        var ah_ = this.Sodium_lab_test();
-        var ai_ = context?.Operators.RetrieveByValueSet<Observation>(ah_, 
-			null);
-        var ag_ = this.FirstLabTestWithEncounterId(ai_, 
-			"FirstSodium");
-        var ak_ = this.Bicarbonate_lab_test();
-        var al_ = context?.Operators.RetrieveByValueSet<Observation>(ak_, 
-			null);
-        var aj_ = this.FirstLabTestWithEncounterId(al_, 
-			"FirstBicarbonate");
-        var an_ = this.Creatinine_lab_test();
-        var ao_ = context?.Operators.RetrieveByValueSet<Observation>(an_, 
-			null);
-        var am_ = this.FirstLabTestWithEncounterId(ao_, 
-			"FirstCreatinine");
-        var aq_ = this.Glucose_lab_test();
-        var ar_ = context?.Operators.RetrieveByValueSet<Observation>(aq_, 
-			null);
-        var ap_ = this.FirstLabTestWithEncounterId(ar_, 
-			"FirstGlucose");
-        var a_ = (new IEnumerable<string>[]
->>>>>>> cedac435
+		var a_ = this.Heart_rate();
+		var b_ = context.Operators.ToList<CqlCode>(a_);
+		var c_ = context.Operators.RetrieveByCodes<Observation>(b_, null);
+		var d_ = this.FirstPhysicalExamWithEncounterId(c_, "FirstHeartRate");
+		var e_ = this.Systolic_blood_pressure();
+		var f_ = context.Operators.ToList<CqlCode>(e_);
+		var g_ = context.Operators.RetrieveByCodes<Observation>(f_, null);
+		var h_ = this.FirstPhysicalExamWithEncounterId(g_, "FirstSystolicBP");
+		var i_ = this.Respiratory_rate();
+		var j_ = context.Operators.ToList<CqlCode>(i_);
+		var k_ = context.Operators.RetrieveByCodes<Observation>(j_, null);
+		var l_ = this.FirstPhysicalExamWithEncounterId(k_, "FirstRespRate");
+		var m_ = this.Body_temperature();
+		var n_ = context.Operators.RetrieveByValueSet<Observation>(m_, null);
+		var o_ = this.FirstPhysicalExamWithEncounterId(n_, "FirstTemperature");
+		var p_ = this.Oxygen_saturation_in_Arterial_blood_by_Pulse_oximetry();
+		var q_ = context.Operators.ToList<CqlCode>(p_);
+		var r_ = context.Operators.RetrieveByCodes<Observation>(q_, null);
+		var s_ = this.FirstPhysicalExamWithEncounterId(r_, "FirstO2Saturation");
+		var t_ = this.Body_weight();
+		var u_ = context.Operators.RetrieveByValueSet<Observation>(t_, null);
+		var v_ = this.FirstPhysicalExamWithEncounterIdUsingLabTiming(u_, "FirstWeight");
+		var w_ = this.Hematocrit_lab_test();
+		var x_ = context.Operators.RetrieveByValueSet<Observation>(w_, null);
+		var y_ = this.FirstLabTestWithEncounterId(x_, "FirstHematocrit");
+		var z_ = this.White_blood_cells_count_lab_test();
+		var aa_ = context.Operators.RetrieveByValueSet<Observation>(z_, null);
+		var ab_ = this.FirstLabTestWithEncounterId(aa_, "FirstWhiteBloodCell");
+		var ac_ = this.Potassium_lab_test();
+		var ad_ = context.Operators.RetrieveByValueSet<Observation>(ac_, null);
+		var ae_ = this.FirstLabTestWithEncounterId(ad_, "FirstPotassium");
+		var af_ = this.Sodium_lab_test();
+		var ag_ = context.Operators.RetrieveByValueSet<Observation>(af_, null);
+		var ah_ = this.FirstLabTestWithEncounterId(ag_, "FirstSodium");
+		var ai_ = this.Bicarbonate_lab_test();
+		var aj_ = context.Operators.RetrieveByValueSet<Observation>(ai_, null);
+		var ak_ = this.FirstLabTestWithEncounterId(aj_, "FirstBicarbonate");
+		var al_ = this.Creatinine_lab_test();
+		var am_ = context.Operators.RetrieveByValueSet<Observation>(al_, null);
+		var an_ = this.FirstLabTestWithEncounterId(am_, "FirstCreatinine");
+		var ao_ = this.Glucose_lab_test();
+		var ap_ = context.Operators.RetrieveByValueSet<Observation>(ao_, null);
+		var aq_ = this.FirstLabTestWithEncounterId(ap_, "FirstGlucose");
+		var ar_ = new IEnumerable<string>[]
 		{
-			g_,
-			m_,
+			d_,
+			h_,
+			l_,
+			o_,
 			s_,
-			w_,
-			ac_,
-			ag_,
+			v_,
+			y_,
+			ab_,
+			ae_,
+			ah_,
 			ak_,
-			ao_,
-			as_,
-			aw_,
-			ba_,
-			be_,
-			bi_,
+			an_,
+			aq_,
 		};
-		var bk_ = a_.FlattenList<string>((bj_ as IEnumerable<IEnumerable<string>>));
-
-		return bk_;
+		var as_ = context.Operators.FlattenList<string>((ar_ as IEnumerable<IEnumerable<string>>));
+
+		return as_;
 	}
 
     [CqlDeclaration("Results")]
@@ -1674,36 +1082,33 @@
     [CqlDeclaration("CalendarAgeInYearsAt")]
 	public int? CalendarAgeInYearsAt(CqlDateTime BirthDateTime, CqlDateTime AsOf)
 	{
-		var a_ = context.Operators;
-		var c_ = a_.ConvertDateTimeToDate(BirthDateTime);
-		var e_ = a_.ConvertDateTimeToDate(AsOf);
-		var f_ = a_.DurationBetween(c_, e_, "year");
-
-		return f_;
+		var a_ = context.Operators.ConvertDateTimeToDate(BirthDateTime);
+		var b_ = context.Operators.ConvertDateTimeToDate(AsOf);
+		var c_ = context.Operators.DurationBetween(a_, b_, "year");
+
+		return c_;
 	}
 
     [CqlDeclaration("ToDate")]
 	public CqlDateTime ToDate(CqlDateTime Value)
 	{
-		var a_ = context.Operators;
-		var c_ = a_.ComponentFrom(Value, "year");
-		var e_ = a_.ComponentFrom(Value, "month");
-		var g_ = a_.ComponentFrom(Value, "day");
-		var i_ = a_.TimezoneOffsetFrom(Value);
-		var j_ = a_.DateTime(c_, e_, g_, (int?)0, (int?)0, (int?)0, (int?)0, i_);
-
-		return j_;
+		var a_ = context.Operators.ComponentFrom(Value, "year");
+		var b_ = context.Operators.ComponentFrom(Value, "month");
+		var c_ = context.Operators.ComponentFrom(Value, "day");
+		var d_ = context.Operators.TimezoneOffsetFrom(Value);
+		var e_ = context.Operators.DateTime(a_, b_, c_, (int?)0, (int?)0, (int?)0, (int?)0, d_);
+
+		return e_;
 	}
 
     [CqlDeclaration("LengthOfStay")]
 	public int? LengthOfStay(CqlInterval<CqlDateTime> Stay)
 	{
-		var a_ = context.Operators;
-		var c_ = a_.Start(Stay);
-		var e_ = a_.End(Stay);
-		var f_ = a_.DifferenceBetween(c_, e_, "day");
-
-		return f_;
+		var a_ = context.Operators.Start(Stay);
+		var b_ = context.Operators.End(Stay);
+		var c_ = context.Operators.DifferenceBetween(a_, b_, "day");
+
+		return c_;
 	}
 
     [CqlDeclaration("HospitalizationWithObservationLengthofStay")]
