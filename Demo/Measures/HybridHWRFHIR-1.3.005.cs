--- conflicted
+++ resolved
@@ -365,21 +365,21 @@
     {
         return ((CqlInterval<CqlDateTime>)context.ResolveParameter("HybridHWRFHIR-1.3.005", 
 			"Measurement Period", 
-			(context?.Operators.Interval(context?.Operators.DateTime(((int?)2019), 
-					((int?)1), 
-					((int?)1), 
-					((int?)0), 
-					((int?)0), 
-					((int?)0), 
-					((int?)0), 
+(context?.Operators.Interval(context?.Operators.DateTime(((int?)2019), 
+((int?)1), 
+((int?)1), 
+((int?)0), 
+((int?)0), 
+((int?)0), 
+((int?)0), 
 					context?.Operators.ConvertIntegerToDecimal(default)), 
 				context?.Operators.DateTime(((int?)2020), 
-					((int?)1), 
-					((int?)1), 
-					((int?)0), 
-					((int?)0), 
-					((int?)0), 
-					((int?)0), 
+((int?)1), 
+((int?)1), 
+((int?)0), 
+((int?)0), 
+((int?)0), 
+((int?)0), 
 					context?.Operators.ConvertIntegerToDecimal(default)), 
 				true, 
 				false) as object)));
@@ -453,11 +453,7 @@
 																	System.ComponentModel.ListSortDirection.Ascending)))?.Period)) ?? context?.Operators.Start(FHIRHelpers_4_0_001.ToInterval(Visit?.Period))), 
 												context?.Operators.Quantity(1m, 
 													"hour")), 
-<<<<<<< HEAD
-											(context?.Operators.Start(FHIRHelpers_4_0_001.ToInterval((context?.Operators.LastOfList<Encounter>(context?.Operators.ListSortBy<Encounter>(context?.Operators.WhereOrNull<Encounter>(context?.DataRetriever.RetrieveByValueSet<Encounter>(this.Observation_Services(), 
-=======
 (context?.Operators.Start(FHIRHelpers_4_0_001.ToInterval((context?.Operators.LastOfList<Encounter>(context?.Operators.ListSortBy<Encounter>(context?.Operators.WhereOrNull<Encounter>(context?.Operators.RetrieveByValueSet<Encounter>(this.Observation_Services(), 
->>>>>>> cf2a29d5
 																		typeof(Encounter).GetProperty("Type")), 
 																	(LastObs) => context?.Operators.And(context?.Operators.ElementInInterval<CqlDateTime>(context?.Operators.End(FHIRHelpers_4_0_001.ToInterval(LastObs?.Period)), 
 																				context?.Operators.Interval(context?.Operators.Subtract(context?.Operators.Start(FHIRHelpers_4_0_001.ToInterval(Visit?.Period)), 
@@ -634,15 +630,8 @@
 													true, 
 													true), 
 												null)), 
-<<<<<<< HEAD
-										context?.Operators.InList<string>((context.Deeper(new CallStackEntry("ToString", 
-		null, 
-		null))?.Operators?.TypeConverter).Convert<string>((Exam?.StatusElement as object)), 
-											(new string[]
-=======
 										context?.Operators.InList<string>(context?.Operators.Convert<string>((Exam?.StatusElement as object)), 
 (new string[]
->>>>>>> cf2a29d5
 											{
 												"final",
 												"amended",
@@ -669,15 +658,8 @@
 													true, 
 													true), 
 												null)), 
-<<<<<<< HEAD
-										context?.Operators.InList<string>((context.Deeper(new CallStackEntry("ToString", 
-		null, 
-		null))?.Operators?.TypeConverter).Convert<string>((Exam?.StatusElement as object)), 
-											(new string[]
-=======
 										context?.Operators.InList<string>(context?.Operators.Convert<string>((Exam?.StatusElement as object)), 
 (new string[]
->>>>>>> cf2a29d5
 											{
 												"final",
 												"amended",
@@ -727,15 +709,8 @@
 													true, 
 													true), 
 												null)), 
-<<<<<<< HEAD
-										context?.Operators.InList<string>((context.Deeper(new CallStackEntry("ToString", 
-		null, 
-		null))?.Operators?.TypeConverter).Convert<string>((Exam?.StatusElement as object)), 
-											(new string[]
-=======
 										context?.Operators.InList<string>(context?.Operators.Convert<string>((Exam?.StatusElement as object)), 
 (new string[]
->>>>>>> cf2a29d5
 											{
 												"final",
 												"amended",
@@ -762,15 +737,8 @@
 													true, 
 													true), 
 												null)), 
-<<<<<<< HEAD
-										context?.Operators.InList<string>((context.Deeper(new CallStackEntry("ToString", 
-		null, 
-		null))?.Operators?.TypeConverter).Convert<string>((Exam?.StatusElement as object)), 
-											(new string[]
-=======
 										context?.Operators.InList<string>(context?.Operators.Convert<string>((Exam?.StatusElement as object)), 
 (new string[]
->>>>>>> cf2a29d5
 											{
 												"final",
 												"amended",
@@ -820,15 +788,8 @@
 													true, 
 													true), 
 												null)), 
-<<<<<<< HEAD
-										context?.Operators.InList<string>((context.Deeper(new CallStackEntry("ToString", 
-		null, 
-		null))?.Operators?.TypeConverter).Convert<string>((Lab?.StatusElement as object)), 
-											(new string[]
-=======
 										context?.Operators.InList<string>(context?.Operators.Convert<string>((Lab?.StatusElement as object)), 
 (new string[]
->>>>>>> cf2a29d5
 											{
 												"final",
 												"amended",
@@ -855,15 +816,8 @@
 													true, 
 													true), 
 												null)), 
-<<<<<<< HEAD
-										context?.Operators.InList<string>((context.Deeper(new CallStackEntry("ToString", 
-		null, 
-		null))?.Operators?.TypeConverter).Convert<string>((Lab?.StatusElement as object)), 
-											(new string[]
-=======
 										context?.Operators.InList<string>(context?.Operators.Convert<string>((Lab?.StatusElement as object)), 
 (new string[]
->>>>>>> cf2a29d5
 											{
 												"final",
 												"amended",
@@ -996,10 +950,10 @@
         return context?.Operators.DateTime(a_, 
 			b_, 
 			c_, 
-			((int?)0), 
-			((int?)0), 
-			((int?)0), 
-			((int?)0), 
+((int?)0), 
+((int?)0), 
+((int?)0), 
+((int?)0), 
 			d_);
     }
 
