using System;
using System.Linq;
using System.Collections.Generic;
using Hl7.Cql.Runtime;
using Hl7.Cql.Primitives;
using Hl7.Cql;
using Hl7.Cql.ValueSets;
using Hl7.Cql.Iso8601;
using Hl7.Fhir.Model;
using Range = Hl7.Fhir.Model.Range;
using Task = Hl7.Fhir.Model.Task;
[System.CodeDom.Compiler.GeneratedCode(".NET Code Generation", "0.9.0.0")]
[CqlLibrary("HybridHWRFHIR", "1.3.005")]
public class HybridHWRFHIR_1_3_005
{


    internal CqlContext context;

    #region Cached values

    internal Lazy<CqlValueSet> __Bicarbonate_lab_test;
    internal Lazy<CqlValueSet> __Body_temperature;
    internal Lazy<CqlValueSet> __Body_weight;
    internal Lazy<CqlValueSet> __Creatinine_lab_test;
    internal Lazy<CqlValueSet> __Emergency_Department_Visit;
    internal Lazy<CqlValueSet> __Encounter_Inpatient;
    internal Lazy<CqlValueSet> __Ethnicity;
    internal Lazy<CqlValueSet> __Glucose_lab_test;
    internal Lazy<CqlValueSet> __Hematocrit_lab_test;
    internal Lazy<CqlValueSet> __Medicare_payer;
    internal Lazy<CqlValueSet> __Observation_Services;
    internal Lazy<CqlValueSet> __ONC_Administrative_Sex;
    internal Lazy<CqlValueSet> __Payer;
    internal Lazy<CqlValueSet> __Potassium_lab_test;
    internal Lazy<CqlValueSet> __Race;
    internal Lazy<CqlValueSet> __Sodium_lab_test;
    internal Lazy<CqlValueSet> __White_blood_cells_count_lab_test;
    internal Lazy<CqlCode> __Birth_date;
    internal Lazy<CqlCode> __Heart_rate;
    internal Lazy<CqlCode> __Oxygen_saturation_in_Arterial_blood_by_Pulse_oximetry;
    internal Lazy<CqlCode> __Respiratory_rate;
    internal Lazy<CqlCode> __Systolic_blood_pressure;
    internal Lazy<CqlCode[]> __LOINC_2_69;
    internal Lazy<CqlInterval<CqlDateTime>> __Measurement_Period;
    internal Lazy<Patient> __Patient;
    internal Lazy<IEnumerable<Coding>> __SDE_Ethnicity;
    internal Lazy<IEnumerable<Tuples.Tuple_CFQHSgYJOXjAOCKdWLdZNNHDG>> __SDE_Payer;
    internal Lazy<IEnumerable<Coding>> __SDE_Race;
    internal Lazy<CqlCode> __SDE_Sex;
    internal Lazy<IEnumerable<Encounter>> __Inpatient_Encounters;
    internal Lazy<IEnumerable<Encounter>> __Initial_Population;
    internal Lazy<IEnumerable<string>> __Results;

    #endregion
    public HybridHWRFHIR_1_3_005(CqlContext context)
    {
        this.context = context ?? throw new ArgumentNullException("context");

        FHIRHelpers_4_0_001 = new FHIRHelpers_4_0_001(context);
        SupplementalDataElementsFHIR4_2_0_000 = new SupplementalDataElementsFHIR4_2_0_000(context);
        MATGlobalCommonFunctionsFHIR4_6_1_000 = new MATGlobalCommonFunctionsFHIR4_6_1_000(context);

        __Bicarbonate_lab_test = new Lazy<CqlValueSet>(this.Bicarbonate_lab_test_Value);
        __Body_temperature = new Lazy<CqlValueSet>(this.Body_temperature_Value);
        __Body_weight = new Lazy<CqlValueSet>(this.Body_weight_Value);
        __Creatinine_lab_test = new Lazy<CqlValueSet>(this.Creatinine_lab_test_Value);
        __Emergency_Department_Visit = new Lazy<CqlValueSet>(this.Emergency_Department_Visit_Value);
        __Encounter_Inpatient = new Lazy<CqlValueSet>(this.Encounter_Inpatient_Value);
        __Ethnicity = new Lazy<CqlValueSet>(this.Ethnicity_Value);
        __Glucose_lab_test = new Lazy<CqlValueSet>(this.Glucose_lab_test_Value);
        __Hematocrit_lab_test = new Lazy<CqlValueSet>(this.Hematocrit_lab_test_Value);
        __Medicare_payer = new Lazy<CqlValueSet>(this.Medicare_payer_Value);
        __Observation_Services = new Lazy<CqlValueSet>(this.Observation_Services_Value);
        __ONC_Administrative_Sex = new Lazy<CqlValueSet>(this.ONC_Administrative_Sex_Value);
        __Payer = new Lazy<CqlValueSet>(this.Payer_Value);
        __Potassium_lab_test = new Lazy<CqlValueSet>(this.Potassium_lab_test_Value);
        __Race = new Lazy<CqlValueSet>(this.Race_Value);
        __Sodium_lab_test = new Lazy<CqlValueSet>(this.Sodium_lab_test_Value);
        __White_blood_cells_count_lab_test = new Lazy<CqlValueSet>(this.White_blood_cells_count_lab_test_Value);
        __Birth_date = new Lazy<CqlCode>(this.Birth_date_Value);
        __Heart_rate = new Lazy<CqlCode>(this.Heart_rate_Value);
        __Oxygen_saturation_in_Arterial_blood_by_Pulse_oximetry = new Lazy<CqlCode>(this.Oxygen_saturation_in_Arterial_blood_by_Pulse_oximetry_Value);
        __Respiratory_rate = new Lazy<CqlCode>(this.Respiratory_rate_Value);
        __Systolic_blood_pressure = new Lazy<CqlCode>(this.Systolic_blood_pressure_Value);
        __LOINC_2_69 = new Lazy<CqlCode[]>(this.LOINC_2_69_Value);
        __Measurement_Period = new Lazy<CqlInterval<CqlDateTime>>(this.Measurement_Period_Value);
        __Patient = new Lazy<Patient>(this.Patient_Value);
        __SDE_Ethnicity = new Lazy<IEnumerable<Coding>>(this.SDE_Ethnicity_Value);
        __SDE_Payer = new Lazy<IEnumerable<Tuples.Tuple_CFQHSgYJOXjAOCKdWLdZNNHDG>>(this.SDE_Payer_Value);
        __SDE_Race = new Lazy<IEnumerable<Coding>>(this.SDE_Race_Value);
        __SDE_Sex = new Lazy<CqlCode>(this.SDE_Sex_Value);
        __Inpatient_Encounters = new Lazy<IEnumerable<Encounter>>(this.Inpatient_Encounters_Value);
        __Initial_Population = new Lazy<IEnumerable<Encounter>>(this.Initial_Population_Value);
        __Results = new Lazy<IEnumerable<string>>(this.Results_Value);
    }
    #region Dependencies

    public FHIRHelpers_4_0_001 FHIRHelpers_4_0_001 { get; }
    public SupplementalDataElementsFHIR4_2_0_000 SupplementalDataElementsFHIR4_2_0_000 { get; }
    public MATGlobalCommonFunctionsFHIR4_6_1_000 MATGlobalCommonFunctionsFHIR4_6_1_000 { get; }

    #endregion

    private CqlValueSet Bicarbonate_lab_test_Value()
    {
        return new CqlValueSet("http://cts.nlm.nih.gov/fhir/ValueSet/2.16.840.1.113762.1.4.1045.139", 
			null);
    }

    [CqlDeclaration("Bicarbonate lab test")]
    [CqlValueSet("http://cts.nlm.nih.gov/fhir/ValueSet/2.16.840.1.113762.1.4.1045.139")]
    public CqlValueSet Bicarbonate_lab_test() => __Bicarbonate_lab_test.Value;

    private CqlValueSet Body_temperature_Value()
    {
        return new CqlValueSet("http://cts.nlm.nih.gov/fhir/ValueSet/2.16.840.1.113762.1.4.1045.152", 
			null);
    }

    [CqlDeclaration("Body temperature")]
    [CqlValueSet("http://cts.nlm.nih.gov/fhir/ValueSet/2.16.840.1.113762.1.4.1045.152")]
    public CqlValueSet Body_temperature() => __Body_temperature.Value;

    private CqlValueSet Body_weight_Value()
    {
        return new CqlValueSet("http://cts.nlm.nih.gov/fhir/ValueSet/2.16.840.1.113762.1.4.1045.159", 
			null);
    }

    [CqlDeclaration("Body weight")]
    [CqlValueSet("http://cts.nlm.nih.gov/fhir/ValueSet/2.16.840.1.113762.1.4.1045.159")]
    public CqlValueSet Body_weight() => __Body_weight.Value;

    private CqlValueSet Creatinine_lab_test_Value()
    {
        return new CqlValueSet("http://cts.nlm.nih.gov/fhir/ValueSet/2.16.840.1.113883.3.666.5.2363", 
			null);
    }

    [CqlDeclaration("Creatinine lab test")]
    [CqlValueSet("http://cts.nlm.nih.gov/fhir/ValueSet/2.16.840.1.113883.3.666.5.2363")]
    public CqlValueSet Creatinine_lab_test() => __Creatinine_lab_test.Value;

    private CqlValueSet Emergency_Department_Visit_Value()
    {
        return new CqlValueSet("http://cts.nlm.nih.gov/fhir/ValueSet/2.16.840.1.113883.3.117.1.7.1.292", 
			null);
    }

    [CqlDeclaration("Emergency Department Visit")]
    [CqlValueSet("http://cts.nlm.nih.gov/fhir/ValueSet/2.16.840.1.113883.3.117.1.7.1.292")]
    public CqlValueSet Emergency_Department_Visit() => __Emergency_Department_Visit.Value;

    private CqlValueSet Encounter_Inpatient_Value()
    {
        return new CqlValueSet("http://cts.nlm.nih.gov/fhir/ValueSet/2.16.840.1.113883.3.666.5.307", 
			null);
    }

    [CqlDeclaration("Encounter Inpatient")]
    [CqlValueSet("http://cts.nlm.nih.gov/fhir/ValueSet/2.16.840.1.113883.3.666.5.307")]
    public CqlValueSet Encounter_Inpatient() => __Encounter_Inpatient.Value;

    private CqlValueSet Ethnicity_Value()
    {
        return new CqlValueSet("http://cts.nlm.nih.gov/fhir/ValueSet/2.16.840.1.114222.4.11.837", 
			null);
    }

    [CqlDeclaration("Ethnicity")]
    [CqlValueSet("http://cts.nlm.nih.gov/fhir/ValueSet/2.16.840.1.114222.4.11.837")]
    public CqlValueSet Ethnicity() => __Ethnicity.Value;

    private CqlValueSet Glucose_lab_test_Value()
    {
        return new CqlValueSet("http://cts.nlm.nih.gov/fhir/ValueSet/2.16.840.1.113762.1.4.1045.134", 
			null);
    }

    [CqlDeclaration("Glucose lab test")]
    [CqlValueSet("http://cts.nlm.nih.gov/fhir/ValueSet/2.16.840.1.113762.1.4.1045.134")]
    public CqlValueSet Glucose_lab_test() => __Glucose_lab_test.Value;

    private CqlValueSet Hematocrit_lab_test_Value()
    {
        return new CqlValueSet("http://cts.nlm.nih.gov/fhir/ValueSet/2.16.840.1.113762.1.4.1045.114", 
			null);
    }

    [CqlDeclaration("Hematocrit lab test")]
    [CqlValueSet("http://cts.nlm.nih.gov/fhir/ValueSet/2.16.840.1.113762.1.4.1045.114")]
    public CqlValueSet Hematocrit_lab_test() => __Hematocrit_lab_test.Value;

    private CqlValueSet Medicare_payer_Value()
    {
        return new CqlValueSet("http://cts.nlm.nih.gov/fhir/ValueSet/2.16.840.1.113762.1.4.1104.10", 
			null);
    }

    [CqlDeclaration("Medicare payer")]
    [CqlValueSet("http://cts.nlm.nih.gov/fhir/ValueSet/2.16.840.1.113762.1.4.1104.10")]
    public CqlValueSet Medicare_payer() => __Medicare_payer.Value;

    private CqlValueSet Observation_Services_Value()
    {
        return new CqlValueSet("http://cts.nlm.nih.gov/fhir/ValueSet/2.16.840.1.113762.1.4.1111.143", 
			null);
    }

    [CqlDeclaration("Observation Services")]
    [CqlValueSet("http://cts.nlm.nih.gov/fhir/ValueSet/2.16.840.1.113762.1.4.1111.143")]
    public CqlValueSet Observation_Services() => __Observation_Services.Value;

    private CqlValueSet ONC_Administrative_Sex_Value()
    {
        return new CqlValueSet("http://cts.nlm.nih.gov/fhir/ValueSet/2.16.840.1.113762.1.4.1", 
			null);
    }

    [CqlDeclaration("ONC Administrative Sex")]
    [CqlValueSet("http://cts.nlm.nih.gov/fhir/ValueSet/2.16.840.1.113762.1.4.1")]
    public CqlValueSet ONC_Administrative_Sex() => __ONC_Administrative_Sex.Value;

    private CqlValueSet Payer_Value()
    {
        return new CqlValueSet("http://cts.nlm.nih.gov/fhir/ValueSet/2.16.840.1.114222.4.11.3591", 
			null);
    }

    [CqlDeclaration("Payer")]
    [CqlValueSet("http://cts.nlm.nih.gov/fhir/ValueSet/2.16.840.1.114222.4.11.3591")]
    public CqlValueSet Payer() => __Payer.Value;

    private CqlValueSet Potassium_lab_test_Value()
    {
        return new CqlValueSet("http://cts.nlm.nih.gov/fhir/ValueSet/2.16.840.1.113762.1.4.1045.117", 
			null);
    }

    [CqlDeclaration("Potassium lab test")]
    [CqlValueSet("http://cts.nlm.nih.gov/fhir/ValueSet/2.16.840.1.113762.1.4.1045.117")]
    public CqlValueSet Potassium_lab_test() => __Potassium_lab_test.Value;

    private CqlValueSet Race_Value()
    {
        return new CqlValueSet("http://cts.nlm.nih.gov/fhir/ValueSet/2.16.840.1.114222.4.11.836", 
			null);
    }

    [CqlDeclaration("Race")]
    [CqlValueSet("http://cts.nlm.nih.gov/fhir/ValueSet/2.16.840.1.114222.4.11.836")]
    public CqlValueSet Race() => __Race.Value;

    private CqlValueSet Sodium_lab_test_Value()
    {
        return new CqlValueSet("http://cts.nlm.nih.gov/fhir/ValueSet/2.16.840.1.113762.1.4.1045.119", 
			null);
    }

    [CqlDeclaration("Sodium lab test")]
    [CqlValueSet("http://cts.nlm.nih.gov/fhir/ValueSet/2.16.840.1.113762.1.4.1045.119")]
    public CqlValueSet Sodium_lab_test() => __Sodium_lab_test.Value;

    private CqlValueSet White_blood_cells_count_lab_test_Value()
    {
        return new CqlValueSet("http://cts.nlm.nih.gov/fhir/ValueSet/2.16.840.1.113762.1.4.1045.129", 
			null);
    }

    [CqlDeclaration("White blood cells count lab test")]
    [CqlValueSet("http://cts.nlm.nih.gov/fhir/ValueSet/2.16.840.1.113762.1.4.1045.129")]
    public CqlValueSet White_blood_cells_count_lab_test() => __White_blood_cells_count_lab_test.Value;

    private CqlCode Birth_date_Value()
    {
        return new CqlCode("21112-8", 
			"http://loinc.org", 
			null, 
			null);
    }

    [CqlDeclaration("Birth date")]
    public CqlCode Birth_date() => __Birth_date.Value;

    private CqlCode Heart_rate_Value()
    {
        return new CqlCode("8867-4", 
			"http://loinc.org", 
			null, 
			null);
    }

    [CqlDeclaration("Heart rate")]
    public CqlCode Heart_rate() => __Heart_rate.Value;

    private CqlCode Oxygen_saturation_in_Arterial_blood_by_Pulse_oximetry_Value()
    {
        return new CqlCode("59408-5", 
			"http://loinc.org", 
			null, 
			null);
    }

    [CqlDeclaration("Oxygen saturation in Arterial blood by Pulse oximetry")]
    public CqlCode Oxygen_saturation_in_Arterial_blood_by_Pulse_oximetry() => __Oxygen_saturation_in_Arterial_blood_by_Pulse_oximetry.Value;

    private CqlCode Respiratory_rate_Value()
    {
        return new CqlCode("9279-1", 
			"http://loinc.org", 
			null, 
			null);
    }

    [CqlDeclaration("Respiratory rate")]
    public CqlCode Respiratory_rate() => __Respiratory_rate.Value;

    private CqlCode Systolic_blood_pressure_Value()
    {
        return new CqlCode("8480-6", 
			"http://loinc.org", 
			null, 
			null);
    }

    [CqlDeclaration("Systolic blood pressure")]
    public CqlCode Systolic_blood_pressure() => __Systolic_blood_pressure.Value;

    private CqlCode[] LOINC_2_69_Value()
    {
        var a_ = new CqlCode("21112-8", 
			"http://loinc.org", 
			null, 
			null);
        var b_ = new CqlCode("8867-4", 
			"http://loinc.org", 
			null, 
			null);
        var c_ = new CqlCode("59408-5", 
			"http://loinc.org", 
			null, 
			null);
        var d_ = new CqlCode("9279-1", 
			"http://loinc.org", 
			null, 
			null);
        var e_ = new CqlCode("8480-6", 
			"http://loinc.org", 
			null, 
			null);
        return new CqlCode[]
		{
			a_,
			b_,
			c_,
			d_,
			e_,
		};
    }
    [CqlDeclaration("LOINC:2.69")]
    public CqlCode[] LOINC_2_69() => __LOINC_2_69.Value;

    private CqlInterval<CqlDateTime> Measurement_Period_Value()
    {
        return ((CqlInterval<CqlDateTime>)context.ResolveParameter("HybridHWRFHIR-1.3.005", 
			"Measurement Period", 
			(context?.Operators.Interval(context?.Operators.DateTime(((int?)2019), 
					((int?)1), 
					((int?)1), 
					((int?)0), 
					((int?)0), 
					((int?)0), 
					((int?)0), 
					context?.Operators.ConvertIntegerToDecimal(default)), 
				context?.Operators.DateTime(((int?)2020), 
					((int?)1), 
					((int?)1), 
					((int?)0), 
					((int?)0), 
					((int?)0), 
					((int?)0), 
					context?.Operators.ConvertIntegerToDecimal(default)), 
				true, 
				false) as object)));
    }

    [CqlDeclaration("Measurement Period")]
    public CqlInterval<CqlDateTime> Measurement_Period() => __Measurement_Period.Value;

    private Patient Patient_Value()
    {
        var a_ = context?.Operators.RetrieveByValueSet<Patient>(null, 
			null);
        return context?.Operators.SingleOrNull<Patient>(a_);
    }
    [CqlDeclaration("Patient")]
    public Patient Patient() => __Patient.Value;

    private IEnumerable<Coding> SDE_Ethnicity_Value()
    {
        return SupplementalDataElementsFHIR4_2_0_000.SDE_Ethnicity();
    }
    [CqlDeclaration("SDE Ethnicity")]
    public IEnumerable<Coding> SDE_Ethnicity() => __SDE_Ethnicity.Value;

    private IEnumerable<Tuples.Tuple_CFQHSgYJOXjAOCKdWLdZNNHDG> SDE_Payer_Value()
    {
        return SupplementalDataElementsFHIR4_2_0_000.SDE_Payer();
    }
    [CqlDeclaration("SDE Payer")]
    public IEnumerable<Tuples.Tuple_CFQHSgYJOXjAOCKdWLdZNNHDG> SDE_Payer() => __SDE_Payer.Value;

    private IEnumerable<Coding> SDE_Race_Value()
    {
        return SupplementalDataElementsFHIR4_2_0_000.SDE_Race();
    }
    [CqlDeclaration("SDE Race")]
    public IEnumerable<Coding> SDE_Race() => __SDE_Race.Value;

    private CqlCode SDE_Sex_Value()
    {
        return SupplementalDataElementsFHIR4_2_0_000.SDE_Sex();
    }
    [CqlDeclaration("SDE Sex")]
    public CqlCode SDE_Sex() => __SDE_Sex.Value;

    [CqlDeclaration("HospitalizationWithObservation")]
    public CqlInterval<CqlDateTime> HospitalizationWithObservation(Encounter TheEncounter)
    {
        var b_ = TheEncounter;
        var a_ = new Encounter[]
		{
			b_,
		};
        Func<Encounter,CqlInterval<CqlDateTime>> m_ = (Visit) => 
        {
<<<<<<< HEAD
            var d_ = (context?.Operators.LastOfList<Encounter>(context?.Operators.ListSortBy<Encounter>(context?.Operators.WhereOrNull<Encounter>(context?.DataRetriever.RetrieveByValueSet<Encounter>(this.Emergency_Department_Visit(), 
								null), 
							(LastED) => context?.Operators.And(context?.Operators.ElementInInterval<CqlDateTime>(context?.Operators.End(FHIRHelpers_4_0_001.ToInterval(LastED?.Period)), 
										context?.Operators.Interval(context?.Operators.Subtract((context?.Operators.Start(FHIRHelpers_4_0_001.ToInterval((context?.Operators.LastOfList<Encounter>(context?.Operators.ListSortBy<Encounter>(context?.Operators.WhereOrNull<Encounter>(context?.DataRetriever.RetrieveByValueSet<Encounter>(this.Observation_Services(), 
																			null), 
=======
            var d_ = (context?.Operators.LastOfList<Encounter>(context?.Operators.ListSortBy<Encounter>(context?.Operators.WhereOrNull<Encounter>(context?.Operators.RetrieveByValueSet<Encounter>(this.Emergency_Department_Visit(), 
								typeof(Encounter).GetProperty("Type")), 
							(LastED) => context?.Operators.And(context?.Operators.ElementInInterval<CqlDateTime>(context?.Operators.End(FHIRHelpers_4_0_001.ToInterval(LastED?.Period)), 
										context?.Operators.Interval(context?.Operators.Subtract((context?.Operators.Start(FHIRHelpers_4_0_001.ToInterval((context?.Operators.LastOfList<Encounter>(context?.Operators.ListSortBy<Encounter>(context?.Operators.WhereOrNull<Encounter>(context?.Operators.RetrieveByValueSet<Encounter>(this.Observation_Services(), 
																			typeof(Encounter).GetProperty("Type")), 
>>>>>>> b04061fc
																		(LastObs) => context?.Operators.And(context?.Operators.ElementInInterval<CqlDateTime>(context?.Operators.End(FHIRHelpers_4_0_001.ToInterval(LastObs?.Period)), 
																					context?.Operators.Interval(context?.Operators.Subtract(context?.Operators.Start(FHIRHelpers_4_0_001.ToInterval(Visit?.Period)), 
																							context?.Operators.Quantity(1m, 
																								"hour")), 
																						context?.Operators.Start(FHIRHelpers_4_0_001.ToInterval(Visit?.Period)), 
																						true, 
																						true), 
																					null), 
																				context?.Operators.Not(((bool?)(context?.Operators.Start(FHIRHelpers_4_0_001.ToInterval(Visit?.Period)) == null))))), 
																	(@this) => context?.Operators.End(FHIRHelpers_4_0_001.ToInterval(@this?.Period)), 
																	System.ComponentModel.ListSortDirection.Ascending)))?.Period)) ?? context?.Operators.Start(FHIRHelpers_4_0_001.ToInterval(Visit?.Period))), 
												context?.Operators.Quantity(1m, 
													"hour")), 
<<<<<<< HEAD
											(context?.Operators.Start(FHIRHelpers_4_0_001.ToInterval((context?.Operators.LastOfList<Encounter>(context?.Operators.ListSortBy<Encounter>(context?.Operators.WhereOrNull<Encounter>(context?.DataRetriever.RetrieveByValueSet<Encounter>(this.Observation_Services(), 
																		null), 
=======
											(context?.Operators.Start(FHIRHelpers_4_0_001.ToInterval((context?.Operators.LastOfList<Encounter>(context?.Operators.ListSortBy<Encounter>(context?.Operators.WhereOrNull<Encounter>(context?.Operators.RetrieveByValueSet<Encounter>(this.Observation_Services(), 
																		typeof(Encounter).GetProperty("Type")), 
>>>>>>> b04061fc
																	(LastObs) => context?.Operators.And(context?.Operators.ElementInInterval<CqlDateTime>(context?.Operators.End(FHIRHelpers_4_0_001.ToInterval(LastObs?.Period)), 
																				context?.Operators.Interval(context?.Operators.Subtract(context?.Operators.Start(FHIRHelpers_4_0_001.ToInterval(Visit?.Period)), 
																						context?.Operators.Quantity(1m, 
																							"hour")), 
																					context?.Operators.Start(FHIRHelpers_4_0_001.ToInterval(Visit?.Period)), 
																					true, 
																					true), 
																				null), 
																			context?.Operators.Not(((bool?)(context?.Operators.Start(FHIRHelpers_4_0_001.ToInterval(Visit?.Period)) == null))))), 
																(@this) => context?.Operators.End(FHIRHelpers_4_0_001.ToInterval(@this?.Period)), 
																System.ComponentModel.ListSortDirection.Ascending)))?.Period)) ?? context?.Operators.Start(FHIRHelpers_4_0_001.ToInterval(Visit?.Period))), 
											true, 
											true), 
										null), 
<<<<<<< HEAD
									context?.Operators.Not(((bool?)((context?.Operators.Start(FHIRHelpers_4_0_001.ToInterval((context?.Operators.LastOfList<Encounter>(context?.Operators.ListSortBy<Encounter>(context?.Operators.WhereOrNull<Encounter>(context?.DataRetriever.RetrieveByValueSet<Encounter>(this.Observation_Services(), 
																	null), 
=======
									context?.Operators.Not(((bool?)((context?.Operators.Start(FHIRHelpers_4_0_001.ToInterval((context?.Operators.LastOfList<Encounter>(context?.Operators.ListSortBy<Encounter>(context?.Operators.WhereOrNull<Encounter>(context?.Operators.RetrieveByValueSet<Encounter>(this.Observation_Services(), 
																	typeof(Encounter).GetProperty("Type")), 
>>>>>>> b04061fc
																(LastObs) => context?.Operators.And(context?.Operators.ElementInInterval<CqlDateTime>(context?.Operators.End(FHIRHelpers_4_0_001.ToInterval(LastObs?.Period)), 
																			context?.Operators.Interval(context?.Operators.Subtract(context?.Operators.Start(FHIRHelpers_4_0_001.ToInterval(Visit?.Period)), 
																					context?.Operators.Quantity(1m, 
																						"hour")), 
																				context?.Operators.Start(FHIRHelpers_4_0_001.ToInterval(Visit?.Period)), 
																				true, 
																				true), 
																			null), 
																		context?.Operators.Not(((bool?)(context?.Operators.Start(FHIRHelpers_4_0_001.ToInterval(Visit?.Period)) == null))))), 
															(@this) => context?.Operators.End(FHIRHelpers_4_0_001.ToInterval(@this?.Period)), 
															System.ComponentModel.ListSortDirection.Ascending)))?.Period)) ?? context?.Operators.Start(FHIRHelpers_4_0_001.ToInterval(Visit?.Period))) == null))))), 
						(@this) => context?.Operators.End(FHIRHelpers_4_0_001.ToInterval(@this?.Period)), 
						System.ComponentModel.ListSortDirection.Ascending)))?.Period;
            var e_ = FHIRHelpers_4_0_001.ToInterval(d_);
<<<<<<< HEAD
            var f_ = (context?.Operators.LastOfList<Encounter>(context?.Operators.ListSortBy<Encounter>(context?.Operators.WhereOrNull<Encounter>(context?.DataRetriever.RetrieveByValueSet<Encounter>(this.Observation_Services(), 
								null), 
=======
            var f_ = (context?.Operators.LastOfList<Encounter>(context?.Operators.ListSortBy<Encounter>(context?.Operators.WhereOrNull<Encounter>(context?.Operators.RetrieveByValueSet<Encounter>(this.Observation_Services(), 
								typeof(Encounter).GetProperty("Type")), 
>>>>>>> b04061fc
							(LastObs) => context?.Operators.And(context?.Operators.ElementInInterval<CqlDateTime>(context?.Operators.End(FHIRHelpers_4_0_001.ToInterval(LastObs?.Period)), 
										context?.Operators.Interval(context?.Operators.Subtract(context?.Operators.Start(FHIRHelpers_4_0_001.ToInterval(Visit?.Period)), 
												context?.Operators.Quantity(1m, 
													"hour")), 
											context?.Operators.Start(FHIRHelpers_4_0_001.ToInterval(Visit?.Period)), 
											true, 
											true), 
										null), 
									context?.Operators.Not(((bool?)(context?.Operators.Start(FHIRHelpers_4_0_001.ToInterval(Visit?.Period)) == null))))), 
						(@this) => context?.Operators.End(FHIRHelpers_4_0_001.ToInterval(@this?.Period)), 
						System.ComponentModel.ListSortDirection.Ascending)))?.Period;
            var g_ = FHIRHelpers_4_0_001.ToInterval(f_);
            var h_ = Visit?.Period;
            var i_ = FHIRHelpers_4_0_001.ToInterval(h_);
            var c_ = (context?.Operators.Start(e_) ?? (context?.Operators.Start(g_) ?? context?.Operators.Start(i_)));
            var l_ = context?.Operators.End(i_);
            return context?.Operators.Interval(c_, 
				l_, 
				true, 
				true);
        };
        var n_ = context?.Operators.SelectOrNull<Encounter, CqlInterval<CqlDateTime>>(a_, 
			m_);
        return context?.Operators.SingleOrNull<CqlInterval<CqlDateTime>>(n_);
    }

    [CqlDeclaration("LengthInDays")]
    public int? LengthInDays(CqlInterval<CqlDateTime> Value)
    {
        var a_ = context?.Operators.Start(Value);
        var b_ = context?.Operators.End(Value);
        return context?.Operators.DifferenceBetween(a_, 
			b_, 
			"day");
    }

    private IEnumerable<Encounter> Inpatient_Encounters_Value()
    {
        var a_ = this.Encounter_Inpatient();
<<<<<<< HEAD
        var b_ = context?.DataRetriever.RetrieveByValueSet<Encounter>(a_, 
			null);
        Func<Encounter,IEnumerable<Coverage>> d_ = (_InpatientEncounter) => 
        {
            var c_ = this.Medicare_payer();
            return context?.DataRetriever.RetrieveByValueSet<Coverage>(c_, 
				null);
=======
        var b_ = context?.Operators.RetrieveByValueSet<Encounter>(a_, 
			typeof(Encounter).GetProperty("Type"));
        Func<Encounter,IEnumerable<Coverage>> d_ = (_InpatientEncounter) => 
        {
            var c_ = this.Medicare_payer();
            return context?.Operators.RetrieveByValueSet<Coverage>(c_, 
				typeof(Coverage).GetProperty("Type"));
>>>>>>> b04061fc
        };
        Func<Encounter,Coverage,Tuples.Tuple_CZdRYXLJAeJaPSIRaUHDXVHPV> g_ = (_InpatientEncounter, _Payer) => 
        {
            var e_ = _InpatientEncounter;
            var f_ = _Payer;
            return new Tuples.Tuple_CZdRYXLJAeJaPSIRaUHDXVHPV
			{
				InpatientEncounter = e_,
				Payer = f_,
			};
        };
        var h_ = context?.Operators.SelectManyResultsOrNull<Encounter, Coverage, Tuples.Tuple_CZdRYXLJAeJaPSIRaUHDXVHPV>(b_, 
			d_, 
			g_);
        Func<Tuples.Tuple_CZdRYXLJAeJaPSIRaUHDXVHPV,bool?> ag_ = (tuple_czdryxljaejapsirauhdxvhpv) => 
        {
            var j_ = (tuple_czdryxljaejapsirauhdxvhpv?.InpatientEncounter?.StatusElement as object);
            var i_ = (context?.Operators.Convert<string>(j_) as object);
            var k_ = ("finished" as object);
            var l_ = context?.Operators.Equal(i_, 
				k_);
            var n_ = this.HospitalizationWithObservation(tuple_czdryxljaejapsirauhdxvhpv?.InpatientEncounter);
            var m_ = (this.LengthInDays(n_) as object);
            var o_ = (((int?)365) as object);
            var p_ = context?.Operators.Less(m_, 
				o_);
            var q_ = context?.Operators.And(l_, 
				p_);
            var r_ = tuple_czdryxljaejapsirauhdxvhpv?.InpatientEncounter?.Period;
            var s_ = FHIRHelpers_4_0_001.ToInterval(r_);
            var t_ = context?.Operators.End(s_);
            var u_ = this.Measurement_Period();
            var v_ = context?.Operators.ElementInInterval<CqlDateTime>(t_, 
				u_, 
				"day");
            var w_ = context?.Operators.And(q_, 
				v_);
            var y_ = (this.Patient()?.BirthDateElement?.Value as object);
            var z_ = context?.Operators.Convert<CqlDate>(y_);
            var ac_ = context?.Operators.Start(s_);
            var ad_ = context?.Operators.DateFrom(ac_);
            var x_ = (context?.Operators.CalculateAgeAt(z_, 
				ad_, 
				"year") as object);
            var ae_ = (((int?)65) as object);
            var af_ = context?.Operators.GreaterOrEqual(x_, 
				ae_);
            return context?.Operators.And(w_, 
				af_);
        };
        var ah_ = context?.Operators.WhereOrNull<Tuples.Tuple_CZdRYXLJAeJaPSIRaUHDXVHPV>(h_, 
			ag_);
        Func<Tuples.Tuple_CZdRYXLJAeJaPSIRaUHDXVHPV,Encounter> ai_ = (tuple_czdryxljaejapsirauhdxvhpv) => tuple_czdryxljaejapsirauhdxvhpv?.InpatientEncounter;
        return context?.Operators.SelectOrNull<Tuples.Tuple_CZdRYXLJAeJaPSIRaUHDXVHPV, Encounter>(ah_, 
			ai_);
    }
    [CqlDeclaration("Inpatient Encounters")]
    public IEnumerable<Encounter> Inpatient_Encounters() => __Inpatient_Encounters.Value;

    private IEnumerable<Encounter> Initial_Population_Value()
    {
        return this.Inpatient_Encounters();
    }
    [CqlDeclaration("Initial Population")]
    public IEnumerable<Encounter> Initial_Population() => __Initial_Population.Value;

    [CqlDeclaration("FirstPhysicalExamWithEncounterId")]
    public IEnumerable<string> FirstPhysicalExamWithEncounterId(IEnumerable<Observation> ExamList, string CCDE)
    {
        var a_ = this.Inpatient_Encounters();
        Func<Encounter,string> v_ = (Encounter) => 
        {
            var h_ = ("\r\n" ?? "");
            var i_ = (CCDE ?? "");
            var g_ = (context?.Operators.Concatenate(h_, 
				i_) ?? "");
            var j_ = ("," ?? "");
            var f_ = (context?.Operators.Concatenate(g_, 
				j_) ?? "");
            var l_ = (Encounter?.IdElement as object);
            var k_ = (context?.Operators.Convert<string>(l_) ?? "");
            var e_ = (context?.Operators.Concatenate(f_, 
				k_) ?? "");
            var d_ = (context?.Operators.Concatenate(e_, 
				j_) ?? "");
            var o_ = (((context?.Operators.FirstOfList<Observation>(context?.Operators.ListSortBy<Observation>(context?.Operators.WhereOrNull<Observation>(ExamList, 
							(Exam) => context?.Operators.And(context?.Operators.And(context?.Operators.And(context?.Operators.Not(((bool?)(context?.Operators.Start(MATGlobalCommonFunctionsFHIR4_6_1_000.Normalize_Interval((Exam?.Effective as object))) == null))), 
											context?.Operators.ElementInInterval<CqlDateTime>(context?.Operators.Start(MATGlobalCommonFunctionsFHIR4_6_1_000.Normalize_Interval((Exam?.Effective as object))), 
												context?.Operators.Interval(context?.Operators.Subtract(context?.Operators.Start(FHIRHelpers_4_0_001.ToInterval(Encounter?.Period)), 
														context?.Operators.Quantity(1440m, 
															"minutes")), 
													context?.Operators.Add(context?.Operators.Start(FHIRHelpers_4_0_001.ToInterval(Encounter?.Period)), 
														context?.Operators.Quantity(120m, 
															"minutes")), 
													true, 
													true), 
												null)), 
										context?.Operators.InList<string>(context?.Operators.Convert<string>((Exam?.StatusElement as object)), 
											(new string[]
											{
												"final",
												"amended",
												"preliminary",
											} as IEnumerable<string>))), 
									context?.Operators.Not(((bool?)((Exam?.Value as object) == null))))), 
						(@this) => context?.Operators.Start(MATGlobalCommonFunctionsFHIR4_6_1_000.Normalize_Interval((@this?.Effective as object))), 
						System.ComponentModel.ListSortDirection.Ascending)))?.Value as object) as Quantity);
            var p_ = FHIRHelpers_4_0_001.ToQuantity(o_);
            var n_ = (context?.Operators.ConvertQuantityToString(p_) ?? "");
            var c_ = (context?.Operators.Concatenate(d_, 
				n_) ?? "");
            var b_ = (context?.Operators.Concatenate(c_, 
				j_) ?? "");
            var s_ = ((context?.Operators.FirstOfList<Observation>(context?.Operators.ListSortBy<Observation>(context?.Operators.WhereOrNull<Observation>(ExamList, 
							(Exam) => context?.Operators.And(context?.Operators.And(context?.Operators.And(context?.Operators.Not(((bool?)(context?.Operators.Start(MATGlobalCommonFunctionsFHIR4_6_1_000.Normalize_Interval((Exam?.Effective as object))) == null))), 
											context?.Operators.ElementInInterval<CqlDateTime>(context?.Operators.Start(MATGlobalCommonFunctionsFHIR4_6_1_000.Normalize_Interval((Exam?.Effective as object))), 
												context?.Operators.Interval(context?.Operators.Subtract(context?.Operators.Start(FHIRHelpers_4_0_001.ToInterval(Encounter?.Period)), 
														context?.Operators.Quantity(1440m, 
															"minutes")), 
													context?.Operators.Add(context?.Operators.Start(FHIRHelpers_4_0_001.ToInterval(Encounter?.Period)), 
														context?.Operators.Quantity(120m, 
															"minutes")), 
													true, 
													true), 
												null)), 
										context?.Operators.InList<string>(context?.Operators.Convert<string>((Exam?.StatusElement as object)), 
											(new string[]
											{
												"final",
												"amended",
												"preliminary",
											} as IEnumerable<string>))), 
									context?.Operators.Not(((bool?)((Exam?.Value as object) == null))))), 
						(@this) => context?.Operators.Start(MATGlobalCommonFunctionsFHIR4_6_1_000.Normalize_Interval((@this?.Effective as object))), 
						System.ComponentModel.ListSortDirection.Ascending)))?.Effective as object);
            var t_ = MATGlobalCommonFunctionsFHIR4_6_1_000.Normalize_Interval(s_);
            var u_ = context?.Operators.Start(t_);
            var r_ = (context?.Operators.ConvertDateTimeToString(u_) ?? "");
            return context?.Operators.Concatenate(b_, 
				r_);
        };
        return context?.Operators.SelectOrNull<Encounter, string>(a_, 
			v_);
    }

    [CqlDeclaration("FirstPhysicalExamWithEncounterIdUsingLabTiming")]
    public IEnumerable<string> FirstPhysicalExamWithEncounterIdUsingLabTiming(IEnumerable<Observation> ExamList, string CCDE)
    {
        var a_ = this.Inpatient_Encounters();
        Func<Encounter,string> v_ = (Encounter) => 
        {
            var h_ = ("\r\n" ?? "");
            var i_ = (CCDE ?? "");
            var g_ = (context?.Operators.Concatenate(h_, 
				i_) ?? "");
            var j_ = ("," ?? "");
            var f_ = (context?.Operators.Concatenate(g_, 
				j_) ?? "");
            var l_ = (Encounter?.IdElement as object);
            var k_ = (context?.Operators.Convert<string>(l_) ?? "");
            var e_ = (context?.Operators.Concatenate(f_, 
				k_) ?? "");
            var d_ = (context?.Operators.Concatenate(e_, 
				j_) ?? "");
            var o_ = (((context?.Operators.FirstOfList<Observation>(context?.Operators.ListSortBy<Observation>(context?.Operators.WhereOrNull<Observation>(ExamList, 
							(Exam) => context?.Operators.And(context?.Operators.And(context?.Operators.And(context?.Operators.Not(((bool?)(context?.Operators.Start(MATGlobalCommonFunctionsFHIR4_6_1_000.Normalize_Interval((Exam?.Effective as object))) == null))), 
											context?.Operators.ElementInInterval<CqlDateTime>(context?.Operators.Start(MATGlobalCommonFunctionsFHIR4_6_1_000.Normalize_Interval((Exam?.Effective as object))), 
												context?.Operators.Interval(context?.Operators.Subtract(context?.Operators.Start(FHIRHelpers_4_0_001.ToInterval(Encounter?.Period)), 
														context?.Operators.Quantity(1440m, 
															"minutes")), 
													context?.Operators.Add(context?.Operators.Start(FHIRHelpers_4_0_001.ToInterval(Encounter?.Period)), 
														context?.Operators.Quantity(1440m, 
															"minutes")), 
													true, 
													true), 
												null)), 
										context?.Operators.InList<string>(context?.Operators.Convert<string>((Exam?.StatusElement as object)), 
											(new string[]
											{
												"final",
												"amended",
												"preliminary",
											} as IEnumerable<string>))), 
									context?.Operators.Not(((bool?)((Exam?.Value as object) == null))))), 
						(@this) => context?.Operators.Start(MATGlobalCommonFunctionsFHIR4_6_1_000.Normalize_Interval((@this?.Effective as object))), 
						System.ComponentModel.ListSortDirection.Ascending)))?.Value as object) as Quantity);
            var p_ = FHIRHelpers_4_0_001.ToQuantity(o_);
            var n_ = (context?.Operators.ConvertQuantityToString(p_) ?? "");
            var c_ = (context?.Operators.Concatenate(d_, 
				n_) ?? "");
            var b_ = (context?.Operators.Concatenate(c_, 
				j_) ?? "");
            var s_ = ((context?.Operators.FirstOfList<Observation>(context?.Operators.ListSortBy<Observation>(context?.Operators.WhereOrNull<Observation>(ExamList, 
							(Exam) => context?.Operators.And(context?.Operators.And(context?.Operators.And(context?.Operators.Not(((bool?)(context?.Operators.Start(MATGlobalCommonFunctionsFHIR4_6_1_000.Normalize_Interval((Exam?.Effective as object))) == null))), 
											context?.Operators.ElementInInterval<CqlDateTime>(context?.Operators.Start(MATGlobalCommonFunctionsFHIR4_6_1_000.Normalize_Interval((Exam?.Effective as object))), 
												context?.Operators.Interval(context?.Operators.Subtract(context?.Operators.Start(FHIRHelpers_4_0_001.ToInterval(Encounter?.Period)), 
														context?.Operators.Quantity(1440m, 
															"minutes")), 
													context?.Operators.Add(context?.Operators.Start(FHIRHelpers_4_0_001.ToInterval(Encounter?.Period)), 
														context?.Operators.Quantity(1440m, 
															"minutes")), 
													true, 
													true), 
												null)), 
										context?.Operators.InList<string>(context?.Operators.Convert<string>((Exam?.StatusElement as object)), 
											(new string[]
											{
												"final",
												"amended",
												"preliminary",
											} as IEnumerable<string>))), 
									context?.Operators.Not(((bool?)((Exam?.Value as object) == null))))), 
						(@this) => context?.Operators.Start(MATGlobalCommonFunctionsFHIR4_6_1_000.Normalize_Interval((@this?.Effective as object))), 
						System.ComponentModel.ListSortDirection.Ascending)))?.Effective as object);
            var t_ = MATGlobalCommonFunctionsFHIR4_6_1_000.Normalize_Interval(s_);
            var u_ = context?.Operators.Start(t_);
            var r_ = (context?.Operators.ConvertDateTimeToString(u_) ?? "");
            return context?.Operators.Concatenate(b_, 
				r_);
        };
        return context?.Operators.SelectOrNull<Encounter, string>(a_, 
			v_);
    }

    [CqlDeclaration("FirstLabTestWithEncounterId")]
    public IEnumerable<string> FirstLabTestWithEncounterId(IEnumerable<Observation> LabList, string CCDE)
    {
        var a_ = this.Inpatient_Encounters();
        Func<Encounter,string> u_ = (Encounter) => 
        {
            var h_ = ("\r\n" ?? "");
            var i_ = (CCDE ?? "");
            var g_ = (context?.Operators.Concatenate(h_, 
				i_) ?? "");
            var j_ = ("," ?? "");
            var f_ = (context?.Operators.Concatenate(g_, 
				j_) ?? "");
            var l_ = (Encounter?.IdElement as object);
            var k_ = (context?.Operators.Convert<string>(l_) ?? "");
            var e_ = (context?.Operators.Concatenate(f_, 
				k_) ?? "");
            var d_ = (context?.Operators.Concatenate(e_, 
				j_) ?? "");
            var o_ = (((context?.Operators.FirstOfList<Observation>(context?.Operators.ListSortBy<Observation>(context?.Operators.WhereOrNull<Observation>(LabList, 
							(Lab) => context?.Operators.And(context?.Operators.And(context?.Operators.And(context?.Operators.Not(((bool?)(Lab?.IssuedElement == null))), 
											context?.Operators.ElementInInterval<CqlDateTime>(FHIRHelpers_4_0_001.ToDateTime(Lab?.IssuedElement), 
												context?.Operators.Interval(context?.Operators.Subtract(context?.Operators.Start(FHIRHelpers_4_0_001.ToInterval(Encounter?.Period)), 
														context?.Operators.Quantity(1440m, 
															"minutes")), 
													context?.Operators.Add(context?.Operators.Start(FHIRHelpers_4_0_001.ToInterval(Encounter?.Period)), 
														context?.Operators.Quantity(1440m, 
															"minutes")), 
													true, 
													true), 
												null)), 
										context?.Operators.InList<string>(context?.Operators.Convert<string>((Lab?.StatusElement as object)), 
											(new string[]
											{
												"final",
												"amended",
												"preliminary",
											} as IEnumerable<string>))), 
									context?.Operators.Not(((bool?)((Lab?.Value as object) == null))))), 
						(@this) => @this?.IssuedElement, 
						System.ComponentModel.ListSortDirection.Ascending)))?.Value as object) as Quantity);
            var p_ = FHIRHelpers_4_0_001.ToQuantity(o_);
            var n_ = (context?.Operators.ConvertQuantityToString(p_) ?? "");
            var c_ = (context?.Operators.Concatenate(d_, 
				n_) ?? "");
            var b_ = (context?.Operators.Concatenate(c_, 
				j_) ?? "");
            var s_ = (context?.Operators.FirstOfList<Observation>(context?.Operators.ListSortBy<Observation>(context?.Operators.WhereOrNull<Observation>(LabList, 
							(Lab) => context?.Operators.And(context?.Operators.And(context?.Operators.And(context?.Operators.Not(((bool?)(Lab?.IssuedElement == null))), 
											context?.Operators.ElementInInterval<CqlDateTime>(FHIRHelpers_4_0_001.ToDateTime(Lab?.IssuedElement), 
												context?.Operators.Interval(context?.Operators.Subtract(context?.Operators.Start(FHIRHelpers_4_0_001.ToInterval(Encounter?.Period)), 
														context?.Operators.Quantity(1440m, 
															"minutes")), 
													context?.Operators.Add(context?.Operators.Start(FHIRHelpers_4_0_001.ToInterval(Encounter?.Period)), 
														context?.Operators.Quantity(1440m, 
															"minutes")), 
													true, 
													true), 
												null)), 
										context?.Operators.InList<string>(context?.Operators.Convert<string>((Lab?.StatusElement as object)), 
											(new string[]
											{
												"final",
												"amended",
												"preliminary",
											} as IEnumerable<string>))), 
									context?.Operators.Not(((bool?)((Lab?.Value as object) == null))))), 
						(@this) => @this?.IssuedElement, 
						System.ComponentModel.ListSortDirection.Ascending)))?.IssuedElement;
            var t_ = FHIRHelpers_4_0_001.ToDateTime(s_);
            var r_ = (context?.Operators.ConvertDateTimeToString(t_) ?? "");
            return context?.Operators.Concatenate(b_, 
				r_);
        };
        return context?.Operators.SelectOrNull<Encounter, string>(a_, 
			u_);
    }

    private IEnumerable<string> Results_Value()
    {
        var c_ = this.Heart_rate();
        var d_ = context?.Operators.ToList<CqlCode>(c_);
<<<<<<< HEAD
        var e_ = context?.DataRetriever.RetrieveByCodes<Observation>(d_, 
			null);
=======
        var e_ = context?.Operators.RetrieveByCodes<Observation>(d_, 
			typeof(Observation).GetProperty("Code"));
>>>>>>> b04061fc
        var b_ = this.FirstPhysicalExamWithEncounterId(e_, 
			"FirstHeartRate");
        var g_ = this.Systolic_blood_pressure();
        var h_ = context?.Operators.ToList<CqlCode>(g_);
<<<<<<< HEAD
        var i_ = context?.DataRetriever.RetrieveByCodes<Observation>(h_, 
			null);
=======
        var i_ = context?.Operators.RetrieveByCodes<Observation>(h_, 
			typeof(Observation).GetProperty("Code"));
>>>>>>> b04061fc
        var f_ = this.FirstPhysicalExamWithEncounterId(i_, 
			"FirstSystolicBP");
        var k_ = this.Respiratory_rate();
        var l_ = context?.Operators.ToList<CqlCode>(k_);
<<<<<<< HEAD
        var m_ = context?.DataRetriever.RetrieveByCodes<Observation>(l_, 
			null);
        var j_ = this.FirstPhysicalExamWithEncounterId(m_, 
			"FirstRespRate");
        var o_ = this.Body_temperature();
        var p_ = context?.DataRetriever.RetrieveByValueSet<Observation>(o_, 
			null);
=======
        var m_ = context?.Operators.RetrieveByCodes<Observation>(l_, 
			typeof(Observation).GetProperty("Code"));
        var j_ = this.FirstPhysicalExamWithEncounterId(m_, 
			"FirstRespRate");
        var o_ = this.Body_temperature();
        var p_ = context?.Operators.RetrieveByValueSet<Observation>(o_, 
			typeof(Observation).GetProperty("Code"));
>>>>>>> b04061fc
        var n_ = this.FirstPhysicalExamWithEncounterId(p_, 
			"FirstTemperature");
        var r_ = this.Oxygen_saturation_in_Arterial_blood_by_Pulse_oximetry();
        var s_ = context?.Operators.ToList<CqlCode>(r_);
<<<<<<< HEAD
        var t_ = context?.DataRetriever.RetrieveByCodes<Observation>(s_, 
			null);
        var q_ = this.FirstPhysicalExamWithEncounterId(t_, 
			"FirstO2Saturation");
        var v_ = this.Body_weight();
        var w_ = context?.DataRetriever.RetrieveByValueSet<Observation>(v_, 
			null);
        var u_ = this.FirstPhysicalExamWithEncounterIdUsingLabTiming(w_, 
			"FirstWeight");
        var y_ = this.Hematocrit_lab_test();
        var z_ = context?.DataRetriever.RetrieveByValueSet<Observation>(y_, 
			null);
        var x_ = this.FirstLabTestWithEncounterId(z_, 
			"FirstHematocrit");
        var ab_ = this.White_blood_cells_count_lab_test();
        var ac_ = context?.DataRetriever.RetrieveByValueSet<Observation>(ab_, 
			null);
        var aa_ = this.FirstLabTestWithEncounterId(ac_, 
			"FirstWhiteBloodCell");
        var ae_ = this.Potassium_lab_test();
        var af_ = context?.DataRetriever.RetrieveByValueSet<Observation>(ae_, 
			null);
        var ad_ = this.FirstLabTestWithEncounterId(af_, 
			"FirstPotassium");
        var ah_ = this.Sodium_lab_test();
        var ai_ = context?.DataRetriever.RetrieveByValueSet<Observation>(ah_, 
			null);
        var ag_ = this.FirstLabTestWithEncounterId(ai_, 
			"FirstSodium");
        var ak_ = this.Bicarbonate_lab_test();
        var al_ = context?.DataRetriever.RetrieveByValueSet<Observation>(ak_, 
			null);
        var aj_ = this.FirstLabTestWithEncounterId(al_, 
			"FirstBicarbonate");
        var an_ = this.Creatinine_lab_test();
        var ao_ = context?.DataRetriever.RetrieveByValueSet<Observation>(an_, 
			null);
        var am_ = this.FirstLabTestWithEncounterId(ao_, 
			"FirstCreatinine");
        var aq_ = this.Glucose_lab_test();
        var ar_ = context?.DataRetriever.RetrieveByValueSet<Observation>(aq_, 
			null);
=======
        var t_ = context?.Operators.RetrieveByCodes<Observation>(s_, 
			typeof(Observation).GetProperty("Code"));
        var q_ = this.FirstPhysicalExamWithEncounterId(t_, 
			"FirstO2Saturation");
        var v_ = this.Body_weight();
        var w_ = context?.Operators.RetrieveByValueSet<Observation>(v_, 
			typeof(Observation).GetProperty("Code"));
        var u_ = this.FirstPhysicalExamWithEncounterIdUsingLabTiming(w_, 
			"FirstWeight");
        var y_ = this.Hematocrit_lab_test();
        var z_ = context?.Operators.RetrieveByValueSet<Observation>(y_, 
			typeof(Observation).GetProperty("Code"));
        var x_ = this.FirstLabTestWithEncounterId(z_, 
			"FirstHematocrit");
        var ab_ = this.White_blood_cells_count_lab_test();
        var ac_ = context?.Operators.RetrieveByValueSet<Observation>(ab_, 
			typeof(Observation).GetProperty("Code"));
        var aa_ = this.FirstLabTestWithEncounterId(ac_, 
			"FirstWhiteBloodCell");
        var ae_ = this.Potassium_lab_test();
        var af_ = context?.Operators.RetrieveByValueSet<Observation>(ae_, 
			typeof(Observation).GetProperty("Code"));
        var ad_ = this.FirstLabTestWithEncounterId(af_, 
			"FirstPotassium");
        var ah_ = this.Sodium_lab_test();
        var ai_ = context?.Operators.RetrieveByValueSet<Observation>(ah_, 
			typeof(Observation).GetProperty("Code"));
        var ag_ = this.FirstLabTestWithEncounterId(ai_, 
			"FirstSodium");
        var ak_ = this.Bicarbonate_lab_test();
        var al_ = context?.Operators.RetrieveByValueSet<Observation>(ak_, 
			typeof(Observation).GetProperty("Code"));
        var aj_ = this.FirstLabTestWithEncounterId(al_, 
			"FirstBicarbonate");
        var an_ = this.Creatinine_lab_test();
        var ao_ = context?.Operators.RetrieveByValueSet<Observation>(an_, 
			typeof(Observation).GetProperty("Code"));
        var am_ = this.FirstLabTestWithEncounterId(ao_, 
			"FirstCreatinine");
        var aq_ = this.Glucose_lab_test();
        var ar_ = context?.Operators.RetrieveByValueSet<Observation>(aq_, 
			typeof(Observation).GetProperty("Code"));
>>>>>>> b04061fc
        var ap_ = this.FirstLabTestWithEncounterId(ar_, 
			"FirstGlucose");
        var a_ = (new IEnumerable<string>[]
		{
			b_,
			f_,
			j_,
			n_,
			q_,
			u_,
			x_,
			aa_,
			ad_,
			ag_,
			aj_,
			am_,
			ap_,
		} as IEnumerable<IEnumerable<string>>);
        return context?.Operators.FlattenList<string>(a_);
    }
    [CqlDeclaration("Results")]
    public IEnumerable<string> Results() => __Results.Value;

    [CqlDeclaration("CalendarAgeInYearsAt")]
    public int? CalendarAgeInYearsAt(CqlDateTime BirthDateTime, CqlDateTime AsOf)
    {
        var a_ = context?.Operators.ConvertDateTimeToDate(BirthDateTime);
        var b_ = context?.Operators.ConvertDateTimeToDate(AsOf);
        return context?.Operators.DurationBetween(a_, 
			b_, 
			"year");
    }

    [CqlDeclaration("ToDate")]
    public CqlDateTime ToDate(CqlDateTime Value)
    {
        var a_ = context?.Operators.ComponentFrom(Value, 
			"year");
        var b_ = context?.Operators.ComponentFrom(Value, 
			"month");
        var c_ = context?.Operators.ComponentFrom(Value, 
			"day");
        var d_ = context?.Operators.TimezoneOffsetFrom(Value);
        return context?.Operators.DateTime(a_, 
			b_, 
			c_, 
			((int?)0), 
			((int?)0), 
			((int?)0), 
			((int?)0), 
			d_);
    }

    [CqlDeclaration("LengthOfStay")]
    public int? LengthOfStay(CqlInterval<CqlDateTime> Stay)
    {
        var a_ = context?.Operators.Start(Stay);
        var b_ = context?.Operators.End(Stay);
        return context?.Operators.DifferenceBetween(a_, 
			b_, 
			"day");
    }

    [CqlDeclaration("HospitalizationWithObservationLengthofStay")]
    public int? HospitalizationWithObservationLengthofStay(Encounter Encounter)
    {
        var a_ = this.HospitalizationWithObservation(Encounter);
        return this.LengthInDays(a_);
    }

}<|MERGE_RESOLUTION|>--- conflicted
+++ resolved
@@ -435,19 +435,11 @@
 		};
         Func<Encounter,CqlInterval<CqlDateTime>> m_ = (Visit) => 
         {
-<<<<<<< HEAD
-            var d_ = (context?.Operators.LastOfList<Encounter>(context?.Operators.ListSortBy<Encounter>(context?.Operators.WhereOrNull<Encounter>(context?.DataRetriever.RetrieveByValueSet<Encounter>(this.Emergency_Department_Visit(), 
-								null), 
-							(LastED) => context?.Operators.And(context?.Operators.ElementInInterval<CqlDateTime>(context?.Operators.End(FHIRHelpers_4_0_001.ToInterval(LastED?.Period)), 
-										context?.Operators.Interval(context?.Operators.Subtract((context?.Operators.Start(FHIRHelpers_4_0_001.ToInterval((context?.Operators.LastOfList<Encounter>(context?.Operators.ListSortBy<Encounter>(context?.Operators.WhereOrNull<Encounter>(context?.DataRetriever.RetrieveByValueSet<Encounter>(this.Observation_Services(), 
-																			null), 
-=======
             var d_ = (context?.Operators.LastOfList<Encounter>(context?.Operators.ListSortBy<Encounter>(context?.Operators.WhereOrNull<Encounter>(context?.Operators.RetrieveByValueSet<Encounter>(this.Emergency_Department_Visit(), 
 								typeof(Encounter).GetProperty("Type")), 
 							(LastED) => context?.Operators.And(context?.Operators.ElementInInterval<CqlDateTime>(context?.Operators.End(FHIRHelpers_4_0_001.ToInterval(LastED?.Period)), 
 										context?.Operators.Interval(context?.Operators.Subtract((context?.Operators.Start(FHIRHelpers_4_0_001.ToInterval((context?.Operators.LastOfList<Encounter>(context?.Operators.ListSortBy<Encounter>(context?.Operators.WhereOrNull<Encounter>(context?.Operators.RetrieveByValueSet<Encounter>(this.Observation_Services(), 
 																			typeof(Encounter).GetProperty("Type")), 
->>>>>>> b04061fc
 																		(LastObs) => context?.Operators.And(context?.Operators.ElementInInterval<CqlDateTime>(context?.Operators.End(FHIRHelpers_4_0_001.ToInterval(LastObs?.Period)), 
 																					context?.Operators.Interval(context?.Operators.Subtract(context?.Operators.Start(FHIRHelpers_4_0_001.ToInterval(Visit?.Period)), 
 																							context?.Operators.Quantity(1m, 
@@ -461,13 +453,8 @@
 																	System.ComponentModel.ListSortDirection.Ascending)))?.Period)) ?? context?.Operators.Start(FHIRHelpers_4_0_001.ToInterval(Visit?.Period))), 
 												context?.Operators.Quantity(1m, 
 													"hour")), 
-<<<<<<< HEAD
-											(context?.Operators.Start(FHIRHelpers_4_0_001.ToInterval((context?.Operators.LastOfList<Encounter>(context?.Operators.ListSortBy<Encounter>(context?.Operators.WhereOrNull<Encounter>(context?.DataRetriever.RetrieveByValueSet<Encounter>(this.Observation_Services(), 
-																		null), 
-=======
 											(context?.Operators.Start(FHIRHelpers_4_0_001.ToInterval((context?.Operators.LastOfList<Encounter>(context?.Operators.ListSortBy<Encounter>(context?.Operators.WhereOrNull<Encounter>(context?.Operators.RetrieveByValueSet<Encounter>(this.Observation_Services(), 
 																		typeof(Encounter).GetProperty("Type")), 
->>>>>>> b04061fc
 																	(LastObs) => context?.Operators.And(context?.Operators.ElementInInterval<CqlDateTime>(context?.Operators.End(FHIRHelpers_4_0_001.ToInterval(LastObs?.Period)), 
 																				context?.Operators.Interval(context?.Operators.Subtract(context?.Operators.Start(FHIRHelpers_4_0_001.ToInterval(Visit?.Period)), 
 																						context?.Operators.Quantity(1m, 
@@ -482,13 +469,8 @@
 											true, 
 											true), 
 										null), 
-<<<<<<< HEAD
-									context?.Operators.Not(((bool?)((context?.Operators.Start(FHIRHelpers_4_0_001.ToInterval((context?.Operators.LastOfList<Encounter>(context?.Operators.ListSortBy<Encounter>(context?.Operators.WhereOrNull<Encounter>(context?.DataRetriever.RetrieveByValueSet<Encounter>(this.Observation_Services(), 
-																	null), 
-=======
 									context?.Operators.Not(((bool?)((context?.Operators.Start(FHIRHelpers_4_0_001.ToInterval((context?.Operators.LastOfList<Encounter>(context?.Operators.ListSortBy<Encounter>(context?.Operators.WhereOrNull<Encounter>(context?.Operators.RetrieveByValueSet<Encounter>(this.Observation_Services(), 
 																	typeof(Encounter).GetProperty("Type")), 
->>>>>>> b04061fc
 																(LastObs) => context?.Operators.And(context?.Operators.ElementInInterval<CqlDateTime>(context?.Operators.End(FHIRHelpers_4_0_001.ToInterval(LastObs?.Period)), 
 																			context?.Operators.Interval(context?.Operators.Subtract(context?.Operators.Start(FHIRHelpers_4_0_001.ToInterval(Visit?.Period)), 
 																					context?.Operators.Quantity(1m, 
@@ -503,13 +485,8 @@
 						(@this) => context?.Operators.End(FHIRHelpers_4_0_001.ToInterval(@this?.Period)), 
 						System.ComponentModel.ListSortDirection.Ascending)))?.Period;
             var e_ = FHIRHelpers_4_0_001.ToInterval(d_);
-<<<<<<< HEAD
-            var f_ = (context?.Operators.LastOfList<Encounter>(context?.Operators.ListSortBy<Encounter>(context?.Operators.WhereOrNull<Encounter>(context?.DataRetriever.RetrieveByValueSet<Encounter>(this.Observation_Services(), 
-								null), 
-=======
             var f_ = (context?.Operators.LastOfList<Encounter>(context?.Operators.ListSortBy<Encounter>(context?.Operators.WhereOrNull<Encounter>(context?.Operators.RetrieveByValueSet<Encounter>(this.Observation_Services(), 
 								typeof(Encounter).GetProperty("Type")), 
->>>>>>> b04061fc
 							(LastObs) => context?.Operators.And(context?.Operators.ElementInInterval<CqlDateTime>(context?.Operators.End(FHIRHelpers_4_0_001.ToInterval(LastObs?.Period)), 
 										context?.Operators.Interval(context?.Operators.Subtract(context?.Operators.Start(FHIRHelpers_4_0_001.ToInterval(Visit?.Period)), 
 												context?.Operators.Quantity(1m, 
@@ -549,15 +526,6 @@
     private IEnumerable<Encounter> Inpatient_Encounters_Value()
     {
         var a_ = this.Encounter_Inpatient();
-<<<<<<< HEAD
-        var b_ = context?.DataRetriever.RetrieveByValueSet<Encounter>(a_, 
-			null);
-        Func<Encounter,IEnumerable<Coverage>> d_ = (_InpatientEncounter) => 
-        {
-            var c_ = this.Medicare_payer();
-            return context?.DataRetriever.RetrieveByValueSet<Coverage>(c_, 
-				null);
-=======
         var b_ = context?.Operators.RetrieveByValueSet<Encounter>(a_, 
 			typeof(Encounter).GetProperty("Type"));
         Func<Encounter,IEnumerable<Coverage>> d_ = (_InpatientEncounter) => 
@@ -565,7 +533,6 @@
             var c_ = this.Medicare_payer();
             return context?.Operators.RetrieveByValueSet<Coverage>(c_, 
 				typeof(Coverage).GetProperty("Type"));
->>>>>>> b04061fc
         };
         Func<Encounter,Coverage,Tuples.Tuple_CZdRYXLJAeJaPSIRaUHDXVHPV> g_ = (_InpatientEncounter, _Payer) => 
         {
@@ -872,37 +839,18 @@
     {
         var c_ = this.Heart_rate();
         var d_ = context?.Operators.ToList<CqlCode>(c_);
-<<<<<<< HEAD
-        var e_ = context?.DataRetriever.RetrieveByCodes<Observation>(d_, 
-			null);
-=======
         var e_ = context?.Operators.RetrieveByCodes<Observation>(d_, 
 			typeof(Observation).GetProperty("Code"));
->>>>>>> b04061fc
         var b_ = this.FirstPhysicalExamWithEncounterId(e_, 
 			"FirstHeartRate");
         var g_ = this.Systolic_blood_pressure();
         var h_ = context?.Operators.ToList<CqlCode>(g_);
-<<<<<<< HEAD
-        var i_ = context?.DataRetriever.RetrieveByCodes<Observation>(h_, 
-			null);
-=======
         var i_ = context?.Operators.RetrieveByCodes<Observation>(h_, 
 			typeof(Observation).GetProperty("Code"));
->>>>>>> b04061fc
         var f_ = this.FirstPhysicalExamWithEncounterId(i_, 
 			"FirstSystolicBP");
         var k_ = this.Respiratory_rate();
         var l_ = context?.Operators.ToList<CqlCode>(k_);
-<<<<<<< HEAD
-        var m_ = context?.DataRetriever.RetrieveByCodes<Observation>(l_, 
-			null);
-        var j_ = this.FirstPhysicalExamWithEncounterId(m_, 
-			"FirstRespRate");
-        var o_ = this.Body_temperature();
-        var p_ = context?.DataRetriever.RetrieveByValueSet<Observation>(o_, 
-			null);
-=======
         var m_ = context?.Operators.RetrieveByCodes<Observation>(l_, 
 			typeof(Observation).GetProperty("Code"));
         var j_ = this.FirstPhysicalExamWithEncounterId(m_, 
@@ -910,55 +858,10 @@
         var o_ = this.Body_temperature();
         var p_ = context?.Operators.RetrieveByValueSet<Observation>(o_, 
 			typeof(Observation).GetProperty("Code"));
->>>>>>> b04061fc
         var n_ = this.FirstPhysicalExamWithEncounterId(p_, 
 			"FirstTemperature");
         var r_ = this.Oxygen_saturation_in_Arterial_blood_by_Pulse_oximetry();
         var s_ = context?.Operators.ToList<CqlCode>(r_);
-<<<<<<< HEAD
-        var t_ = context?.DataRetriever.RetrieveByCodes<Observation>(s_, 
-			null);
-        var q_ = this.FirstPhysicalExamWithEncounterId(t_, 
-			"FirstO2Saturation");
-        var v_ = this.Body_weight();
-        var w_ = context?.DataRetriever.RetrieveByValueSet<Observation>(v_, 
-			null);
-        var u_ = this.FirstPhysicalExamWithEncounterIdUsingLabTiming(w_, 
-			"FirstWeight");
-        var y_ = this.Hematocrit_lab_test();
-        var z_ = context?.DataRetriever.RetrieveByValueSet<Observation>(y_, 
-			null);
-        var x_ = this.FirstLabTestWithEncounterId(z_, 
-			"FirstHematocrit");
-        var ab_ = this.White_blood_cells_count_lab_test();
-        var ac_ = context?.DataRetriever.RetrieveByValueSet<Observation>(ab_, 
-			null);
-        var aa_ = this.FirstLabTestWithEncounterId(ac_, 
-			"FirstWhiteBloodCell");
-        var ae_ = this.Potassium_lab_test();
-        var af_ = context?.DataRetriever.RetrieveByValueSet<Observation>(ae_, 
-			null);
-        var ad_ = this.FirstLabTestWithEncounterId(af_, 
-			"FirstPotassium");
-        var ah_ = this.Sodium_lab_test();
-        var ai_ = context?.DataRetriever.RetrieveByValueSet<Observation>(ah_, 
-			null);
-        var ag_ = this.FirstLabTestWithEncounterId(ai_, 
-			"FirstSodium");
-        var ak_ = this.Bicarbonate_lab_test();
-        var al_ = context?.DataRetriever.RetrieveByValueSet<Observation>(ak_, 
-			null);
-        var aj_ = this.FirstLabTestWithEncounterId(al_, 
-			"FirstBicarbonate");
-        var an_ = this.Creatinine_lab_test();
-        var ao_ = context?.DataRetriever.RetrieveByValueSet<Observation>(an_, 
-			null);
-        var am_ = this.FirstLabTestWithEncounterId(ao_, 
-			"FirstCreatinine");
-        var aq_ = this.Glucose_lab_test();
-        var ar_ = context?.DataRetriever.RetrieveByValueSet<Observation>(aq_, 
-			null);
-=======
         var t_ = context?.Operators.RetrieveByCodes<Observation>(s_, 
 			typeof(Observation).GetProperty("Code"));
         var q_ = this.FirstPhysicalExamWithEncounterId(t_, 
@@ -1001,7 +904,6 @@
         var aq_ = this.Glucose_lab_test();
         var ar_ = context?.Operators.RetrieveByValueSet<Observation>(aq_, 
 			typeof(Observation).GetProperty("Code"));
->>>>>>> b04061fc
         var ap_ = this.FirstLabTestWithEncounterId(ar_, 
 			"FirstGlucose");
         var a_ = (new IEnumerable<string>[]
