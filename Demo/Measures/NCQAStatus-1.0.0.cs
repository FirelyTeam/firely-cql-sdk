--- conflicted
+++ resolved
@@ -38,25 +38,14 @@
 
     #endregion
 
-<<<<<<< HEAD
 	private Patient Patient_Value()
 	{
-		var a_ = context.Operators;
-		var b_ = context.DataRetriever;
-		var c_ = b_.RetrieveByValueSet<Patient>(null, null);
-		var d_ = a_.SingleOrNull<Patient>(c_);
+		var a_ = context.Operators.RetrieveByValueSet<Patient>(null, null);
+		var b_ = context.Operators.SingleOrNull<Patient>(a_);
 
-		return d_;
+		return b_;
 	}
 
-=======
-    private Patient Patient_Value()
-    {
-        var a_ = context?.Operators.RetrieveByValueSet<Patient>(null, 
-			null);
-        return context?.Operators.SingleOrNull<Patient>(a_);
-    }
->>>>>>> cedac435
     [CqlDeclaration("Patient")]
 	public Patient Patient() => 
 		__Patient.Value;
@@ -64,259 +53,142 @@
     [CqlDeclaration("Active Allergy")]
 	public IEnumerable<AllergyIntolerance> Active_Allergy(IEnumerable<AllergyIntolerance> Allergy)
 	{
-		var a_ = context.Operators;
-		bool? b_(AllergyIntolerance A)
+		bool? a_(AllergyIntolerance A)
 		{
-			var d_ = context.Operators;
-			var e_ = A?.ClinicalStatus;
-			var f_ = FHIRHelpers_4_0_001.ToConcept(e_);
-			var h_ = NCQATerminology_1_0_0.allergy_active();
-			var i_ = d_.ConvertCodeToConcept(h_);
-			var j_ = d_.Equal(f_, i_);
+			var c_ = A?.ClinicalStatus;
+			var d_ = FHIRHelpers_4_0_001.ToConcept(c_);
+			var e_ = NCQATerminology_1_0_0.allergy_active();
+			var f_ = context.Operators.ConvertCodeToConcept(e_);
+			var g_ = context.Operators.Equal(d_, f_);
 
-			return j_;
+			return g_;
 		};
-		var c_ = a_.WhereOrNull<AllergyIntolerance>(Allergy, b_);
+		var b_ = context.Operators.WhereOrNull<AllergyIntolerance>(Allergy, a_);
 
-		return c_;
+		return b_;
 	}
 
     [CqlDeclaration("Active Condition")]
 	public IEnumerable<Condition> Active_Condition(IEnumerable<Condition> Condition)
 	{
-		var a_ = context.Operators;
-		bool? b_(Condition C)
+		bool? a_(Condition C)
 		{
-			var d_ = context.Operators;
-			var e_ = C?.ClinicalStatus;
-			var f_ = FHIRHelpers_4_0_001.ToConcept(e_);
-			var h_ = NCQATerminology_1_0_0.active();
-			var i_ = d_.ConvertCodeToConcept(h_);
-			var j_ = d_.Equal(f_, i_);
+			var c_ = C?.ClinicalStatus;
+			var d_ = FHIRHelpers_4_0_001.ToConcept(c_);
+			var e_ = NCQATerminology_1_0_0.active();
+			var f_ = context.Operators.ConvertCodeToConcept(e_);
+			var g_ = context.Operators.Equal(d_, f_);
 
-			return j_;
+			return g_;
 		};
-		var c_ = a_.WhereOrNull<Condition>(Condition, b_);
+		var b_ = context.Operators.WhereOrNull<Condition>(Condition, a_);
 
-		return c_;
+		return b_;
 	}
 
     [CqlDeclaration("Finished Encounter")]
-<<<<<<< HEAD
 	public IEnumerable<Encounter> Finished_Encounter(IEnumerable<Encounter> Enc)
 	{
-		var a_ = context.Operators;
-		bool? b_(Encounter E)
+		bool? a_(Encounter E)
 		{
-			var d_ = context.Operators;
-			var e_ = context.Deeper(new CallStackEntry("ToString", null, null));
-			var f_ = e_.Operators;
-			var g_ = f_.TypeConverter;
-			var h_ = E?.StatusElement;
-			var i_ = g_.Convert<string>(h_);
-			var j_ = d_.Equal(i_, "finished");
+			var c_ = E?.StatusElement;
+			var d_ = context.Operators.Convert<string>(c_);
+			var e_ = context.Operators.Equal(d_, "finished");
 
-			return j_;
+			return e_;
 		};
-		var c_ = a_.WhereOrNull<Encounter>(Enc, b_);
+		var b_ = context.Operators.WhereOrNull<Encounter>(Enc, a_);
 
-		return c_;
+		return b_;
 	}
 
     [CqlDeclaration("Completed Immunization")]
 	public IEnumerable<Immunization> Completed_Immunization(IEnumerable<Immunization> Immunization)
 	{
-		var a_ = context.Operators;
-		bool? b_(Immunization I)
+		bool? a_(Immunization I)
 		{
-			var d_ = context.Operators;
-			var e_ = context.Deeper(new CallStackEntry("ToString", null, null));
-			var f_ = e_.Operators;
-			var g_ = f_.TypeConverter;
-			var h_ = I?.StatusElement;
-			var i_ = g_.Convert<string>(h_);
-			var j_ = d_.Equal(i_, "completed");
+			var c_ = I?.StatusElement;
+			var d_ = context.Operators.Convert<string>(c_);
+			var e_ = context.Operators.Equal(d_, "completed");
 
-			return j_;
+			return e_;
 		};
-		var c_ = a_.WhereOrNull<Immunization>(Immunization, b_);
+		var b_ = context.Operators.WhereOrNull<Immunization>(Immunization, a_);
 
-		return c_;
+		return b_;
 	}
 
     [CqlDeclaration("Dispensed Medication")]
 	public IEnumerable<MedicationDispense> Dispensed_Medication(IEnumerable<MedicationDispense> Med)
 	{
-		var a_ = context.Operators;
-		bool? b_(MedicationDispense M)
+		bool? a_(MedicationDispense M)
 		{
-			var d_ = context.Operators;
-			var e_ = context.Deeper(new CallStackEntry("ToString", null, null));
-			var f_ = e_.Operators;
-			var g_ = f_.TypeConverter;
-			var h_ = M?.StatusElement;
-			var i_ = g_.Convert<string>(h_);
-			var j_ = d_.Equal(i_, "completed");
+			var c_ = M?.StatusElement;
+			var d_ = context.Operators.Convert<string>(c_);
+			var e_ = context.Operators.Equal(d_, "completed");
 
-			return j_;
+			return e_;
 		};
-		var c_ = a_.WhereOrNull<MedicationDispense>(Med, b_);
+		var b_ = context.Operators.WhereOrNull<MedicationDispense>(Med, a_);
 
-		return c_;
+		return b_;
 	}
 
     [CqlDeclaration("Active Medication")]
 	public IEnumerable<MedicationRequest> Active_Medication(IEnumerable<MedicationRequest> Med)
 	{
-		var a_ = context.Operators;
-		bool? b_(MedicationRequest M)
+		bool? a_(MedicationRequest M)
 		{
-			var d_ = context.Operators;
-			var e_ = context.Deeper(new CallStackEntry("ToString", null, null));
-			var f_ = e_.Operators;
-			var g_ = f_.TypeConverter;
-			var h_ = M?.StatusElement;
-			var i_ = g_.Convert<string>(h_);
-			var j_ = new string[]
-=======
-    public IEnumerable<Encounter> Finished_Encounter(IEnumerable<Encounter> Enc)
-    {
-        Func<Encounter,bool?> d_ = (E) => 
-        {
-            var b_ = (E?.StatusElement as object);
-            var a_ = (context?.Operators.Convert<string>(b_) as object);
-            var c_ = ("finished" as object);
-            return context?.Operators.Equal(a_, 
-				c_);
-        };
-        return context?.Operators.WhereOrNull<Encounter>(Enc, 
-			d_);
-    }
-
-    [CqlDeclaration("Completed Immunization")]
-    public IEnumerable<Immunization> Completed_Immunization(IEnumerable<Immunization> Immunization)
-    {
-        Func<Immunization,bool?> d_ = (I) => 
-        {
-            var b_ = (I?.StatusElement as object);
-            var a_ = (context?.Operators.Convert<string>(b_) as object);
-            var c_ = ("completed" as object);
-            return context?.Operators.Equal(a_, 
-				c_);
-        };
-        return context?.Operators.WhereOrNull<Immunization>(Immunization, 
-			d_);
-    }
-
-    [CqlDeclaration("Dispensed Medication")]
-    public IEnumerable<MedicationDispense> Dispensed_Medication(IEnumerable<MedicationDispense> Med)
-    {
-        Func<MedicationDispense,bool?> d_ = (M) => 
-        {
-            var b_ = (M?.StatusElement as object);
-            var a_ = (context?.Operators.Convert<string>(b_) as object);
-            var c_ = ("completed" as object);
-            return context?.Operators.Equal(a_, 
-				c_);
-        };
-        return context?.Operators.WhereOrNull<MedicationDispense>(Med, 
-			d_);
-    }
-
-    [CqlDeclaration("Active Medication")]
-    public IEnumerable<MedicationRequest> Active_Medication(IEnumerable<MedicationRequest> Med)
-    {
-        Func<MedicationRequest,bool?> e_ = (M) => 
-        {
-            var a_ = (M?.StatusElement as object);
-            var b_ = context?.Operators.Convert<string>(a_);
-            var d_ = "completed";
-            var c_ = (new string[]
->>>>>>> cedac435
+			var c_ = M?.StatusElement;
+			var d_ = context.Operators.Convert<string>(c_);
+			var e_ = new string[]
 			{
 				"completed",
 			};
-			var k_ = d_.InList<string>(i_, (j_ as IEnumerable<string>));
+			var f_ = context.Operators.InList<string>(d_, (e_ as IEnumerable<string>));
 
-			return k_;
+			return f_;
 		};
-		var c_ = a_.WhereOrNull<MedicationRequest>(Med, b_);
+		var b_ = context.Operators.WhereOrNull<MedicationRequest>(Med, a_);
 
-		return c_;
+		return b_;
 	}
 
     [CqlDeclaration("Completed Procedure")]
-<<<<<<< HEAD
 	public IEnumerable<Procedure> Completed_Procedure(IEnumerable<Procedure> Proc)
 	{
-		var a_ = context.Operators;
-		bool? b_(Procedure P)
+		bool? a_(Procedure P)
 		{
-			var d_ = context.Operators;
-			var e_ = context.Deeper(new CallStackEntry("ToString", null, null));
-			var f_ = e_.Operators;
-			var g_ = f_.TypeConverter;
-			var h_ = P?.StatusElement;
-			var i_ = g_.Convert<string>(h_);
-			var j_ = d_.Equal(i_, "completed");
+			var c_ = P?.StatusElement;
+			var d_ = context.Operators.Convert<string>(c_);
+			var e_ = context.Operators.Equal(d_, "completed");
 
-			return j_;
+			return e_;
 		};
-		var c_ = a_.WhereOrNull<Procedure>(Proc, b_);
+		var b_ = context.Operators.WhereOrNull<Procedure>(Proc, a_);
 
-		return c_;
+		return b_;
 	}
 
     [CqlDeclaration("Completed or Ongoing Procedure")]
 	public IEnumerable<Procedure> Completed_or_Ongoing_Procedure(IEnumerable<Procedure> Proc)
 	{
-		var a_ = context.Operators;
-		bool? b_(Procedure P)
+		bool? a_(Procedure P)
 		{
-			var d_ = context.Operators;
-			var e_ = context.Deeper(new CallStackEntry("ToString", null, null));
-			var f_ = e_.Operators;
-			var g_ = f_.TypeConverter;
-			var h_ = P?.StatusElement;
-			var i_ = g_.Convert<string>(h_);
-			var j_ = new string[]
-=======
-    public IEnumerable<Procedure> Completed_Procedure(IEnumerable<Procedure> Proc)
-    {
-        Func<Procedure,bool?> d_ = (P) => 
-        {
-            var b_ = (P?.StatusElement as object);
-            var a_ = (context?.Operators.Convert<string>(b_) as object);
-            var c_ = ("completed" as object);
-            return context?.Operators.Equal(a_, 
-				c_);
-        };
-        return context?.Operators.WhereOrNull<Procedure>(Proc, 
-			d_);
-    }
-
-    [CqlDeclaration("Completed or Ongoing Procedure")]
-    public IEnumerable<Procedure> Completed_or_Ongoing_Procedure(IEnumerable<Procedure> Proc)
-    {
-        Func<Procedure,bool?> f_ = (P) => 
-        {
-            var a_ = (P?.StatusElement as object);
-            var b_ = context?.Operators.Convert<string>(a_);
-            var d_ = "completed";
-            var e_ = "in-progress";
-            var c_ = (new string[]
->>>>>>> cedac435
+			var c_ = P?.StatusElement;
+			var d_ = context.Operators.Convert<string>(c_);
+			var e_ = new string[]
 			{
 				"completed",
 				"in-progress",
 			};
-			var k_ = d_.InList<string>(i_, (j_ as IEnumerable<string>));
+			var f_ = context.Operators.InList<string>(d_, (e_ as IEnumerable<string>));
 
-			return k_;
+			return f_;
 		};
-		var c_ = a_.WhereOrNull<Procedure>(Proc, b_);
+		var b_ = context.Operators.WhereOrNull<Procedure>(Proc, a_);
 
-		return c_;
+		return b_;
 	}
 
 }