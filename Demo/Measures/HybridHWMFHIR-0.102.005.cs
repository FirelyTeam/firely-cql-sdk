using System;
using System.Linq;
using System.Collections.Generic;
using Hl7.Cql.Runtime;
using Hl7.Cql.Primitives;
using Hl7.Cql;
using Hl7.Cql.ValueSets;
using Hl7.Cql.Iso8601;
using Hl7.Fhir.Model;
using Range = Hl7.Fhir.Model.Range;
using Task = Hl7.Fhir.Model.Task;
[System.CodeDom.Compiler.GeneratedCode(".NET Code Generation", "0.9.0.0")]
[CqlLibrary("HybridHWMFHIR", "0.102.005")]
public class HybridHWMFHIR_0_102_005
{


    internal CqlContext context;

    #region Cached values

    internal Lazy<CqlValueSet> __Bicarbonate_lab_test;
    internal Lazy<CqlValueSet> __Body_temperature;
    internal Lazy<CqlValueSet> __Creatinine_lab_test;
    internal Lazy<CqlValueSet> __Emergency_Department_Visit;
    internal Lazy<CqlValueSet> __Encounter_Inpatient;
    internal Lazy<CqlValueSet> __Ethnicity;
    internal Lazy<CqlValueSet> __Hematocrit_lab_test;
    internal Lazy<CqlValueSet> __Medicare_payer;
    internal Lazy<CqlValueSet> __Observation_Services;
    internal Lazy<CqlValueSet> __ONC_Administrative_Sex;
    internal Lazy<CqlValueSet> __Payer;
    internal Lazy<CqlValueSet> __Platelet_count_lab_test;
    internal Lazy<CqlValueSet> __Race;
    internal Lazy<CqlValueSet> __Sodium_lab_test;
    internal Lazy<CqlValueSet> __White_blood_cells_count_lab_test;
    internal Lazy<CqlCode> __Birth_date;
    internal Lazy<CqlCode> __Heart_rate;
    internal Lazy<CqlCode> __Oxygen_saturation_in_Arterial_blood_by_Pulse_oximetry;
    internal Lazy<CqlCode> __Systolic_blood_pressure;
    internal Lazy<CqlCode[]> __LOINC_2_69;
    internal Lazy<CqlInterval<CqlDateTime>> __Measurement_Period;
    internal Lazy<Patient> __Patient;
    internal Lazy<IEnumerable<Coding>> __SDE_Ethnicity;
    internal Lazy<IEnumerable<Tuples.Tuple_CFQHSgYJOXjAOCKdWLdZNNHDG>> __SDE_Payer;
    internal Lazy<IEnumerable<Coding>> __SDE_Race;
    internal Lazy<CqlCode> __SDE_Sex;
    internal Lazy<IEnumerable<Encounter>> __Inpatient_Encounters;
    internal Lazy<IEnumerable<Encounter>> __Initial_Population;
    internal Lazy<IEnumerable<string>> __Results;

    #endregion
    public HybridHWMFHIR_0_102_005(CqlContext context)
    {
        this.context = context ?? throw new ArgumentNullException("context");

        FHIRHelpers_4_0_001 = new FHIRHelpers_4_0_001(context);
        SupplementalDataElementsFHIR4_2_0_000 = new SupplementalDataElementsFHIR4_2_0_000(context);
        MATGlobalCommonFunctionsFHIR4_6_1_000 = new MATGlobalCommonFunctionsFHIR4_6_1_000(context);

        __Bicarbonate_lab_test = new Lazy<CqlValueSet>(this.Bicarbonate_lab_test_Value);
        __Body_temperature = new Lazy<CqlValueSet>(this.Body_temperature_Value);
        __Creatinine_lab_test = new Lazy<CqlValueSet>(this.Creatinine_lab_test_Value);
        __Emergency_Department_Visit = new Lazy<CqlValueSet>(this.Emergency_Department_Visit_Value);
        __Encounter_Inpatient = new Lazy<CqlValueSet>(this.Encounter_Inpatient_Value);
        __Ethnicity = new Lazy<CqlValueSet>(this.Ethnicity_Value);
        __Hematocrit_lab_test = new Lazy<CqlValueSet>(this.Hematocrit_lab_test_Value);
        __Medicare_payer = new Lazy<CqlValueSet>(this.Medicare_payer_Value);
        __Observation_Services = new Lazy<CqlValueSet>(this.Observation_Services_Value);
        __ONC_Administrative_Sex = new Lazy<CqlValueSet>(this.ONC_Administrative_Sex_Value);
        __Payer = new Lazy<CqlValueSet>(this.Payer_Value);
        __Platelet_count_lab_test = new Lazy<CqlValueSet>(this.Platelet_count_lab_test_Value);
        __Race = new Lazy<CqlValueSet>(this.Race_Value);
        __Sodium_lab_test = new Lazy<CqlValueSet>(this.Sodium_lab_test_Value);
        __White_blood_cells_count_lab_test = new Lazy<CqlValueSet>(this.White_blood_cells_count_lab_test_Value);
        __Birth_date = new Lazy<CqlCode>(this.Birth_date_Value);
        __Heart_rate = new Lazy<CqlCode>(this.Heart_rate_Value);
        __Oxygen_saturation_in_Arterial_blood_by_Pulse_oximetry = new Lazy<CqlCode>(this.Oxygen_saturation_in_Arterial_blood_by_Pulse_oximetry_Value);
        __Systolic_blood_pressure = new Lazy<CqlCode>(this.Systolic_blood_pressure_Value);
        __LOINC_2_69 = new Lazy<CqlCode[]>(this.LOINC_2_69_Value);
        __Measurement_Period = new Lazy<CqlInterval<CqlDateTime>>(this.Measurement_Period_Value);
        __Patient = new Lazy<Patient>(this.Patient_Value);
        __SDE_Ethnicity = new Lazy<IEnumerable<Coding>>(this.SDE_Ethnicity_Value);
        __SDE_Payer = new Lazy<IEnumerable<Tuples.Tuple_CFQHSgYJOXjAOCKdWLdZNNHDG>>(this.SDE_Payer_Value);
        __SDE_Race = new Lazy<IEnumerable<Coding>>(this.SDE_Race_Value);
        __SDE_Sex = new Lazy<CqlCode>(this.SDE_Sex_Value);
        __Inpatient_Encounters = new Lazy<IEnumerable<Encounter>>(this.Inpatient_Encounters_Value);
        __Initial_Population = new Lazy<IEnumerable<Encounter>>(this.Initial_Population_Value);
        __Results = new Lazy<IEnumerable<string>>(this.Results_Value);
    }
    #region Dependencies

    public FHIRHelpers_4_0_001 FHIRHelpers_4_0_001 { get; }
    public SupplementalDataElementsFHIR4_2_0_000 SupplementalDataElementsFHIR4_2_0_000 { get; }
    public MATGlobalCommonFunctionsFHIR4_6_1_000 MATGlobalCommonFunctionsFHIR4_6_1_000 { get; }

    #endregion

    private CqlValueSet Bicarbonate_lab_test_Value()
    {
        return new CqlValueSet("http://cts.nlm.nih.gov/fhir/ValueSet/2.16.840.1.113762.1.4.1045.139", 
			null);
    }

    [CqlDeclaration("Bicarbonate lab test")]
    [CqlValueSet("http://cts.nlm.nih.gov/fhir/ValueSet/2.16.840.1.113762.1.4.1045.139")]
    public CqlValueSet Bicarbonate_lab_test() => __Bicarbonate_lab_test.Value;

    private CqlValueSet Body_temperature_Value()
    {
        return new CqlValueSet("http://cts.nlm.nih.gov/fhir/ValueSet/2.16.840.1.113762.1.4.1045.152", 
			null);
    }

    [CqlDeclaration("Body temperature")]
    [CqlValueSet("http://cts.nlm.nih.gov/fhir/ValueSet/2.16.840.1.113762.1.4.1045.152")]
    public CqlValueSet Body_temperature() => __Body_temperature.Value;

    private CqlValueSet Creatinine_lab_test_Value()
    {
        return new CqlValueSet("http://cts.nlm.nih.gov/fhir/ValueSet/2.16.840.1.113883.3.666.5.2363", 
			null);
    }

    [CqlDeclaration("Creatinine lab test")]
    [CqlValueSet("http://cts.nlm.nih.gov/fhir/ValueSet/2.16.840.1.113883.3.666.5.2363")]
    public CqlValueSet Creatinine_lab_test() => __Creatinine_lab_test.Value;

    private CqlValueSet Emergency_Department_Visit_Value()
    {
        return new CqlValueSet("http://cts.nlm.nih.gov/fhir/ValueSet/2.16.840.1.113883.3.117.1.7.1.292", 
			null);
    }

    [CqlDeclaration("Emergency Department Visit")]
    [CqlValueSet("http://cts.nlm.nih.gov/fhir/ValueSet/2.16.840.1.113883.3.117.1.7.1.292")]
    public CqlValueSet Emergency_Department_Visit() => __Emergency_Department_Visit.Value;

    private CqlValueSet Encounter_Inpatient_Value()
    {
        return new CqlValueSet("http://cts.nlm.nih.gov/fhir/ValueSet/2.16.840.1.113883.3.666.5.307", 
			null);
    }

    [CqlDeclaration("Encounter Inpatient")]
    [CqlValueSet("http://cts.nlm.nih.gov/fhir/ValueSet/2.16.840.1.113883.3.666.5.307")]
    public CqlValueSet Encounter_Inpatient() => __Encounter_Inpatient.Value;

    private CqlValueSet Ethnicity_Value()
    {
        return new CqlValueSet("http://cts.nlm.nih.gov/fhir/ValueSet/2.16.840.1.114222.4.11.837", 
			null);
    }

    [CqlDeclaration("Ethnicity")]
    [CqlValueSet("http://cts.nlm.nih.gov/fhir/ValueSet/2.16.840.1.114222.4.11.837")]
    public CqlValueSet Ethnicity() => __Ethnicity.Value;

    private CqlValueSet Hematocrit_lab_test_Value()
    {
        return new CqlValueSet("http://cts.nlm.nih.gov/fhir/ValueSet/2.16.840.1.113762.1.4.1045.114", 
			null);
    }

    [CqlDeclaration("Hematocrit lab test")]
    [CqlValueSet("http://cts.nlm.nih.gov/fhir/ValueSet/2.16.840.1.113762.1.4.1045.114")]
    public CqlValueSet Hematocrit_lab_test() => __Hematocrit_lab_test.Value;

    private CqlValueSet Medicare_payer_Value()
    {
        return new CqlValueSet("http://cts.nlm.nih.gov/fhir/ValueSet/2.16.840.1.113762.1.4.1104.10", 
			null);
    }

    [CqlDeclaration("Medicare payer")]
    [CqlValueSet("http://cts.nlm.nih.gov/fhir/ValueSet/2.16.840.1.113762.1.4.1104.10")]
    public CqlValueSet Medicare_payer() => __Medicare_payer.Value;

    private CqlValueSet Observation_Services_Value()
    {
        return new CqlValueSet("http://cts.nlm.nih.gov/fhir/ValueSet/2.16.840.1.113762.1.4.1111.143", 
			null);
    }

    [CqlDeclaration("Observation Services")]
    [CqlValueSet("http://cts.nlm.nih.gov/fhir/ValueSet/2.16.840.1.113762.1.4.1111.143")]
    public CqlValueSet Observation_Services() => __Observation_Services.Value;

    private CqlValueSet ONC_Administrative_Sex_Value()
    {
        return new CqlValueSet("http://cts.nlm.nih.gov/fhir/ValueSet/2.16.840.1.113762.1.4.1", 
			null);
    }

    [CqlDeclaration("ONC Administrative Sex")]
    [CqlValueSet("http://cts.nlm.nih.gov/fhir/ValueSet/2.16.840.1.113762.1.4.1")]
    public CqlValueSet ONC_Administrative_Sex() => __ONC_Administrative_Sex.Value;

    private CqlValueSet Payer_Value()
    {
        return new CqlValueSet("http://cts.nlm.nih.gov/fhir/ValueSet/2.16.840.1.114222.4.11.3591", 
			null);
    }

    [CqlDeclaration("Payer")]
    [CqlValueSet("http://cts.nlm.nih.gov/fhir/ValueSet/2.16.840.1.114222.4.11.3591")]
    public CqlValueSet Payer() => __Payer.Value;

    private CqlValueSet Platelet_count_lab_test_Value()
    {
        return new CqlValueSet("http://cts.nlm.nih.gov/fhir/ValueSet/2.16.840.1.113762.1.4.1045.127", 
			null);
    }

    [CqlDeclaration("Platelet count lab test")]
    [CqlValueSet("http://cts.nlm.nih.gov/fhir/ValueSet/2.16.840.1.113762.1.4.1045.127")]
    public CqlValueSet Platelet_count_lab_test() => __Platelet_count_lab_test.Value;

    private CqlValueSet Race_Value()
    {
        return new CqlValueSet("http://cts.nlm.nih.gov/fhir/ValueSet/2.16.840.1.114222.4.11.836", 
			null);
    }

    [CqlDeclaration("Race")]
    [CqlValueSet("http://cts.nlm.nih.gov/fhir/ValueSet/2.16.840.1.114222.4.11.836")]
    public CqlValueSet Race() => __Race.Value;

    private CqlValueSet Sodium_lab_test_Value()
    {
        return new CqlValueSet("http://cts.nlm.nih.gov/fhir/ValueSet/2.16.840.1.113762.1.4.1045.119", 
			null);
    }

    [CqlDeclaration("Sodium lab test")]
    [CqlValueSet("http://cts.nlm.nih.gov/fhir/ValueSet/2.16.840.1.113762.1.4.1045.119")]
    public CqlValueSet Sodium_lab_test() => __Sodium_lab_test.Value;

    private CqlValueSet White_blood_cells_count_lab_test_Value()
    {
        return new CqlValueSet("http://cts.nlm.nih.gov/fhir/ValueSet/2.16.840.1.113762.1.4.1045.129", 
			null);
    }

    [CqlDeclaration("White blood cells count lab test")]
    [CqlValueSet("http://cts.nlm.nih.gov/fhir/ValueSet/2.16.840.1.113762.1.4.1045.129")]
    public CqlValueSet White_blood_cells_count_lab_test() => __White_blood_cells_count_lab_test.Value;

    private CqlCode Birth_date_Value()
    {
        return new CqlCode("21112-8", 
			"http://loinc.org", 
			null, 
			null);
    }

    [CqlDeclaration("Birth date")]
    public CqlCode Birth_date() => __Birth_date.Value;

    private CqlCode Heart_rate_Value()
    {
        return new CqlCode("8867-4", 
			"http://loinc.org", 
			null, 
			null);
    }

    [CqlDeclaration("Heart rate")]
    public CqlCode Heart_rate() => __Heart_rate.Value;

    private CqlCode Oxygen_saturation_in_Arterial_blood_by_Pulse_oximetry_Value()
    {
        return new CqlCode("59408-5", 
			"http://loinc.org", 
			null, 
			null);
    }

    [CqlDeclaration("Oxygen saturation in Arterial blood by Pulse oximetry")]
    public CqlCode Oxygen_saturation_in_Arterial_blood_by_Pulse_oximetry() => __Oxygen_saturation_in_Arterial_blood_by_Pulse_oximetry.Value;

    private CqlCode Systolic_blood_pressure_Value()
    {
        return new CqlCode("8480-6", 
			"http://loinc.org", 
			null, 
			null);
    }

    [CqlDeclaration("Systolic blood pressure")]
    public CqlCode Systolic_blood_pressure() => __Systolic_blood_pressure.Value;

    private CqlCode[] LOINC_2_69_Value()
    {
        var a_ = new CqlCode("21112-8", 
			"http://loinc.org", 
			null, 
			null);
        var b_ = new CqlCode("8867-4", 
			"http://loinc.org", 
			null, 
			null);
        var c_ = new CqlCode("59408-5", 
			"http://loinc.org", 
			null, 
			null);
        var d_ = new CqlCode("8480-6", 
			"http://loinc.org", 
			null, 
			null);
        return new CqlCode[]
		{
			a_,
			b_,
			c_,
			d_,
		};
    }
    [CqlDeclaration("LOINC:2.69")]
    public CqlCode[] LOINC_2_69() => __LOINC_2_69.Value;

    private CqlInterval<CqlDateTime> Measurement_Period_Value()
    {
        return ((CqlInterval<CqlDateTime>)context.ResolveParameter("HybridHWMFHIR-0.102.005", 
			"Measurement Period", 
			(context?.Operators.Interval(context?.Operators.DateTime(((int?)2019), 
					((int?)1), 
					((int?)1), 
					((int?)0), 
					((int?)0), 
					((int?)0), 
					((int?)0), 
					context?.Operators.ConvertIntegerToDecimal(default)), 
				context?.Operators.DateTime(((int?)2020), 
					((int?)1), 
					((int?)1), 
					((int?)0), 
					((int?)0), 
					((int?)0), 
					((int?)0), 
					context?.Operators.ConvertIntegerToDecimal(default)), 
				true, 
				false) as object)));
    }

    [CqlDeclaration("Measurement Period")]
    public CqlInterval<CqlDateTime> Measurement_Period() => __Measurement_Period.Value;

    private Patient Patient_Value()
    {
        var a_ = context?.Operators.RetrieveByValueSet<Patient>(null, 
			null);
        return context?.Operators.SingleOrNull<Patient>(a_);
    }
    [CqlDeclaration("Patient")]
    public Patient Patient() => __Patient.Value;

    private IEnumerable<Coding> SDE_Ethnicity_Value()
    {
        return SupplementalDataElementsFHIR4_2_0_000.SDE_Ethnicity();
    }
    [CqlDeclaration("SDE Ethnicity")]
    public IEnumerable<Coding> SDE_Ethnicity() => __SDE_Ethnicity.Value;

    private IEnumerable<Tuples.Tuple_CFQHSgYJOXjAOCKdWLdZNNHDG> SDE_Payer_Value()
    {
        return SupplementalDataElementsFHIR4_2_0_000.SDE_Payer();
    }
    [CqlDeclaration("SDE Payer")]
    public IEnumerable<Tuples.Tuple_CFQHSgYJOXjAOCKdWLdZNNHDG> SDE_Payer() => __SDE_Payer.Value;

    private IEnumerable<Coding> SDE_Race_Value()
    {
        return SupplementalDataElementsFHIR4_2_0_000.SDE_Race();
    }
    [CqlDeclaration("SDE Race")]
    public IEnumerable<Coding> SDE_Race() => __SDE_Race.Value;

    private CqlCode SDE_Sex_Value()
    {
        return SupplementalDataElementsFHIR4_2_0_000.SDE_Sex();
    }
    [CqlDeclaration("SDE Sex")]
    public CqlCode SDE_Sex() => __SDE_Sex.Value;

    [CqlDeclaration("LengthInDays")]
    public int? LengthInDays(CqlInterval<CqlDateTime> Value)
    {
        var a_ = context?.Operators.Start(Value);
        var b_ = context?.Operators.End(Value);
        return context?.Operators.DifferenceBetween(a_, 
			b_, 
			"day");
    }

    private IEnumerable<Encounter> Inpatient_Encounters_Value()
    {
        var a_ = this.Encounter_Inpatient();
        var b_ = context?.Operators.RetrieveByValueSet<Encounter>(a_, 
			typeof(Encounter).GetProperty("Type"));
        Func<Encounter,IEnumerable<Coverage>> d_ = (_InpatientEncounter) => 
        {
            var c_ = this.Medicare_payer();
            return context?.Operators.RetrieveByValueSet<Coverage>(c_, 
				typeof(Coverage).GetProperty("Type"));
        };
        Func<Encounter,Coverage,Tuples.Tuple_CZdRYXLJAeJaPSIRaUHDXVHPV> g_ = (_InpatientEncounter, _Payer) => 
        {
            var e_ = _InpatientEncounter;
            var f_ = _Payer;
            return new Tuples.Tuple_CZdRYXLJAeJaPSIRaUHDXVHPV
			{
				InpatientEncounter = e_,
				Payer = f_,
			};
        };
        var h_ = context?.Operators.SelectManyResultsOrNull<Encounter, Coverage, Tuples.Tuple_CZdRYXLJAeJaPSIRaUHDXVHPV>(b_, 
			d_, 
			g_);
        Func<Tuples.Tuple_CZdRYXLJAeJaPSIRaUHDXVHPV,bool?> ag_ = (tuple_czdryxljaejapsirauhdxvhpv) => 
        {
            var j_ = (tuple_czdryxljaejapsirauhdxvhpv?.InpatientEncounter?.StatusElement as object);
            var i_ = (context?.Operators.Convert<string>(j_) as object);
            var k_ = ("finished" as object);
            var l_ = context?.Operators.Equal(i_, 
				k_);
            var n_ = MATGlobalCommonFunctionsFHIR4_6_1_000.HospitalizationWithObservation(tuple_czdryxljaejapsirauhdxvhpv?.InpatientEncounter);
            var m_ = (this.LengthInDays(n_) as object);
            var o_ = (((int?)365) as object);
            var p_ = context?.Operators.Less(m_, 
				o_);
            var q_ = context?.Operators.And(l_, 
				p_);
            var r_ = tuple_czdryxljaejapsirauhdxvhpv?.InpatientEncounter?.Period;
            var s_ = FHIRHelpers_4_0_001.ToInterval(r_);
            var t_ = context?.Operators.End(s_);
            var u_ = this.Measurement_Period();
            var v_ = context?.Operators.ElementInInterval<CqlDateTime>(t_, 
				u_, 
				"day");
            var w_ = context?.Operators.And(q_, 
				v_);
            var x_ = (this.Patient()?.BirthDateElement?.Value as object);
            var y_ = context?.Operators.Convert<CqlDate>(x_);
            var ab_ = context?.Operators.Start(s_);
            var ac_ = context?.Operators.DateFrom(ab_);
            var ad_ = context?.Operators.CalculateAgeAt(y_, 
				ac_, 
				"year");
            var ae_ = context?.Operators.Interval(((int?)65), 
				((int?)94), 
				true, 
				true);
            var af_ = context?.Operators.ElementInInterval<int?>(ad_, 
				ae_, 
				null);
            return context?.Operators.And(w_, 
				af_);
        };
        var ah_ = context?.Operators.WhereOrNull<Tuples.Tuple_CZdRYXLJAeJaPSIRaUHDXVHPV>(h_, 
			ag_);
        Func<Tuples.Tuple_CZdRYXLJAeJaPSIRaUHDXVHPV,Encounter> ai_ = (tuple_czdryxljaejapsirauhdxvhpv) => tuple_czdryxljaejapsirauhdxvhpv?.InpatientEncounter;
        return context?.Operators.SelectOrNull<Tuples.Tuple_CZdRYXLJAeJaPSIRaUHDXVHPV, Encounter>(ah_, 
			ai_);
    }
    [CqlDeclaration("Inpatient Encounters")]
    public IEnumerable<Encounter> Inpatient_Encounters() => __Inpatient_Encounters.Value;

    private IEnumerable<Encounter> Initial_Population_Value()
    {
        return this.Inpatient_Encounters();
    }
    [CqlDeclaration("Initial Population")]
    public IEnumerable<Encounter> Initial_Population() => __Initial_Population.Value;

    [CqlDeclaration("FirstPhysicalExamWithEncounterId")]
    public IEnumerable<string> FirstPhysicalExamWithEncounterId(IEnumerable<Observation> ExamList, string CCDE)
    {
        var a_ = this.Inpatient_Encounters();
        Func<Encounter,string> v_ = (Encounter) => 
        {
            var h_ = ("\r\n" ?? "");
            var i_ = (CCDE ?? "");
            var g_ = (context?.Operators.Concatenate(h_, 
				i_) ?? "");
            var j_ = ("," ?? "");
            var f_ = (context?.Operators.Concatenate(g_, 
				j_) ?? "");
            var l_ = (Encounter?.IdElement as object);
            var k_ = (context?.Operators.Convert<string>(l_) ?? "");
            var e_ = (context?.Operators.Concatenate(f_, 
				k_) ?? "");
            var m_ = (" , " ?? "");
            var d_ = (context?.Operators.Concatenate(e_, 
				m_) ?? "");
            var o_ = (((context?.Operators.FirstOfList<Observation>(context?.Operators.ListSortBy<Observation>(context?.Operators.WhereOrNull<Observation>(ExamList, 
							(Exam) => context?.Operators.And(context?.Operators.And(context?.Operators.And(context?.Operators.Not(((bool?)(context?.Operators.Start(MATGlobalCommonFunctionsFHIR4_6_1_000.Normalize_Interval((Exam?.Effective as object))) == null))), 
											context?.Operators.ElementInInterval<CqlDateTime>(context?.Operators.Start(MATGlobalCommonFunctionsFHIR4_6_1_000.Normalize_Interval((Exam?.Effective as object))), 
												context?.Operators.Interval(context?.Operators.Subtract(context?.Operators.Start(FHIRHelpers_4_0_001.ToInterval(Encounter?.Period)), 
														context?.Operators.Quantity(1440m, 
															"minutes")), 
													context?.Operators.Add(context?.Operators.Start(FHIRHelpers_4_0_001.ToInterval(Encounter?.Period)), 
														context?.Operators.Quantity(120m, 
															"minutes")), 
													true, 
													true), 
												null)), 
<<<<<<< HEAD
										context?.Operators.InList<string>((context.Deeper(new CallStackEntry("ToString", 
		null, 
		null))?.Operators?.TypeConverter).Convert<string>((Exam?.StatusElement as object)), 
											(new string[]
=======
										context?.Operators.InList<string>(context?.Operators.Convert<string>((Exam?.StatusElement as object)), 
(new string[]
>>>>>>> cf2a29d5
											{
												"final",
												"amended",
												"preliminary",
											} as IEnumerable<string>))), 
									context?.Operators.Not(((bool?)((Exam?.Value as object) == null))))), 
						(@this) => context?.Operators.Start(MATGlobalCommonFunctionsFHIR4_6_1_000.Normalize_Interval((@this?.Effective as object))), 
						System.ComponentModel.ListSortDirection.Ascending)))?.Value as object) as Quantity);
            var p_ = FHIRHelpers_4_0_001.ToQuantity(o_);
            var n_ = (context?.Operators.ConvertQuantityToString(p_) ?? "");
            var c_ = (context?.Operators.Concatenate(d_, 
				n_) ?? "");
            var b_ = (context?.Operators.Concatenate(c_, 
				j_) ?? "");
            var s_ = ((context?.Operators.FirstOfList<Observation>(context?.Operators.ListSortBy<Observation>(context?.Operators.WhereOrNull<Observation>(ExamList, 
							(Exam) => context?.Operators.And(context?.Operators.And(context?.Operators.And(context?.Operators.Not(((bool?)(context?.Operators.Start(MATGlobalCommonFunctionsFHIR4_6_1_000.Normalize_Interval((Exam?.Effective as object))) == null))), 
											context?.Operators.ElementInInterval<CqlDateTime>(context?.Operators.Start(MATGlobalCommonFunctionsFHIR4_6_1_000.Normalize_Interval((Exam?.Effective as object))), 
												context?.Operators.Interval(context?.Operators.Subtract(context?.Operators.Start(FHIRHelpers_4_0_001.ToInterval(Encounter?.Period)), 
														context?.Operators.Quantity(1440m, 
															"minutes")), 
													context?.Operators.Add(context?.Operators.Start(FHIRHelpers_4_0_001.ToInterval(Encounter?.Period)), 
														context?.Operators.Quantity(120m, 
															"minutes")), 
													true, 
													true), 
												null)), 
<<<<<<< HEAD
										context?.Operators.InList<string>((context.Deeper(new CallStackEntry("ToString", 
		null, 
		null))?.Operators?.TypeConverter).Convert<string>((Exam?.StatusElement as object)), 
											(new string[]
=======
										context?.Operators.InList<string>(context?.Operators.Convert<string>((Exam?.StatusElement as object)), 
(new string[]
>>>>>>> cf2a29d5
											{
												"final",
												"amended",
												"preliminary",
											} as IEnumerable<string>))), 
									context?.Operators.Not(((bool?)((Exam?.Value as object) == null))))), 
						(@this) => context?.Operators.Start(MATGlobalCommonFunctionsFHIR4_6_1_000.Normalize_Interval((@this?.Effective as object))), 
						System.ComponentModel.ListSortDirection.Ascending)))?.Effective as object);
            var t_ = MATGlobalCommonFunctionsFHIR4_6_1_000.Normalize_Interval(s_);
            var u_ = context?.Operators.Start(t_);
            var r_ = (context?.Operators.ConvertDateTimeToString(u_) ?? "");
            return context?.Operators.Concatenate(b_, 
				r_);
        };
        return context?.Operators.SelectOrNull<Encounter, string>(a_, 
			v_);
    }

    [CqlDeclaration("FirstLabTestWithEncounterId")]
    public IEnumerable<string> FirstLabTestWithEncounterId(IEnumerable<Observation> LabList, string CCDE)
    {
        var a_ = this.Inpatient_Encounters();
        Func<Encounter,string> u_ = (Encounter) => 
        {
            var h_ = ("\r\n" ?? "");
            var i_ = (CCDE ?? "");
            var g_ = (context?.Operators.Concatenate(h_, 
				i_) ?? "");
            var j_ = ("," ?? "");
            var f_ = (context?.Operators.Concatenate(g_, 
				j_) ?? "");
            var l_ = (Encounter?.IdElement as object);
            var k_ = (context?.Operators.Convert<string>(l_) ?? "");
            var e_ = (context?.Operators.Concatenate(f_, 
				k_) ?? "");
            var d_ = (context?.Operators.Concatenate(e_, 
				j_) ?? "");
            var o_ = (((context?.Operators.FirstOfList<Observation>(context?.Operators.ListSortBy<Observation>(context?.Operators.WhereOrNull<Observation>(LabList, 
							(Lab) => context?.Operators.And(context?.Operators.And(context?.Operators.And(context?.Operators.Not(((bool?)(Lab?.IssuedElement == null))), 
											context?.Operators.ElementInInterval<CqlDateTime>(FHIRHelpers_4_0_001.ToDateTime(Lab?.IssuedElement), 
												context?.Operators.Interval(context?.Operators.Subtract(context?.Operators.Start(FHIRHelpers_4_0_001.ToInterval(Encounter?.Period)), 
														context?.Operators.Quantity(1440m, 
															"minutes")), 
													context?.Operators.Add(context?.Operators.Start(FHIRHelpers_4_0_001.ToInterval(Encounter?.Period)), 
														context?.Operators.Quantity(1440m, 
															"minutes")), 
													true, 
													true), 
												null)), 
<<<<<<< HEAD
										context?.Operators.InList<string>((context.Deeper(new CallStackEntry("ToString", 
		null, 
		null))?.Operators?.TypeConverter).Convert<string>((Lab?.StatusElement as object)), 
											(new string[]
=======
										context?.Operators.InList<string>(context?.Operators.Convert<string>((Lab?.StatusElement as object)), 
(new string[]
>>>>>>> cf2a29d5
											{
												"final",
												"amended",
												"preliminary",
											} as IEnumerable<string>))), 
									context?.Operators.Not(((bool?)((Lab?.Value as object) == null))))), 
						(@this) => @this?.IssuedElement, 
						System.ComponentModel.ListSortDirection.Ascending)))?.Value as object) as Quantity);
            var p_ = FHIRHelpers_4_0_001.ToQuantity(o_);
            var n_ = (context?.Operators.ConvertQuantityToString(p_) ?? "");
            var c_ = (context?.Operators.Concatenate(d_, 
				n_) ?? "");
            var b_ = (context?.Operators.Concatenate(c_, 
				j_) ?? "");
            var s_ = (context?.Operators.FirstOfList<Observation>(context?.Operators.ListSortBy<Observation>(context?.Operators.WhereOrNull<Observation>(LabList, 
							(Lab) => context?.Operators.And(context?.Operators.And(context?.Operators.And(context?.Operators.Not(((bool?)(Lab?.IssuedElement == null))), 
											context?.Operators.ElementInInterval<CqlDateTime>(FHIRHelpers_4_0_001.ToDateTime(Lab?.IssuedElement), 
												context?.Operators.Interval(context?.Operators.Subtract(context?.Operators.Start(FHIRHelpers_4_0_001.ToInterval(Encounter?.Period)), 
														context?.Operators.Quantity(1440m, 
															"minutes")), 
													context?.Operators.Add(context?.Operators.Start(FHIRHelpers_4_0_001.ToInterval(Encounter?.Period)), 
														context?.Operators.Quantity(1440m, 
															"minutes")), 
													true, 
													true), 
												null)), 
<<<<<<< HEAD
										context?.Operators.InList<string>((context.Deeper(new CallStackEntry("ToString", 
		null, 
		null))?.Operators?.TypeConverter).Convert<string>((Lab?.StatusElement as object)), 
											(new string[]
=======
										context?.Operators.InList<string>(context?.Operators.Convert<string>((Lab?.StatusElement as object)), 
(new string[]
>>>>>>> cf2a29d5
											{
												"final",
												"amended",
												"preliminary",
											} as IEnumerable<string>))), 
									context?.Operators.Not(((bool?)((Lab?.Value as object) == null))))), 
						(@this) => @this?.IssuedElement, 
						System.ComponentModel.ListSortDirection.Ascending)))?.IssuedElement;
            var t_ = FHIRHelpers_4_0_001.ToDateTime(s_);
            var r_ = (context?.Operators.ConvertDateTimeToString(t_) ?? "");
            return context?.Operators.Concatenate(b_, 
				r_);
        };
        return context?.Operators.SelectOrNull<Encounter, string>(a_, 
			u_);
    }

    private IEnumerable<string> Results_Value()
    {
        var c_ = this.Heart_rate();
        var d_ = context?.Operators.ToList<CqlCode>(c_);
        var e_ = context?.Operators.RetrieveByCodes<Observation>(d_, 
			typeof(Observation).GetProperty("Code"));
        var b_ = this.FirstPhysicalExamWithEncounterId(e_, 
			"FirstHeartRate");
        var g_ = this.Systolic_blood_pressure();
        var h_ = context?.Operators.ToList<CqlCode>(g_);
        var i_ = context?.Operators.RetrieveByCodes<Observation>(h_, 
			typeof(Observation).GetProperty("Code"));
        var f_ = this.FirstPhysicalExamWithEncounterId(i_, 
			"FirstSystolicBP");
        var k_ = this.Body_temperature();
        var l_ = context?.Operators.RetrieveByValueSet<Observation>(k_, 
			typeof(Observation).GetProperty("Code"));
        var j_ = this.FirstPhysicalExamWithEncounterId(l_, 
			"FirstTemperature");
        var n_ = this.Oxygen_saturation_in_Arterial_blood_by_Pulse_oximetry();
        var o_ = context?.Operators.ToList<CqlCode>(n_);
        var p_ = context?.Operators.RetrieveByCodes<Observation>(o_, 
			typeof(Observation).GetProperty("Code"));
        var m_ = this.FirstPhysicalExamWithEncounterId(p_, 
			"FirstO2Saturation");
        var r_ = this.Hematocrit_lab_test();
        var s_ = context?.Operators.RetrieveByValueSet<Observation>(r_, 
			typeof(Observation).GetProperty("Code"));
        var q_ = this.FirstLabTestWithEncounterId(s_, 
			"FirstHematocrit");
        var u_ = this.Platelet_count_lab_test();
        var v_ = context?.Operators.RetrieveByValueSet<Observation>(u_, 
			typeof(Observation).GetProperty("Code"));
        var t_ = this.FirstLabTestWithEncounterId(v_, 
			"FirstPlateletCount");
        var x_ = this.White_blood_cells_count_lab_test();
        var y_ = context?.Operators.RetrieveByValueSet<Observation>(x_, 
			typeof(Observation).GetProperty("Code"));
        var w_ = this.FirstLabTestWithEncounterId(y_, 
			"FirstWhiteBloodCell");
        var aa_ = this.Sodium_lab_test();
        var ab_ = context?.Operators.RetrieveByValueSet<Observation>(aa_, 
			typeof(Observation).GetProperty("Code"));
        var z_ = this.FirstLabTestWithEncounterId(ab_, 
			"FirstSodium");
        var ad_ = this.Bicarbonate_lab_test();
        var ae_ = context?.Operators.RetrieveByValueSet<Observation>(ad_, 
			typeof(Observation).GetProperty("Code"));
        var ac_ = this.FirstLabTestWithEncounterId(ae_, 
			"FirstBicarbonate");
        var ag_ = this.Creatinine_lab_test();
        var ah_ = context?.Operators.RetrieveByValueSet<Observation>(ag_, 
			typeof(Observation).GetProperty("Code"));
        var af_ = this.FirstLabTestWithEncounterId(ah_, 
			"FirstCreatinine");
        var a_ = (new IEnumerable<string>[]
		{
			b_,
			f_,
			j_,
			m_,
			q_,
			t_,
			w_,
			z_,
			ac_,
			af_,
		} as IEnumerable<IEnumerable<string>>);
        return context?.Operators.FlattenList<string>(a_);
    }
    [CqlDeclaration("Results")]
    public IEnumerable<string> Results() => __Results.Value;

    [CqlDeclaration("CalendarAgeInYearsAt")]
    public int? CalendarAgeInYearsAt(CqlDateTime BirthDateTime, CqlDateTime AsOf)
    {
        var a_ = context?.Operators.ConvertDateTimeToDate(BirthDateTime);
        var b_ = context?.Operators.ConvertDateTimeToDate(AsOf);
        return context?.Operators.DurationBetween(a_, 
			b_, 
			"year");
    }

    [CqlDeclaration("ToDate")]
    public CqlDateTime ToDate(CqlDateTime Value)
    {
        var a_ = context?.Operators.ComponentFrom(Value, 
			"year");
        var b_ = context?.Operators.ComponentFrom(Value, 
			"month");
        var c_ = context?.Operators.ComponentFrom(Value, 
			"day");
        var d_ = context?.Operators.TimezoneOffsetFrom(Value);
        return context?.Operators.DateTime(a_, 
			b_, 
			c_, 
			((int?)0), 
			((int?)0), 
			((int?)0), 
			((int?)0), 
			d_);
    }

    [CqlDeclaration("LengthOfStay")]
    public int? LengthOfStay(CqlInterval<CqlDateTime> Stay)
    {
        var a_ = context?.Operators.Start(Stay);
        var b_ = context?.Operators.End(Stay);
        return context?.Operators.DifferenceBetween(a_, 
			b_, 
			"day");
    }

    [CqlDeclaration("HospitalizationWithObservation")]
    public CqlInterval<CqlDateTime> HospitalizationWithObservation(Encounter TheEncounter)
    {
        var b_ = TheEncounter;
        var a_ = new Encounter[]
		{
			b_,
		};
        Func<Encounter,CqlInterval<CqlDateTime>> m_ = (Visit) => 
        {
            var d_ = (context?.Operators.LastOfList<Encounter>(context?.Operators.ListSortBy<Encounter>(context?.Operators.WhereOrNull<Encounter>(context?.Operators.RetrieveByValueSet<Encounter>(this.Emergency_Department_Visit(), 
								typeof(Encounter).GetProperty("Type")), 
							(LastED) => context?.Operators.And(context?.Operators.ElementInInterval<CqlDateTime>(context?.Operators.End(FHIRHelpers_4_0_001.ToInterval(LastED?.Period)), 
										context?.Operators.Interval(context?.Operators.Subtract((context?.Operators.Start(FHIRHelpers_4_0_001.ToInterval((context?.Operators.LastOfList<Encounter>(context?.Operators.ListSortBy<Encounter>(context?.Operators.WhereOrNull<Encounter>(context?.Operators.RetrieveByValueSet<Encounter>(this.Observation_Services(), 
																			typeof(Encounter).GetProperty("Type")), 
																		(LastObs) => context?.Operators.And(context?.Operators.ElementInInterval<CqlDateTime>(context?.Operators.End(FHIRHelpers_4_0_001.ToInterval(LastObs?.Period)), 
																					context?.Operators.Interval(context?.Operators.Subtract(context?.Operators.Start(FHIRHelpers_4_0_001.ToInterval(Visit?.Period)), 
																							context?.Operators.Quantity(1m, 
																								"hour")), 
																						context?.Operators.Start(FHIRHelpers_4_0_001.ToInterval(Visit?.Period)), 
																						true, 
																						true), 
																					null), 
																				context?.Operators.Not(((bool?)(context?.Operators.Start(FHIRHelpers_4_0_001.ToInterval(Visit?.Period)) == null))))), 
																	(@this) => context?.Operators.End(FHIRHelpers_4_0_001.ToInterval(@this?.Period)), 
																	System.ComponentModel.ListSortDirection.Ascending)))?.Period)) ?? context?.Operators.Start(FHIRHelpers_4_0_001.ToInterval(Visit?.Period))), 
												context?.Operators.Quantity(1m, 
													"hour")), 
<<<<<<< HEAD
											(context?.Operators.Start(FHIRHelpers_4_0_001.ToInterval((context?.Operators.LastOfList<Encounter>(context?.Operators.ListSortBy<Encounter>(context?.Operators.WhereOrNull<Encounter>(context?.DataRetriever.RetrieveByValueSet<Encounter>(this.Observation_Services(), 
=======
(context?.Operators.Start(FHIRHelpers_4_0_001.ToInterval((context?.Operators.LastOfList<Encounter>(context?.Operators.ListSortBy<Encounter>(context?.Operators.WhereOrNull<Encounter>(context?.Operators.RetrieveByValueSet<Encounter>(this.Observation_Services(), 
>>>>>>> cf2a29d5
																		typeof(Encounter).GetProperty("Type")), 
																	(LastObs) => context?.Operators.And(context?.Operators.ElementInInterval<CqlDateTime>(context?.Operators.End(FHIRHelpers_4_0_001.ToInterval(LastObs?.Period)), 
																				context?.Operators.Interval(context?.Operators.Subtract(context?.Operators.Start(FHIRHelpers_4_0_001.ToInterval(Visit?.Period)), 
																						context?.Operators.Quantity(1m, 
																							"hour")), 
																					context?.Operators.Start(FHIRHelpers_4_0_001.ToInterval(Visit?.Period)), 
																					true, 
																					true), 
																				null), 
																			context?.Operators.Not(((bool?)(context?.Operators.Start(FHIRHelpers_4_0_001.ToInterval(Visit?.Period)) == null))))), 
																(@this) => context?.Operators.End(FHIRHelpers_4_0_001.ToInterval(@this?.Period)), 
																System.ComponentModel.ListSortDirection.Ascending)))?.Period)) ?? context?.Operators.Start(FHIRHelpers_4_0_001.ToInterval(Visit?.Period))), 
											true, 
											true), 
										null), 
									context?.Operators.Not(((bool?)((context?.Operators.Start(FHIRHelpers_4_0_001.ToInterval((context?.Operators.LastOfList<Encounter>(context?.Operators.ListSortBy<Encounter>(context?.Operators.WhereOrNull<Encounter>(context?.Operators.RetrieveByValueSet<Encounter>(this.Observation_Services(), 
																	typeof(Encounter).GetProperty("Type")), 
																(LastObs) => context?.Operators.And(context?.Operators.ElementInInterval<CqlDateTime>(context?.Operators.End(FHIRHelpers_4_0_001.ToInterval(LastObs?.Period)), 
																			context?.Operators.Interval(context?.Operators.Subtract(context?.Operators.Start(FHIRHelpers_4_0_001.ToInterval(Visit?.Period)), 
																					context?.Operators.Quantity(1m, 
																						"hour")), 
																				context?.Operators.Start(FHIRHelpers_4_0_001.ToInterval(Visit?.Period)), 
																				true, 
																				true), 
																			null), 
																		context?.Operators.Not(((bool?)(context?.Operators.Start(FHIRHelpers_4_0_001.ToInterval(Visit?.Period)) == null))))), 
															(@this) => context?.Operators.End(FHIRHelpers_4_0_001.ToInterval(@this?.Period)), 
															System.ComponentModel.ListSortDirection.Ascending)))?.Period)) ?? context?.Operators.Start(FHIRHelpers_4_0_001.ToInterval(Visit?.Period))) == null))))), 
						(@this) => context?.Operators.End(FHIRHelpers_4_0_001.ToInterval(@this?.Period)), 
						System.ComponentModel.ListSortDirection.Ascending)))?.Period;
            var e_ = FHIRHelpers_4_0_001.ToInterval(d_);
            var f_ = (context?.Operators.LastOfList<Encounter>(context?.Operators.ListSortBy<Encounter>(context?.Operators.WhereOrNull<Encounter>(context?.Operators.RetrieveByValueSet<Encounter>(this.Observation_Services(), 
								typeof(Encounter).GetProperty("Type")), 
							(LastObs) => context?.Operators.And(context?.Operators.ElementInInterval<CqlDateTime>(context?.Operators.End(FHIRHelpers_4_0_001.ToInterval(LastObs?.Period)), 
										context?.Operators.Interval(context?.Operators.Subtract(context?.Operators.Start(FHIRHelpers_4_0_001.ToInterval(Visit?.Period)), 
												context?.Operators.Quantity(1m, 
													"hour")), 
											context?.Operators.Start(FHIRHelpers_4_0_001.ToInterval(Visit?.Period)), 
											true, 
											true), 
										null), 
									context?.Operators.Not(((bool?)(context?.Operators.Start(FHIRHelpers_4_0_001.ToInterval(Visit?.Period)) == null))))), 
						(@this) => context?.Operators.End(FHIRHelpers_4_0_001.ToInterval(@this?.Period)), 
						System.ComponentModel.ListSortDirection.Ascending)))?.Period;
            var g_ = FHIRHelpers_4_0_001.ToInterval(f_);
            var h_ = Visit?.Period;
            var i_ = FHIRHelpers_4_0_001.ToInterval(h_);
            var c_ = (context?.Operators.Start(e_) ?? (context?.Operators.Start(g_) ?? context?.Operators.Start(i_)));
            var l_ = context?.Operators.End(i_);
            return context?.Operators.Interval(c_, 
				l_, 
				true, 
				true);
        };
        var n_ = context?.Operators.SelectOrNull<Encounter, CqlInterval<CqlDateTime>>(a_, 
			m_);
        return context?.Operators.SingleOrNull<CqlInterval<CqlDateTime>>(n_);
    }

    [CqlDeclaration("HospitalizationWithObservationLengthofStay")]
    public int? HospitalizationWithObservationLengthofStay(Encounter Encounter)
    {
        var a_ = this.HospitalizationWithObservation(Encounter);
        return this.LengthInDays(a_);
    }

}<|MERGE_RESOLUTION|>--- conflicted
+++ resolved
@@ -323,21 +323,21 @@
     {
         return ((CqlInterval<CqlDateTime>)context.ResolveParameter("HybridHWMFHIR-0.102.005", 
 			"Measurement Period", 
-			(context?.Operators.Interval(context?.Operators.DateTime(((int?)2019), 
-					((int?)1), 
-					((int?)1), 
-					((int?)0), 
-					((int?)0), 
-					((int?)0), 
-					((int?)0), 
+(context?.Operators.Interval(context?.Operators.DateTime(((int?)2019), 
+((int?)1), 
+((int?)1), 
+((int?)0), 
+((int?)0), 
+((int?)0), 
+((int?)0), 
 					context?.Operators.ConvertIntegerToDecimal(default)), 
 				context?.Operators.DateTime(((int?)2020), 
-					((int?)1), 
-					((int?)1), 
-					((int?)0), 
-					((int?)0), 
-					((int?)0), 
-					((int?)0), 
+((int?)1), 
+((int?)1), 
+((int?)0), 
+((int?)0), 
+((int?)0), 
+((int?)0), 
 					context?.Operators.ConvertIntegerToDecimal(default)), 
 				true, 
 				false) as object)));
@@ -448,7 +448,7 @@
 				ac_, 
 				"year");
             var ae_ = context?.Operators.Interval(((int?)65), 
-				((int?)94), 
+((int?)94), 
 				true, 
 				true);
             var af_ = context?.Operators.ElementInInterval<int?>(ad_, 
@@ -505,15 +505,8 @@
 													true, 
 													true), 
 												null)), 
-<<<<<<< HEAD
-										context?.Operators.InList<string>((context.Deeper(new CallStackEntry("ToString", 
-		null, 
-		null))?.Operators?.TypeConverter).Convert<string>((Exam?.StatusElement as object)), 
-											(new string[]
-=======
 										context?.Operators.InList<string>(context?.Operators.Convert<string>((Exam?.StatusElement as object)), 
 (new string[]
->>>>>>> cf2a29d5
 											{
 												"final",
 												"amended",
@@ -540,15 +533,8 @@
 													true, 
 													true), 
 												null)), 
-<<<<<<< HEAD
-										context?.Operators.InList<string>((context.Deeper(new CallStackEntry("ToString", 
-		null, 
-		null))?.Operators?.TypeConverter).Convert<string>((Exam?.StatusElement as object)), 
-											(new string[]
-=======
 										context?.Operators.InList<string>(context?.Operators.Convert<string>((Exam?.StatusElement as object)), 
 (new string[]
->>>>>>> cf2a29d5
 											{
 												"final",
 												"amended",
@@ -598,15 +584,8 @@
 													true, 
 													true), 
 												null)), 
-<<<<<<< HEAD
-										context?.Operators.InList<string>((context.Deeper(new CallStackEntry("ToString", 
-		null, 
-		null))?.Operators?.TypeConverter).Convert<string>((Lab?.StatusElement as object)), 
-											(new string[]
-=======
 										context?.Operators.InList<string>(context?.Operators.Convert<string>((Lab?.StatusElement as object)), 
 (new string[]
->>>>>>> cf2a29d5
 											{
 												"final",
 												"amended",
@@ -633,15 +612,8 @@
 													true, 
 													true), 
 												null)), 
-<<<<<<< HEAD
-										context?.Operators.InList<string>((context.Deeper(new CallStackEntry("ToString", 
-		null, 
-		null))?.Operators?.TypeConverter).Convert<string>((Lab?.StatusElement as object)), 
-											(new string[]
-=======
 										context?.Operators.InList<string>(context?.Operators.Convert<string>((Lab?.StatusElement as object)), 
 (new string[]
->>>>>>> cf2a29d5
 											{
 												"final",
 												"amended",
@@ -755,10 +727,10 @@
         return context?.Operators.DateTime(a_, 
 			b_, 
 			c_, 
-			((int?)0), 
-			((int?)0), 
-			((int?)0), 
-			((int?)0), 
+((int?)0), 
+((int?)0), 
+((int?)0), 
+((int?)0), 
 			d_);
     }
 
@@ -800,11 +772,7 @@
 																	System.ComponentModel.ListSortDirection.Ascending)))?.Period)) ?? context?.Operators.Start(FHIRHelpers_4_0_001.ToInterval(Visit?.Period))), 
 												context?.Operators.Quantity(1m, 
 													"hour")), 
-<<<<<<< HEAD
-											(context?.Operators.Start(FHIRHelpers_4_0_001.ToInterval((context?.Operators.LastOfList<Encounter>(context?.Operators.ListSortBy<Encounter>(context?.Operators.WhereOrNull<Encounter>(context?.DataRetriever.RetrieveByValueSet<Encounter>(this.Observation_Services(), 
-=======
 (context?.Operators.Start(FHIRHelpers_4_0_001.ToInterval((context?.Operators.LastOfList<Encounter>(context?.Operators.ListSortBy<Encounter>(context?.Operators.WhereOrNull<Encounter>(context?.Operators.RetrieveByValueSet<Encounter>(this.Observation_Services(), 
->>>>>>> cf2a29d5
 																		typeof(Encounter).GetProperty("Type")), 
 																	(LastObs) => context?.Operators.And(context?.Operators.ElementInInterval<CqlDateTime>(context?.Operators.End(FHIRHelpers_4_0_001.ToInterval(LastObs?.Period)), 
 																				context?.Operators.Interval(context?.Operators.Subtract(context?.Operators.Start(FHIRHelpers_4_0_001.ToInterval(Visit?.Period)), 
