--- conflicted
+++ resolved
@@ -9,10 +9,6 @@
 using Hl7.Fhir.Model;
 using Range = Hl7.Fhir.Model.Range;
 using Task = Hl7.Fhir.Model.Task;
-<<<<<<< HEAD
-
-=======
->>>>>>> 04603b7c
 [System.CodeDom.Compiler.GeneratedCode(".NET Code Generation", "0.9.0.0")]
 [CqlLibrary("FHIR347", "0.1.021")]
 public class FHIR347_0_1_021
@@ -638,13 +634,7 @@
 				aj_, 
 				null);
             var an_ = (ASCVDProcedure?.StatusElement as object);
-<<<<<<< HEAD
-            var am_ = ((context.OnFunctionCalled(new FunctionCallEvent("ToString", 
-		null, 
-		null))?.Operators).Convert<string>(an_) as object);
-=======
             var am_ = (context?.Operators.Convert<string>(an_) as object);
->>>>>>> 04603b7c
             var ao_ = ("completed" as object);
             var ap_ = context?.Operators.Equal(am_, 
 				ao_);
@@ -708,13 +698,7 @@
 				z_, 
 				null);
             var ac_ = (ValidEncounter?.StatusElement as object);
-<<<<<<< HEAD
-            var ab_ = ((context.OnFunctionCalled(new FunctionCallEvent("ToString", 
-		null, 
-		null))?.Operators).Convert<string>(ac_) as object);
-=======
             var ab_ = (context?.Operators.Convert<string>(ac_) as object);
->>>>>>> 04603b7c
             var ad_ = ("finished" as object);
             var ae_ = context?.Operators.Equal(ab_, 
 				ad_);
@@ -786,13 +770,7 @@
             var m_ = context?.Operators.And(f_, 
 				l_);
             var n_ = (LDL?.StatusElement as object);
-<<<<<<< HEAD
-            var o_ = (context.OnFunctionCalled(new FunctionCallEvent("ToString", 
-		null, 
-		null))?.Operators).Convert<string>(n_);
-=======
             var o_ = context?.Operators.Convert<string>(n_);
->>>>>>> 04603b7c
             var q_ = "final";
             var r_ = "amended";
             var s_ = "corrected";
@@ -1020,13 +998,7 @@
 				i_, 
 				null);
             var k_ = (PalliativeOrHospiceCareOrder?.StatusElement as object);
-<<<<<<< HEAD
-            var l_ = (context.OnFunctionCalled(new FunctionCallEvent("ToString", 
-		null, 
-		null))?.Operators).Convert<string>(k_);
-=======
             var l_ = context?.Operators.Convert<string>(k_);
->>>>>>> 04603b7c
             var n_ = "active";
             var o_ = "on-hold";
             var p_ = "completed";
@@ -1041,13 +1013,7 @@
             var r_ = context?.Operators.And(j_, 
 				q_);
             var t_ = (PalliativeOrHospiceCareOrder?.IntentElement as object);
-<<<<<<< HEAD
-            var s_ = ((context.OnFunctionCalled(new FunctionCallEvent("ToString", 
-		null, 
-		null))?.Operators).Convert<string>(t_) as object);
-=======
             var s_ = (context?.Operators.Convert<string>(t_) as object);
->>>>>>> 04603b7c
             var u_ = ("order" as object);
             var v_ = context?.Operators.Equal(s_, 
 				u_);
@@ -1074,13 +1040,7 @@
 				ai_, 
 				null);
             var al_ = (PalliativeOrHospiceCarePerformed?.StatusElement as object);
-<<<<<<< HEAD
-            var ak_ = ((context.OnFunctionCalled(new FunctionCallEvent("ToString", 
-		null, 
-		null))?.Operators).Convert<string>(al_) as object);
-=======
             var ak_ = (context?.Operators.Convert<string>(al_) as object);
->>>>>>> 04603b7c
             var am_ = ("completed" as object);
             var an_ = context?.Operators.Equal(ak_, 
 				am_);
@@ -1107,13 +1067,7 @@
 				az_, 
 				null);
             var bc_ = (PalliativeEncounter?.StatusElement as object);
-<<<<<<< HEAD
-            var bb_ = ((context.OnFunctionCalled(new FunctionCallEvent("ToString", 
-		null, 
-		null))?.Operators).Convert<string>(bc_) as object);
-=======
             var bb_ = (context?.Operators.Convert<string>(bc_) as object);
->>>>>>> 04603b7c
             var bd_ = ("finished" as object);
             var be_ = context?.Operators.Equal(bb_, 
 				bd_);
@@ -1304,13 +1258,7 @@
 				t_, 
 				null);
             var v_ = (StatinOrdered?.StatusElement as object);
-<<<<<<< HEAD
-            var w_ = (context.OnFunctionCalled(new FunctionCallEvent("ToString", 
-		null, 
-		null))?.Operators).Convert<string>(v_);
-=======
             var w_ = context?.Operators.Convert<string>(v_);
->>>>>>> 04603b7c
             var y_ = "active";
             var z_ = "completed";
             var x_ = (new string[]
@@ -1323,13 +1271,7 @@
             var ab_ = context?.Operators.And(u_, 
 				aa_);
             var ad_ = (StatinOrdered?.IntentElement as object);
-<<<<<<< HEAD
-            var ac_ = ((context.OnFunctionCalled(new FunctionCallEvent("ToString", 
-		null, 
-		null))?.Operators).Convert<string>(ad_) as object);
-=======
             var ac_ = (context?.Operators.Convert<string>(ad_) as object);
->>>>>>> 04603b7c
             var ae_ = ("order" as object);
             var af_ = context?.Operators.Equal(ac_, 
 				ae_);
@@ -1398,13 +1340,7 @@
 				aa_);
             var ac_ = context?.Operators.ExistsInList<Timing>(ab_);
             var ad_ = (ActiveStatin?.StatusElement as object);
-<<<<<<< HEAD
-            var ae_ = (context.OnFunctionCalled(new FunctionCallEvent("ToString", 
-		null, 
-		null))?.Operators).Convert<string>(ad_);
-=======
             var ae_ = context?.Operators.Convert<string>(ad_);
->>>>>>> 04603b7c
             var ag_ = "active";
             var ah_ = "completed";
             var af_ = (new string[]
