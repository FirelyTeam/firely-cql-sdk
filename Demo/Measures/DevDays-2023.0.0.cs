using System;
using System.Linq;
using System.Collections.Generic;
using Hl7.Cql.Runtime;
using Hl7.Cql.Primitives;
using Hl7.Cql;
using Hl7.Cql.ValueSets;
using Hl7.Cql.Iso8601;
using Hl7.Fhir.Model;
using Range = Hl7.Fhir.Model.Range;
using Task = Hl7.Fhir.Model.Task;
[System.CodeDom.Compiler.GeneratedCode(".NET Code Generation", "0.9.0.0")]
[CqlLibrary("DevDays", "2023.0.0")]
public class DevDays_2023_0_0
{


    internal CqlContext context;

    #region Cached values

    internal Lazy<CqlCode> __Sucked_into_jet_engine;
    internal Lazy<CqlCode> __Sucked_into_jet_engine__subsequent_encounter;
    internal Lazy<CqlCode[]> __ICD10;
    internal Lazy<CqlInterval<CqlDateTime>> __Measurement_Period;
    internal Lazy<Patient> __Patient;
    internal Lazy<IEnumerable<Condition>> __Jet_engine_conditions;
    internal Lazy<IEnumerable<Condition>> __Subsequent_encounters;
    internal Lazy<bool?> __Initial_population;
    internal Lazy<bool?> __Numerator;

    #endregion
    public DevDays_2023_0_0(CqlContext context)
    {
        this.context = context ?? throw new ArgumentNullException("context");

        FHIRHelpers_4_0_001 = new FHIRHelpers_4_0_001(context);

        __Sucked_into_jet_engine = new Lazy<CqlCode>(this.Sucked_into_jet_engine_Value);
        __Sucked_into_jet_engine__subsequent_encounter = new Lazy<CqlCode>(this.Sucked_into_jet_engine__subsequent_encounter_Value);
        __ICD10 = new Lazy<CqlCode[]>(this.ICD10_Value);
        __Measurement_Period = new Lazy<CqlInterval<CqlDateTime>>(this.Measurement_Period_Value);
        __Patient = new Lazy<Patient>(this.Patient_Value);
        __Jet_engine_conditions = new Lazy<IEnumerable<Condition>>(this.Jet_engine_conditions_Value);
        __Subsequent_encounters = new Lazy<IEnumerable<Condition>>(this.Subsequent_encounters_Value);
        __Initial_population = new Lazy<bool?>(this.Initial_population_Value);
        __Numerator = new Lazy<bool?>(this.Numerator_Value);
    }
    #region Dependencies

    public FHIRHelpers_4_0_001 FHIRHelpers_4_0_001 { get; }

    #endregion

	private CqlCode Sucked_into_jet_engine_Value() => 
		new CqlCode("V97.33", "http://hl7.org/fhir/sid/icd-10", null, null);

    [CqlDeclaration("Sucked into jet engine")]
	public CqlCode Sucked_into_jet_engine() => 
		__Sucked_into_jet_engine.Value;

	private CqlCode Sucked_into_jet_engine__subsequent_encounter_Value() => 
		new CqlCode("V97.33XD", "http://hl7.org/fhir/sid/icd-10", null, null);

    [CqlDeclaration("Sucked into jet engine, subsequent encounter")]
	public CqlCode Sucked_into_jet_engine__subsequent_encounter() => 
		__Sucked_into_jet_engine__subsequent_encounter.Value;

	private CqlCode[] ICD10_Value()
	{
		var a_ = new CqlCode[]
		{
			new CqlCode("V97.33", "http://hl7.org/fhir/sid/icd-10", null, null),
			new CqlCode("V97.33XD", "http://hl7.org/fhir/sid/icd-10", null, null),
		};

		return a_;
	}

    [CqlDeclaration("ICD10")]
	public CqlCode[] ICD10() => 
		__ICD10.Value;

	private CqlInterval<CqlDateTime> Measurement_Period_Value()
	{
		var a_ = context.ResolveParameter("DevDays-2023.0.0", "Measurement Period", null);

		return (CqlInterval<CqlDateTime>)a_;
	}

    [CqlDeclaration("Measurement Period")]
	public CqlInterval<CqlDateTime> Measurement_Period() => 
		__Measurement_Period.Value;

	private Patient Patient_Value()
	{
		var a_ = context.Operators;
		var b_ = context.DataRetriever;
		var c_ = b_.RetrieveByValueSet<Patient>(null, null);
		var d_ = a_.SingleOrNull<Patient>(c_);

		return d_;
	}

<<<<<<< HEAD
=======
    private Patient Patient_Value()
    {
        var a_ = context?.Operators.RetrieveByValueSet<Patient>(null, 
			null);
        return context?.Operators.SingleOrNull<Patient>(a_);
    }
>>>>>>> cedac435
    [CqlDeclaration("Patient")]
	public Patient Patient() => 
		__Patient.Value;

	private IEnumerable<Condition> Jet_engine_conditions_Value()
	{
		var a_ = context.Operators;
		var b_ = context.DataRetriever;
		var c_ = b_.RetrieveByValueSet<Condition>(null, null);
		bool? d_(Condition c)
		{
			var f_ = context.Operators;
			var i_ = c?.Code;
			var j_ = i_?.Coding;
			bool? k_(Coding coding)
			{
				var t_ = context.Operators;
				var u_ = FHIRHelpers_4_0_001.ToCode(coding);
				var v_ = this.Sucked_into_jet_engine();
				var w_ = t_.Equivalent(u_, v_);

				return w_;
			};
			var l_ = f_.WhereOrNull<Coding>((j_ as IEnumerable<Coding>), k_);
			var m_ = f_.ExistsInList<Coding>(l_);
			var o_ = c?.Onset;
			var p_ = FHIRHelpers_4_0_001.ToDateTime((o_ as FhirDateTime));
			var q_ = this.Measurement_Period();
			var r_ = f_.ElementInInterval<CqlDateTime>(p_, q_, null);
			var s_ = f_.And(m_, r_);

			return s_;
		};
		var e_ = a_.WhereOrNull<Condition>(c_, d_);

		return e_;
	}

<<<<<<< HEAD
=======
    private IEnumerable<Condition> Jet_engine_conditions_Value()
    {
        var a_ = context?.Operators.RetrieveByValueSet<Condition>(null, 
			null);
        Func<Condition,bool?> l_ = (c) => 
        {
            var b_ = (c?.Code?.Coding as IEnumerable<Coding>);
            Func<Coding,bool?> e_ = (coding) => 
            {
                var c_ = (FHIRHelpers_4_0_001.ToCode(coding) as object);
                var d_ = (this.Sucked_into_jet_engine() as object);
                return context?.Operators.Equivalent(c_, 
					d_);
            };
            var f_ = context?.Operators.WhereOrNull<Coding>(b_, 
				e_);
            var g_ = context?.Operators.ExistsInList<Coding>(f_);
            var h_ = ((c?.Onset as object) as FhirDateTime);
            var i_ = FHIRHelpers_4_0_001.ToDateTime(h_);
            var j_ = this.Measurement_Period();
            var k_ = context?.Operators.ElementInInterval<CqlDateTime>(i_, 
				j_, 
				null);
            return context?.Operators.And(g_, 
				k_);
        };
        return context?.Operators.WhereOrNull<Condition>(a_, 
			l_);
    }
>>>>>>> cedac435
    [CqlDeclaration("Jet engine conditions")]
	public IEnumerable<Condition> Jet_engine_conditions() => 
		__Jet_engine_conditions.Value;

	private IEnumerable<Condition> Subsequent_encounters_Value()
	{
		var a_ = context.Operators;
		var b_ = context.DataRetriever;
		var c_ = b_.RetrieveByValueSet<Condition>(null, null);
		bool? d_(Condition c)
		{
			var f_ = context.Operators;
			var i_ = c?.Code;
			var j_ = i_?.Coding;
			bool? k_(Coding coding)
			{
				var t_ = context.Operators;
				var u_ = FHIRHelpers_4_0_001.ToCode(coding);
				var v_ = this.Sucked_into_jet_engine__subsequent_encounter();
				var w_ = t_.Equivalent(u_, v_);

				return w_;
			};
			var l_ = f_.WhereOrNull<Coding>((j_ as IEnumerable<Coding>), k_);
			var m_ = f_.ExistsInList<Coding>(l_);
			var o_ = c?.Onset;
			var p_ = FHIRHelpers_4_0_001.ToDateTime((o_ as FhirDateTime));
			var q_ = this.Measurement_Period();
			var r_ = f_.ElementInInterval<CqlDateTime>(p_, q_, null);
			var s_ = f_.And(m_, r_);

			return s_;
		};
		var e_ = a_.WhereOrNull<Condition>(c_, d_);

		return e_;
	}

<<<<<<< HEAD
=======
    private IEnumerable<Condition> Subsequent_encounters_Value()
    {
        var a_ = context?.Operators.RetrieveByValueSet<Condition>(null, 
			null);
        Func<Condition,bool?> l_ = (c) => 
        {
            var b_ = (c?.Code?.Coding as IEnumerable<Coding>);
            Func<Coding,bool?> e_ = (coding) => 
            {
                var c_ = (FHIRHelpers_4_0_001.ToCode(coding) as object);
                var d_ = (this.Sucked_into_jet_engine__subsequent_encounter() as object);
                return context?.Operators.Equivalent(c_, 
					d_);
            };
            var f_ = context?.Operators.WhereOrNull<Coding>(b_, 
				e_);
            var g_ = context?.Operators.ExistsInList<Coding>(f_);
            var h_ = ((c?.Onset as object) as FhirDateTime);
            var i_ = FHIRHelpers_4_0_001.ToDateTime(h_);
            var j_ = this.Measurement_Period();
            var k_ = context?.Operators.ElementInInterval<CqlDateTime>(i_, 
				j_, 
				null);
            return context?.Operators.And(g_, 
				k_);
        };
        return context?.Operators.WhereOrNull<Condition>(a_, 
			l_);
    }
>>>>>>> cedac435
    [CqlDeclaration("Subsequent encounters")]
	public IEnumerable<Condition> Subsequent_encounters() => 
		__Subsequent_encounters.Value;

	private bool? Initial_population_Value()
	{
		var a_ = context.Operators;
		var b_ = this.Jet_engine_conditions();
		var c_ = a_.ExistsInList<Condition>(b_);

		return c_;
	}

    [CqlDeclaration("Initial population")]
	public bool? Initial_population() => 
		__Initial_population.Value;

	private bool? Numerator_Value()
	{
		var a_ = context.Operators;
		var b_ = this.Subsequent_encounters();
		var c_ = a_.ExistsInList<Condition>(b_);

		return c_;
	}

    [CqlDeclaration("Numerator")]
	public bool? Numerator() => 
		__Numerator.Value;

}<|MERGE_RESOLUTION|>--- conflicted
+++ resolved
@@ -94,174 +94,90 @@
 
 	private Patient Patient_Value()
 	{
-		var a_ = context.Operators;
-		var b_ = context.DataRetriever;
-		var c_ = b_.RetrieveByValueSet<Patient>(null, null);
-		var d_ = a_.SingleOrNull<Patient>(c_);
+		var a_ = context.Operators.RetrieveByValueSet<Patient>(null, null);
+		var b_ = context.Operators.SingleOrNull<Patient>(a_);
 
-		return d_;
+		return b_;
 	}
 
-<<<<<<< HEAD
-=======
-    private Patient Patient_Value()
-    {
-        var a_ = context?.Operators.RetrieveByValueSet<Patient>(null, 
-			null);
-        return context?.Operators.SingleOrNull<Patient>(a_);
-    }
->>>>>>> cedac435
     [CqlDeclaration("Patient")]
 	public Patient Patient() => 
 		__Patient.Value;
 
 	private IEnumerable<Condition> Jet_engine_conditions_Value()
 	{
-		var a_ = context.Operators;
-		var b_ = context.DataRetriever;
-		var c_ = b_.RetrieveByValueSet<Condition>(null, null);
-		bool? d_(Condition c)
+		var a_ = context.Operators.RetrieveByValueSet<Condition>(null, null);
+		bool? b_(Condition c)
 		{
-			var f_ = context.Operators;
-			var i_ = c?.Code;
-			var j_ = i_?.Coding;
-			bool? k_(Coding coding)
+			var d_ = c?.Code;
+			var e_ = d_?.Coding;
+			bool? f_(Coding coding)
 			{
-				var t_ = context.Operators;
-				var u_ = FHIRHelpers_4_0_001.ToCode(coding);
-				var v_ = this.Sucked_into_jet_engine();
-				var w_ = t_.Equivalent(u_, v_);
+				var n_ = FHIRHelpers_4_0_001.ToCode(coding);
+				var o_ = this.Sucked_into_jet_engine();
+				var p_ = context.Operators.Equivalent(n_, o_);
 
-				return w_;
+				return p_;
 			};
-			var l_ = f_.WhereOrNull<Coding>((j_ as IEnumerable<Coding>), k_);
-			var m_ = f_.ExistsInList<Coding>(l_);
-			var o_ = c?.Onset;
-			var p_ = FHIRHelpers_4_0_001.ToDateTime((o_ as FhirDateTime));
-			var q_ = this.Measurement_Period();
-			var r_ = f_.ElementInInterval<CqlDateTime>(p_, q_, null);
-			var s_ = f_.And(m_, r_);
+			var g_ = context.Operators.WhereOrNull<Coding>((e_ as IEnumerable<Coding>), f_);
+			var h_ = context.Operators.ExistsInList<Coding>(g_);
+			var i_ = c?.Onset;
+			var j_ = FHIRHelpers_4_0_001.ToDateTime((i_ as FhirDateTime));
+			var k_ = this.Measurement_Period();
+			var l_ = context.Operators.ElementInInterval<CqlDateTime>(j_, k_, null);
+			var m_ = context.Operators.And(h_, l_);
 
-			return s_;
+			return m_;
 		};
-		var e_ = a_.WhereOrNull<Condition>(c_, d_);
+		var c_ = context.Operators.WhereOrNull<Condition>(a_, b_);
 
-		return e_;
+		return c_;
 	}
 
-<<<<<<< HEAD
-=======
-    private IEnumerable<Condition> Jet_engine_conditions_Value()
-    {
-        var a_ = context?.Operators.RetrieveByValueSet<Condition>(null, 
-			null);
-        Func<Condition,bool?> l_ = (c) => 
-        {
-            var b_ = (c?.Code?.Coding as IEnumerable<Coding>);
-            Func<Coding,bool?> e_ = (coding) => 
-            {
-                var c_ = (FHIRHelpers_4_0_001.ToCode(coding) as object);
-                var d_ = (this.Sucked_into_jet_engine() as object);
-                return context?.Operators.Equivalent(c_, 
-					d_);
-            };
-            var f_ = context?.Operators.WhereOrNull<Coding>(b_, 
-				e_);
-            var g_ = context?.Operators.ExistsInList<Coding>(f_);
-            var h_ = ((c?.Onset as object) as FhirDateTime);
-            var i_ = FHIRHelpers_4_0_001.ToDateTime(h_);
-            var j_ = this.Measurement_Period();
-            var k_ = context?.Operators.ElementInInterval<CqlDateTime>(i_, 
-				j_, 
-				null);
-            return context?.Operators.And(g_, 
-				k_);
-        };
-        return context?.Operators.WhereOrNull<Condition>(a_, 
-			l_);
-    }
->>>>>>> cedac435
     [CqlDeclaration("Jet engine conditions")]
 	public IEnumerable<Condition> Jet_engine_conditions() => 
 		__Jet_engine_conditions.Value;
 
 	private IEnumerable<Condition> Subsequent_encounters_Value()
 	{
-		var a_ = context.Operators;
-		var b_ = context.DataRetriever;
-		var c_ = b_.RetrieveByValueSet<Condition>(null, null);
-		bool? d_(Condition c)
+		var a_ = context.Operators.RetrieveByValueSet<Condition>(null, null);
+		bool? b_(Condition c)
 		{
-			var f_ = context.Operators;
-			var i_ = c?.Code;
-			var j_ = i_?.Coding;
-			bool? k_(Coding coding)
+			var d_ = c?.Code;
+			var e_ = d_?.Coding;
+			bool? f_(Coding coding)
 			{
-				var t_ = context.Operators;
-				var u_ = FHIRHelpers_4_0_001.ToCode(coding);
-				var v_ = this.Sucked_into_jet_engine__subsequent_encounter();
-				var w_ = t_.Equivalent(u_, v_);
+				var n_ = FHIRHelpers_4_0_001.ToCode(coding);
+				var o_ = this.Sucked_into_jet_engine__subsequent_encounter();
+				var p_ = context.Operators.Equivalent(n_, o_);
 
-				return w_;
+				return p_;
 			};
-			var l_ = f_.WhereOrNull<Coding>((j_ as IEnumerable<Coding>), k_);
-			var m_ = f_.ExistsInList<Coding>(l_);
-			var o_ = c?.Onset;
-			var p_ = FHIRHelpers_4_0_001.ToDateTime((o_ as FhirDateTime));
-			var q_ = this.Measurement_Period();
-			var r_ = f_.ElementInInterval<CqlDateTime>(p_, q_, null);
-			var s_ = f_.And(m_, r_);
+			var g_ = context.Operators.WhereOrNull<Coding>((e_ as IEnumerable<Coding>), f_);
+			var h_ = context.Operators.ExistsInList<Coding>(g_);
+			var i_ = c?.Onset;
+			var j_ = FHIRHelpers_4_0_001.ToDateTime((i_ as FhirDateTime));
+			var k_ = this.Measurement_Period();
+			var l_ = context.Operators.ElementInInterval<CqlDateTime>(j_, k_, null);
+			var m_ = context.Operators.And(h_, l_);
 
-			return s_;
+			return m_;
 		};
-		var e_ = a_.WhereOrNull<Condition>(c_, d_);
+		var c_ = context.Operators.WhereOrNull<Condition>(a_, b_);
 
-		return e_;
+		return c_;
 	}
 
-<<<<<<< HEAD
-=======
-    private IEnumerable<Condition> Subsequent_encounters_Value()
-    {
-        var a_ = context?.Operators.RetrieveByValueSet<Condition>(null, 
-			null);
-        Func<Condition,bool?> l_ = (c) => 
-        {
-            var b_ = (c?.Code?.Coding as IEnumerable<Coding>);
-            Func<Coding,bool?> e_ = (coding) => 
-            {
-                var c_ = (FHIRHelpers_4_0_001.ToCode(coding) as object);
-                var d_ = (this.Sucked_into_jet_engine__subsequent_encounter() as object);
-                return context?.Operators.Equivalent(c_, 
-					d_);
-            };
-            var f_ = context?.Operators.WhereOrNull<Coding>(b_, 
-				e_);
-            var g_ = context?.Operators.ExistsInList<Coding>(f_);
-            var h_ = ((c?.Onset as object) as FhirDateTime);
-            var i_ = FHIRHelpers_4_0_001.ToDateTime(h_);
-            var j_ = this.Measurement_Period();
-            var k_ = context?.Operators.ElementInInterval<CqlDateTime>(i_, 
-				j_, 
-				null);
-            return context?.Operators.And(g_, 
-				k_);
-        };
-        return context?.Operators.WhereOrNull<Condition>(a_, 
-			l_);
-    }
->>>>>>> cedac435
     [CqlDeclaration("Subsequent encounters")]
 	public IEnumerable<Condition> Subsequent_encounters() => 
 		__Subsequent_encounters.Value;
 
 	private bool? Initial_population_Value()
 	{
-		var a_ = context.Operators;
-		var b_ = this.Jet_engine_conditions();
-		var c_ = a_.ExistsInList<Condition>(b_);
+		var a_ = this.Jet_engine_conditions();
+		var b_ = context.Operators.ExistsInList<Condition>(a_);
 
-		return c_;
+		return b_;
 	}
 
     [CqlDeclaration("Initial population")]
@@ -270,11 +186,10 @@
 
 	private bool? Numerator_Value()
 	{
-		var a_ = context.Operators;
-		var b_ = this.Subsequent_encounters();
-		var c_ = a_.ExistsInList<Condition>(b_);
+		var a_ = this.Subsequent_encounters();
+		var b_ = context.Operators.ExistsInList<Condition>(a_);
 
-		return c_;
+		return b_;
 	}
 
     [CqlDeclaration("Numerator")]
