using System;
using System.Linq;
using System.Collections.Generic;
using Hl7.Cql.Runtime;
using Hl7.Cql.Primitives;
using Hl7.Cql;
using Hl7.Cql.ValueSets;
using Hl7.Cql.Iso8601;
using Hl7.Fhir.Model;
using Range = Hl7.Fhir.Model.Range;
using Task = Hl7.Fhir.Model.Task;
[System.CodeDom.Compiler.GeneratedCode(".NET Code Generation", "0.9.0.0")]
[CqlLibrary("ColorectalCancerScreeningsFHIR", "0.0.003")]
public class ColorectalCancerScreeningsFHIR_0_0_003
{


    internal CqlContext context;

    #region Cached values

    internal Lazy<CqlValueSet> __Acute_Inpatient;
    internal Lazy<CqlValueSet> __Advanced_Illness;
    internal Lazy<CqlValueSet> __Annual_Wellness_Visit;
    internal Lazy<CqlValueSet> __Care_Services_in_Long_Term_Residential_Facility;
    internal Lazy<CqlValueSet> __Colonoscopy;
    internal Lazy<CqlValueSet> __CT_Colonography;
    internal Lazy<CqlValueSet> __Dementia_Medications;
    internal Lazy<CqlValueSet> __Discharged_to_Health_Care_Facility_for_Hospice_Care;
    internal Lazy<CqlValueSet> __Discharged_to_Home_for_Hospice_Care;
    internal Lazy<CqlValueSet> __Encounter_Inpatient;
    internal Lazy<CqlValueSet> __Fecal_Occult_Blood_Test__FOBT_;
    internal Lazy<CqlValueSet> __FIT_DNA;
    internal Lazy<CqlValueSet> __Flexible_Sigmoidoscopy;
    internal Lazy<CqlValueSet> __Frailty_Device;
    internal Lazy<CqlValueSet> __Frailty_Diagnosis;
    internal Lazy<CqlValueSet> __Frailty_Encounter;
    internal Lazy<CqlValueSet> __Frailty_Symptom;
    internal Lazy<CqlValueSet> __Home_Healthcare_Services;
    internal Lazy<CqlValueSet> __Hospice_care_ambulatory;
    internal Lazy<CqlValueSet> __Malignant_Neoplasm_of_Colon;
    internal Lazy<CqlValueSet> __Nonacute_Inpatient;
    internal Lazy<CqlValueSet> __Nursing_Facility_Visit;
    internal Lazy<CqlValueSet> __Observation;
    internal Lazy<CqlValueSet> __Office_Visit;
    internal Lazy<CqlValueSet> __Online_Assessments;
    internal Lazy<CqlValueSet> __Outpatient;
    internal Lazy<CqlValueSet> __Preventive_Care_Services___Established_Office_Visit__18_and_Up;
    internal Lazy<CqlValueSet> __Preventive_Care_Services_Initial_Office_Visit__18_and_Up;
    internal Lazy<CqlValueSet> __Telephone_Visits;
    internal Lazy<CqlValueSet> __Total_Colectomy;
    internal Lazy<CqlValueSet> __Total_Colectomy_ICD9;
    internal Lazy<CqlCode> __laboratory;
    internal Lazy<CqlCode[]> __ObservationCategoryCodes;
    internal Lazy<CqlInterval<CqlDateTime>> __Measurement_Period;
    internal Lazy<Patient> __Patient;
    internal Lazy<IEnumerable<Coding>> __SDE_Ethnicity;
    internal Lazy<IEnumerable<Tuples.Tuple_CFQHSgYJOXjAOCKdWLdZNNHDG>> __SDE_Payer;
    internal Lazy<IEnumerable<Coding>> __SDE_Race;
    internal Lazy<CqlCode> __SDE_Sex;
    internal Lazy<IEnumerable<Encounter>> __Telehealth_Services;
    internal Lazy<int?> __Age_at_start_of_Measurement_Period;
    internal Lazy<bool?> __Initial_Population;
    internal Lazy<bool?> __Denominator;
    internal Lazy<IEnumerable<Condition>> __Malignant_Neoplasm;
    internal Lazy<IEnumerable<Procedure>> __Total_Colectomy_Performed;
    internal Lazy<IEnumerable<Condition>> __Total_Colectomy_Condition;
    internal Lazy<bool?> __Denominator_Exclusions;
    internal Lazy<IEnumerable<Tuples.Tuple_GHYDcaRJOeEdWbTSSCjjBhBFW>> __Fecal_Occult_Blood_Test_Display_Date__Result__Category__Status;
    internal Lazy<IEnumerable<Observation>> __Fecal_Occult_Blood_Test_Performed;
    internal Lazy<IEnumerable<Observation>> __Fecal_Occult_Blood_Test_Performed__day_of_TZoffset;
    internal Lazy<IEnumerable<Observation>> __Fecal_Occult_Blood_Test_Performed_without_appropriate_category__ignore_status__day_of_TZoffset;
    internal Lazy<IEnumerable<Observation>> __Fecal_Occult_Blood_Test_Performed_without_appropriate_status__ignore_category__day_of_TZoffset;
    internal Lazy<IEnumerable<Tuples.Tuple_GHYDcaRJOeEdWbTSSCjjBhBFW>> __Fecal_Immunochemical_Test_DNA_Display_Date__Result__Category__Status;
    internal Lazy<IEnumerable<Observation>> __Fecal_Immunochemical_Test_DNA_Performed;
    internal Lazy<IEnumerable<Observation>> __Fecal_Immunochemical_Test_DNA_Performed__day_of_TZoffset;
    internal Lazy<IEnumerable<Observation>> __Fecal_Immunochemical_Test_DNA_Performed_without_appropriate_category__ignore_status__day_of_TZoffset;
    internal Lazy<IEnumerable<Observation>> __Fecal_Immunochemical_Test_DNA_Performed_without_appropriate_status__ignore_category__day_of_TZoffset;
    internal Lazy<IEnumerable<CqlDateTime>> __CT_Colonography_Display_Date;
    internal Lazy<IEnumerable<Observation>> __CT_Colonography_Performed;
    internal Lazy<IEnumerable<Observation>> __CT_Colonography_Performed_without_appropriate_status;
    internal Lazy<IEnumerable<CqlDateTime>> __Flexible_Sigmoidoscopy_Display_Date;
    internal Lazy<IEnumerable<Procedure>> __Flexible_Sigmoidoscopy_Performed;
    internal Lazy<IEnumerable<Procedure>> __Flexible_Sigmoidoscopy_Performed_without_appropriate_status;
    internal Lazy<IEnumerable<CqlDateTime>> __Colonoscopy_Display_Date;
    internal Lazy<IEnumerable<Procedure>> __Colonoscopy_Performed;
    internal Lazy<IEnumerable<Procedure>> __Colonoscopy_Performed_without_appropriate_status;
    internal Lazy<bool?> __Numerator;
    internal Lazy<bool?> __Final_Numerator_Population;

    #endregion
    public ColorectalCancerScreeningsFHIR_0_0_003(CqlContext context)
    {
        this.context = context ?? throw new ArgumentNullException("context");

        FHIRHelpers_4_0_001 = new FHIRHelpers_4_0_001(context);
        SupplementalDataElementsFHIR4_2_0_000 = new SupplementalDataElementsFHIR4_2_0_000(context);
        MATGlobalCommonFunctionsFHIR4_6_1_000 = new MATGlobalCommonFunctionsFHIR4_6_1_000(context);
        AdultOutpatientEncountersFHIR4_2_2_000 = new AdultOutpatientEncountersFHIR4_2_2_000(context);
        HospiceFHIR4_2_3_000 = new HospiceFHIR4_2_3_000(context);
        AdvancedIllnessandFrailtyExclusionECQMFHIR4_5_17_000 = new AdvancedIllnessandFrailtyExclusionECQMFHIR4_5_17_000(context);
        PalliativeCareFHIR_0_6_000 = new PalliativeCareFHIR_0_6_000(context);
        CumulativeMedicationDurationFHIR4_1_0_000 = new CumulativeMedicationDurationFHIR4_1_0_000(context);

        __Acute_Inpatient = new Lazy<CqlValueSet>(this.Acute_Inpatient_Value);
        __Advanced_Illness = new Lazy<CqlValueSet>(this.Advanced_Illness_Value);
        __Annual_Wellness_Visit = new Lazy<CqlValueSet>(this.Annual_Wellness_Visit_Value);
        __Care_Services_in_Long_Term_Residential_Facility = new Lazy<CqlValueSet>(this.Care_Services_in_Long_Term_Residential_Facility_Value);
        __Colonoscopy = new Lazy<CqlValueSet>(this.Colonoscopy_Value);
        __CT_Colonography = new Lazy<CqlValueSet>(this.CT_Colonography_Value);
        __Dementia_Medications = new Lazy<CqlValueSet>(this.Dementia_Medications_Value);
        __Discharged_to_Health_Care_Facility_for_Hospice_Care = new Lazy<CqlValueSet>(this.Discharged_to_Health_Care_Facility_for_Hospice_Care_Value);
        __Discharged_to_Home_for_Hospice_Care = new Lazy<CqlValueSet>(this.Discharged_to_Home_for_Hospice_Care_Value);
        __Encounter_Inpatient = new Lazy<CqlValueSet>(this.Encounter_Inpatient_Value);
        __Fecal_Occult_Blood_Test__FOBT_ = new Lazy<CqlValueSet>(this.Fecal_Occult_Blood_Test__FOBT__Value);
        __FIT_DNA = new Lazy<CqlValueSet>(this.FIT_DNA_Value);
        __Flexible_Sigmoidoscopy = new Lazy<CqlValueSet>(this.Flexible_Sigmoidoscopy_Value);
        __Frailty_Device = new Lazy<CqlValueSet>(this.Frailty_Device_Value);
        __Frailty_Diagnosis = new Lazy<CqlValueSet>(this.Frailty_Diagnosis_Value);
        __Frailty_Encounter = new Lazy<CqlValueSet>(this.Frailty_Encounter_Value);
        __Frailty_Symptom = new Lazy<CqlValueSet>(this.Frailty_Symptom_Value);
        __Home_Healthcare_Services = new Lazy<CqlValueSet>(this.Home_Healthcare_Services_Value);
        __Hospice_care_ambulatory = new Lazy<CqlValueSet>(this.Hospice_care_ambulatory_Value);
        __Malignant_Neoplasm_of_Colon = new Lazy<CqlValueSet>(this.Malignant_Neoplasm_of_Colon_Value);
        __Nonacute_Inpatient = new Lazy<CqlValueSet>(this.Nonacute_Inpatient_Value);
        __Nursing_Facility_Visit = new Lazy<CqlValueSet>(this.Nursing_Facility_Visit_Value);
        __Observation = new Lazy<CqlValueSet>(this.Observation_Value);
        __Office_Visit = new Lazy<CqlValueSet>(this.Office_Visit_Value);
        __Online_Assessments = new Lazy<CqlValueSet>(this.Online_Assessments_Value);
        __Outpatient = new Lazy<CqlValueSet>(this.Outpatient_Value);
        __Preventive_Care_Services___Established_Office_Visit__18_and_Up = new Lazy<CqlValueSet>(this.Preventive_Care_Services___Established_Office_Visit__18_and_Up_Value);
        __Preventive_Care_Services_Initial_Office_Visit__18_and_Up = new Lazy<CqlValueSet>(this.Preventive_Care_Services_Initial_Office_Visit__18_and_Up_Value);
        __Telephone_Visits = new Lazy<CqlValueSet>(this.Telephone_Visits_Value);
        __Total_Colectomy = new Lazy<CqlValueSet>(this.Total_Colectomy_Value);
        __Total_Colectomy_ICD9 = new Lazy<CqlValueSet>(this.Total_Colectomy_ICD9_Value);
        __laboratory = new Lazy<CqlCode>(this.laboratory_Value);
        __ObservationCategoryCodes = new Lazy<CqlCode[]>(this.ObservationCategoryCodes_Value);
        __Measurement_Period = new Lazy<CqlInterval<CqlDateTime>>(this.Measurement_Period_Value);
        __Patient = new Lazy<Patient>(this.Patient_Value);
        __SDE_Ethnicity = new Lazy<IEnumerable<Coding>>(this.SDE_Ethnicity_Value);
        __SDE_Payer = new Lazy<IEnumerable<Tuples.Tuple_CFQHSgYJOXjAOCKdWLdZNNHDG>>(this.SDE_Payer_Value);
        __SDE_Race = new Lazy<IEnumerable<Coding>>(this.SDE_Race_Value);
        __SDE_Sex = new Lazy<CqlCode>(this.SDE_Sex_Value);
        __Telehealth_Services = new Lazy<IEnumerable<Encounter>>(this.Telehealth_Services_Value);
        __Age_at_start_of_Measurement_Period = new Lazy<int?>(this.Age_at_start_of_Measurement_Period_Value);
        __Initial_Population = new Lazy<bool?>(this.Initial_Population_Value);
        __Denominator = new Lazy<bool?>(this.Denominator_Value);
        __Malignant_Neoplasm = new Lazy<IEnumerable<Condition>>(this.Malignant_Neoplasm_Value);
        __Total_Colectomy_Performed = new Lazy<IEnumerable<Procedure>>(this.Total_Colectomy_Performed_Value);
        __Total_Colectomy_Condition = new Lazy<IEnumerable<Condition>>(this.Total_Colectomy_Condition_Value);
        __Denominator_Exclusions = new Lazy<bool?>(this.Denominator_Exclusions_Value);
        __Fecal_Occult_Blood_Test_Display_Date__Result__Category__Status = new Lazy<IEnumerable<Tuples.Tuple_GHYDcaRJOeEdWbTSSCjjBhBFW>>(this.Fecal_Occult_Blood_Test_Display_Date__Result__Category__Status_Value);
        __Fecal_Occult_Blood_Test_Performed = new Lazy<IEnumerable<Observation>>(this.Fecal_Occult_Blood_Test_Performed_Value);
        __Fecal_Occult_Blood_Test_Performed__day_of_TZoffset = new Lazy<IEnumerable<Observation>>(this.Fecal_Occult_Blood_Test_Performed__day_of_TZoffset_Value);
        __Fecal_Occult_Blood_Test_Performed_without_appropriate_category__ignore_status__day_of_TZoffset = new Lazy<IEnumerable<Observation>>(this.Fecal_Occult_Blood_Test_Performed_without_appropriate_category__ignore_status__day_of_TZoffset_Value);
        __Fecal_Occult_Blood_Test_Performed_without_appropriate_status__ignore_category__day_of_TZoffset = new Lazy<IEnumerable<Observation>>(this.Fecal_Occult_Blood_Test_Performed_without_appropriate_status__ignore_category__day_of_TZoffset_Value);
        __Fecal_Immunochemical_Test_DNA_Display_Date__Result__Category__Status = new Lazy<IEnumerable<Tuples.Tuple_GHYDcaRJOeEdWbTSSCjjBhBFW>>(this.Fecal_Immunochemical_Test_DNA_Display_Date__Result__Category__Status_Value);
        __Fecal_Immunochemical_Test_DNA_Performed = new Lazy<IEnumerable<Observation>>(this.Fecal_Immunochemical_Test_DNA_Performed_Value);
        __Fecal_Immunochemical_Test_DNA_Performed__day_of_TZoffset = new Lazy<IEnumerable<Observation>>(this.Fecal_Immunochemical_Test_DNA_Performed__day_of_TZoffset_Value);
        __Fecal_Immunochemical_Test_DNA_Performed_without_appropriate_category__ignore_status__day_of_TZoffset = new Lazy<IEnumerable<Observation>>(this.Fecal_Immunochemical_Test_DNA_Performed_without_appropriate_category__ignore_status__day_of_TZoffset_Value);
        __Fecal_Immunochemical_Test_DNA_Performed_without_appropriate_status__ignore_category__day_of_TZoffset = new Lazy<IEnumerable<Observation>>(this.Fecal_Immunochemical_Test_DNA_Performed_without_appropriate_status__ignore_category__day_of_TZoffset_Value);
        __CT_Colonography_Display_Date = new Lazy<IEnumerable<CqlDateTime>>(this.CT_Colonography_Display_Date_Value);
        __CT_Colonography_Performed = new Lazy<IEnumerable<Observation>>(this.CT_Colonography_Performed_Value);
        __CT_Colonography_Performed_without_appropriate_status = new Lazy<IEnumerable<Observation>>(this.CT_Colonography_Performed_without_appropriate_status_Value);
        __Flexible_Sigmoidoscopy_Display_Date = new Lazy<IEnumerable<CqlDateTime>>(this.Flexible_Sigmoidoscopy_Display_Date_Value);
        __Flexible_Sigmoidoscopy_Performed = new Lazy<IEnumerable<Procedure>>(this.Flexible_Sigmoidoscopy_Performed_Value);
        __Flexible_Sigmoidoscopy_Performed_without_appropriate_status = new Lazy<IEnumerable<Procedure>>(this.Flexible_Sigmoidoscopy_Performed_without_appropriate_status_Value);
        __Colonoscopy_Display_Date = new Lazy<IEnumerable<CqlDateTime>>(this.Colonoscopy_Display_Date_Value);
        __Colonoscopy_Performed = new Lazy<IEnumerable<Procedure>>(this.Colonoscopy_Performed_Value);
        __Colonoscopy_Performed_without_appropriate_status = new Lazy<IEnumerable<Procedure>>(this.Colonoscopy_Performed_without_appropriate_status_Value);
        __Numerator = new Lazy<bool?>(this.Numerator_Value);
        __Final_Numerator_Population = new Lazy<bool?>(this.Final_Numerator_Population_Value);
    }
    #region Dependencies

    public FHIRHelpers_4_0_001 FHIRHelpers_4_0_001 { get; }
    public SupplementalDataElementsFHIR4_2_0_000 SupplementalDataElementsFHIR4_2_0_000 { get; }
    public MATGlobalCommonFunctionsFHIR4_6_1_000 MATGlobalCommonFunctionsFHIR4_6_1_000 { get; }
    public AdultOutpatientEncountersFHIR4_2_2_000 AdultOutpatientEncountersFHIR4_2_2_000 { get; }
    public HospiceFHIR4_2_3_000 HospiceFHIR4_2_3_000 { get; }
    public AdvancedIllnessandFrailtyExclusionECQMFHIR4_5_17_000 AdvancedIllnessandFrailtyExclusionECQMFHIR4_5_17_000 { get; }
    public PalliativeCareFHIR_0_6_000 PalliativeCareFHIR_0_6_000 { get; }
    public CumulativeMedicationDurationFHIR4_1_0_000 CumulativeMedicationDurationFHIR4_1_0_000 { get; }

    #endregion

	private CqlValueSet Acute_Inpatient_Value() => 
		new CqlValueSet("http://cts.nlm.nih.gov/fhir/ValueSet/2.16.840.1.113883.3.464.1003.101.12.1083", null);

    [CqlDeclaration("Acute Inpatient")]
    [CqlValueSet("http://cts.nlm.nih.gov/fhir/ValueSet/2.16.840.1.113883.3.464.1003.101.12.1083")]
	public CqlValueSet Acute_Inpatient() => 
		__Acute_Inpatient.Value;

	private CqlValueSet Advanced_Illness_Value() => 
		new CqlValueSet("http://cts.nlm.nih.gov/fhir/ValueSet/2.16.840.1.113883.3.464.1003.110.12.1082", null);

    [CqlDeclaration("Advanced Illness")]
    [CqlValueSet("http://cts.nlm.nih.gov/fhir/ValueSet/2.16.840.1.113883.3.464.1003.110.12.1082")]
	public CqlValueSet Advanced_Illness() => 
		__Advanced_Illness.Value;

	private CqlValueSet Annual_Wellness_Visit_Value() => 
		new CqlValueSet("http://cts.nlm.nih.gov/fhir/ValueSet/2.16.840.1.113883.3.526.3.1240", null);

    [CqlDeclaration("Annual Wellness Visit")]
    [CqlValueSet("http://cts.nlm.nih.gov/fhir/ValueSet/2.16.840.1.113883.3.526.3.1240")]
	public CqlValueSet Annual_Wellness_Visit() => 
		__Annual_Wellness_Visit.Value;

	private CqlValueSet Care_Services_in_Long_Term_Residential_Facility_Value() => 
		new CqlValueSet("http://cts.nlm.nih.gov/fhir/ValueSet/2.16.840.1.113883.3.464.1003.101.12.1014", null);

    [CqlDeclaration("Care Services in Long-Term Residential Facility")]
    [CqlValueSet("http://cts.nlm.nih.gov/fhir/ValueSet/2.16.840.1.113883.3.464.1003.101.12.1014")]
	public CqlValueSet Care_Services_in_Long_Term_Residential_Facility() => 
		__Care_Services_in_Long_Term_Residential_Facility.Value;

	private CqlValueSet Colonoscopy_Value() => 
		new CqlValueSet("http://cts.nlm.nih.gov/fhir/ValueSet/2.16.840.1.113883.3.464.1003.108.12.1020", null);

    [CqlDeclaration("Colonoscopy")]
    [CqlValueSet("http://cts.nlm.nih.gov/fhir/ValueSet/2.16.840.1.113883.3.464.1003.108.12.1020")]
	public CqlValueSet Colonoscopy() => 
		__Colonoscopy.Value;

	private CqlValueSet CT_Colonography_Value() => 
		new CqlValueSet("http://cts.nlm.nih.gov/fhir/ValueSet/2.16.840.1.113883.3.464.1003.108.12.1038", null);

    [CqlDeclaration("CT Colonography")]
    [CqlValueSet("http://cts.nlm.nih.gov/fhir/ValueSet/2.16.840.1.113883.3.464.1003.108.12.1038")]
	public CqlValueSet CT_Colonography() => 
		__CT_Colonography.Value;

	private CqlValueSet Dementia_Medications_Value() => 
		new CqlValueSet("http://cts.nlm.nih.gov/fhir/ValueSet/2.16.840.1.113883.3.464.1003.196.12.1510", null);

    [CqlDeclaration("Dementia Medications")]
    [CqlValueSet("http://cts.nlm.nih.gov/fhir/ValueSet/2.16.840.1.113883.3.464.1003.196.12.1510")]
	public CqlValueSet Dementia_Medications() => 
		__Dementia_Medications.Value;

	private CqlValueSet Discharged_to_Health_Care_Facility_for_Hospice_Care_Value() => 
		new CqlValueSet("http://cts.nlm.nih.gov/fhir/ValueSet/2.16.840.1.113883.3.117.1.7.1.207", null);

    [CqlDeclaration("Discharged to Health Care Facility for Hospice Care")]
    [CqlValueSet("http://cts.nlm.nih.gov/fhir/ValueSet/2.16.840.1.113883.3.117.1.7.1.207")]
	public CqlValueSet Discharged_to_Health_Care_Facility_for_Hospice_Care() => 
		__Discharged_to_Health_Care_Facility_for_Hospice_Care.Value;

	private CqlValueSet Discharged_to_Home_for_Hospice_Care_Value() => 
		new CqlValueSet("http://cts.nlm.nih.gov/fhir/ValueSet/2.16.840.1.113883.3.117.1.7.1.209", null);

    [CqlDeclaration("Discharged to Home for Hospice Care")]
    [CqlValueSet("http://cts.nlm.nih.gov/fhir/ValueSet/2.16.840.1.113883.3.117.1.7.1.209")]
	public CqlValueSet Discharged_to_Home_for_Hospice_Care() => 
		__Discharged_to_Home_for_Hospice_Care.Value;

	private CqlValueSet Encounter_Inpatient_Value() => 
		new CqlValueSet("http://cts.nlm.nih.gov/fhir/ValueSet/2.16.840.1.113883.3.666.5.307", null);

    [CqlDeclaration("Encounter Inpatient")]
    [CqlValueSet("http://cts.nlm.nih.gov/fhir/ValueSet/2.16.840.1.113883.3.666.5.307")]
	public CqlValueSet Encounter_Inpatient() => 
		__Encounter_Inpatient.Value;

	private CqlValueSet Fecal_Occult_Blood_Test__FOBT__Value() => 
		new CqlValueSet("http://cts.nlm.nih.gov/fhir/ValueSet/2.16.840.1.113883.3.464.1003.198.12.1011", null);

    [CqlDeclaration("Fecal Occult Blood Test (FOBT)")]
    [CqlValueSet("http://cts.nlm.nih.gov/fhir/ValueSet/2.16.840.1.113883.3.464.1003.198.12.1011")]
	public CqlValueSet Fecal_Occult_Blood_Test__FOBT_() => 
		__Fecal_Occult_Blood_Test__FOBT_.Value;

	private CqlValueSet FIT_DNA_Value() => 
		new CqlValueSet("http://cts.nlm.nih.gov/fhir/ValueSet/2.16.840.1.113883.3.464.1003.108.12.1039", null);

    [CqlDeclaration("FIT DNA")]
    [CqlValueSet("http://cts.nlm.nih.gov/fhir/ValueSet/2.16.840.1.113883.3.464.1003.108.12.1039")]
	public CqlValueSet FIT_DNA() => 
		__FIT_DNA.Value;

	private CqlValueSet Flexible_Sigmoidoscopy_Value() => 
		new CqlValueSet("http://cts.nlm.nih.gov/fhir/ValueSet/2.16.840.1.113883.3.464.1003.198.12.1010", null);

    [CqlDeclaration("Flexible Sigmoidoscopy")]
    [CqlValueSet("http://cts.nlm.nih.gov/fhir/ValueSet/2.16.840.1.113883.3.464.1003.198.12.1010")]
	public CqlValueSet Flexible_Sigmoidoscopy() => 
		__Flexible_Sigmoidoscopy.Value;

	private CqlValueSet Frailty_Device_Value() => 
		new CqlValueSet("http://cts.nlm.nih.gov/fhir/ValueSet/2.16.840.1.113883.3.464.1003.118.12.1300", null);

    [CqlDeclaration("Frailty Device")]
    [CqlValueSet("http://cts.nlm.nih.gov/fhir/ValueSet/2.16.840.1.113883.3.464.1003.118.12.1300")]
	public CqlValueSet Frailty_Device() => 
		__Frailty_Device.Value;

	private CqlValueSet Frailty_Diagnosis_Value() => 
		new CqlValueSet("http://cts.nlm.nih.gov/fhir/ValueSet/2.16.840.1.113883.3.464.1003.113.12.1074", null);

    [CqlDeclaration("Frailty Diagnosis")]
    [CqlValueSet("http://cts.nlm.nih.gov/fhir/ValueSet/2.16.840.1.113883.3.464.1003.113.12.1074")]
	public CqlValueSet Frailty_Diagnosis() => 
		__Frailty_Diagnosis.Value;

	private CqlValueSet Frailty_Encounter_Value() => 
		new CqlValueSet("http://cts.nlm.nih.gov/fhir/ValueSet/2.16.840.1.113883.3.464.1003.101.12.1088", null);

    [CqlDeclaration("Frailty Encounter")]
    [CqlValueSet("http://cts.nlm.nih.gov/fhir/ValueSet/2.16.840.1.113883.3.464.1003.101.12.1088")]
	public CqlValueSet Frailty_Encounter() => 
		__Frailty_Encounter.Value;

	private CqlValueSet Frailty_Symptom_Value() => 
		new CqlValueSet("http://cts.nlm.nih.gov/fhir/ValueSet/2.16.840.1.113883.3.464.1003.113.12.1075", null);

    [CqlDeclaration("Frailty Symptom")]
    [CqlValueSet("http://cts.nlm.nih.gov/fhir/ValueSet/2.16.840.1.113883.3.464.1003.113.12.1075")]
	public CqlValueSet Frailty_Symptom() => 
		__Frailty_Symptom.Value;

	private CqlValueSet Home_Healthcare_Services_Value() => 
		new CqlValueSet("http://cts.nlm.nih.gov/fhir/ValueSet/2.16.840.1.113883.3.464.1003.101.12.1016", null);

    [CqlDeclaration("Home Healthcare Services")]
    [CqlValueSet("http://cts.nlm.nih.gov/fhir/ValueSet/2.16.840.1.113883.3.464.1003.101.12.1016")]
	public CqlValueSet Home_Healthcare_Services() => 
		__Home_Healthcare_Services.Value;

	private CqlValueSet Hospice_care_ambulatory_Value() => 
		new CqlValueSet("http://cts.nlm.nih.gov/fhir/ValueSet/2.16.840.1.113762.1.4.1108.15", null);

    [CqlDeclaration("Hospice care ambulatory")]
    [CqlValueSet("http://cts.nlm.nih.gov/fhir/ValueSet/2.16.840.1.113762.1.4.1108.15")]
	public CqlValueSet Hospice_care_ambulatory() => 
		__Hospice_care_ambulatory.Value;

	private CqlValueSet Malignant_Neoplasm_of_Colon_Value() => 
		new CqlValueSet("http://cts.nlm.nih.gov/fhir/ValueSet/2.16.840.1.113883.3.464.1003.108.12.1001", null);

    [CqlDeclaration("Malignant Neoplasm of Colon")]
    [CqlValueSet("http://cts.nlm.nih.gov/fhir/ValueSet/2.16.840.1.113883.3.464.1003.108.12.1001")]
	public CqlValueSet Malignant_Neoplasm_of_Colon() => 
		__Malignant_Neoplasm_of_Colon.Value;

	private CqlValueSet Nonacute_Inpatient_Value() => 
		new CqlValueSet("http://cts.nlm.nih.gov/fhir/ValueSet/2.16.840.1.113883.3.464.1003.101.12.1084", null);

    [CqlDeclaration("Nonacute Inpatient")]
    [CqlValueSet("http://cts.nlm.nih.gov/fhir/ValueSet/2.16.840.1.113883.3.464.1003.101.12.1084")]
	public CqlValueSet Nonacute_Inpatient() => 
		__Nonacute_Inpatient.Value;

	private CqlValueSet Nursing_Facility_Visit_Value() => 
		new CqlValueSet("http://cts.nlm.nih.gov/fhir/ValueSet/2.16.840.1.113883.3.464.1003.101.12.1012", null);

    [CqlDeclaration("Nursing Facility Visit")]
    [CqlValueSet("http://cts.nlm.nih.gov/fhir/ValueSet/2.16.840.1.113883.3.464.1003.101.12.1012")]
	public CqlValueSet Nursing_Facility_Visit() => 
		__Nursing_Facility_Visit.Value;

	private CqlValueSet Observation_Value() => 
		new CqlValueSet("http://cts.nlm.nih.gov/fhir/ValueSet/2.16.840.1.113883.3.464.1003.101.12.1086", null);

    [CqlDeclaration("Observation")]
    [CqlValueSet("http://cts.nlm.nih.gov/fhir/ValueSet/2.16.840.1.113883.3.464.1003.101.12.1086")]
	public CqlValueSet Observation() => 
		__Observation.Value;

	private CqlValueSet Office_Visit_Value() => 
		new CqlValueSet("http://cts.nlm.nih.gov/fhir/ValueSet/2.16.840.1.113883.3.464.1003.101.12.1001", null);

    [CqlDeclaration("Office Visit")]
    [CqlValueSet("http://cts.nlm.nih.gov/fhir/ValueSet/2.16.840.1.113883.3.464.1003.101.12.1001")]
	public CqlValueSet Office_Visit() => 
		__Office_Visit.Value;

	private CqlValueSet Online_Assessments_Value() => 
		new CqlValueSet("http://cts.nlm.nih.gov/fhir/ValueSet/2.16.840.1.113883.3.464.1003.101.12.1089", null);

    [CqlDeclaration("Online Assessments")]
    [CqlValueSet("http://cts.nlm.nih.gov/fhir/ValueSet/2.16.840.1.113883.3.464.1003.101.12.1089")]
	public CqlValueSet Online_Assessments() => 
		__Online_Assessments.Value;

	private CqlValueSet Outpatient_Value() => 
		new CqlValueSet("http://cts.nlm.nih.gov/fhir/ValueSet/2.16.840.1.113883.3.464.1003.101.12.1087", null);

    [CqlDeclaration("Outpatient")]
    [CqlValueSet("http://cts.nlm.nih.gov/fhir/ValueSet/2.16.840.1.113883.3.464.1003.101.12.1087")]
	public CqlValueSet Outpatient() => 
		__Outpatient.Value;

	private CqlValueSet Preventive_Care_Services___Established_Office_Visit__18_and_Up_Value() => 
		new CqlValueSet("http://cts.nlm.nih.gov/fhir/ValueSet/2.16.840.1.113883.3.464.1003.101.12.1025", null);

    [CqlDeclaration("Preventive Care Services - Established Office Visit, 18 and Up")]
    [CqlValueSet("http://cts.nlm.nih.gov/fhir/ValueSet/2.16.840.1.113883.3.464.1003.101.12.1025")]
	public CqlValueSet Preventive_Care_Services___Established_Office_Visit__18_and_Up() => 
		__Preventive_Care_Services___Established_Office_Visit__18_and_Up.Value;

	private CqlValueSet Preventive_Care_Services_Initial_Office_Visit__18_and_Up_Value() => 
		new CqlValueSet("http://cts.nlm.nih.gov/fhir/ValueSet/2.16.840.1.113883.3.464.1003.101.12.1023", null);

    [CqlDeclaration("Preventive Care Services-Initial Office Visit, 18 and Up")]
    [CqlValueSet("http://cts.nlm.nih.gov/fhir/ValueSet/2.16.840.1.113883.3.464.1003.101.12.1023")]
	public CqlValueSet Preventive_Care_Services_Initial_Office_Visit__18_and_Up() => 
		__Preventive_Care_Services_Initial_Office_Visit__18_and_Up.Value;

	private CqlValueSet Telephone_Visits_Value() => 
		new CqlValueSet("http://cts.nlm.nih.gov/fhir/ValueSet/2.16.840.1.113883.3.464.1003.101.12.1080", null);

    [CqlDeclaration("Telephone Visits")]
    [CqlValueSet("http://cts.nlm.nih.gov/fhir/ValueSet/2.16.840.1.113883.3.464.1003.101.12.1080")]
	public CqlValueSet Telephone_Visits() => 
		__Telephone_Visits.Value;

	private CqlValueSet Total_Colectomy_Value() => 
		new CqlValueSet("http://cts.nlm.nih.gov/fhir/ValueSet/2.16.840.1.113883.3.464.1003.198.12.1019", null);

    [CqlDeclaration("Total Colectomy")]
    [CqlValueSet("http://cts.nlm.nih.gov/fhir/ValueSet/2.16.840.1.113883.3.464.1003.198.12.1019")]
	public CqlValueSet Total_Colectomy() => 
		__Total_Colectomy.Value;

	private CqlValueSet Total_Colectomy_ICD9_Value() => 
		new CqlValueSet("http://cts.nlm.nih.gov/fhir/ValueSet/2.16.840.1.113883.3.464.1003.198.11.1136", null);

    [CqlDeclaration("Total Colectomy ICD9")]
    [CqlValueSet("http://cts.nlm.nih.gov/fhir/ValueSet/2.16.840.1.113883.3.464.1003.198.11.1136")]
	public CqlValueSet Total_Colectomy_ICD9() => 
		__Total_Colectomy_ICD9.Value;

	private CqlCode laboratory_Value() => 
		new CqlCode("laboratory", "http://terminology.hl7.org/CodeSystem/observation-category", null, null);

    [CqlDeclaration("laboratory")]
	public CqlCode laboratory() => 
		__laboratory.Value;

	private CqlCode[] ObservationCategoryCodes_Value()
	{
		var a_ = new CqlCode[]
		{
			new CqlCode("laboratory", "http://terminology.hl7.org/CodeSystem/observation-category", null, null),
		};

		return a_;
	}

    [CqlDeclaration("ObservationCategoryCodes")]
	public CqlCode[] ObservationCategoryCodes() => 
		__ObservationCategoryCodes.Value;

	private CqlInterval<CqlDateTime> Measurement_Period_Value()
	{
		var a_ = context.Operators;
		var d_ = a_.ConvertIntegerToDecimal(default);
		var e_ = a_.DateTime((int?)2021, (int?)1, (int?)1, (int?)0, (int?)0, (int?)0, (int?)0, d_);
		var h_ = a_.ConvertIntegerToDecimal(default);
		var i_ = a_.DateTime((int?)2022, (int?)1, (int?)1, (int?)0, (int?)0, (int?)0, (int?)0, h_);
		var j_ = a_.Interval(e_, i_, true, false);
		var k_ = context.ResolveParameter("ColorectalCancerScreeningsFHIR-0.0.003", "Measurement Period", j_);

		return (CqlInterval<CqlDateTime>)k_;
	}

    [CqlDeclaration("Measurement Period")]
	public CqlInterval<CqlDateTime> Measurement_Period() => 
		__Measurement_Period.Value;

	private Patient Patient_Value()
	{
		var a_ = context.Operators;
		var b_ = context.DataRetriever;
		var c_ = b_.RetrieveByValueSet<Patient>(null, null);
		var d_ = a_.SingleOrNull<Patient>(c_);

		return d_;
	}

<<<<<<< HEAD
=======
    private Patient Patient_Value()
    {
        var a_ = context?.Operators.RetrieveByValueSet<Patient>(null, 
			null);
        return context?.Operators.SingleOrNull<Patient>(a_);
    }
>>>>>>> cedac435
    [CqlDeclaration("Patient")]
	public Patient Patient() => 
		__Patient.Value;

	private IEnumerable<Coding> SDE_Ethnicity_Value()
	{
		var a_ = SupplementalDataElementsFHIR4_2_0_000.SDE_Ethnicity();

		return a_;
	}

    [CqlDeclaration("SDE Ethnicity")]
	public IEnumerable<Coding> SDE_Ethnicity() => 
		__SDE_Ethnicity.Value;

	private IEnumerable<Tuples.Tuple_CFQHSgYJOXjAOCKdWLdZNNHDG> SDE_Payer_Value()
	{
		var a_ = SupplementalDataElementsFHIR4_2_0_000.SDE_Payer();

		return a_;
	}

    [CqlDeclaration("SDE Payer")]
	public IEnumerable<Tuples.Tuple_CFQHSgYJOXjAOCKdWLdZNNHDG> SDE_Payer() => 
		__SDE_Payer.Value;

	private IEnumerable<Coding> SDE_Race_Value()
	{
		var a_ = SupplementalDataElementsFHIR4_2_0_000.SDE_Race();

		return a_;
	}

    [CqlDeclaration("SDE Race")]
	public IEnumerable<Coding> SDE_Race() => 
		__SDE_Race.Value;

	private CqlCode SDE_Sex_Value()
	{
		var a_ = SupplementalDataElementsFHIR4_2_0_000.SDE_Sex();

		return a_;
	}

    [CqlDeclaration("SDE Sex")]
	public CqlCode SDE_Sex() => 
		__SDE_Sex.Value;

	private IEnumerable<Encounter> Telehealth_Services_Value()
	{
		var a_ = context.Operators;
		var c_ = context.DataRetriever;
		var d_ = this.Online_Assessments();
		var e_ = c_.RetrieveByValueSet<Encounter>(d_, null);
		var g_ = this.Telephone_Visits();
		var h_ = c_.RetrieveByValueSet<Encounter>(g_, null);
		var i_ = a_.ListUnion<Encounter>(e_, h_);
		bool? j_(Encounter TelehealthEncounter)
		{
			var l_ = context.Operators;
			var n_ = context.Deeper(new CallStackEntry("ToString", null, null));
			var o_ = n_.Operators;
			var p_ = o_.TypeConverter;
			var q_ = TelehealthEncounter?.StatusElement;
			var r_ = p_.Convert<string>(q_);
			var s_ = l_.Equal(r_, "finished");
			var u_ = this.Measurement_Period();
			var v_ = TelehealthEncounter?.Period;
			var w_ = MATGlobalCommonFunctionsFHIR4_6_1_000.Normalize_Interval(v_);
			var x_ = l_.IntervalIncludesInterval<CqlDateTime>(u_, w_, null);
			var y_ = l_.And(s_, x_);

			return y_;
		};
		var k_ = a_.WhereOrNull<Encounter>(i_, j_);

		return k_;
	}

<<<<<<< HEAD
=======
    private IEnumerable<Encounter> Telehealth_Services_Value()
    {
        var a_ = this.Online_Assessments();
        var b_ = context?.Operators.RetrieveByValueSet<Encounter>(a_, 
			null);
        var c_ = this.Telephone_Visits();
        var d_ = context?.Operators.RetrieveByValueSet<Encounter>(c_, 
			null);
        var e_ = context?.Operators.ListUnion<Encounter>(b_, 
			d_);
        Func<Encounter,bool?> n_ = (TelehealthEncounter) => 
        {
            var g_ = (TelehealthEncounter?.StatusElement as object);
            var f_ = (context?.Operators.Convert<string>(g_) as object);
            var h_ = ("finished" as object);
            var i_ = context?.Operators.Equal(f_, 
				h_);
            var j_ = this.Measurement_Period();
            var k_ = (TelehealthEncounter?.Period as object);
            var l_ = MATGlobalCommonFunctionsFHIR4_6_1_000.Normalize_Interval(k_);
            var m_ = context?.Operators.IntervalIncludesInterval<CqlDateTime>(j_, 
				l_, 
				null);
            return context?.Operators.And(i_, 
				m_);
        };
        return context?.Operators.WhereOrNull<Encounter>(e_, 
			n_);
    }
>>>>>>> cedac435
    [CqlDeclaration("Telehealth Services")]
	public IEnumerable<Encounter> Telehealth_Services() => 
		__Telehealth_Services.Value;

	private int? Age_at_start_of_Measurement_Period_Value()
	{
		var a_ = context.Operators;
		var c_ = a_.TypeConverter;
		var d_ = this.Patient();
		var e_ = d_?.BirthDateElement;
		var f_ = e_?.Value;
		var g_ = c_.Convert<CqlDate>(f_);
		var j_ = this.Measurement_Period();
		var k_ = a_.Start(j_);
		var l_ = a_.DateFrom(k_);
		var m_ = a_.CalculateAgeAt(g_, l_, "year");

		return m_;
	}

<<<<<<< HEAD
=======
    private int? Age_at_start_of_Measurement_Period_Value()
    {
        var a_ = (this.Patient()?.BirthDateElement?.Value as object);
        var b_ = context?.Operators.Convert<CqlDate>(a_);
        var c_ = this.Measurement_Period();
        var d_ = context?.Operators.Start(c_);
        var e_ = context?.Operators.DateFrom(d_);
        return context?.Operators.CalculateAgeAt(b_, 
			e_, 
			"year");
    }
>>>>>>> cedac435
    [CqlDeclaration("Age at start of Measurement Period")]
	public int? Age_at_start_of_Measurement_Period() => 
		__Age_at_start_of_Measurement_Period.Value;

	private bool? Initial_Population_Value()
	{
		var a_ = context.Operators;
		var e_ = a_.TypeConverter;
		var f_ = this.Patient();
		var g_ = f_?.BirthDateElement;
		var h_ = g_?.Value;
		var i_ = e_.Convert<CqlDate>(h_);
		var l_ = this.Measurement_Period();
		var m_ = a_.Start(l_);
		var n_ = a_.DateFrom(m_);
		var o_ = a_.CalculateAgeAt(i_, n_, "year");
		var q_ = a_.Interval((int?)51, (int?)75, true, false);
		var r_ = a_.ElementInInterval<int?>(o_, q_, null);
		var u_ = AdultOutpatientEncountersFHIR4_2_2_000.Qualifying_Encounters();
		var v_ = this.Telehealth_Services();
		var w_ = a_.ListUnion<Encounter>(u_, v_);
		var x_ = a_.ExistsInList<Encounter>(w_);
		var y_ = a_.And(r_, x_);

		return y_;
	}

<<<<<<< HEAD
=======
    private bool? Initial_Population_Value()
    {
        var a_ = (this.Patient()?.BirthDateElement?.Value as object);
        var b_ = context?.Operators.Convert<CqlDate>(a_);
        var c_ = this.Measurement_Period();
        var d_ = context?.Operators.Start(c_);
        var e_ = context?.Operators.DateFrom(d_);
        var f_ = context?.Operators.CalculateAgeAt(b_, 
			e_, 
			"year");
        var g_ = context?.Operators.Interval(((int?)51), 
			((int?)75), 
			true, 
			false);
        var h_ = context?.Operators.ElementInInterval<int?>(f_, 
			g_, 
			null);
        var i_ = AdultOutpatientEncountersFHIR4_2_2_000.Qualifying_Encounters();
        var j_ = this.Telehealth_Services();
        var k_ = context?.Operators.ListUnion<Encounter>(i_, 
			j_);
        var l_ = context?.Operators.ExistsInList<Encounter>(k_);
        return context?.Operators.And(h_, 
			l_);
    }
>>>>>>> cedac435
    [CqlDeclaration("Initial Population")]
	public bool? Initial_Population() => 
		__Initial_Population.Value;

	private bool? Denominator_Value()
	{
		var a_ = this.Initial_Population();

		return a_;
	}

    [CqlDeclaration("Denominator")]
	public bool? Denominator() => 
		__Denominator.Value;

	private IEnumerable<Condition> Malignant_Neoplasm_Value()
	{
		var a_ = context.Operators;
		var b_ = context.DataRetriever;
		var c_ = this.Malignant_Neoplasm_of_Colon();
		var d_ = b_.RetrieveByValueSet<Condition>(c_, null);
		bool? e_(Condition ColorectalCancer)
		{
			var g_ = context.Operators;
			var i_ = MATGlobalCommonFunctionsFHIR4_6_1_000.Prevalence_Period(ColorectalCancer);
			var j_ = g_.Start(i_);
			var l_ = this.Measurement_Period();
			var m_ = g_.End(l_);
			var n_ = g_.SameOrBefore(j_, m_, null);

			return n_;
		};
		var f_ = a_.WhereOrNull<Condition>(d_, e_);

		return f_;
	}

<<<<<<< HEAD
=======
    private IEnumerable<Condition> Malignant_Neoplasm_Value()
    {
        var a_ = this.Malignant_Neoplasm_of_Colon();
        var b_ = context?.Operators.RetrieveByValueSet<Condition>(a_, 
			null);
        Func<Condition,bool?> g_ = (ColorectalCancer) => 
        {
            var c_ = MATGlobalCommonFunctionsFHIR4_6_1_000.Prevalence_Period(ColorectalCancer);
            var d_ = context?.Operators.Start(c_);
            var e_ = this.Measurement_Period();
            var f_ = context?.Operators.End(e_);
            return context?.Operators.SameOrBefore(d_, 
				f_, 
				null);
        };
        return context?.Operators.WhereOrNull<Condition>(b_, 
			g_);
    }
>>>>>>> cedac435
    [CqlDeclaration("Malignant Neoplasm")]
	public IEnumerable<Condition> Malignant_Neoplasm() => 
		__Malignant_Neoplasm.Value;

	private IEnumerable<Procedure> Total_Colectomy_Performed_Value()
	{
		var a_ = context.Operators;
		var b_ = context.DataRetriever;
		var c_ = this.Total_Colectomy();
		var d_ = b_.RetrieveByValueSet<Procedure>(c_, null);
		bool? e_(Procedure Colectomy)
		{
			var g_ = context.Operators;
			var i_ = context.Deeper(new CallStackEntry("ToString", null, null));
			var j_ = i_.Operators;
			var k_ = j_.TypeConverter;
			var l_ = Colectomy?.StatusElement;
			var m_ = k_.Convert<string>(l_);
			var n_ = g_.Equal(m_, "completed");
			var q_ = Colectomy?.Performed;
			var r_ = MATGlobalCommonFunctionsFHIR4_6_1_000.Normalize_Interval(q_);
			var s_ = g_.End(r_);
			var u_ = this.Measurement_Period();
			var v_ = g_.End(u_);
			var w_ = g_.SameOrBefore(s_, v_, null);
			var x_ = g_.And(n_, w_);

			return x_;
		};
		var f_ = a_.WhereOrNull<Procedure>(d_, e_);

		return f_;
	}

<<<<<<< HEAD
=======
    private IEnumerable<Procedure> Total_Colectomy_Performed_Value()
    {
        var a_ = this.Total_Colectomy();
        var b_ = context?.Operators.RetrieveByValueSet<Procedure>(a_, 
			null);
        Func<Procedure,bool?> m_ = (Colectomy) => 
        {
            var d_ = (Colectomy?.StatusElement as object);
            var c_ = (context?.Operators.Convert<string>(d_) as object);
            var e_ = ("completed" as object);
            var f_ = context?.Operators.Equal(c_, 
				e_);
            var g_ = (Colectomy?.Performed as object);
            var h_ = MATGlobalCommonFunctionsFHIR4_6_1_000.Normalize_Interval(g_);
            var i_ = context?.Operators.End(h_);
            var j_ = this.Measurement_Period();
            var k_ = context?.Operators.End(j_);
            var l_ = context?.Operators.SameOrBefore(i_, 
				k_, 
				null);
            return context?.Operators.And(f_, 
				l_);
        };
        return context?.Operators.WhereOrNull<Procedure>(b_, 
			m_);
    }
>>>>>>> cedac435
    [CqlDeclaration("Total Colectomy Performed")]
	public IEnumerable<Procedure> Total_Colectomy_Performed() => 
		__Total_Colectomy_Performed.Value;

	private IEnumerable<Condition> Total_Colectomy_Condition_Value()
	{
		var a_ = context.Operators;
		var b_ = context.DataRetriever;
		var c_ = this.Total_Colectomy_ICD9();
		var d_ = b_.RetrieveByValueSet<Condition>(c_, null);
		bool? e_(Condition ColectomyDx)
		{
			var g_ = context.Operators;
			var i_ = MATGlobalCommonFunctionsFHIR4_6_1_000.Prevalence_Period(ColectomyDx);
			var j_ = g_.Start(i_);
			var l_ = this.Measurement_Period();
			var m_ = g_.End(l_);
			var n_ = g_.SameOrBefore(j_, m_, null);

			return n_;
		};
		var f_ = a_.WhereOrNull<Condition>(d_, e_);

		return f_;
	}

<<<<<<< HEAD
=======
    private IEnumerable<Condition> Total_Colectomy_Condition_Value()
    {
        var a_ = this.Total_Colectomy_ICD9();
        var b_ = context?.Operators.RetrieveByValueSet<Condition>(a_, 
			null);
        Func<Condition,bool?> g_ = (ColectomyDx) => 
        {
            var c_ = MATGlobalCommonFunctionsFHIR4_6_1_000.Prevalence_Period(ColectomyDx);
            var d_ = context?.Operators.Start(c_);
            var e_ = this.Measurement_Period();
            var f_ = context?.Operators.End(e_);
            return context?.Operators.SameOrBefore(d_, 
				f_, 
				null);
        };
        return context?.Operators.WhereOrNull<Condition>(b_, 
			g_);
    }
>>>>>>> cedac435
    [CqlDeclaration("Total Colectomy Condition")]
	public IEnumerable<Condition> Total_Colectomy_Condition() => 
		__Total_Colectomy_Condition.Value;

	private bool? Denominator_Exclusions_Value()
	{
		var a_ = context.Operators;
		var g_ = HospiceFHIR4_2_3_000.Has_Hospice();
		var i_ = this.Malignant_Neoplasm();
		var j_ = a_.ExistsInList<Condition>(i_);
		var k_ = a_.Or(g_, j_);
		var m_ = this.Total_Colectomy_Performed();
		var n_ = a_.ExistsInList<Procedure>(m_);
		var o_ = a_.Or(k_, n_);
		var q_ = this.Total_Colectomy_Condition();
		var r_ = a_.ExistsInList<Condition>(q_);
		var s_ = a_.Or(o_, r_);
		var t_ = AdvancedIllnessandFrailtyExclusionECQMFHIR4_5_17_000.Advanced_Illness_and_Frailty_Exclusion_Not_Including_Over_Age_80();
		var u_ = a_.Or(s_, t_);
		var z_ = a_.TypeConverter;
		var aa_ = this.Patient();
		var ab_ = aa_?.BirthDateElement;
		var ac_ = ab_?.Value;
		var ad_ = z_.Convert<CqlDate>(ac_);
		var ag_ = this.Measurement_Period();
		var ah_ = a_.Start(ag_);
		var ai_ = a_.DateFrom(ah_);
		var aj_ = a_.CalculateAgeAt(ad_, ai_, "year");
		var ak_ = a_.GreaterOrEqual(aj_, (int?)65);
		var al_ = AdvancedIllnessandFrailtyExclusionECQMFHIR4_5_17_000.Has_Long_Term_Care_Periods_Longer_Than_90_Consecutive_Days();
		var am_ = a_.And(ak_, al_);
		var an_ = a_.Or(u_, am_);
		var ao_ = PalliativeCareFHIR_0_6_000.Palliative_Care_in_the_Measurement_Period();
		var ap_ = a_.Or(an_, ao_);

		return ap_;
	}

<<<<<<< HEAD
=======
    private bool? Denominator_Exclusions_Value()
    {
        var a_ = HospiceFHIR4_2_3_000.Has_Hospice();
        var b_ = this.Malignant_Neoplasm();
        var c_ = context?.Operators.ExistsInList<Condition>(b_);
        var d_ = context?.Operators.Or(a_, 
			c_);
        var e_ = this.Total_Colectomy_Performed();
        var f_ = context?.Operators.ExistsInList<Procedure>(e_);
        var g_ = context?.Operators.Or(d_, 
			f_);
        var h_ = this.Total_Colectomy_Condition();
        var i_ = context?.Operators.ExistsInList<Condition>(h_);
        var j_ = context?.Operators.Or(g_, 
			i_);
        var k_ = AdvancedIllnessandFrailtyExclusionECQMFHIR4_5_17_000.Advanced_Illness_and_Frailty_Exclusion_Not_Including_Over_Age_80();
        var l_ = context?.Operators.Or(j_, 
			k_);
        var n_ = (this.Patient()?.BirthDateElement?.Value as object);
        var o_ = context?.Operators.Convert<CqlDate>(n_);
        var p_ = this.Measurement_Period();
        var q_ = context?.Operators.Start(p_);
        var r_ = context?.Operators.DateFrom(q_);
        var m_ = (context?.Operators.CalculateAgeAt(o_, 
			r_, 
			"year") as object);
        var s_ = (((int?)65) as object);
        var t_ = context?.Operators.GreaterOrEqual(m_, 
			s_);
        var u_ = AdvancedIllnessandFrailtyExclusionECQMFHIR4_5_17_000.Has_Long_Term_Care_Periods_Longer_Than_90_Consecutive_Days();
        var v_ = context?.Operators.And(t_, 
			u_);
        var w_ = context?.Operators.Or(l_, 
			v_);
        var x_ = PalliativeCareFHIR_0_6_000.Palliative_Care_in_the_Measurement_Period();
        return context?.Operators.Or(w_, 
			x_);
    }
>>>>>>> cedac435
    [CqlDeclaration("Denominator Exclusions")]
	public bool? Denominator_Exclusions() => 
		__Denominator_Exclusions.Value;

	private IEnumerable<Tuples.Tuple_GHYDcaRJOeEdWbTSSCjjBhBFW> Fecal_Occult_Blood_Test_Display_Date__Result__Category__Status_Value()
	{
		var a_ = context.Operators;
		var c_ = context.DataRetriever;
		var d_ = this.Fecal_Occult_Blood_Test__FOBT_();
		var e_ = c_.RetrieveByValueSet<Observation>(d_, null);
		bool? f_(Observation FecalOccult)
		{
			var j_ = context.Operators;
			var k_ = FecalOccult?.Effective;
			var l_ = MATGlobalCommonFunctionsFHIR4_6_1_000.Latest(k_);
			var p_ = this.Measurement_Period();
			var q_ = j_.Start(p_);
			var s_ = j_.Quantity(1m, "year");
			var t_ = j_.Subtract(q_, s_);
			var w_ = j_.End(p_);
			var x_ = j_.Interval(t_, w_, false, false);
			var y_ = j_.ElementInInterval<CqlDateTime>(l_, x_, null);

			return y_;
		};
		var g_ = a_.WhereOrNull<Observation>(e_, f_);
		Tuples.Tuple_GHYDcaRJOeEdWbTSSCjjBhBFW h_(Observation FecalOccult)
		{
			var z_ = FecalOccult?.Effective;
			var aa_ = MATGlobalCommonFunctionsFHIR4_6_1_000.Latest(z_);
			var ab_ = context.Operators;
			var ae_ = FecalOccult?.Value;
			var af_ = ab_.LateBoundProperty<IEnumerable<Coding>>(ae_, "coding");
			bool? ag_(Coding @this)
			{
				var bh_ = context.Operators;
				var bi_ = @this?.DisplayElement;
				var bj_ = bh_.Not((bool?)(bi_ is null));

<<<<<<< HEAD
				return bj_;
			};
			var ah_ = ab_.WhereOrNull<Coding>(af_, ag_);
			FhirString ai_(Coding @this)
=======
    private IEnumerable<Tuples.Tuple_GHYDcaRJOeEdWbTSSCjjBhBFW> Fecal_Occult_Blood_Test_Display_Date__Result__Category__Status_Value()
    {
        var a_ = this.Fecal_Occult_Blood_Test__FOBT_();
        var b_ = context?.Operators.RetrieveByValueSet<Observation>(a_, 
			null);
        Func<Observation,bool?> l_ = (FecalOccult) => 
        {
            var c_ = (FecalOccult?.Effective as object);
            var d_ = MATGlobalCommonFunctionsFHIR4_6_1_000.Latest(c_);
            var e_ = this.Measurement_Period();
            var f_ = context?.Operators.Start(e_);
            var g_ = context?.Operators.Quantity(1m, 
				"year");
            var h_ = context?.Operators.Subtract(f_, 
				g_);
            var j_ = context?.Operators.End(e_);
            var k_ = context?.Operators.Interval(h_, 
				j_, 
				false, 
				false);
            return context?.Operators.ElementInInterval<CqlDateTime>(d_, 
				k_, 
				null);
        };
        var m_ = context?.Operators.WhereOrNull<Observation>(b_, 
			l_);
        Func<Observation,Tuples.Tuple_GHYDcaRJOeEdWbTSSCjjBhBFW> ao_ = (FecalOccult) => 
        {
            var o_ = (FecalOccult?.Effective as object);
            var n_ = MATGlobalCommonFunctionsFHIR4_6_1_000.Latest(o_);
            var q_ = (FecalOccult?.Value as object);
            var r_ = context?.Operators.LateBoundProperty<IEnumerable<Coding>>(q_, 
				"coding");
            Func<Coding,bool?> t_ = (@this) => 
            {
                bool? s_ = ((bool?)(@this?.DisplayElement == null));
                return context?.Operators.Not(s_);
            };
            var u_ = context?.Operators.WhereOrNull<Coding>(r_, 
				t_);
            Func<Coding,FhirString> v_ = (@this) => 
            {
                return @this?.DisplayElement;
            };
            var p_ = context?.Operators.SelectOrNull<Coding, FhirString>(u_, 
				v_);
            var x_ = (FecalOccult?.Category as IEnumerable<CodeableConcept>);
            Func<CodeableConcept,bool?> z_ = (@this) => 
            {
                bool? y_ = ((bool?)(@this?.Coding == null));
                return context?.Operators.Not(y_);
            };
            var aa_ = context?.Operators.WhereOrNull<CodeableConcept>(x_, 
				z_);
            Func<CodeableConcept,List<Coding>> ab_ = (@this) => 
            {
                return @this?.Coding;
            };
            var ac_ = context?.Operators.SelectOrNull<CodeableConcept, List<Coding>>(aa_, 
				ab_);
            var ad_ = context?.Operators.FlattenList<Coding>(ac_);
            Func<Coding,bool?> af_ = (@this) => 
            {
                bool? ae_ = ((bool?)(@this?.CodeElement == null));
                return context?.Operators.Not(ae_);
            };
            var ag_ = context?.Operators.WhereOrNull<Coding>(ad_, 
				af_);
            Func<Coding,Code> ah_ = (@this) => 
            {
                return @this?.CodeElement;
            };
            var ai_ = context?.Operators.SelectOrNull<Coding, Code>(ag_, 
				ah_);
            Func<Code,bool?> ak_ = (@this) => 
            {
                bool? aj_ = ((bool?)(@this?.Value == null));
                return context?.Operators.Not(aj_);
            };
            var al_ = context?.Operators.WhereOrNull<Code>(ai_, 
				ak_);
            Func<Code,string> am_ = (@this) => 
            {
                return @this?.Value;
            };
            var w_ = context?.Operators.SelectOrNull<Code, string>(al_, 
				am_);
            var an_ = FecalOccult?.StatusElement;
            return new Tuples.Tuple_GHYDcaRJOeEdWbTSSCjjBhBFW
>>>>>>> cedac435
			{
				var bk_ = @this?.DisplayElement;

				return bk_;
			};
			var aj_ = ab_.SelectOrNull<Coding, FhirString>(ah_, ai_);
			var ar_ = FecalOccult?.Category;
			bool? as_(CodeableConcept @this)
			{
				var bl_ = context.Operators;
				var bm_ = @this?.Coding;
				var bn_ = bl_.Not((bool?)(bm_ is null));

<<<<<<< HEAD
				return bn_;
			};
			var at_ = ab_.WhereOrNull<CodeableConcept>((ar_ as IEnumerable<CodeableConcept>), as_);
			List<Coding> au_(CodeableConcept @this)
			{
				var bo_ = @this?.Coding;

				return bo_;
			};
			var av_ = ab_.SelectOrNull<CodeableConcept, List<Coding>>(at_, au_);
			var aw_ = ab_.FlattenList<Coding>(av_);
			bool? ax_(Coding @this)
=======
    private IEnumerable<Observation> Fecal_Occult_Blood_Test_Performed_Value()
    {
        var a_ = this.Fecal_Occult_Blood_Test__FOBT_();
        var b_ = context?.Operators.RetrieveByValueSet<Observation>(a_, 
			null);
        Func<Observation,bool?> ai_ = (FecalOccult) => 
        {
            var c_ = (FecalOccult?.StatusElement as object);
            var d_ = context?.Operators.Convert<string>(c_);
            var f_ = "final";
            var g_ = "amended";
            var h_ = "corrected";
            var e_ = (new string[]
>>>>>>> cedac435
			{
				var bp_ = context.Operators;
				var bq_ = @this?.CodeElement;
				var br_ = bp_.Not((bool?)(bq_ is null));

				return br_;
			};
			var ay_ = ab_.WhereOrNull<Coding>(aw_, ax_);
			Code az_(Coding @this)
			{
				var bs_ = @this?.CodeElement;

				return bs_;
			};
			var ba_ = ab_.SelectOrNull<Coding, Code>(ay_, az_);
			bool? bb_(Code @this)
			{
				var bt_ = context.Operators;
				var bu_ = @this?.Value;
				var bv_ = bt_.Not((bool?)(bu_ is null));

				return bv_;
			};
			var bc_ = ab_.WhereOrNull<Code>(ba_, bb_);
			string bd_(Code @this)
			{
				var bw_ = @this?.Value;

				return bw_;
			};
			var be_ = ab_.SelectOrNull<Code, string>(bc_, bd_);
			var bf_ = FecalOccult?.StatusElement;
			var bg_ = new Tuples.Tuple_GHYDcaRJOeEdWbTSSCjjBhBFW
			{
				occultDate = aa_,
				occultResult = aj_,
				occultCategoryCode = be_,
				occultStatus = bf_,
			};

			return bg_;
		};
		var i_ = a_.SelectOrNull<Observation, Tuples.Tuple_GHYDcaRJOeEdWbTSSCjjBhBFW>(g_, h_);

		return i_;
	}

    [CqlDeclaration("Fecal Occult Blood Test Display Date, Result, Category, Status")]
	public IEnumerable<Tuples.Tuple_GHYDcaRJOeEdWbTSSCjjBhBFW> Fecal_Occult_Blood_Test_Display_Date__Result__Category__Status() => 
		__Fecal_Occult_Blood_Test_Display_Date__Result__Category__Status.Value;

	private IEnumerable<Observation> Fecal_Occult_Blood_Test_Performed_Value()
	{
		var a_ = context.Operators;
		var b_ = context.DataRetriever;
		var c_ = this.Fecal_Occult_Blood_Test__FOBT_();
		var d_ = b_.RetrieveByValueSet<Observation>(c_, null);
		bool? e_(Observation FecalOccult)
		{
			var g_ = context.Operators;
			var k_ = context.Deeper(new CallStackEntry("ToString", null, null));
			var l_ = k_.Operators;
			var m_ = l_.TypeConverter;
			var n_ = FecalOccult?.StatusElement;
			var o_ = m_.Convert<string>(n_);
			var p_ = new string[]
			{
				"final",
				"amended",
				"corrected",
			};
			var q_ = g_.InList<string>(o_, (p_ as IEnumerable<string>));
			var t_ = FecalOccult?.Category;
			bool? u_(CodeableConcept FecalOccultCategory)
			{
				var ai_ = context.Operators;
				var an_ = FecalOccultCategory?.Coding;
				bool? ao_(Coding @this)
				{
					var ay_ = context.Operators;
					var az_ = @this?.CodeElement;
					var ba_ = ay_.Not((bool?)(az_ is null));

					return ba_;
				};
				var ap_ = ai_.WhereOrNull<Coding>((an_ as IEnumerable<Coding>), ao_);
				Code aq_(Coding @this)
				{
					var bb_ = @this?.CodeElement;

<<<<<<< HEAD
					return bb_;
				};
				var ar_ = ai_.SelectOrNull<Coding, Code>(ap_, aq_);
				bool? as_(Code @this)
				{
					var bc_ = context.Operators;
					var bd_ = @this?.Value;
					var be_ = bc_.Not((bool?)(bd_ is null));

					return be_;
				};
				var at_ = ai_.WhereOrNull<Code>(ar_, as_);
				string au_(Code @this)
				{
					var bf_ = @this?.Value;

					return bf_;
				};
				var av_ = ai_.SelectOrNull<Code, string>(at_, au_);
				var aw_ = new string[]
				{
					"laboratory",
				};
				var ax_ = ai_.ListEquivalent<string>(av_, (aw_ as IEnumerable<string>));

				return ax_;
			};
			var v_ = g_.WhereOrNull<CodeableConcept>((t_ as IEnumerable<CodeableConcept>), u_);
			var w_ = g_.ExistsInList<CodeableConcept>(v_);
			var x_ = g_.And(q_, w_);
			var z_ = FecalOccult?.Value;
			var aa_ = g_.Not((bool?)(z_ is null));
			var ab_ = g_.And(x_, aa_);
			var ad_ = FecalOccult?.Effective;
			var ae_ = MATGlobalCommonFunctionsFHIR4_6_1_000.Latest(ad_);
			var af_ = this.Measurement_Period();
			var ag_ = g_.ElementInInterval<CqlDateTime>(ae_, af_, null);
			var ah_ = g_.And(ab_, ag_);

			return ah_;
		};
		var f_ = a_.WhereOrNull<Observation>(d_, e_);

		return f_;
	}

    [CqlDeclaration("Fecal Occult Blood Test Performed")]
	public IEnumerable<Observation> Fecal_Occult_Blood_Test_Performed() => 
		__Fecal_Occult_Blood_Test_Performed.Value;

	private IEnumerable<Observation> Fecal_Occult_Blood_Test_Performed__day_of_TZoffset_Value()
	{
		var a_ = context.Operators;
		var b_ = context.DataRetriever;
		var c_ = this.Fecal_Occult_Blood_Test__FOBT_();
		var d_ = b_.RetrieveByValueSet<Observation>(c_, null);
		bool? e_(Observation FecalOccult)
		{
			var g_ = context.Operators;
			var k_ = context.Deeper(new CallStackEntry("ToString", null, null));
			var l_ = k_.Operators;
			var m_ = l_.TypeConverter;
			var n_ = FecalOccult?.StatusElement;
			var o_ = m_.Convert<string>(n_);
			var p_ = new string[]
=======
    private IEnumerable<Observation> Fecal_Occult_Blood_Test_Performed__day_of_TZoffset_Value()
    {
        var a_ = this.Fecal_Occult_Blood_Test__FOBT_();
        var b_ = context?.Operators.RetrieveByValueSet<Observation>(a_, 
			null);
        Func<Observation,bool?> ai_ = (FecalOccult) => 
        {
            var c_ = (FecalOccult?.StatusElement as object);
            var d_ = context?.Operators.Convert<string>(c_);
            var f_ = "final";
            var g_ = "amended";
            var h_ = "corrected";
            var e_ = (new string[]
>>>>>>> cedac435
			{
				"final",
				"amended",
				"corrected",
			};
			var q_ = g_.InList<string>(o_, (p_ as IEnumerable<string>));
			var t_ = FecalOccult?.Category;
			bool? u_(CodeableConcept FecalOccultCategory)
			{
				var ai_ = context.Operators;
				var an_ = FecalOccultCategory?.Coding;
				bool? ao_(Coding @this)
				{
					var ay_ = context.Operators;
					var az_ = @this?.CodeElement;
					var ba_ = ay_.Not((bool?)(az_ is null));

					return ba_;
				};
				var ap_ = ai_.WhereOrNull<Coding>((an_ as IEnumerable<Coding>), ao_);
				Code aq_(Coding @this)
				{
					var bb_ = @this?.CodeElement;

					return bb_;
				};
				var ar_ = ai_.SelectOrNull<Coding, Code>(ap_, aq_);
				bool? as_(Code @this)
				{
					var bc_ = context.Operators;
					var bd_ = @this?.Value;
					var be_ = bc_.Not((bool?)(bd_ is null));

					return be_;
				};
				var at_ = ai_.WhereOrNull<Code>(ar_, as_);
				string au_(Code @this)
				{
					var bf_ = @this?.Value;

					return bf_;
				};
				var av_ = ai_.SelectOrNull<Code, string>(at_, au_);
				var aw_ = new string[]
				{
					"laboratory",
				};
				var ax_ = ai_.ListEquivalent<string>(av_, (aw_ as IEnumerable<string>));

				return ax_;
			};
			var v_ = g_.WhereOrNull<CodeableConcept>((t_ as IEnumerable<CodeableConcept>), u_);
			var w_ = g_.ExistsInList<CodeableConcept>(v_);
			var x_ = g_.And(q_, w_);
			var z_ = FecalOccult?.Value;
			var aa_ = g_.Not((bool?)(z_ is null));
			var ab_ = g_.And(x_, aa_);
			var ad_ = FecalOccult?.Effective;
			var ae_ = MATGlobalCommonFunctionsFHIR4_6_1_000.Latest(ad_);
			var af_ = this.Measurement_Period();
			var ag_ = g_.ElementInInterval<CqlDateTime>(ae_, af_, "day");
			var ah_ = g_.And(ab_, ag_);

			return ah_;
		};
		var f_ = a_.WhereOrNull<Observation>(d_, e_);

		return f_;
	}

    [CqlDeclaration("Fecal Occult Blood Test Performed, day of TZoffset")]
	public IEnumerable<Observation> Fecal_Occult_Blood_Test_Performed__day_of_TZoffset() => 
		__Fecal_Occult_Blood_Test_Performed__day_of_TZoffset.Value;

	private IEnumerable<Observation> Fecal_Occult_Blood_Test_Performed_without_appropriate_category__ignore_status__day_of_TZoffset_Value()
	{
		var a_ = context.Operators;
		var b_ = context.DataRetriever;
		var c_ = this.Fecal_Occult_Blood_Test__FOBT_();
		var d_ = b_.RetrieveByValueSet<Observation>(c_, null);
		bool? e_(Observation FecalOccult)
		{
			var g_ = context.Operators;
			var k_ = FecalOccult?.Category;
			bool? l_(CodeableConcept FecalOccultCategory)
			{
				var y_ = context.Operators;
				var ae_ = FecalOccultCategory?.Coding;
				bool? af_(Coding @this)
				{
					var aq_ = context.Operators;
					var ar_ = @this?.CodeElement;
					var as_ = aq_.Not((bool?)(ar_ is null));

					return as_;
				};
				var ag_ = y_.WhereOrNull<Coding>((ae_ as IEnumerable<Coding>), af_);
				Code ah_(Coding @this)
				{
					var at_ = @this?.CodeElement;

<<<<<<< HEAD
					return at_;
				};
				var ai_ = y_.SelectOrNull<Coding, Code>(ag_, ah_);
				bool? aj_(Code @this)
=======
    private IEnumerable<Observation> Fecal_Occult_Blood_Test_Performed_without_appropriate_category__ignore_status__day_of_TZoffset_Value()
    {
        var a_ = this.Fecal_Occult_Blood_Test__FOBT_();
        var b_ = context?.Operators.RetrieveByValueSet<Observation>(a_, 
			null);
        Func<Observation,bool?> ab_ = (FecalOccult) => 
        {
            var c_ = (FecalOccult?.Category as IEnumerable<CodeableConcept>);
            Func<CodeableConcept,bool?> r_ = (FecalOccultCategory) => 
            {
                var d_ = (FecalOccultCategory?.Coding as IEnumerable<Coding>);
                Func<Coding,bool?> f_ = (@this) => 
                {
                    bool? e_ = ((bool?)(@this?.CodeElement == null));
                    return context?.Operators.Not(e_);
                };
                var g_ = context?.Operators.WhereOrNull<Coding>(d_, 
					f_);
                Func<Coding,Code> h_ = (@this) => 
                {
                    return @this?.CodeElement;
                };
                var i_ = context?.Operators.SelectOrNull<Coding, Code>(g_, 
					h_);
                Func<Code,bool?> k_ = (@this) => 
                {
                    bool? j_ = ((bool?)(@this?.Value == null));
                    return context?.Operators.Not(j_);
                };
                var l_ = context?.Operators.WhereOrNull<Code>(i_, 
					k_);
                Func<Code,string> m_ = (@this) => 
                {
                    return @this?.Value;
                };
                var n_ = context?.Operators.SelectOrNull<Code, string>(l_, 
					m_);
                var p_ = "laboratory";
                var o_ = (new string[]
>>>>>>> cedac435
				{
					var au_ = context.Operators;
					var av_ = @this?.Value;
					var aw_ = au_.Not((bool?)(av_ is null));

					return aw_;
				};
				var ak_ = y_.WhereOrNull<Code>(ai_, aj_);
				string al_(Code @this)
				{
					var ax_ = @this?.Value;

<<<<<<< HEAD
					return ax_;
				};
				var am_ = y_.SelectOrNull<Code, string>(ak_, al_);
				var an_ = new string[]
				{
					"laboratory",
				};
				var ao_ = y_.ListEquivalent<string>(am_, (an_ as IEnumerable<string>));
				var ap_ = y_.Not(ao_);

				return ap_;
			};
			var m_ = g_.WhereOrNull<CodeableConcept>((k_ as IEnumerable<CodeableConcept>), l_);
			var n_ = g_.ExistsInList<CodeableConcept>(m_);
			var p_ = FecalOccult?.Value;
			var q_ = g_.Not((bool?)(p_ is null));
			var r_ = g_.And(n_, q_);
			var t_ = FecalOccult?.Effective;
			var u_ = MATGlobalCommonFunctionsFHIR4_6_1_000.Latest(t_);
			var v_ = this.Measurement_Period();
			var w_ = g_.ElementInInterval<CqlDateTime>(u_, v_, "day");
			var x_ = g_.And(r_, w_);

			return x_;
		};
		var f_ = a_.WhereOrNull<Observation>(d_, e_);

		return f_;
	}

    [CqlDeclaration("Fecal Occult Blood Test Performed without appropriate category, ignore status, day of TZoffset")]
	public IEnumerable<Observation> Fecal_Occult_Blood_Test_Performed_without_appropriate_category__ignore_status__day_of_TZoffset() => 
		__Fecal_Occult_Blood_Test_Performed_without_appropriate_category__ignore_status__day_of_TZoffset.Value;

	private IEnumerable<Observation> Fecal_Occult_Blood_Test_Performed_without_appropriate_status__ignore_category__day_of_TZoffset_Value()
	{
		var a_ = context.Operators;
		var b_ = context.DataRetriever;
		var c_ = this.Fecal_Occult_Blood_Test__FOBT_();
		var d_ = b_.RetrieveByValueSet<Observation>(c_, null);
		bool? e_(Observation FecalOccult)
		{
			var g_ = context.Operators;
			var k_ = context.Deeper(new CallStackEntry("ToString", null, null));
			var l_ = k_.Operators;
			var m_ = l_.TypeConverter;
			var n_ = FecalOccult?.StatusElement;
			var o_ = m_.Convert<string>(n_);
			var p_ = new string[]
=======
    private IEnumerable<Observation> Fecal_Occult_Blood_Test_Performed_without_appropriate_status__ignore_category__day_of_TZoffset_Value()
    {
        var a_ = this.Fecal_Occult_Blood_Test__FOBT_();
        var b_ = context?.Operators.RetrieveByValueSet<Observation>(a_, 
			null);
        Func<Observation,bool?> r_ = (FecalOccult) => 
        {
            var c_ = (FecalOccult?.StatusElement as object);
            var d_ = context?.Operators.Convert<string>(c_);
            var f_ = "final";
            var g_ = "amended";
            var h_ = "corrected";
            var e_ = (new string[]
>>>>>>> cedac435
			{
				"final",
				"amended",
				"corrected",
			};
			var q_ = g_.InList<string>(o_, (p_ as IEnumerable<string>));
			var r_ = g_.Not(q_);
			var t_ = FecalOccult?.Value;
			var u_ = g_.Not((bool?)(t_ is null));
			var v_ = g_.And(r_, u_);
			var x_ = FecalOccult?.Effective;
			var y_ = MATGlobalCommonFunctionsFHIR4_6_1_000.Latest(x_);
			var z_ = this.Measurement_Period();
			var aa_ = g_.ElementInInterval<CqlDateTime>(y_, z_, "day");
			var ab_ = g_.And(v_, aa_);

			return ab_;
		};
		var f_ = a_.WhereOrNull<Observation>(d_, e_);

		return f_;
	}

    [CqlDeclaration("Fecal Occult Blood Test Performed without appropriate status, ignore category, day of TZoffset")]
	public IEnumerable<Observation> Fecal_Occult_Blood_Test_Performed_without_appropriate_status__ignore_category__day_of_TZoffset() => 
		__Fecal_Occult_Blood_Test_Performed_without_appropriate_status__ignore_category__day_of_TZoffset.Value;

	private IEnumerable<Tuples.Tuple_GHYDcaRJOeEdWbTSSCjjBhBFW> Fecal_Immunochemical_Test_DNA_Display_Date__Result__Category__Status_Value()
	{
		var a_ = context.Operators;
		var c_ = context.DataRetriever;
		var d_ = this.FIT_DNA();
		var e_ = c_.RetrieveByValueSet<Observation>(d_, null);
		bool? f_(Observation FitDNA)
		{
			var j_ = context.Operators;
			var l_ = FitDNA?.Effective;
			var m_ = MATGlobalCommonFunctionsFHIR4_6_1_000.Latest(l_);
			var q_ = this.Measurement_Period();
			var r_ = j_.End(q_);
			var t_ = j_.Quantity(4m, "years");
			var u_ = j_.Subtract(r_, t_);
			var x_ = j_.End(q_);
			var y_ = j_.Interval(u_, x_, true, true);
			var z_ = j_.ElementInInterval<CqlDateTime>(m_, y_, null);
			var ad_ = j_.End(q_);
			var ae_ = j_.Not((bool?)(ad_ is null));
			var af_ = j_.And(z_, ae_);

			return af_;
		};
		var g_ = a_.WhereOrNull<Observation>(e_, f_);
		Tuples.Tuple_GHYDcaRJOeEdWbTSSCjjBhBFW h_(Observation FitDNA)
		{
			var ag_ = FitDNA?.Effective;
			var ah_ = MATGlobalCommonFunctionsFHIR4_6_1_000.Latest(ag_);
			var ai_ = context.Operators;
			var al_ = FitDNA?.Value;
			var am_ = ai_.LateBoundProperty<IEnumerable<Coding>>(al_, "coding");
			bool? an_(Coding @this)
			{
				var bo_ = context.Operators;
				var bp_ = @this?.DisplayElement;
				var bq_ = bo_.Not((bool?)(bp_ is null));

<<<<<<< HEAD
				return bq_;
			};
			var ao_ = ai_.WhereOrNull<Coding>(am_, an_);
			FhirString ap_(Coding @this)
=======
    private IEnumerable<Tuples.Tuple_GHYDcaRJOeEdWbTSSCjjBhBFW> Fecal_Immunochemical_Test_DNA_Display_Date__Result__Category__Status_Value()
    {
        var a_ = this.FIT_DNA();
        var b_ = context?.Operators.RetrieveByValueSet<Observation>(a_, 
			null);
        Func<Observation,bool?> p_ = (FitDNA) => 
        {
            var c_ = (FitDNA?.Effective as object);
            var d_ = MATGlobalCommonFunctionsFHIR4_6_1_000.Latest(c_);
            var e_ = this.Measurement_Period();
            var f_ = context?.Operators.End(e_);
            var g_ = context?.Operators.Quantity(4m, 
				"years");
            var h_ = context?.Operators.Subtract(f_, 
				g_);
            var k_ = context?.Operators.Interval(h_, 
				f_, 
				true, 
				true);
            var l_ = context?.Operators.ElementInInterval<CqlDateTime>(d_, 
				k_, 
				null);
            bool? m_ = ((bool?)(context?.Operators.End(e_) == null));
            var o_ = context?.Operators.Not(m_);
            return context?.Operators.And(l_, 
				o_);
        };
        var q_ = context?.Operators.WhereOrNull<Observation>(b_, 
			p_);
        Func<Observation,Tuples.Tuple_GHYDcaRJOeEdWbTSSCjjBhBFW> as_ = (FitDNA) => 
        {
            var s_ = (FitDNA?.Effective as object);
            var r_ = MATGlobalCommonFunctionsFHIR4_6_1_000.Latest(s_);
            var u_ = (FitDNA?.Value as object);
            var v_ = context?.Operators.LateBoundProperty<IEnumerable<Coding>>(u_, 
				"coding");
            Func<Coding,bool?> x_ = (@this) => 
            {
                bool? w_ = ((bool?)(@this?.DisplayElement == null));
                return context?.Operators.Not(w_);
            };
            var y_ = context?.Operators.WhereOrNull<Coding>(v_, 
				x_);
            Func<Coding,FhirString> z_ = (@this) => 
            {
                return @this?.DisplayElement;
            };
            var t_ = context?.Operators.SelectOrNull<Coding, FhirString>(y_, 
				z_);
            var ab_ = (FitDNA?.Category as IEnumerable<CodeableConcept>);
            Func<CodeableConcept,bool?> ad_ = (@this) => 
            {
                bool? ac_ = ((bool?)(@this?.Coding == null));
                return context?.Operators.Not(ac_);
            };
            var ae_ = context?.Operators.WhereOrNull<CodeableConcept>(ab_, 
				ad_);
            Func<CodeableConcept,List<Coding>> af_ = (@this) => 
            {
                return @this?.Coding;
            };
            var ag_ = context?.Operators.SelectOrNull<CodeableConcept, List<Coding>>(ae_, 
				af_);
            var ah_ = context?.Operators.FlattenList<Coding>(ag_);
            Func<Coding,bool?> aj_ = (@this) => 
            {
                bool? ai_ = ((bool?)(@this?.CodeElement == null));
                return context?.Operators.Not(ai_);
            };
            var ak_ = context?.Operators.WhereOrNull<Coding>(ah_, 
				aj_);
            Func<Coding,Code> al_ = (@this) => 
            {
                return @this?.CodeElement;
            };
            var am_ = context?.Operators.SelectOrNull<Coding, Code>(ak_, 
				al_);
            Func<Code,bool?> ao_ = (@this) => 
            {
                bool? an_ = ((bool?)(@this?.Value == null));
                return context?.Operators.Not(an_);
            };
            var ap_ = context?.Operators.WhereOrNull<Code>(am_, 
				ao_);
            Func<Code,string> aq_ = (@this) => 
            {
                return @this?.Value;
            };
            var aa_ = context?.Operators.SelectOrNull<Code, string>(ap_, 
				aq_);
            var ar_ = FitDNA?.StatusElement;
            return new Tuples.Tuple_GHYDcaRJOeEdWbTSSCjjBhBFW
>>>>>>> cedac435
			{
				var br_ = @this?.DisplayElement;

				return br_;
			};
			var aq_ = ai_.SelectOrNull<Coding, FhirString>(ao_, ap_);
			var ay_ = FitDNA?.Category;
			bool? az_(CodeableConcept @this)
			{
				var bs_ = context.Operators;
				var bt_ = @this?.Coding;
				var bu_ = bs_.Not((bool?)(bt_ is null));

<<<<<<< HEAD
				return bu_;
			};
			var ba_ = ai_.WhereOrNull<CodeableConcept>((ay_ as IEnumerable<CodeableConcept>), az_);
			List<Coding> bb_(CodeableConcept @this)
			{
				var bv_ = @this?.Coding;

				return bv_;
			};
			var bc_ = ai_.SelectOrNull<CodeableConcept, List<Coding>>(ba_, bb_);
			var bd_ = ai_.FlattenList<Coding>(bc_);
			bool? be_(Coding @this)
			{
				var bw_ = context.Operators;
				var bx_ = @this?.CodeElement;
				var by_ = bw_.Not((bool?)(bx_ is null));

				return by_;
			};
			var bf_ = ai_.WhereOrNull<Coding>(bd_, be_);
			Code bg_(Coding @this)
			{
				var bz_ = @this?.CodeElement;

				return bz_;
			};
			var bh_ = ai_.SelectOrNull<Coding, Code>(bf_, bg_);
			bool? bi_(Code @this)
			{
				var ca_ = context.Operators;
				var cb_ = @this?.Value;
				var cc_ = ca_.Not((bool?)(cb_ is null));

				return cc_;
			};
			var bj_ = ai_.WhereOrNull<Code>(bh_, bi_);
			string bk_(Code @this)
			{
				var cd_ = @this?.Value;

				return cd_;
			};
			var bl_ = ai_.SelectOrNull<Code, string>(bj_, bk_);
			var bm_ = FitDNA?.StatusElement;
			var bn_ = new Tuples.Tuple_GHYDcaRJOeEdWbTSSCjjBhBFW
=======
    private IEnumerable<Observation> Fecal_Immunochemical_Test_DNA_Performed_Value()
    {
        var a_ = this.FIT_DNA();
        var b_ = context?.Operators.RetrieveByValueSet<Observation>(a_, 
			null);
        Func<Observation,bool?> as_ = (FitDNA) => 
        {
            var c_ = (FitDNA?.StatusElement as object);
            var d_ = context?.Operators.Convert<string>(c_);
            var f_ = "final";
            var g_ = "amended";
            var h_ = "corrected";
            var e_ = (new string[]
>>>>>>> cedac435
			{
				occultDate = ah_,
				occultResult = aq_,
				occultCategoryCode = bl_,
				occultStatus = bm_,
			};

			return bn_;
		};
		var i_ = a_.SelectOrNull<Observation, Tuples.Tuple_GHYDcaRJOeEdWbTSSCjjBhBFW>(g_, h_);

		return i_;
	}

    [CqlDeclaration("Fecal Immunochemical Test DNA Display Date, Result, Category, Status")]
	public IEnumerable<Tuples.Tuple_GHYDcaRJOeEdWbTSSCjjBhBFW> Fecal_Immunochemical_Test_DNA_Display_Date__Result__Category__Status() => 
		__Fecal_Immunochemical_Test_DNA_Display_Date__Result__Category__Status.Value;

	private IEnumerable<Observation> Fecal_Immunochemical_Test_DNA_Performed_Value()
	{
		var a_ = context.Operators;
		var b_ = context.DataRetriever;
		var c_ = this.FIT_DNA();
		var d_ = b_.RetrieveByValueSet<Observation>(c_, null);
		bool? e_(Observation FitDNA)
		{
			var g_ = context.Operators;
			var k_ = context.Deeper(new CallStackEntry("ToString", null, null));
			var l_ = k_.Operators;
			var m_ = l_.TypeConverter;
			var n_ = FitDNA?.StatusElement;
			var o_ = m_.Convert<string>(n_);
			var p_ = new string[]
			{
				"final",
				"amended",
				"corrected",
			};
			var q_ = g_.InList<string>(o_, (p_ as IEnumerable<string>));
			var t_ = FitDNA?.Category;
			bool? u_(CodeableConcept FitDNACategory)
			{
				var ba_ = context.Operators;
				var bf_ = FitDNACategory?.Coding;
				bool? bg_(Coding @this)
				{
					var bq_ = context.Operators;
					var br_ = @this?.CodeElement;
					var bs_ = bq_.Not((bool?)(br_ is null));

					return bs_;
				};
				var bh_ = ba_.WhereOrNull<Coding>((bf_ as IEnumerable<Coding>), bg_);
				Code bi_(Coding @this)
				{
					var bt_ = @this?.CodeElement;

<<<<<<< HEAD
					return bt_;
				};
				var bj_ = ba_.SelectOrNull<Coding, Code>(bh_, bi_);
				bool? bk_(Code @this)
				{
					var bu_ = context.Operators;
					var bv_ = @this?.Value;
					var bw_ = bu_.Not((bool?)(bv_ is null));

					return bw_;
				};
				var bl_ = ba_.WhereOrNull<Code>(bj_, bk_);
				string bm_(Code @this)
				{
					var bx_ = @this?.Value;

					return bx_;
				};
				var bn_ = ba_.SelectOrNull<Code, string>(bl_, bm_);
				var bo_ = new string[]
				{
					"laboratory",
				};
				var bp_ = ba_.ListEquivalent<string>(bn_, (bo_ as IEnumerable<string>));

				return bp_;
			};
			var v_ = g_.WhereOrNull<CodeableConcept>((t_ as IEnumerable<CodeableConcept>), u_);
			var w_ = g_.ExistsInList<CodeableConcept>(v_);
			var x_ = g_.And(q_, w_);
			var z_ = FitDNA?.Value;
			var aa_ = g_.Not((bool?)(z_ is null));
			var ab_ = g_.And(x_, aa_);
			var ae_ = FitDNA?.Effective;
			var af_ = MATGlobalCommonFunctionsFHIR4_6_1_000.Latest(ae_);
			var aj_ = this.Measurement_Period();
			var ak_ = g_.End(aj_);
			var am_ = g_.Quantity(3m, "years");
			var an_ = g_.Subtract(ak_, am_);
			var aq_ = g_.End(aj_);
			var ar_ = g_.Interval(an_, aq_, true, true);
			var as_ = g_.ElementInInterval<CqlDateTime>(af_, ar_, null);
			var aw_ = g_.End(aj_);
			var ax_ = g_.Not((bool?)(aw_ is null));
			var ay_ = g_.And(as_, ax_);
			var az_ = g_.And(ab_, ay_);

			return az_;
		};
		var f_ = a_.WhereOrNull<Observation>(d_, e_);

		return f_;
	}

    [CqlDeclaration("Fecal Immunochemical Test DNA Performed")]
	public IEnumerable<Observation> Fecal_Immunochemical_Test_DNA_Performed() => 
		__Fecal_Immunochemical_Test_DNA_Performed.Value;

	private IEnumerable<Observation> Fecal_Immunochemical_Test_DNA_Performed__day_of_TZoffset_Value()
	{
		var a_ = context.Operators;
		var b_ = context.DataRetriever;
		var c_ = this.FIT_DNA();
		var d_ = b_.RetrieveByValueSet<Observation>(c_, null);
		bool? e_(Observation FitDNA)
		{
			var g_ = context.Operators;
			var k_ = context.Deeper(new CallStackEntry("ToString", null, null));
			var l_ = k_.Operators;
			var m_ = l_.TypeConverter;
			var n_ = FitDNA?.StatusElement;
			var o_ = m_.Convert<string>(n_);
			var p_ = new string[]
			{
				"final",
				"amended",
				"corrected",
			};
			var q_ = g_.InList<string>(o_, (p_ as IEnumerable<string>));
			var t_ = FitDNA?.Category;
			bool? u_(CodeableConcept FitDNACategory)
=======
    private IEnumerable<Observation> Fecal_Immunochemical_Test_DNA_Performed__day_of_TZoffset_Value()
    {
        var a_ = this.FIT_DNA();
        var b_ = context?.Operators.RetrieveByValueSet<Observation>(a_, 
			null);
        Func<Observation,bool?> as_ = (FitDNA) => 
        {
            var c_ = (FitDNA?.StatusElement as object);
            var d_ = context?.Operators.Convert<string>(c_);
            var f_ = "final";
            var g_ = "amended";
            var h_ = "corrected";
            var e_ = (new string[]
>>>>>>> cedac435
			{
				var ba_ = context.Operators;
				var bf_ = FitDNACategory?.Coding;
				bool? bg_(Coding @this)
				{
					var bq_ = context.Operators;
					var br_ = @this?.CodeElement;
					var bs_ = bq_.Not((bool?)(br_ is null));

					return bs_;
				};
				var bh_ = ba_.WhereOrNull<Coding>((bf_ as IEnumerable<Coding>), bg_);
				Code bi_(Coding @this)
				{
					var bt_ = @this?.CodeElement;

					return bt_;
				};
				var bj_ = ba_.SelectOrNull<Coding, Code>(bh_, bi_);
				bool? bk_(Code @this)
				{
					var bu_ = context.Operators;
					var bv_ = @this?.Value;
					var bw_ = bu_.Not((bool?)(bv_ is null));

					return bw_;
				};
				var bl_ = ba_.WhereOrNull<Code>(bj_, bk_);
				string bm_(Code @this)
				{
					var bx_ = @this?.Value;

					return bx_;
				};
				var bn_ = ba_.SelectOrNull<Code, string>(bl_, bm_);
				var bo_ = new string[]
				{
					"laboratory",
				};
				var bp_ = ba_.ListEquivalent<string>(bn_, (bo_ as IEnumerable<string>));

				return bp_;
			};
			var v_ = g_.WhereOrNull<CodeableConcept>((t_ as IEnumerable<CodeableConcept>), u_);
			var w_ = g_.ExistsInList<CodeableConcept>(v_);
			var x_ = g_.And(q_, w_);
			var z_ = FitDNA?.Value;
			var aa_ = g_.Not((bool?)(z_ is null));
			var ab_ = g_.And(x_, aa_);
			var ae_ = FitDNA?.Effective;
			var af_ = MATGlobalCommonFunctionsFHIR4_6_1_000.Latest(ae_);
			var aj_ = this.Measurement_Period();
			var ak_ = g_.End(aj_);
			var am_ = g_.Quantity(3m, "years");
			var an_ = g_.Subtract(ak_, am_);
			var aq_ = g_.End(aj_);
			var ar_ = g_.Interval(an_, aq_, true, true);
			var as_ = g_.ElementInInterval<CqlDateTime>(af_, ar_, "day");
			var aw_ = g_.End(aj_);
			var ax_ = g_.Not((bool?)(aw_ is null));
			var ay_ = g_.And(as_, ax_);
			var az_ = g_.And(ab_, ay_);

			return az_;
		};
		var f_ = a_.WhereOrNull<Observation>(d_, e_);

		return f_;
	}

    [CqlDeclaration("Fecal Immunochemical Test DNA Performed, day of TZoffset")]
	public IEnumerable<Observation> Fecal_Immunochemical_Test_DNA_Performed__day_of_TZoffset() => 
		__Fecal_Immunochemical_Test_DNA_Performed__day_of_TZoffset.Value;

	private IEnumerable<Observation> Fecal_Immunochemical_Test_DNA_Performed_without_appropriate_category__ignore_status__day_of_TZoffset_Value()
	{
		var a_ = context.Operators;
		var b_ = context.DataRetriever;
		var c_ = this.FIT_DNA();
		var d_ = b_.RetrieveByValueSet<Observation>(c_, null);
		bool? e_(Observation FitDNA)
		{
			var g_ = context.Operators;
			var k_ = FitDNA?.Category;
			bool? l_(CodeableConcept FitDNACategory)
			{
				var aq_ = context.Operators;
				var aw_ = FitDNACategory?.Coding;
				bool? ax_(Coding @this)
				{
					var bi_ = context.Operators;
					var bj_ = @this?.CodeElement;
					var bk_ = bi_.Not((bool?)(bj_ is null));

					return bk_;
				};
				var ay_ = aq_.WhereOrNull<Coding>((aw_ as IEnumerable<Coding>), ax_);
				Code az_(Coding @this)
				{
					var bl_ = @this?.CodeElement;

<<<<<<< HEAD
					return bl_;
				};
				var ba_ = aq_.SelectOrNull<Coding, Code>(ay_, az_);
				bool? bb_(Code @this)
=======
    private IEnumerable<Observation> Fecal_Immunochemical_Test_DNA_Performed_without_appropriate_category__ignore_status__day_of_TZoffset_Value()
    {
        var a_ = this.FIT_DNA();
        var b_ = context?.Operators.RetrieveByValueSet<Observation>(a_, 
			null);
        Func<Observation,bool?> al_ = (FitDNA) => 
        {
            var c_ = (FitDNA?.Category as IEnumerable<CodeableConcept>);
            Func<CodeableConcept,bool?> r_ = (FitDNACategory) => 
            {
                var d_ = (FitDNACategory?.Coding as IEnumerable<Coding>);
                Func<Coding,bool?> f_ = (@this) => 
                {
                    bool? e_ = ((bool?)(@this?.CodeElement == null));
                    return context?.Operators.Not(e_);
                };
                var g_ = context?.Operators.WhereOrNull<Coding>(d_, 
					f_);
                Func<Coding,Code> h_ = (@this) => 
                {
                    return @this?.CodeElement;
                };
                var i_ = context?.Operators.SelectOrNull<Coding, Code>(g_, 
					h_);
                Func<Code,bool?> k_ = (@this) => 
                {
                    bool? j_ = ((bool?)(@this?.Value == null));
                    return context?.Operators.Not(j_);
                };
                var l_ = context?.Operators.WhereOrNull<Code>(i_, 
					k_);
                Func<Code,string> m_ = (@this) => 
                {
                    return @this?.Value;
                };
                var n_ = context?.Operators.SelectOrNull<Code, string>(l_, 
					m_);
                var p_ = "laboratory";
                var o_ = (new string[]
>>>>>>> cedac435
				{
					var bm_ = context.Operators;
					var bn_ = @this?.Value;
					var bo_ = bm_.Not((bool?)(bn_ is null));

					return bo_;
				};
				var bc_ = aq_.WhereOrNull<Code>(ba_, bb_);
				string bd_(Code @this)
				{
					var bp_ = @this?.Value;

<<<<<<< HEAD
					return bp_;
				};
				var be_ = aq_.SelectOrNull<Code, string>(bc_, bd_);
				var bf_ = new string[]
				{
					"laboratory",
				};
				var bg_ = aq_.ListEquivalent<string>(be_, (bf_ as IEnumerable<string>));
				var bh_ = aq_.Not(bg_);

				return bh_;
			};
			var m_ = g_.WhereOrNull<CodeableConcept>((k_ as IEnumerable<CodeableConcept>), l_);
			var n_ = g_.ExistsInList<CodeableConcept>(m_);
			var p_ = FitDNA?.Value;
			var q_ = g_.Not((bool?)(p_ is null));
			var r_ = g_.And(n_, q_);
			var u_ = FitDNA?.Effective;
			var v_ = MATGlobalCommonFunctionsFHIR4_6_1_000.Latest(u_);
			var z_ = this.Measurement_Period();
			var aa_ = g_.End(z_);
			var ac_ = g_.Quantity(3m, "years");
			var ad_ = g_.Subtract(aa_, ac_);
			var ag_ = g_.End(z_);
			var ah_ = g_.Interval(ad_, ag_, true, true);
			var ai_ = g_.ElementInInterval<CqlDateTime>(v_, ah_, "day");
			var am_ = g_.End(z_);
			var an_ = g_.Not((bool?)(am_ is null));
			var ao_ = g_.And(ai_, an_);
			var ap_ = g_.And(r_, ao_);

			return ap_;
		};
		var f_ = a_.WhereOrNull<Observation>(d_, e_);

		return f_;
	}

    [CqlDeclaration("Fecal Immunochemical Test DNA Performed without appropriate category, ignore status, day of TZoffset")]
	public IEnumerable<Observation> Fecal_Immunochemical_Test_DNA_Performed_without_appropriate_category__ignore_status__day_of_TZoffset() => 
		__Fecal_Immunochemical_Test_DNA_Performed_without_appropriate_category__ignore_status__day_of_TZoffset.Value;

	private IEnumerable<Observation> Fecal_Immunochemical_Test_DNA_Performed_without_appropriate_status__ignore_category__day_of_TZoffset_Value()
	{
		var a_ = context.Operators;
		var b_ = context.DataRetriever;
		var c_ = this.FIT_DNA();
		var d_ = b_.RetrieveByValueSet<Observation>(c_, null);
		bool? e_(Observation FitDNA)
		{
			var g_ = context.Operators;
			var k_ = context.Deeper(new CallStackEntry("ToString", null, null));
			var l_ = k_.Operators;
			var m_ = l_.TypeConverter;
			var n_ = FitDNA?.StatusElement;
			var o_ = m_.Convert<string>(n_);
			var p_ = new string[]
=======
    private IEnumerable<Observation> Fecal_Immunochemical_Test_DNA_Performed_without_appropriate_status__ignore_category__day_of_TZoffset_Value()
    {
        var a_ = this.FIT_DNA();
        var b_ = context?.Operators.RetrieveByValueSet<Observation>(a_, 
			null);
        Func<Observation,bool?> ab_ = (FitDNA) => 
        {
            var c_ = (FitDNA?.StatusElement as object);
            var d_ = context?.Operators.Convert<string>(c_);
            var f_ = "final";
            var g_ = "amended";
            var h_ = "corrected";
            var e_ = (new string[]
>>>>>>> cedac435
			{
				"final",
				"amended",
				"corrected",
			};
			var q_ = g_.InList<string>(o_, (p_ as IEnumerable<string>));
			var r_ = g_.Not(q_);
			var t_ = FitDNA?.Value;
			var u_ = g_.Not((bool?)(t_ is null));
			var v_ = g_.And(r_, u_);
			var y_ = FitDNA?.Effective;
			var z_ = MATGlobalCommonFunctionsFHIR4_6_1_000.Latest(y_);
			var ad_ = this.Measurement_Period();
			var ae_ = g_.End(ad_);
			var ag_ = g_.Quantity(3m, "years");
			var ah_ = g_.Subtract(ae_, ag_);
			var ak_ = g_.End(ad_);
			var al_ = g_.Interval(ah_, ak_, true, true);
			var am_ = g_.ElementInInterval<CqlDateTime>(z_, al_, "day");
			var aq_ = g_.End(ad_);
			var ar_ = g_.Not((bool?)(aq_ is null));
			var as_ = g_.And(am_, ar_);
			var at_ = g_.And(v_, as_);

			return at_;
		};
		var f_ = a_.WhereOrNull<Observation>(d_, e_);

		return f_;
	}

    [CqlDeclaration("Fecal Immunochemical Test DNA Performed without appropriate status, ignore category, day of TZoffset")]
	public IEnumerable<Observation> Fecal_Immunochemical_Test_DNA_Performed_without_appropriate_status__ignore_category__day_of_TZoffset() => 
		__Fecal_Immunochemical_Test_DNA_Performed_without_appropriate_status__ignore_category__day_of_TZoffset.Value;

	private IEnumerable<CqlDateTime> CT_Colonography_Display_Date_Value()
	{
		var a_ = context.Operators;
		var c_ = context.DataRetriever;
		var d_ = this.CT_Colonography();
		var e_ = c_.RetrieveByValueSet<Observation>(d_, null);
		bool? f_(Observation Colonography)
		{
			var j_ = context.Operators;
			var m_ = Colonography?.Effective;
			var n_ = MATGlobalCommonFunctionsFHIR4_6_1_000.Normalize_Interval(m_);
			var o_ = j_.End(n_);
			var s_ = this.Measurement_Period();
			var t_ = j_.End(s_);
			var v_ = j_.Quantity(6m, "years");
			var w_ = j_.Subtract(t_, v_);
			var z_ = j_.End(s_);
			var aa_ = j_.Interval(w_, z_, true, true);
			var ab_ = j_.ElementInInterval<CqlDateTime>(o_, aa_, null);
			var af_ = j_.End(s_);
			var ag_ = j_.Not((bool?)(af_ is null));
			var ah_ = j_.And(ab_, ag_);

			return ah_;
		};
		var g_ = a_.WhereOrNull<Observation>(e_, f_);
		CqlDateTime h_(Observation Colonography)
		{
			var ai_ = Colonography?.Effective;
			var aj_ = MATGlobalCommonFunctionsFHIR4_6_1_000.Latest(ai_);

<<<<<<< HEAD
			return aj_;
		};
		var i_ = a_.SelectOrNull<Observation, CqlDateTime>(g_, h_);

		return i_;
	}

    [CqlDeclaration("CT Colonography Display Date")]
	public IEnumerable<CqlDateTime> CT_Colonography_Display_Date() => 
		__CT_Colonography_Display_Date.Value;

	private IEnumerable<Observation> CT_Colonography_Performed_Value()
	{
		var a_ = context.Operators;
		var b_ = context.DataRetriever;
		var c_ = this.CT_Colonography();
		var d_ = b_.RetrieveByValueSet<Observation>(c_, null);
		bool? e_(Observation Colonography)
		{
			var g_ = context.Operators;
			var i_ = context.Deeper(new CallStackEntry("ToString", null, null));
			var j_ = i_.Operators;
			var k_ = j_.TypeConverter;
			var l_ = Colonography?.StatusElement;
			var m_ = k_.Convert<string>(l_);
			var n_ = new string[]
=======
    private IEnumerable<CqlDateTime> CT_Colonography_Display_Date_Value()
    {
        var a_ = this.CT_Colonography();
        var b_ = context?.Operators.RetrieveByValueSet<Observation>(a_, 
			null);
        Func<Observation,bool?> q_ = (Colonography) => 
        {
            var c_ = (Colonography?.Effective as object);
            var d_ = MATGlobalCommonFunctionsFHIR4_6_1_000.Normalize_Interval(c_);
            var e_ = context?.Operators.End(d_);
            var f_ = this.Measurement_Period();
            var g_ = context?.Operators.End(f_);
            var h_ = context?.Operators.Quantity(6m, 
				"years");
            var i_ = context?.Operators.Subtract(g_, 
				h_);
            var l_ = context?.Operators.Interval(i_, 
				g_, 
				true, 
				true);
            var m_ = context?.Operators.ElementInInterval<CqlDateTime>(e_, 
				l_, 
				null);
            bool? n_ = ((bool?)(context?.Operators.End(f_) == null));
            var p_ = context?.Operators.Not(n_);
            return context?.Operators.And(m_, 
				p_);
        };
        var r_ = context?.Operators.WhereOrNull<Observation>(b_, 
			q_);
        Func<Observation,CqlDateTime> t_ = (Colonography) => 
        {
            var s_ = (Colonography?.Effective as object);
            return MATGlobalCommonFunctionsFHIR4_6_1_000.Latest(s_);
        };
        return context?.Operators.SelectOrNull<Observation, CqlDateTime>(r_, 
			t_);
    }
    [CqlDeclaration("CT Colonography Display Date")]
    public IEnumerable<CqlDateTime> CT_Colonography_Display_Date() => __CT_Colonography_Display_Date.Value;

    private IEnumerable<Observation> CT_Colonography_Performed_Value()
    {
        var a_ = this.CT_Colonography();
        var b_ = context?.Operators.RetrieveByValueSet<Observation>(a_, 
			null);
        Func<Observation,bool?> z_ = (Colonography) => 
        {
            var c_ = (Colonography?.StatusElement as object);
            var d_ = context?.Operators.Convert<string>(c_);
            var f_ = "final";
            var g_ = "amended";
            var h_ = "corrected";
            var i_ = "appended";
            var e_ = (new string[]
>>>>>>> cedac435
			{
				"final",
				"amended",
				"corrected",
				"appended",
			};
			var o_ = g_.InList<string>(m_, (n_ as IEnumerable<string>));
			var s_ = Colonography?.Effective;
			var t_ = MATGlobalCommonFunctionsFHIR4_6_1_000.Normalize_Interval(s_);
			var u_ = g_.End(t_);
			var y_ = this.Measurement_Period();
			var z_ = g_.End(y_);
			var ab_ = g_.Quantity(5m, "years");
			var ac_ = g_.Subtract(z_, ab_);
			var af_ = g_.End(y_);
			var ag_ = g_.Interval(ac_, af_, true, true);
			var ah_ = g_.ElementInInterval<CqlDateTime>(u_, ag_, null);
			var al_ = g_.End(y_);
			var am_ = g_.Not((bool?)(al_ is null));
			var an_ = g_.And(ah_, am_);
			var ao_ = g_.And(o_, an_);

			return ao_;
		};
		var f_ = a_.WhereOrNull<Observation>(d_, e_);

<<<<<<< HEAD
		return f_;
	}

    [CqlDeclaration("CT Colonography Performed")]
	public IEnumerable<Observation> CT_Colonography_Performed() => 
		__CT_Colonography_Performed.Value;

	private IEnumerable<Observation> CT_Colonography_Performed_without_appropriate_status_Value()
	{
		var a_ = context.Operators;
		var b_ = context.DataRetriever;
		var c_ = this.CT_Colonography();
		var d_ = b_.RetrieveByValueSet<Observation>(c_, null);
		bool? e_(Observation Colonography)
		{
			var g_ = context.Operators;
			var j_ = context.Deeper(new CallStackEntry("ToString", null, null));
			var k_ = j_.Operators;
			var l_ = k_.TypeConverter;
			var m_ = Colonography?.StatusElement;
			var n_ = l_.Convert<string>(m_);
			var o_ = new string[]
=======
    private IEnumerable<Observation> CT_Colonography_Performed_without_appropriate_status_Value()
    {
        var a_ = this.CT_Colonography();
        var b_ = context?.Operators.RetrieveByValueSet<Observation>(a_, 
			null);
        Func<Observation,bool?> aa_ = (Colonography) => 
        {
            var c_ = (Colonography?.StatusElement as object);
            var d_ = context?.Operators.Convert<string>(c_);
            var f_ = "final";
            var g_ = "amended";
            var h_ = "corrected";
            var i_ = "appended";
            var e_ = (new string[]
>>>>>>> cedac435
			{
				"final",
				"amended",
				"corrected",
				"appended",
			};
			var p_ = g_.InList<string>(n_, (o_ as IEnumerable<string>));
			var q_ = g_.Not(p_);
			var u_ = Colonography?.Effective;
			var v_ = MATGlobalCommonFunctionsFHIR4_6_1_000.Normalize_Interval(u_);
			var w_ = g_.End(v_);
			var aa_ = this.Measurement_Period();
			var ab_ = g_.End(aa_);
			var ad_ = g_.Quantity(5m, "years");
			var ae_ = g_.Subtract(ab_, ad_);
			var ah_ = g_.End(aa_);
			var ai_ = g_.Interval(ae_, ah_, true, true);
			var aj_ = g_.ElementInInterval<CqlDateTime>(w_, ai_, null);
			var an_ = g_.End(aa_);
			var ao_ = g_.Not((bool?)(an_ is null));
			var ap_ = g_.And(aj_, ao_);
			var aq_ = g_.And(q_, ap_);

			return aq_;
		};
		var f_ = a_.WhereOrNull<Observation>(d_, e_);

		return f_;
	}

    [CqlDeclaration("CT Colonography Performed without appropriate status")]
	public IEnumerable<Observation> CT_Colonography_Performed_without_appropriate_status() => 
		__CT_Colonography_Performed_without_appropriate_status.Value;

	private IEnumerable<CqlDateTime> Flexible_Sigmoidoscopy_Display_Date_Value()
	{
		var a_ = context.Operators;
		var c_ = context.DataRetriever;
		var d_ = this.Flexible_Sigmoidoscopy();
		var e_ = c_.RetrieveByValueSet<Procedure>(d_, null);
		bool? f_(Procedure FlexibleSigmoidoscopy)
		{
			var j_ = context.Operators;
			var m_ = FlexibleSigmoidoscopy?.Performed;
			var n_ = MATGlobalCommonFunctionsFHIR4_6_1_000.Normalize_Interval(m_);
			var o_ = j_.End(n_);
			var s_ = this.Measurement_Period();
			var t_ = j_.End(s_);
			var v_ = j_.Quantity(6m, "years");
			var w_ = j_.Subtract(t_, v_);
			var z_ = j_.End(s_);
			var aa_ = j_.Interval(w_, z_, true, true);
			var ab_ = j_.ElementInInterval<CqlDateTime>(o_, aa_, null);
			var af_ = j_.End(s_);
			var ag_ = j_.Not((bool?)(af_ is null));
			var ah_ = j_.And(ab_, ag_);

			return ah_;
		};
		var g_ = a_.WhereOrNull<Procedure>(e_, f_);
		CqlDateTime h_(Procedure FlexibleSigmoidoscopy)
		{
			var ai_ = FlexibleSigmoidoscopy?.Performed;
			var aj_ = MATGlobalCommonFunctionsFHIR4_6_1_000.Latest(ai_);

			return aj_;
		};
		var i_ = a_.SelectOrNull<Procedure, CqlDateTime>(g_, h_);

		return i_;
	}

<<<<<<< HEAD
=======
    private IEnumerable<CqlDateTime> Flexible_Sigmoidoscopy_Display_Date_Value()
    {
        var a_ = this.Flexible_Sigmoidoscopy();
        var b_ = context?.Operators.RetrieveByValueSet<Procedure>(a_, 
			null);
        Func<Procedure,bool?> q_ = (FlexibleSigmoidoscopy) => 
        {
            var c_ = (FlexibleSigmoidoscopy?.Performed as object);
            var d_ = MATGlobalCommonFunctionsFHIR4_6_1_000.Normalize_Interval(c_);
            var e_ = context?.Operators.End(d_);
            var f_ = this.Measurement_Period();
            var g_ = context?.Operators.End(f_);
            var h_ = context?.Operators.Quantity(6m, 
				"years");
            var i_ = context?.Operators.Subtract(g_, 
				h_);
            var l_ = context?.Operators.Interval(i_, 
				g_, 
				true, 
				true);
            var m_ = context?.Operators.ElementInInterval<CqlDateTime>(e_, 
				l_, 
				null);
            bool? n_ = ((bool?)(context?.Operators.End(f_) == null));
            var p_ = context?.Operators.Not(n_);
            return context?.Operators.And(m_, 
				p_);
        };
        var r_ = context?.Operators.WhereOrNull<Procedure>(b_, 
			q_);
        Func<Procedure,CqlDateTime> t_ = (FlexibleSigmoidoscopy) => 
        {
            var s_ = (FlexibleSigmoidoscopy?.Performed as object);
            return MATGlobalCommonFunctionsFHIR4_6_1_000.Latest(s_);
        };
        return context?.Operators.SelectOrNull<Procedure, CqlDateTime>(r_, 
			t_);
    }
>>>>>>> cedac435
    [CqlDeclaration("Flexible Sigmoidoscopy Display Date")]
	public IEnumerable<CqlDateTime> Flexible_Sigmoidoscopy_Display_Date() => 
		__Flexible_Sigmoidoscopy_Display_Date.Value;

	private IEnumerable<Procedure> Flexible_Sigmoidoscopy_Performed_Value()
	{
		var a_ = context.Operators;
		var b_ = context.DataRetriever;
		var c_ = this.Flexible_Sigmoidoscopy();
		var d_ = b_.RetrieveByValueSet<Procedure>(c_, null);
		bool? e_(Procedure FlexibleSigmoidoscopy)
		{
			var g_ = context.Operators;
			var i_ = context.Deeper(new CallStackEntry("ToString", null, null));
			var j_ = i_.Operators;
			var k_ = j_.TypeConverter;
			var l_ = FlexibleSigmoidoscopy?.StatusElement;
			var m_ = k_.Convert<string>(l_);
			var n_ = g_.Equal(m_, "completed");
			var r_ = FlexibleSigmoidoscopy?.Performed;
			var s_ = MATGlobalCommonFunctionsFHIR4_6_1_000.Normalize_Interval(r_);
			var t_ = g_.End(s_);
			var x_ = this.Measurement_Period();
			var y_ = g_.End(x_);
			var aa_ = g_.Quantity(5m, "years");
			var ab_ = g_.Subtract(y_, aa_);
			var ae_ = g_.End(x_);
			var af_ = g_.Interval(ab_, ae_, true, true);
			var ag_ = g_.ElementInInterval<CqlDateTime>(t_, af_, null);
			var ak_ = g_.End(x_);
			var al_ = g_.Not((bool?)(ak_ is null));
			var am_ = g_.And(ag_, al_);
			var an_ = g_.And(n_, am_);

			return an_;
		};
		var f_ = a_.WhereOrNull<Procedure>(d_, e_);

		return f_;
	}

<<<<<<< HEAD
=======
    private IEnumerable<Procedure> Flexible_Sigmoidoscopy_Performed_Value()
    {
        var a_ = this.Flexible_Sigmoidoscopy();
        var b_ = context?.Operators.RetrieveByValueSet<Procedure>(a_, 
			null);
        Func<Procedure,bool?> v_ = (FlexibleSigmoidoscopy) => 
        {
            var d_ = (FlexibleSigmoidoscopy?.StatusElement as object);
            var c_ = (context?.Operators.Convert<string>(d_) as object);
            var e_ = ("completed" as object);
            var f_ = context?.Operators.Equal(c_, 
				e_);
            var g_ = (FlexibleSigmoidoscopy?.Performed as object);
            var h_ = MATGlobalCommonFunctionsFHIR4_6_1_000.Normalize_Interval(g_);
            var i_ = context?.Operators.End(h_);
            var j_ = this.Measurement_Period();
            var k_ = context?.Operators.End(j_);
            var l_ = context?.Operators.Quantity(5m, 
				"years");
            var m_ = context?.Operators.Subtract(k_, 
				l_);
            var p_ = context?.Operators.Interval(m_, 
				k_, 
				true, 
				true);
            var q_ = context?.Operators.ElementInInterval<CqlDateTime>(i_, 
				p_, 
				null);
            bool? r_ = ((bool?)(context?.Operators.End(j_) == null));
            var t_ = context?.Operators.Not(r_);
            var u_ = context?.Operators.And(q_, 
				t_);
            return context?.Operators.And(f_, 
				u_);
        };
        return context?.Operators.WhereOrNull<Procedure>(b_, 
			v_);
    }
>>>>>>> cedac435
    [CqlDeclaration("Flexible Sigmoidoscopy Performed")]
	public IEnumerable<Procedure> Flexible_Sigmoidoscopy_Performed() => 
		__Flexible_Sigmoidoscopy_Performed.Value;

	private IEnumerable<Procedure> Flexible_Sigmoidoscopy_Performed_without_appropriate_status_Value()
	{
		var a_ = context.Operators;
		var b_ = context.DataRetriever;
		var c_ = this.Flexible_Sigmoidoscopy();
		var d_ = b_.RetrieveByValueSet<Procedure>(c_, null);
		bool? e_(Procedure FlexibleSigmoidoscopy)
		{
			var g_ = context.Operators;
			var j_ = context.Deeper(new CallStackEntry("ToString", null, null));
			var k_ = j_.Operators;
			var l_ = k_.TypeConverter;
			var m_ = FlexibleSigmoidoscopy?.StatusElement;
			var n_ = l_.Convert<string>(m_);
			var o_ = g_.Equal(n_, "completed");
			var p_ = g_.Not(o_);
			var t_ = FlexibleSigmoidoscopy?.Performed;
			var u_ = MATGlobalCommonFunctionsFHIR4_6_1_000.Normalize_Interval(t_);
			var v_ = g_.End(u_);
			var z_ = this.Measurement_Period();
			var aa_ = g_.End(z_);
			var ac_ = g_.Quantity(5m, "years");
			var ad_ = g_.Subtract(aa_, ac_);
			var ag_ = g_.End(z_);
			var ah_ = g_.Interval(ad_, ag_, true, true);
			var ai_ = g_.ElementInInterval<CqlDateTime>(v_, ah_, null);
			var am_ = g_.End(z_);
			var an_ = g_.Not((bool?)(am_ is null));
			var ao_ = g_.And(ai_, an_);
			var ap_ = g_.And(p_, ao_);

			return ap_;
		};
		var f_ = a_.WhereOrNull<Procedure>(d_, e_);

		return f_;
	}

<<<<<<< HEAD
=======
    private IEnumerable<Procedure> Flexible_Sigmoidoscopy_Performed_without_appropriate_status_Value()
    {
        var a_ = this.Flexible_Sigmoidoscopy();
        var b_ = context?.Operators.RetrieveByValueSet<Procedure>(a_, 
			null);
        Func<Procedure,bool?> w_ = (FlexibleSigmoidoscopy) => 
        {
            var d_ = (FlexibleSigmoidoscopy?.StatusElement as object);
            var c_ = (context?.Operators.Convert<string>(d_) as object);
            var e_ = ("completed" as object);
            var f_ = context?.Operators.Equal(c_, 
				e_);
            var g_ = context?.Operators.Not(f_);
            var h_ = (FlexibleSigmoidoscopy?.Performed as object);
            var i_ = MATGlobalCommonFunctionsFHIR4_6_1_000.Normalize_Interval(h_);
            var j_ = context?.Operators.End(i_);
            var k_ = this.Measurement_Period();
            var l_ = context?.Operators.End(k_);
            var m_ = context?.Operators.Quantity(5m, 
				"years");
            var n_ = context?.Operators.Subtract(l_, 
				m_);
            var q_ = context?.Operators.Interval(n_, 
				l_, 
				true, 
				true);
            var r_ = context?.Operators.ElementInInterval<CqlDateTime>(j_, 
				q_, 
				null);
            bool? s_ = ((bool?)(context?.Operators.End(k_) == null));
            var u_ = context?.Operators.Not(s_);
            var v_ = context?.Operators.And(r_, 
				u_);
            return context?.Operators.And(g_, 
				v_);
        };
        return context?.Operators.WhereOrNull<Procedure>(b_, 
			w_);
    }
>>>>>>> cedac435
    [CqlDeclaration("Flexible Sigmoidoscopy Performed without appropriate status")]
	public IEnumerable<Procedure> Flexible_Sigmoidoscopy_Performed_without_appropriate_status() => 
		__Flexible_Sigmoidoscopy_Performed_without_appropriate_status.Value;

	private IEnumerable<CqlDateTime> Colonoscopy_Display_Date_Value()
	{
		var a_ = context.Operators;
		var c_ = context.DataRetriever;
		var d_ = this.Colonoscopy();
		var e_ = c_.RetrieveByValueSet<Procedure>(d_, null);
		bool? f_(Procedure Colonoscopy)
		{
			var j_ = context.Operators;
			var m_ = Colonoscopy?.Performed;
			var n_ = MATGlobalCommonFunctionsFHIR4_6_1_000.Normalize_Interval(m_);
			var o_ = j_.End(n_);
			var s_ = this.Measurement_Period();
			var t_ = j_.End(s_);
			var v_ = j_.Quantity(11m, "years");
			var w_ = j_.Subtract(t_, v_);
			var z_ = j_.End(s_);
			var aa_ = j_.Interval(w_, z_, true, true);
			var ab_ = j_.ElementInInterval<CqlDateTime>(o_, aa_, null);
			var af_ = j_.End(s_);
			var ag_ = j_.Not((bool?)(af_ is null));
			var ah_ = j_.And(ab_, ag_);

			return ah_;
		};
		var g_ = a_.WhereOrNull<Procedure>(e_, f_);
		CqlDateTime h_(Procedure Colonoscopy)
		{
			var ai_ = Colonoscopy?.Performed;
			var aj_ = MATGlobalCommonFunctionsFHIR4_6_1_000.Latest(ai_);

			return aj_;
		};
		var i_ = a_.SelectOrNull<Procedure, CqlDateTime>(g_, h_);

		return i_;
	}

<<<<<<< HEAD
=======
    private IEnumerable<CqlDateTime> Colonoscopy_Display_Date_Value()
    {
        var a_ = this.Colonoscopy();
        var b_ = context?.Operators.RetrieveByValueSet<Procedure>(a_, 
			null);
        Func<Procedure,bool?> q_ = (Colonoscopy) => 
        {
            var c_ = (Colonoscopy?.Performed as object);
            var d_ = MATGlobalCommonFunctionsFHIR4_6_1_000.Normalize_Interval(c_);
            var e_ = context?.Operators.End(d_);
            var f_ = this.Measurement_Period();
            var g_ = context?.Operators.End(f_);
            var h_ = context?.Operators.Quantity(11m, 
				"years");
            var i_ = context?.Operators.Subtract(g_, 
				h_);
            var l_ = context?.Operators.Interval(i_, 
				g_, 
				true, 
				true);
            var m_ = context?.Operators.ElementInInterval<CqlDateTime>(e_, 
				l_, 
				null);
            bool? n_ = ((bool?)(context?.Operators.End(f_) == null));
            var p_ = context?.Operators.Not(n_);
            return context?.Operators.And(m_, 
				p_);
        };
        var r_ = context?.Operators.WhereOrNull<Procedure>(b_, 
			q_);
        Func<Procedure,CqlDateTime> t_ = (Colonoscopy) => 
        {
            var s_ = (Colonoscopy?.Performed as object);
            return MATGlobalCommonFunctionsFHIR4_6_1_000.Latest(s_);
        };
        return context?.Operators.SelectOrNull<Procedure, CqlDateTime>(r_, 
			t_);
    }
>>>>>>> cedac435
    [CqlDeclaration("Colonoscopy Display Date")]
	public IEnumerable<CqlDateTime> Colonoscopy_Display_Date() => 
		__Colonoscopy_Display_Date.Value;

	private IEnumerable<Procedure> Colonoscopy_Performed_Value()
	{
		var a_ = context.Operators;
		var b_ = context.DataRetriever;
		var c_ = this.Colonoscopy();
		var d_ = b_.RetrieveByValueSet<Procedure>(c_, null);
		bool? e_(Procedure Colonoscopy)
		{
			var g_ = context.Operators;
			var i_ = context.Deeper(new CallStackEntry("ToString", null, null));
			var j_ = i_.Operators;
			var k_ = j_.TypeConverter;
			var l_ = Colonoscopy?.StatusElement;
			var m_ = k_.Convert<string>(l_);
			var n_ = g_.Equal(m_, "completed");
			var r_ = Colonoscopy?.Performed;
			var s_ = MATGlobalCommonFunctionsFHIR4_6_1_000.Normalize_Interval(r_);
			var t_ = g_.End(s_);
			var x_ = this.Measurement_Period();
			var y_ = g_.End(x_);
			var aa_ = g_.Quantity(10m, "years");
			var ab_ = g_.Subtract(y_, aa_);
			var ae_ = g_.End(x_);
			var af_ = g_.Interval(ab_, ae_, true, true);
			var ag_ = g_.ElementInInterval<CqlDateTime>(t_, af_, null);
			var ak_ = g_.End(x_);
			var al_ = g_.Not((bool?)(ak_ is null));
			var am_ = g_.And(ag_, al_);
			var an_ = g_.And(n_, am_);

			return an_;
		};
		var f_ = a_.WhereOrNull<Procedure>(d_, e_);

		return f_;
	}

<<<<<<< HEAD
=======
    private IEnumerable<Procedure> Colonoscopy_Performed_Value()
    {
        var a_ = this.Colonoscopy();
        var b_ = context?.Operators.RetrieveByValueSet<Procedure>(a_, 
			null);
        Func<Procedure,bool?> v_ = (Colonoscopy) => 
        {
            var d_ = (Colonoscopy?.StatusElement as object);
            var c_ = (context?.Operators.Convert<string>(d_) as object);
            var e_ = ("completed" as object);
            var f_ = context?.Operators.Equal(c_, 
				e_);
            var g_ = (Colonoscopy?.Performed as object);
            var h_ = MATGlobalCommonFunctionsFHIR4_6_1_000.Normalize_Interval(g_);
            var i_ = context?.Operators.End(h_);
            var j_ = this.Measurement_Period();
            var k_ = context?.Operators.End(j_);
            var l_ = context?.Operators.Quantity(10m, 
				"years");
            var m_ = context?.Operators.Subtract(k_, 
				l_);
            var p_ = context?.Operators.Interval(m_, 
				k_, 
				true, 
				true);
            var q_ = context?.Operators.ElementInInterval<CqlDateTime>(i_, 
				p_, 
				null);
            bool? r_ = ((bool?)(context?.Operators.End(j_) == null));
            var t_ = context?.Operators.Not(r_);
            var u_ = context?.Operators.And(q_, 
				t_);
            return context?.Operators.And(f_, 
				u_);
        };
        return context?.Operators.WhereOrNull<Procedure>(b_, 
			v_);
    }
>>>>>>> cedac435
    [CqlDeclaration("Colonoscopy Performed")]
	public IEnumerable<Procedure> Colonoscopy_Performed() => 
		__Colonoscopy_Performed.Value;

	private IEnumerable<Procedure> Colonoscopy_Performed_without_appropriate_status_Value()
	{
		var a_ = context.Operators;
		var b_ = context.DataRetriever;
		var c_ = this.Colonoscopy();
		var d_ = b_.RetrieveByValueSet<Procedure>(c_, null);
		bool? e_(Procedure Colonoscopy)
		{
			var g_ = context.Operators;
			var j_ = context.Deeper(new CallStackEntry("ToString", null, null));
			var k_ = j_.Operators;
			var l_ = k_.TypeConverter;
			var m_ = Colonoscopy?.StatusElement;
			var n_ = l_.Convert<string>(m_);
			var o_ = g_.Equal(n_, "completed");
			var p_ = g_.Not(o_);
			var t_ = Colonoscopy?.Performed;
			var u_ = MATGlobalCommonFunctionsFHIR4_6_1_000.Normalize_Interval(t_);
			var v_ = g_.End(u_);
			var z_ = this.Measurement_Period();
			var aa_ = g_.End(z_);
			var ac_ = g_.Quantity(10m, "years");
			var ad_ = g_.Subtract(aa_, ac_);
			var ag_ = g_.End(z_);
			var ah_ = g_.Interval(ad_, ag_, true, true);
			var ai_ = g_.ElementInInterval<CqlDateTime>(v_, ah_, null);
			var am_ = g_.End(z_);
			var an_ = g_.Not((bool?)(am_ is null));
			var ao_ = g_.And(ai_, an_);
			var ap_ = g_.And(p_, ao_);

			return ap_;
		};
		var f_ = a_.WhereOrNull<Procedure>(d_, e_);

		return f_;
	}

<<<<<<< HEAD
=======
    private IEnumerable<Procedure> Colonoscopy_Performed_without_appropriate_status_Value()
    {
        var a_ = this.Colonoscopy();
        var b_ = context?.Operators.RetrieveByValueSet<Procedure>(a_, 
			null);
        Func<Procedure,bool?> w_ = (Colonoscopy) => 
        {
            var d_ = (Colonoscopy?.StatusElement as object);
            var c_ = (context?.Operators.Convert<string>(d_) as object);
            var e_ = ("completed" as object);
            var f_ = context?.Operators.Equal(c_, 
				e_);
            var g_ = context?.Operators.Not(f_);
            var h_ = (Colonoscopy?.Performed as object);
            var i_ = MATGlobalCommonFunctionsFHIR4_6_1_000.Normalize_Interval(h_);
            var j_ = context?.Operators.End(i_);
            var k_ = this.Measurement_Period();
            var l_ = context?.Operators.End(k_);
            var m_ = context?.Operators.Quantity(10m, 
				"years");
            var n_ = context?.Operators.Subtract(l_, 
				m_);
            var q_ = context?.Operators.Interval(n_, 
				l_, 
				true, 
				true);
            var r_ = context?.Operators.ElementInInterval<CqlDateTime>(j_, 
				q_, 
				null);
            bool? s_ = ((bool?)(context?.Operators.End(k_) == null));
            var u_ = context?.Operators.Not(s_);
            var v_ = context?.Operators.And(r_, 
				u_);
            return context?.Operators.And(g_, 
				v_);
        };
        return context?.Operators.WhereOrNull<Procedure>(b_, 
			w_);
    }
>>>>>>> cedac435
    [CqlDeclaration("Colonoscopy Performed without appropriate status")]
	public IEnumerable<Procedure> Colonoscopy_Performed_without_appropriate_status() => 
		__Colonoscopy_Performed_without_appropriate_status.Value;

	private bool? Numerator_Value()
	{
		var a_ = context.Operators;
		var f_ = this.Colonoscopy_Performed();
		var g_ = a_.ExistsInList<Procedure>(f_);
		var i_ = this.Fecal_Occult_Blood_Test_Performed();
		var j_ = a_.ExistsInList<Observation>(i_);
		var k_ = a_.Or(g_, j_);
		var m_ = this.Flexible_Sigmoidoscopy_Performed();
		var n_ = a_.ExistsInList<Procedure>(m_);
		var o_ = a_.Or(k_, n_);
		var q_ = this.Fecal_Immunochemical_Test_DNA_Performed();
		var r_ = a_.ExistsInList<Observation>(q_);
		var s_ = a_.Or(o_, r_);
		var u_ = this.CT_Colonography_Performed();
		var v_ = a_.ExistsInList<Observation>(u_);
		var w_ = a_.Or(s_, v_);

		return w_;
	}

    [CqlDeclaration("Numerator")]
	public bool? Numerator() => 
		__Numerator.Value;

	private bool? Final_Numerator_Population_Value()
	{
		var a_ = context.Operators;
		var d_ = this.Numerator();
		var e_ = this.Initial_Population();
		var f_ = a_.And(d_, e_);
		var g_ = this.Denominator();
		var h_ = a_.And(f_, g_);
		var j_ = this.Denominator_Exclusions();
		var k_ = a_.Not(j_);
		var l_ = a_.And(h_, k_);

		return l_;
	}

    [CqlDeclaration("Final Numerator Population")]
	public bool? Final_Numerator_Population() => 
		__Final_Numerator_Population.Value;

}<|MERGE_RESOLUTION|>--- conflicted
+++ resolved
@@ -455,15 +455,13 @@
 
 	private CqlInterval<CqlDateTime> Measurement_Period_Value()
 	{
-		var a_ = context.Operators;
-		var d_ = a_.ConvertIntegerToDecimal(default);
-		var e_ = a_.DateTime((int?)2021, (int?)1, (int?)1, (int?)0, (int?)0, (int?)0, (int?)0, d_);
-		var h_ = a_.ConvertIntegerToDecimal(default);
-		var i_ = a_.DateTime((int?)2022, (int?)1, (int?)1, (int?)0, (int?)0, (int?)0, (int?)0, h_);
-		var j_ = a_.Interval(e_, i_, true, false);
-		var k_ = context.ResolveParameter("ColorectalCancerScreeningsFHIR-0.0.003", "Measurement Period", j_);
-
-		return (CqlInterval<CqlDateTime>)k_;
+		var a_ = context.Operators.ConvertIntegerToDecimal(default);
+		var b_ = context.Operators.DateTime((int?)2021, (int?)1, (int?)1, (int?)0, (int?)0, (int?)0, (int?)0, a_);
+		var d_ = context.Operators.DateTime((int?)2022, (int?)1, (int?)1, (int?)0, (int?)0, (int?)0, (int?)0, a_);
+		var e_ = context.Operators.Interval(b_, d_, true, false);
+		var f_ = context.ResolveParameter("ColorectalCancerScreeningsFHIR-0.0.003", "Measurement Period", e_);
+
+		return (CqlInterval<CqlDateTime>)f_;
 	}
 
     [CqlDeclaration("Measurement Period")]
@@ -472,23 +470,12 @@
 
 	private Patient Patient_Value()
 	{
-		var a_ = context.Operators;
-		var b_ = context.DataRetriever;
-		var c_ = b_.RetrieveByValueSet<Patient>(null, null);
-		var d_ = a_.SingleOrNull<Patient>(c_);
-
-		return d_;
-	}
-
-<<<<<<< HEAD
-=======
-    private Patient Patient_Value()
-    {
-        var a_ = context?.Operators.RetrieveByValueSet<Patient>(null, 
-			null);
-        return context?.Operators.SingleOrNull<Patient>(a_);
-    }
->>>>>>> cedac435
+		var a_ = context.Operators.RetrieveByValueSet<Patient>(null, null);
+		var b_ = context.Operators.SingleOrNull<Patient>(a_);
+
+		return b_;
+	}
+
     [CqlDeclaration("Patient")]
 	public Patient Patient() => 
 		__Patient.Value;
@@ -539,156 +526,72 @@
 
 	private IEnumerable<Encounter> Telehealth_Services_Value()
 	{
-		var a_ = context.Operators;
-		var c_ = context.DataRetriever;
-		var d_ = this.Online_Assessments();
-		var e_ = c_.RetrieveByValueSet<Encounter>(d_, null);
-		var g_ = this.Telephone_Visits();
-		var h_ = c_.RetrieveByValueSet<Encounter>(g_, null);
-		var i_ = a_.ListUnion<Encounter>(e_, h_);
-		bool? j_(Encounter TelehealthEncounter)
-		{
-			var l_ = context.Operators;
-			var n_ = context.Deeper(new CallStackEntry("ToString", null, null));
-			var o_ = n_.Operators;
-			var p_ = o_.TypeConverter;
-			var q_ = TelehealthEncounter?.StatusElement;
-			var r_ = p_.Convert<string>(q_);
-			var s_ = l_.Equal(r_, "finished");
-			var u_ = this.Measurement_Period();
-			var v_ = TelehealthEncounter?.Period;
-			var w_ = MATGlobalCommonFunctionsFHIR4_6_1_000.Normalize_Interval(v_);
-			var x_ = l_.IntervalIncludesInterval<CqlDateTime>(u_, w_, null);
-			var y_ = l_.And(s_, x_);
-
-			return y_;
-		};
-		var k_ = a_.WhereOrNull<Encounter>(i_, j_);
-
-		return k_;
-	}
-
-<<<<<<< HEAD
-=======
-    private IEnumerable<Encounter> Telehealth_Services_Value()
-    {
-        var a_ = this.Online_Assessments();
-        var b_ = context?.Operators.RetrieveByValueSet<Encounter>(a_, 
-			null);
-        var c_ = this.Telephone_Visits();
-        var d_ = context?.Operators.RetrieveByValueSet<Encounter>(c_, 
-			null);
-        var e_ = context?.Operators.ListUnion<Encounter>(b_, 
-			d_);
-        Func<Encounter,bool?> n_ = (TelehealthEncounter) => 
-        {
-            var g_ = (TelehealthEncounter?.StatusElement as object);
-            var f_ = (context?.Operators.Convert<string>(g_) as object);
-            var h_ = ("finished" as object);
-            var i_ = context?.Operators.Equal(f_, 
-				h_);
-            var j_ = this.Measurement_Period();
-            var k_ = (TelehealthEncounter?.Period as object);
-            var l_ = MATGlobalCommonFunctionsFHIR4_6_1_000.Normalize_Interval(k_);
-            var m_ = context?.Operators.IntervalIncludesInterval<CqlDateTime>(j_, 
-				l_, 
-				null);
-            return context?.Operators.And(i_, 
-				m_);
-        };
-        return context?.Operators.WhereOrNull<Encounter>(e_, 
-			n_);
-    }
->>>>>>> cedac435
+		var a_ = this.Online_Assessments();
+		var b_ = context.Operators.RetrieveByValueSet<Encounter>(a_, null);
+		var c_ = this.Telephone_Visits();
+		var d_ = context.Operators.RetrieveByValueSet<Encounter>(c_, null);
+		var e_ = context.Operators.ListUnion<Encounter>(b_, d_);
+		bool? f_(Encounter TelehealthEncounter)
+		{
+			var h_ = TelehealthEncounter?.StatusElement;
+			var i_ = context.Operators.Convert<string>(h_);
+			var j_ = context.Operators.Equal(i_, "finished");
+			var k_ = this.Measurement_Period();
+			var l_ = TelehealthEncounter?.Period;
+			var m_ = MATGlobalCommonFunctionsFHIR4_6_1_000.Normalize_Interval(l_);
+			var n_ = context.Operators.IntervalIncludesInterval<CqlDateTime>(k_, m_, null);
+			var o_ = context.Operators.And(j_, n_);
+
+			return o_;
+		};
+		var g_ = context.Operators.WhereOrNull<Encounter>(e_, f_);
+
+		return g_;
+	}
+
     [CqlDeclaration("Telehealth Services")]
 	public IEnumerable<Encounter> Telehealth_Services() => 
 		__Telehealth_Services.Value;
 
 	private int? Age_at_start_of_Measurement_Period_Value()
 	{
-		var a_ = context.Operators;
-		var c_ = a_.TypeConverter;
-		var d_ = this.Patient();
-		var e_ = d_?.BirthDateElement;
-		var f_ = e_?.Value;
-		var g_ = c_.Convert<CqlDate>(f_);
-		var j_ = this.Measurement_Period();
-		var k_ = a_.Start(j_);
-		var l_ = a_.DateFrom(k_);
-		var m_ = a_.CalculateAgeAt(g_, l_, "year");
-
-		return m_;
-	}
-
-<<<<<<< HEAD
-=======
-    private int? Age_at_start_of_Measurement_Period_Value()
-    {
-        var a_ = (this.Patient()?.BirthDateElement?.Value as object);
-        var b_ = context?.Operators.Convert<CqlDate>(a_);
-        var c_ = this.Measurement_Period();
-        var d_ = context?.Operators.Start(c_);
-        var e_ = context?.Operators.DateFrom(d_);
-        return context?.Operators.CalculateAgeAt(b_, 
-			e_, 
-			"year");
-    }
->>>>>>> cedac435
+		var a_ = this.Patient();
+		var b_ = a_?.BirthDateElement;
+		var c_ = b_?.Value;
+		var d_ = context.Operators.Convert<CqlDate>(c_);
+		var e_ = this.Measurement_Period();
+		var f_ = context.Operators.Start(e_);
+		var g_ = context.Operators.DateFrom(f_);
+		var h_ = context.Operators.CalculateAgeAt(d_, g_, "year");
+
+		return h_;
+	}
+
     [CqlDeclaration("Age at start of Measurement Period")]
 	public int? Age_at_start_of_Measurement_Period() => 
 		__Age_at_start_of_Measurement_Period.Value;
 
 	private bool? Initial_Population_Value()
 	{
-		var a_ = context.Operators;
-		var e_ = a_.TypeConverter;
-		var f_ = this.Patient();
-		var g_ = f_?.BirthDateElement;
-		var h_ = g_?.Value;
-		var i_ = e_.Convert<CqlDate>(h_);
-		var l_ = this.Measurement_Period();
-		var m_ = a_.Start(l_);
-		var n_ = a_.DateFrom(m_);
-		var o_ = a_.CalculateAgeAt(i_, n_, "year");
-		var q_ = a_.Interval((int?)51, (int?)75, true, false);
-		var r_ = a_.ElementInInterval<int?>(o_, q_, null);
-		var u_ = AdultOutpatientEncountersFHIR4_2_2_000.Qualifying_Encounters();
-		var v_ = this.Telehealth_Services();
-		var w_ = a_.ListUnion<Encounter>(u_, v_);
-		var x_ = a_.ExistsInList<Encounter>(w_);
-		var y_ = a_.And(r_, x_);
-
-		return y_;
-	}
-
-<<<<<<< HEAD
-=======
-    private bool? Initial_Population_Value()
-    {
-        var a_ = (this.Patient()?.BirthDateElement?.Value as object);
-        var b_ = context?.Operators.Convert<CqlDate>(a_);
-        var c_ = this.Measurement_Period();
-        var d_ = context?.Operators.Start(c_);
-        var e_ = context?.Operators.DateFrom(d_);
-        var f_ = context?.Operators.CalculateAgeAt(b_, 
-			e_, 
-			"year");
-        var g_ = context?.Operators.Interval(((int?)51), 
-			((int?)75), 
-			true, 
-			false);
-        var h_ = context?.Operators.ElementInInterval<int?>(f_, 
-			g_, 
-			null);
-        var i_ = AdultOutpatientEncountersFHIR4_2_2_000.Qualifying_Encounters();
-        var j_ = this.Telehealth_Services();
-        var k_ = context?.Operators.ListUnion<Encounter>(i_, 
-			j_);
-        var l_ = context?.Operators.ExistsInList<Encounter>(k_);
-        return context?.Operators.And(h_, 
-			l_);
-    }
->>>>>>> cedac435
+		var a_ = this.Patient();
+		var b_ = a_?.BirthDateElement;
+		var c_ = b_?.Value;
+		var d_ = context.Operators.Convert<CqlDate>(c_);
+		var e_ = this.Measurement_Period();
+		var f_ = context.Operators.Start(e_);
+		var g_ = context.Operators.DateFrom(f_);
+		var h_ = context.Operators.CalculateAgeAt(d_, g_, "year");
+		var i_ = context.Operators.Interval((int?)51, (int?)75, true, false);
+		var j_ = context.Operators.ElementInInterval<int?>(h_, i_, null);
+		var k_ = AdultOutpatientEncountersFHIR4_2_2_000.Qualifying_Encounters();
+		var l_ = this.Telehealth_Services();
+		var m_ = context.Operators.ListUnion<Encounter>(k_, l_);
+		var n_ = context.Operators.ExistsInList<Encounter>(m_);
+		var o_ = context.Operators.And(j_, n_);
+
+		return o_;
+	}
+
     [CqlDeclaration("Initial Population")]
 	public bool? Initial_Population() => 
 		__Initial_Population.Value;
@@ -706,457 +609,215 @@
 
 	private IEnumerable<Condition> Malignant_Neoplasm_Value()
 	{
-		var a_ = context.Operators;
-		var b_ = context.DataRetriever;
-		var c_ = this.Malignant_Neoplasm_of_Colon();
-		var d_ = b_.RetrieveByValueSet<Condition>(c_, null);
-		bool? e_(Condition ColorectalCancer)
-		{
-			var g_ = context.Operators;
-			var i_ = MATGlobalCommonFunctionsFHIR4_6_1_000.Prevalence_Period(ColorectalCancer);
-			var j_ = g_.Start(i_);
-			var l_ = this.Measurement_Period();
-			var m_ = g_.End(l_);
-			var n_ = g_.SameOrBefore(j_, m_, null);
-
-			return n_;
-		};
-		var f_ = a_.WhereOrNull<Condition>(d_, e_);
-
-		return f_;
-	}
-
-<<<<<<< HEAD
-=======
-    private IEnumerable<Condition> Malignant_Neoplasm_Value()
-    {
-        var a_ = this.Malignant_Neoplasm_of_Colon();
-        var b_ = context?.Operators.RetrieveByValueSet<Condition>(a_, 
-			null);
-        Func<Condition,bool?> g_ = (ColorectalCancer) => 
-        {
-            var c_ = MATGlobalCommonFunctionsFHIR4_6_1_000.Prevalence_Period(ColorectalCancer);
-            var d_ = context?.Operators.Start(c_);
-            var e_ = this.Measurement_Period();
-            var f_ = context?.Operators.End(e_);
-            return context?.Operators.SameOrBefore(d_, 
-				f_, 
-				null);
-        };
-        return context?.Operators.WhereOrNull<Condition>(b_, 
-			g_);
-    }
->>>>>>> cedac435
+		var a_ = this.Malignant_Neoplasm_of_Colon();
+		var b_ = context.Operators.RetrieveByValueSet<Condition>(a_, null);
+		bool? c_(Condition ColorectalCancer)
+		{
+			var e_ = MATGlobalCommonFunctionsFHIR4_6_1_000.Prevalence_Period(ColorectalCancer);
+			var f_ = context.Operators.Start(e_);
+			var g_ = this.Measurement_Period();
+			var h_ = context.Operators.End(g_);
+			var i_ = context.Operators.SameOrBefore(f_, h_, null);
+
+			return i_;
+		};
+		var d_ = context.Operators.WhereOrNull<Condition>(b_, c_);
+
+		return d_;
+	}
+
     [CqlDeclaration("Malignant Neoplasm")]
 	public IEnumerable<Condition> Malignant_Neoplasm() => 
 		__Malignant_Neoplasm.Value;
 
 	private IEnumerable<Procedure> Total_Colectomy_Performed_Value()
 	{
-		var a_ = context.Operators;
-		var b_ = context.DataRetriever;
-		var c_ = this.Total_Colectomy();
-		var d_ = b_.RetrieveByValueSet<Procedure>(c_, null);
-		bool? e_(Procedure Colectomy)
-		{
-			var g_ = context.Operators;
-			var i_ = context.Deeper(new CallStackEntry("ToString", null, null));
-			var j_ = i_.Operators;
-			var k_ = j_.TypeConverter;
-			var l_ = Colectomy?.StatusElement;
-			var m_ = k_.Convert<string>(l_);
-			var n_ = g_.Equal(m_, "completed");
-			var q_ = Colectomy?.Performed;
-			var r_ = MATGlobalCommonFunctionsFHIR4_6_1_000.Normalize_Interval(q_);
-			var s_ = g_.End(r_);
-			var u_ = this.Measurement_Period();
-			var v_ = g_.End(u_);
-			var w_ = g_.SameOrBefore(s_, v_, null);
-			var x_ = g_.And(n_, w_);
-
-			return x_;
-		};
-		var f_ = a_.WhereOrNull<Procedure>(d_, e_);
-
-		return f_;
-	}
-
-<<<<<<< HEAD
-=======
-    private IEnumerable<Procedure> Total_Colectomy_Performed_Value()
-    {
-        var a_ = this.Total_Colectomy();
-        var b_ = context?.Operators.RetrieveByValueSet<Procedure>(a_, 
-			null);
-        Func<Procedure,bool?> m_ = (Colectomy) => 
-        {
-            var d_ = (Colectomy?.StatusElement as object);
-            var c_ = (context?.Operators.Convert<string>(d_) as object);
-            var e_ = ("completed" as object);
-            var f_ = context?.Operators.Equal(c_, 
-				e_);
-            var g_ = (Colectomy?.Performed as object);
-            var h_ = MATGlobalCommonFunctionsFHIR4_6_1_000.Normalize_Interval(g_);
-            var i_ = context?.Operators.End(h_);
-            var j_ = this.Measurement_Period();
-            var k_ = context?.Operators.End(j_);
-            var l_ = context?.Operators.SameOrBefore(i_, 
-				k_, 
-				null);
-            return context?.Operators.And(f_, 
-				l_);
-        };
-        return context?.Operators.WhereOrNull<Procedure>(b_, 
-			m_);
-    }
->>>>>>> cedac435
+		var a_ = this.Total_Colectomy();
+		var b_ = context.Operators.RetrieveByValueSet<Procedure>(a_, null);
+		bool? c_(Procedure Colectomy)
+		{
+			var e_ = Colectomy?.StatusElement;
+			var f_ = context.Operators.Convert<string>(e_);
+			var g_ = context.Operators.Equal(f_, "completed");
+			var h_ = Colectomy?.Performed;
+			var i_ = MATGlobalCommonFunctionsFHIR4_6_1_000.Normalize_Interval(h_);
+			var j_ = context.Operators.End(i_);
+			var k_ = this.Measurement_Period();
+			var l_ = context.Operators.End(k_);
+			var m_ = context.Operators.SameOrBefore(j_, l_, null);
+			var n_ = context.Operators.And(g_, m_);
+
+			return n_;
+		};
+		var d_ = context.Operators.WhereOrNull<Procedure>(b_, c_);
+
+		return d_;
+	}
+
     [CqlDeclaration("Total Colectomy Performed")]
 	public IEnumerable<Procedure> Total_Colectomy_Performed() => 
 		__Total_Colectomy_Performed.Value;
 
 	private IEnumerable<Condition> Total_Colectomy_Condition_Value()
 	{
-		var a_ = context.Operators;
-		var b_ = context.DataRetriever;
-		var c_ = this.Total_Colectomy_ICD9();
-		var d_ = b_.RetrieveByValueSet<Condition>(c_, null);
-		bool? e_(Condition ColectomyDx)
-		{
-			var g_ = context.Operators;
-			var i_ = MATGlobalCommonFunctionsFHIR4_6_1_000.Prevalence_Period(ColectomyDx);
-			var j_ = g_.Start(i_);
-			var l_ = this.Measurement_Period();
-			var m_ = g_.End(l_);
-			var n_ = g_.SameOrBefore(j_, m_, null);
-
-			return n_;
-		};
-		var f_ = a_.WhereOrNull<Condition>(d_, e_);
-
-		return f_;
-	}
-
-<<<<<<< HEAD
-=======
-    private IEnumerable<Condition> Total_Colectomy_Condition_Value()
-    {
-        var a_ = this.Total_Colectomy_ICD9();
-        var b_ = context?.Operators.RetrieveByValueSet<Condition>(a_, 
-			null);
-        Func<Condition,bool?> g_ = (ColectomyDx) => 
-        {
-            var c_ = MATGlobalCommonFunctionsFHIR4_6_1_000.Prevalence_Period(ColectomyDx);
-            var d_ = context?.Operators.Start(c_);
-            var e_ = this.Measurement_Period();
-            var f_ = context?.Operators.End(e_);
-            return context?.Operators.SameOrBefore(d_, 
-				f_, 
-				null);
-        };
-        return context?.Operators.WhereOrNull<Condition>(b_, 
-			g_);
-    }
->>>>>>> cedac435
+		var a_ = this.Total_Colectomy_ICD9();
+		var b_ = context.Operators.RetrieveByValueSet<Condition>(a_, null);
+		bool? c_(Condition ColectomyDx)
+		{
+			var e_ = MATGlobalCommonFunctionsFHIR4_6_1_000.Prevalence_Period(ColectomyDx);
+			var f_ = context.Operators.Start(e_);
+			var g_ = this.Measurement_Period();
+			var h_ = context.Operators.End(g_);
+			var i_ = context.Operators.SameOrBefore(f_, h_, null);
+
+			return i_;
+		};
+		var d_ = context.Operators.WhereOrNull<Condition>(b_, c_);
+
+		return d_;
+	}
+
     [CqlDeclaration("Total Colectomy Condition")]
 	public IEnumerable<Condition> Total_Colectomy_Condition() => 
 		__Total_Colectomy_Condition.Value;
 
 	private bool? Denominator_Exclusions_Value()
 	{
-		var a_ = context.Operators;
-		var g_ = HospiceFHIR4_2_3_000.Has_Hospice();
-		var i_ = this.Malignant_Neoplasm();
-		var j_ = a_.ExistsInList<Condition>(i_);
-		var k_ = a_.Or(g_, j_);
-		var m_ = this.Total_Colectomy_Performed();
-		var n_ = a_.ExistsInList<Procedure>(m_);
-		var o_ = a_.Or(k_, n_);
-		var q_ = this.Total_Colectomy_Condition();
-		var r_ = a_.ExistsInList<Condition>(q_);
-		var s_ = a_.Or(o_, r_);
-		var t_ = AdvancedIllnessandFrailtyExclusionECQMFHIR4_5_17_000.Advanced_Illness_and_Frailty_Exclusion_Not_Including_Over_Age_80();
-		var u_ = a_.Or(s_, t_);
-		var z_ = a_.TypeConverter;
-		var aa_ = this.Patient();
-		var ab_ = aa_?.BirthDateElement;
-		var ac_ = ab_?.Value;
-		var ad_ = z_.Convert<CqlDate>(ac_);
-		var ag_ = this.Measurement_Period();
-		var ah_ = a_.Start(ag_);
-		var ai_ = a_.DateFrom(ah_);
-		var aj_ = a_.CalculateAgeAt(ad_, ai_, "year");
-		var ak_ = a_.GreaterOrEqual(aj_, (int?)65);
-		var al_ = AdvancedIllnessandFrailtyExclusionECQMFHIR4_5_17_000.Has_Long_Term_Care_Periods_Longer_Than_90_Consecutive_Days();
-		var am_ = a_.And(ak_, al_);
-		var an_ = a_.Or(u_, am_);
-		var ao_ = PalliativeCareFHIR_0_6_000.Palliative_Care_in_the_Measurement_Period();
-		var ap_ = a_.Or(an_, ao_);
-
-		return ap_;
-	}
-
-<<<<<<< HEAD
-=======
-    private bool? Denominator_Exclusions_Value()
-    {
-        var a_ = HospiceFHIR4_2_3_000.Has_Hospice();
-        var b_ = this.Malignant_Neoplasm();
-        var c_ = context?.Operators.ExistsInList<Condition>(b_);
-        var d_ = context?.Operators.Or(a_, 
-			c_);
-        var e_ = this.Total_Colectomy_Performed();
-        var f_ = context?.Operators.ExistsInList<Procedure>(e_);
-        var g_ = context?.Operators.Or(d_, 
-			f_);
-        var h_ = this.Total_Colectomy_Condition();
-        var i_ = context?.Operators.ExistsInList<Condition>(h_);
-        var j_ = context?.Operators.Or(g_, 
-			i_);
-        var k_ = AdvancedIllnessandFrailtyExclusionECQMFHIR4_5_17_000.Advanced_Illness_and_Frailty_Exclusion_Not_Including_Over_Age_80();
-        var l_ = context?.Operators.Or(j_, 
-			k_);
-        var n_ = (this.Patient()?.BirthDateElement?.Value as object);
-        var o_ = context?.Operators.Convert<CqlDate>(n_);
-        var p_ = this.Measurement_Period();
-        var q_ = context?.Operators.Start(p_);
-        var r_ = context?.Operators.DateFrom(q_);
-        var m_ = (context?.Operators.CalculateAgeAt(o_, 
-			r_, 
-			"year") as object);
-        var s_ = (((int?)65) as object);
-        var t_ = context?.Operators.GreaterOrEqual(m_, 
-			s_);
-        var u_ = AdvancedIllnessandFrailtyExclusionECQMFHIR4_5_17_000.Has_Long_Term_Care_Periods_Longer_Than_90_Consecutive_Days();
-        var v_ = context?.Operators.And(t_, 
-			u_);
-        var w_ = context?.Operators.Or(l_, 
-			v_);
-        var x_ = PalliativeCareFHIR_0_6_000.Palliative_Care_in_the_Measurement_Period();
-        return context?.Operators.Or(w_, 
-			x_);
-    }
->>>>>>> cedac435
+		var a_ = HospiceFHIR4_2_3_000.Has_Hospice();
+		var b_ = this.Malignant_Neoplasm();
+		var c_ = context.Operators.ExistsInList<Condition>(b_);
+		var d_ = context.Operators.Or(a_, c_);
+		var e_ = this.Total_Colectomy_Performed();
+		var f_ = context.Operators.ExistsInList<Procedure>(e_);
+		var g_ = context.Operators.Or(d_, f_);
+		var h_ = this.Total_Colectomy_Condition();
+		var i_ = context.Operators.ExistsInList<Condition>(h_);
+		var j_ = context.Operators.Or(g_, i_);
+		var k_ = AdvancedIllnessandFrailtyExclusionECQMFHIR4_5_17_000.Advanced_Illness_and_Frailty_Exclusion_Not_Including_Over_Age_80();
+		var l_ = context.Operators.Or(j_, k_);
+		var m_ = this.Patient();
+		var n_ = m_?.BirthDateElement;
+		var o_ = n_?.Value;
+		var p_ = context.Operators.Convert<CqlDate>(o_);
+		var q_ = this.Measurement_Period();
+		var r_ = context.Operators.Start(q_);
+		var s_ = context.Operators.DateFrom(r_);
+		var t_ = context.Operators.CalculateAgeAt(p_, s_, "year");
+		var u_ = context.Operators.GreaterOrEqual(t_, (int?)65);
+		var v_ = AdvancedIllnessandFrailtyExclusionECQMFHIR4_5_17_000.Has_Long_Term_Care_Periods_Longer_Than_90_Consecutive_Days();
+		var w_ = context.Operators.And(u_, v_);
+		var x_ = context.Operators.Or(l_, w_);
+		var y_ = PalliativeCareFHIR_0_6_000.Palliative_Care_in_the_Measurement_Period();
+		var z_ = context.Operators.Or(x_, y_);
+
+		return z_;
+	}
+
     [CqlDeclaration("Denominator Exclusions")]
 	public bool? Denominator_Exclusions() => 
 		__Denominator_Exclusions.Value;
 
 	private IEnumerable<Tuples.Tuple_GHYDcaRJOeEdWbTSSCjjBhBFW> Fecal_Occult_Blood_Test_Display_Date__Result__Category__Status_Value()
 	{
-		var a_ = context.Operators;
-		var c_ = context.DataRetriever;
-		var d_ = this.Fecal_Occult_Blood_Test__FOBT_();
-		var e_ = c_.RetrieveByValueSet<Observation>(d_, null);
-		bool? f_(Observation FecalOccult)
-		{
-			var j_ = context.Operators;
-			var k_ = FecalOccult?.Effective;
-			var l_ = MATGlobalCommonFunctionsFHIR4_6_1_000.Latest(k_);
-			var p_ = this.Measurement_Period();
-			var q_ = j_.Start(p_);
-			var s_ = j_.Quantity(1m, "year");
-			var t_ = j_.Subtract(q_, s_);
-			var w_ = j_.End(p_);
-			var x_ = j_.Interval(t_, w_, false, false);
-			var y_ = j_.ElementInInterval<CqlDateTime>(l_, x_, null);
-
-			return y_;
-		};
-		var g_ = a_.WhereOrNull<Observation>(e_, f_);
-		Tuples.Tuple_GHYDcaRJOeEdWbTSSCjjBhBFW h_(Observation FecalOccult)
-		{
-			var z_ = FecalOccult?.Effective;
-			var aa_ = MATGlobalCommonFunctionsFHIR4_6_1_000.Latest(z_);
-			var ab_ = context.Operators;
-			var ae_ = FecalOccult?.Value;
-			var af_ = ab_.LateBoundProperty<IEnumerable<Coding>>(ae_, "coding");
-			bool? ag_(Coding @this)
-			{
-				var bh_ = context.Operators;
-				var bi_ = @this?.DisplayElement;
-				var bj_ = bh_.Not((bool?)(bi_ is null));
-
-<<<<<<< HEAD
-				return bj_;
-			};
-			var ah_ = ab_.WhereOrNull<Coding>(af_, ag_);
-			FhirString ai_(Coding @this)
-=======
-    private IEnumerable<Tuples.Tuple_GHYDcaRJOeEdWbTSSCjjBhBFW> Fecal_Occult_Blood_Test_Display_Date__Result__Category__Status_Value()
-    {
-        var a_ = this.Fecal_Occult_Blood_Test__FOBT_();
-        var b_ = context?.Operators.RetrieveByValueSet<Observation>(a_, 
-			null);
-        Func<Observation,bool?> l_ = (FecalOccult) => 
-        {
-            var c_ = (FecalOccult?.Effective as object);
-            var d_ = MATGlobalCommonFunctionsFHIR4_6_1_000.Latest(c_);
-            var e_ = this.Measurement_Period();
-            var f_ = context?.Operators.Start(e_);
-            var g_ = context?.Operators.Quantity(1m, 
-				"year");
-            var h_ = context?.Operators.Subtract(f_, 
-				g_);
-            var j_ = context?.Operators.End(e_);
-            var k_ = context?.Operators.Interval(h_, 
-				j_, 
-				false, 
-				false);
-            return context?.Operators.ElementInInterval<CqlDateTime>(d_, 
-				k_, 
-				null);
-        };
-        var m_ = context?.Operators.WhereOrNull<Observation>(b_, 
-			l_);
-        Func<Observation,Tuples.Tuple_GHYDcaRJOeEdWbTSSCjjBhBFW> ao_ = (FecalOccult) => 
-        {
-            var o_ = (FecalOccult?.Effective as object);
-            var n_ = MATGlobalCommonFunctionsFHIR4_6_1_000.Latest(o_);
-            var q_ = (FecalOccult?.Value as object);
-            var r_ = context?.Operators.LateBoundProperty<IEnumerable<Coding>>(q_, 
-				"coding");
-            Func<Coding,bool?> t_ = (@this) => 
-            {
-                bool? s_ = ((bool?)(@this?.DisplayElement == null));
-                return context?.Operators.Not(s_);
-            };
-            var u_ = context?.Operators.WhereOrNull<Coding>(r_, 
-				t_);
-            Func<Coding,FhirString> v_ = (@this) => 
-            {
-                return @this?.DisplayElement;
-            };
-            var p_ = context?.Operators.SelectOrNull<Coding, FhirString>(u_, 
-				v_);
-            var x_ = (FecalOccult?.Category as IEnumerable<CodeableConcept>);
-            Func<CodeableConcept,bool?> z_ = (@this) => 
-            {
-                bool? y_ = ((bool?)(@this?.Coding == null));
-                return context?.Operators.Not(y_);
-            };
-            var aa_ = context?.Operators.WhereOrNull<CodeableConcept>(x_, 
-				z_);
-            Func<CodeableConcept,List<Coding>> ab_ = (@this) => 
-            {
-                return @this?.Coding;
-            };
-            var ac_ = context?.Operators.SelectOrNull<CodeableConcept, List<Coding>>(aa_, 
-				ab_);
-            var ad_ = context?.Operators.FlattenList<Coding>(ac_);
-            Func<Coding,bool?> af_ = (@this) => 
-            {
-                bool? ae_ = ((bool?)(@this?.CodeElement == null));
-                return context?.Operators.Not(ae_);
-            };
-            var ag_ = context?.Operators.WhereOrNull<Coding>(ad_, 
-				af_);
-            Func<Coding,Code> ah_ = (@this) => 
-            {
-                return @this?.CodeElement;
-            };
-            var ai_ = context?.Operators.SelectOrNull<Coding, Code>(ag_, 
-				ah_);
-            Func<Code,bool?> ak_ = (@this) => 
-            {
-                bool? aj_ = ((bool?)(@this?.Value == null));
-                return context?.Operators.Not(aj_);
-            };
-            var al_ = context?.Operators.WhereOrNull<Code>(ai_, 
-				ak_);
-            Func<Code,string> am_ = (@this) => 
-            {
-                return @this?.Value;
-            };
-            var w_ = context?.Operators.SelectOrNull<Code, string>(al_, 
-				am_);
-            var an_ = FecalOccult?.StatusElement;
-            return new Tuples.Tuple_GHYDcaRJOeEdWbTSSCjjBhBFW
->>>>>>> cedac435
-			{
-				var bk_ = @this?.DisplayElement;
-
-				return bk_;
-			};
-			var aj_ = ab_.SelectOrNull<Coding, FhirString>(ah_, ai_);
-			var ar_ = FecalOccult?.Category;
-			bool? as_(CodeableConcept @this)
-			{
-				var bl_ = context.Operators;
-				var bm_ = @this?.Coding;
-				var bn_ = bl_.Not((bool?)(bm_ is null));
-
-<<<<<<< HEAD
-				return bn_;
-			};
-			var at_ = ab_.WhereOrNull<CodeableConcept>((ar_ as IEnumerable<CodeableConcept>), as_);
-			List<Coding> au_(CodeableConcept @this)
-			{
-				var bo_ = @this?.Coding;
-
-				return bo_;
-			};
-			var av_ = ab_.SelectOrNull<CodeableConcept, List<Coding>>(at_, au_);
-			var aw_ = ab_.FlattenList<Coding>(av_);
-			bool? ax_(Coding @this)
-=======
-    private IEnumerable<Observation> Fecal_Occult_Blood_Test_Performed_Value()
-    {
-        var a_ = this.Fecal_Occult_Blood_Test__FOBT_();
-        var b_ = context?.Operators.RetrieveByValueSet<Observation>(a_, 
-			null);
-        Func<Observation,bool?> ai_ = (FecalOccult) => 
-        {
-            var c_ = (FecalOccult?.StatusElement as object);
-            var d_ = context?.Operators.Convert<string>(c_);
-            var f_ = "final";
-            var g_ = "amended";
-            var h_ = "corrected";
-            var e_ = (new string[]
->>>>>>> cedac435
-			{
-				var bp_ = context.Operators;
-				var bq_ = @this?.CodeElement;
-				var br_ = bp_.Not((bool?)(bq_ is null));
-
-				return br_;
-			};
-			var ay_ = ab_.WhereOrNull<Coding>(aw_, ax_);
-			Code az_(Coding @this)
-			{
-				var bs_ = @this?.CodeElement;
-
-				return bs_;
-			};
-			var ba_ = ab_.SelectOrNull<Coding, Code>(ay_, az_);
-			bool? bb_(Code @this)
-			{
-				var bt_ = context.Operators;
-				var bu_ = @this?.Value;
-				var bv_ = bt_.Not((bool?)(bu_ is null));
-
-				return bv_;
-			};
-			var bc_ = ab_.WhereOrNull<Code>(ba_, bb_);
-			string bd_(Code @this)
-			{
-				var bw_ = @this?.Value;
-
-				return bw_;
-			};
-			var be_ = ab_.SelectOrNull<Code, string>(bc_, bd_);
-			var bf_ = FecalOccult?.StatusElement;
-			var bg_ = new Tuples.Tuple_GHYDcaRJOeEdWbTSSCjjBhBFW
-			{
-				occultDate = aa_,
-				occultResult = aj_,
-				occultCategoryCode = be_,
-				occultStatus = bf_,
-			};
-
-			return bg_;
-		};
-		var i_ = a_.SelectOrNull<Observation, Tuples.Tuple_GHYDcaRJOeEdWbTSSCjjBhBFW>(g_, h_);
-
-		return i_;
+		var a_ = this.Fecal_Occult_Blood_Test__FOBT_();
+		var b_ = context.Operators.RetrieveByValueSet<Observation>(a_, null);
+		bool? c_(Observation FecalOccult)
+		{
+			var g_ = FecalOccult?.Effective;
+			var h_ = MATGlobalCommonFunctionsFHIR4_6_1_000.Latest(g_);
+			var i_ = this.Measurement_Period();
+			var j_ = context.Operators.Start(i_);
+			var k_ = context.Operators.Quantity(1m, "year");
+			var l_ = context.Operators.Subtract(j_, k_);
+			var n_ = context.Operators.End(i_);
+			var o_ = context.Operators.Interval(l_, n_, false, false);
+			var p_ = context.Operators.ElementInInterval<CqlDateTime>(h_, o_, null);
+
+			return p_;
+		};
+		var d_ = context.Operators.WhereOrNull<Observation>(b_, c_);
+		Tuples.Tuple_GHYDcaRJOeEdWbTSSCjjBhBFW e_(Observation FecalOccult)
+		{
+			var q_ = FecalOccult?.Effective;
+			var r_ = MATGlobalCommonFunctionsFHIR4_6_1_000.Latest(q_);
+			var s_ = FecalOccult?.Value;
+			var t_ = context.Operators.LateBoundProperty<IEnumerable<Coding>>(s_, "coding");
+			bool? u_(Coding @this)
+			{
+				var ao_ = @this?.DisplayElement;
+				var ap_ = context.Operators.Not((bool?)(ao_ is null));
+
+				return ap_;
+			};
+			var v_ = context.Operators.WhereOrNull<Coding>(t_, u_);
+			FhirString w_(Coding @this)
+			{
+				var aq_ = @this?.DisplayElement;
+
+				return aq_;
+			};
+			var x_ = context.Operators.SelectOrNull<Coding, FhirString>(v_, w_);
+			var y_ = FecalOccult?.Category;
+			bool? z_(CodeableConcept @this)
+			{
+				var ar_ = @this?.Coding;
+				var as_ = context.Operators.Not((bool?)(ar_ is null));
+
+				return as_;
+			};
+			var aa_ = context.Operators.WhereOrNull<CodeableConcept>((y_ as IEnumerable<CodeableConcept>), z_);
+			List<Coding> ab_(CodeableConcept @this)
+			{
+				var at_ = @this?.Coding;
+
+				return at_;
+			};
+			var ac_ = context.Operators.SelectOrNull<CodeableConcept, List<Coding>>(aa_, ab_);
+			var ad_ = context.Operators.FlattenList<Coding>(ac_);
+			bool? ae_(Coding @this)
+			{
+				var au_ = @this?.CodeElement;
+				var av_ = context.Operators.Not((bool?)(au_ is null));
+
+				return av_;
+			};
+			var af_ = context.Operators.WhereOrNull<Coding>(ad_, ae_);
+			Code ag_(Coding @this)
+			{
+				var aw_ = @this?.CodeElement;
+
+				return aw_;
+			};
+			var ah_ = context.Operators.SelectOrNull<Coding, Code>(af_, ag_);
+			bool? ai_(Code @this)
+			{
+				var ax_ = @this?.Value;
+				var ay_ = context.Operators.Not((bool?)(ax_ is null));
+
+				return ay_;
+			};
+			var aj_ = context.Operators.WhereOrNull<Code>(ah_, ai_);
+			string ak_(Code @this)
+			{
+				var az_ = @this?.Value;
+
+				return az_;
+			};
+			var al_ = context.Operators.SelectOrNull<Code, string>(aj_, ak_);
+			var am_ = FecalOccult?.StatusElement;
+			var an_ = new Tuples.Tuple_GHYDcaRJOeEdWbTSSCjjBhBFW
+			{
+				occultDate = r_,
+				occultResult = x_,
+				occultCategoryCode = al_,
+				occultStatus = am_,
+			};
+
+			return an_;
+		};
+		var f_ = context.Operators.SelectOrNull<Observation, Tuples.Tuple_GHYDcaRJOeEdWbTSSCjjBhBFW>(d_, e_);
+
+		return f_;
 	}
 
     [CqlDeclaration("Fecal Occult Blood Test Display Date, Result, Category, Status")]
@@ -1165,88 +826,78 @@
 
 	private IEnumerable<Observation> Fecal_Occult_Blood_Test_Performed_Value()
 	{
-		var a_ = context.Operators;
-		var b_ = context.DataRetriever;
-		var c_ = this.Fecal_Occult_Blood_Test__FOBT_();
-		var d_ = b_.RetrieveByValueSet<Observation>(c_, null);
-		bool? e_(Observation FecalOccult)
-		{
-			var g_ = context.Operators;
-			var k_ = context.Deeper(new CallStackEntry("ToString", null, null));
-			var l_ = k_.Operators;
-			var m_ = l_.TypeConverter;
-			var n_ = FecalOccult?.StatusElement;
-			var o_ = m_.Convert<string>(n_);
-			var p_ = new string[]
+		var a_ = this.Fecal_Occult_Blood_Test__FOBT_();
+		var b_ = context.Operators.RetrieveByValueSet<Observation>(a_, null);
+		bool? c_(Observation FecalOccult)
+		{
+			var e_ = FecalOccult?.StatusElement;
+			var f_ = context.Operators.Convert<string>(e_);
+			var g_ = new string[]
 			{
 				"final",
 				"amended",
 				"corrected",
 			};
-			var q_ = g_.InList<string>(o_, (p_ as IEnumerable<string>));
-			var t_ = FecalOccult?.Category;
-			bool? u_(CodeableConcept FecalOccultCategory)
-			{
-				var ai_ = context.Operators;
-				var an_ = FecalOccultCategory?.Coding;
-				bool? ao_(Coding @this)
-				{
-					var ay_ = context.Operators;
-					var az_ = @this?.CodeElement;
-					var ba_ = ay_.Not((bool?)(az_ is null));
-
-					return ba_;
-				};
-				var ap_ = ai_.WhereOrNull<Coding>((an_ as IEnumerable<Coding>), ao_);
-				Code aq_(Coding @this)
-				{
-					var bb_ = @this?.CodeElement;
-
-<<<<<<< HEAD
-					return bb_;
-				};
-				var ar_ = ai_.SelectOrNull<Coding, Code>(ap_, aq_);
-				bool? as_(Code @this)
-				{
-					var bc_ = context.Operators;
-					var bd_ = @this?.Value;
-					var be_ = bc_.Not((bool?)(bd_ is null));
-
-					return be_;
-				};
-				var at_ = ai_.WhereOrNull<Code>(ar_, as_);
-				string au_(Code @this)
-				{
-					var bf_ = @this?.Value;
-
-					return bf_;
-				};
-				var av_ = ai_.SelectOrNull<Code, string>(at_, au_);
-				var aw_ = new string[]
+			var h_ = context.Operators.InList<string>(f_, (g_ as IEnumerable<string>));
+			var i_ = FecalOccult?.Category;
+			bool? j_(CodeableConcept FecalOccultCategory)
+			{
+				var v_ = FecalOccultCategory?.Coding;
+				bool? w_(Coding @this)
+				{
+					var ag_ = @this?.CodeElement;
+					var ah_ = context.Operators.Not((bool?)(ag_ is null));
+
+					return ah_;
+				};
+				var x_ = context.Operators.WhereOrNull<Coding>((v_ as IEnumerable<Coding>), w_);
+				Code y_(Coding @this)
+				{
+					var ai_ = @this?.CodeElement;
+
+					return ai_;
+				};
+				var z_ = context.Operators.SelectOrNull<Coding, Code>(x_, y_);
+				bool? aa_(Code @this)
+				{
+					var aj_ = @this?.Value;
+					var ak_ = context.Operators.Not((bool?)(aj_ is null));
+
+					return ak_;
+				};
+				var ab_ = context.Operators.WhereOrNull<Code>(z_, aa_);
+				string ac_(Code @this)
+				{
+					var al_ = @this?.Value;
+
+					return al_;
+				};
+				var ad_ = context.Operators.SelectOrNull<Code, string>(ab_, ac_);
+				var ae_ = new string[]
 				{
 					"laboratory",
 				};
-				var ax_ = ai_.ListEquivalent<string>(av_, (aw_ as IEnumerable<string>));
-
-				return ax_;
-			};
-			var v_ = g_.WhereOrNull<CodeableConcept>((t_ as IEnumerable<CodeableConcept>), u_);
-			var w_ = g_.ExistsInList<CodeableConcept>(v_);
-			var x_ = g_.And(q_, w_);
-			var z_ = FecalOccult?.Value;
-			var aa_ = g_.Not((bool?)(z_ is null));
-			var ab_ = g_.And(x_, aa_);
-			var ad_ = FecalOccult?.Effective;
-			var ae_ = MATGlobalCommonFunctionsFHIR4_6_1_000.Latest(ad_);
-			var af_ = this.Measurement_Period();
-			var ag_ = g_.ElementInInterval<CqlDateTime>(ae_, af_, null);
-			var ah_ = g_.And(ab_, ag_);
-
-			return ah_;
-		};
-		var f_ = a_.WhereOrNull<Observation>(d_, e_);
-
-		return f_;
+				var af_ = context.Operators.ListEquivalent<string>(ad_, (ae_ as IEnumerable<string>));
+
+				return af_;
+			};
+			var k_ = context.Operators.WhereOrNull<CodeableConcept>((i_ as IEnumerable<CodeableConcept>), j_);
+			var l_ = context.Operators.ExistsInList<CodeableConcept>(k_);
+			var m_ = context.Operators.And(h_, l_);
+			var n_ = FecalOccult?.Value;
+			var o_ = context.Operators.Not((bool?)(n_ is null));
+			var p_ = context.Operators.And(m_, o_);
+			var q_ = FecalOccult?.Effective;
+			var r_ = MATGlobalCommonFunctionsFHIR4_6_1_000.Latest(q_);
+			var s_ = this.Measurement_Period();
+			var t_ = context.Operators.ElementInInterval<CqlDateTime>(r_, s_, null);
+			var u_ = context.Operators.And(p_, t_);
+
+			return u_;
+		};
+		var d_ = context.Operators.WhereOrNull<Observation>(b_, c_);
+
+		return d_;
 	}
 
     [CqlDeclaration("Fecal Occult Blood Test Performed")]
@@ -1255,102 +906,78 @@
 
 	private IEnumerable<Observation> Fecal_Occult_Blood_Test_Performed__day_of_TZoffset_Value()
 	{
-		var a_ = context.Operators;
-		var b_ = context.DataRetriever;
-		var c_ = this.Fecal_Occult_Blood_Test__FOBT_();
-		var d_ = b_.RetrieveByValueSet<Observation>(c_, null);
-		bool? e_(Observation FecalOccult)
-		{
-			var g_ = context.Operators;
-			var k_ = context.Deeper(new CallStackEntry("ToString", null, null));
-			var l_ = k_.Operators;
-			var m_ = l_.TypeConverter;
-			var n_ = FecalOccult?.StatusElement;
-			var o_ = m_.Convert<string>(n_);
-			var p_ = new string[]
-=======
-    private IEnumerable<Observation> Fecal_Occult_Blood_Test_Performed__day_of_TZoffset_Value()
-    {
-        var a_ = this.Fecal_Occult_Blood_Test__FOBT_();
-        var b_ = context?.Operators.RetrieveByValueSet<Observation>(a_, 
-			null);
-        Func<Observation,bool?> ai_ = (FecalOccult) => 
-        {
-            var c_ = (FecalOccult?.StatusElement as object);
-            var d_ = context?.Operators.Convert<string>(c_);
-            var f_ = "final";
-            var g_ = "amended";
-            var h_ = "corrected";
-            var e_ = (new string[]
->>>>>>> cedac435
+		var a_ = this.Fecal_Occult_Blood_Test__FOBT_();
+		var b_ = context.Operators.RetrieveByValueSet<Observation>(a_, null);
+		bool? c_(Observation FecalOccult)
+		{
+			var e_ = FecalOccult?.StatusElement;
+			var f_ = context.Operators.Convert<string>(e_);
+			var g_ = new string[]
 			{
 				"final",
 				"amended",
 				"corrected",
 			};
-			var q_ = g_.InList<string>(o_, (p_ as IEnumerable<string>));
-			var t_ = FecalOccult?.Category;
-			bool? u_(CodeableConcept FecalOccultCategory)
-			{
-				var ai_ = context.Operators;
-				var an_ = FecalOccultCategory?.Coding;
-				bool? ao_(Coding @this)
-				{
-					var ay_ = context.Operators;
-					var az_ = @this?.CodeElement;
-					var ba_ = ay_.Not((bool?)(az_ is null));
-
-					return ba_;
-				};
-				var ap_ = ai_.WhereOrNull<Coding>((an_ as IEnumerable<Coding>), ao_);
-				Code aq_(Coding @this)
-				{
-					var bb_ = @this?.CodeElement;
-
-					return bb_;
-				};
-				var ar_ = ai_.SelectOrNull<Coding, Code>(ap_, aq_);
-				bool? as_(Code @this)
-				{
-					var bc_ = context.Operators;
-					var bd_ = @this?.Value;
-					var be_ = bc_.Not((bool?)(bd_ is null));
-
-					return be_;
-				};
-				var at_ = ai_.WhereOrNull<Code>(ar_, as_);
-				string au_(Code @this)
-				{
-					var bf_ = @this?.Value;
-
-					return bf_;
-				};
-				var av_ = ai_.SelectOrNull<Code, string>(at_, au_);
-				var aw_ = new string[]
+			var h_ = context.Operators.InList<string>(f_, (g_ as IEnumerable<string>));
+			var i_ = FecalOccult?.Category;
+			bool? j_(CodeableConcept FecalOccultCategory)
+			{
+				var v_ = FecalOccultCategory?.Coding;
+				bool? w_(Coding @this)
+				{
+					var ag_ = @this?.CodeElement;
+					var ah_ = context.Operators.Not((bool?)(ag_ is null));
+
+					return ah_;
+				};
+				var x_ = context.Operators.WhereOrNull<Coding>((v_ as IEnumerable<Coding>), w_);
+				Code y_(Coding @this)
+				{
+					var ai_ = @this?.CodeElement;
+
+					return ai_;
+				};
+				var z_ = context.Operators.SelectOrNull<Coding, Code>(x_, y_);
+				bool? aa_(Code @this)
+				{
+					var aj_ = @this?.Value;
+					var ak_ = context.Operators.Not((bool?)(aj_ is null));
+
+					return ak_;
+				};
+				var ab_ = context.Operators.WhereOrNull<Code>(z_, aa_);
+				string ac_(Code @this)
+				{
+					var al_ = @this?.Value;
+
+					return al_;
+				};
+				var ad_ = context.Operators.SelectOrNull<Code, string>(ab_, ac_);
+				var ae_ = new string[]
 				{
 					"laboratory",
 				};
-				var ax_ = ai_.ListEquivalent<string>(av_, (aw_ as IEnumerable<string>));
-
-				return ax_;
-			};
-			var v_ = g_.WhereOrNull<CodeableConcept>((t_ as IEnumerable<CodeableConcept>), u_);
-			var w_ = g_.ExistsInList<CodeableConcept>(v_);
-			var x_ = g_.And(q_, w_);
-			var z_ = FecalOccult?.Value;
-			var aa_ = g_.Not((bool?)(z_ is null));
-			var ab_ = g_.And(x_, aa_);
-			var ad_ = FecalOccult?.Effective;
-			var ae_ = MATGlobalCommonFunctionsFHIR4_6_1_000.Latest(ad_);
-			var af_ = this.Measurement_Period();
-			var ag_ = g_.ElementInInterval<CqlDateTime>(ae_, af_, "day");
-			var ah_ = g_.And(ab_, ag_);
-
-			return ah_;
-		};
-		var f_ = a_.WhereOrNull<Observation>(d_, e_);
-
-		return f_;
+				var af_ = context.Operators.ListEquivalent<string>(ad_, (ae_ as IEnumerable<string>));
+
+				return af_;
+			};
+			var k_ = context.Operators.WhereOrNull<CodeableConcept>((i_ as IEnumerable<CodeableConcept>), j_);
+			var l_ = context.Operators.ExistsInList<CodeableConcept>(k_);
+			var m_ = context.Operators.And(h_, l_);
+			var n_ = FecalOccult?.Value;
+			var o_ = context.Operators.Not((bool?)(n_ is null));
+			var p_ = context.Operators.And(m_, o_);
+			var q_ = FecalOccult?.Effective;
+			var r_ = MATGlobalCommonFunctionsFHIR4_6_1_000.Latest(q_);
+			var s_ = this.Measurement_Period();
+			var t_ = context.Operators.ElementInInterval<CqlDateTime>(r_, s_, "day");
+			var u_ = context.Operators.And(p_, t_);
+
+			return u_;
+		};
+		var d_ = context.Operators.WhereOrNull<Observation>(b_, c_);
+
+		return d_;
 	}
 
     [CqlDeclaration("Fecal Occult Blood Test Performed, day of TZoffset")]
@@ -1359,118 +986,69 @@
 
 	private IEnumerable<Observation> Fecal_Occult_Blood_Test_Performed_without_appropriate_category__ignore_status__day_of_TZoffset_Value()
 	{
-		var a_ = context.Operators;
-		var b_ = context.DataRetriever;
-		var c_ = this.Fecal_Occult_Blood_Test__FOBT_();
-		var d_ = b_.RetrieveByValueSet<Observation>(c_, null);
-		bool? e_(Observation FecalOccult)
-		{
-			var g_ = context.Operators;
-			var k_ = FecalOccult?.Category;
-			bool? l_(CodeableConcept FecalOccultCategory)
-			{
-				var y_ = context.Operators;
-				var ae_ = FecalOccultCategory?.Coding;
-				bool? af_(Coding @this)
-				{
-					var aq_ = context.Operators;
-					var ar_ = @this?.CodeElement;
-					var as_ = aq_.Not((bool?)(ar_ is null));
-
-					return as_;
-				};
-				var ag_ = y_.WhereOrNull<Coding>((ae_ as IEnumerable<Coding>), af_);
-				Code ah_(Coding @this)
-				{
-					var at_ = @this?.CodeElement;
-
-<<<<<<< HEAD
-					return at_;
-				};
-				var ai_ = y_.SelectOrNull<Coding, Code>(ag_, ah_);
-				bool? aj_(Code @this)
-=======
-    private IEnumerable<Observation> Fecal_Occult_Blood_Test_Performed_without_appropriate_category__ignore_status__day_of_TZoffset_Value()
-    {
-        var a_ = this.Fecal_Occult_Blood_Test__FOBT_();
-        var b_ = context?.Operators.RetrieveByValueSet<Observation>(a_, 
-			null);
-        Func<Observation,bool?> ab_ = (FecalOccult) => 
-        {
-            var c_ = (FecalOccult?.Category as IEnumerable<CodeableConcept>);
-            Func<CodeableConcept,bool?> r_ = (FecalOccultCategory) => 
-            {
-                var d_ = (FecalOccultCategory?.Coding as IEnumerable<Coding>);
-                Func<Coding,bool?> f_ = (@this) => 
-                {
-                    bool? e_ = ((bool?)(@this?.CodeElement == null));
-                    return context?.Operators.Not(e_);
-                };
-                var g_ = context?.Operators.WhereOrNull<Coding>(d_, 
-					f_);
-                Func<Coding,Code> h_ = (@this) => 
-                {
-                    return @this?.CodeElement;
-                };
-                var i_ = context?.Operators.SelectOrNull<Coding, Code>(g_, 
-					h_);
-                Func<Code,bool?> k_ = (@this) => 
-                {
-                    bool? j_ = ((bool?)(@this?.Value == null));
-                    return context?.Operators.Not(j_);
-                };
-                var l_ = context?.Operators.WhereOrNull<Code>(i_, 
-					k_);
-                Func<Code,string> m_ = (@this) => 
-                {
-                    return @this?.Value;
-                };
-                var n_ = context?.Operators.SelectOrNull<Code, string>(l_, 
-					m_);
-                var p_ = "laboratory";
-                var o_ = (new string[]
->>>>>>> cedac435
-				{
-					var au_ = context.Operators;
-					var av_ = @this?.Value;
-					var aw_ = au_.Not((bool?)(av_ is null));
-
-					return aw_;
-				};
-				var ak_ = y_.WhereOrNull<Code>(ai_, aj_);
-				string al_(Code @this)
-				{
-					var ax_ = @this?.Value;
-
-<<<<<<< HEAD
-					return ax_;
-				};
-				var am_ = y_.SelectOrNull<Code, string>(ak_, al_);
-				var an_ = new string[]
+		var a_ = this.Fecal_Occult_Blood_Test__FOBT_();
+		var b_ = context.Operators.RetrieveByValueSet<Observation>(a_, null);
+		bool? c_(Observation FecalOccult)
+		{
+			var e_ = FecalOccult?.Category;
+			bool? f_(CodeableConcept FecalOccultCategory)
+			{
+				var q_ = FecalOccultCategory?.Coding;
+				bool? r_(Coding @this)
+				{
+					var ac_ = @this?.CodeElement;
+					var ad_ = context.Operators.Not((bool?)(ac_ is null));
+
+					return ad_;
+				};
+				var s_ = context.Operators.WhereOrNull<Coding>((q_ as IEnumerable<Coding>), r_);
+				Code t_(Coding @this)
+				{
+					var ae_ = @this?.CodeElement;
+
+					return ae_;
+				};
+				var u_ = context.Operators.SelectOrNull<Coding, Code>(s_, t_);
+				bool? v_(Code @this)
+				{
+					var af_ = @this?.Value;
+					var ag_ = context.Operators.Not((bool?)(af_ is null));
+
+					return ag_;
+				};
+				var w_ = context.Operators.WhereOrNull<Code>(u_, v_);
+				string x_(Code @this)
+				{
+					var ah_ = @this?.Value;
+
+					return ah_;
+				};
+				var y_ = context.Operators.SelectOrNull<Code, string>(w_, x_);
+				var z_ = new string[]
 				{
 					"laboratory",
 				};
-				var ao_ = y_.ListEquivalent<string>(am_, (an_ as IEnumerable<string>));
-				var ap_ = y_.Not(ao_);
-
-				return ap_;
-			};
-			var m_ = g_.WhereOrNull<CodeableConcept>((k_ as IEnumerable<CodeableConcept>), l_);
-			var n_ = g_.ExistsInList<CodeableConcept>(m_);
-			var p_ = FecalOccult?.Value;
-			var q_ = g_.Not((bool?)(p_ is null));
-			var r_ = g_.And(n_, q_);
-			var t_ = FecalOccult?.Effective;
-			var u_ = MATGlobalCommonFunctionsFHIR4_6_1_000.Latest(t_);
-			var v_ = this.Measurement_Period();
-			var w_ = g_.ElementInInterval<CqlDateTime>(u_, v_, "day");
-			var x_ = g_.And(r_, w_);
-
-			return x_;
-		};
-		var f_ = a_.WhereOrNull<Observation>(d_, e_);
-
-		return f_;
+				var aa_ = context.Operators.ListEquivalent<string>(y_, (z_ as IEnumerable<string>));
+				var ab_ = context.Operators.Not(aa_);
+
+				return ab_;
+			};
+			var g_ = context.Operators.WhereOrNull<CodeableConcept>((e_ as IEnumerable<CodeableConcept>), f_);
+			var h_ = context.Operators.ExistsInList<CodeableConcept>(g_);
+			var i_ = FecalOccult?.Value;
+			var j_ = context.Operators.Not((bool?)(i_ is null));
+			var k_ = context.Operators.And(h_, j_);
+			var l_ = FecalOccult?.Effective;
+			var m_ = MATGlobalCommonFunctionsFHIR4_6_1_000.Latest(l_);
+			var n_ = this.Measurement_Period();
+			var o_ = context.Operators.ElementInInterval<CqlDateTime>(m_, n_, "day");
+			var p_ = context.Operators.And(k_, o_);
+
+			return p_;
+		};
+		var d_ = context.Operators.WhereOrNull<Observation>(b_, c_);
+
+		return d_;
 	}
 
     [CqlDeclaration("Fecal Occult Blood Test Performed without appropriate category, ignore status, day of TZoffset")]
@@ -1479,55 +1057,34 @@
 
 	private IEnumerable<Observation> Fecal_Occult_Blood_Test_Performed_without_appropriate_status__ignore_category__day_of_TZoffset_Value()
 	{
-		var a_ = context.Operators;
-		var b_ = context.DataRetriever;
-		var c_ = this.Fecal_Occult_Blood_Test__FOBT_();
-		var d_ = b_.RetrieveByValueSet<Observation>(c_, null);
-		bool? e_(Observation FecalOccult)
-		{
-			var g_ = context.Operators;
-			var k_ = context.Deeper(new CallStackEntry("ToString", null, null));
-			var l_ = k_.Operators;
-			var m_ = l_.TypeConverter;
-			var n_ = FecalOccult?.StatusElement;
-			var o_ = m_.Convert<string>(n_);
-			var p_ = new string[]
-=======
-    private IEnumerable<Observation> Fecal_Occult_Blood_Test_Performed_without_appropriate_status__ignore_category__day_of_TZoffset_Value()
-    {
-        var a_ = this.Fecal_Occult_Blood_Test__FOBT_();
-        var b_ = context?.Operators.RetrieveByValueSet<Observation>(a_, 
-			null);
-        Func<Observation,bool?> r_ = (FecalOccult) => 
-        {
-            var c_ = (FecalOccult?.StatusElement as object);
-            var d_ = context?.Operators.Convert<string>(c_);
-            var f_ = "final";
-            var g_ = "amended";
-            var h_ = "corrected";
-            var e_ = (new string[]
->>>>>>> cedac435
+		var a_ = this.Fecal_Occult_Blood_Test__FOBT_();
+		var b_ = context.Operators.RetrieveByValueSet<Observation>(a_, null);
+		bool? c_(Observation FecalOccult)
+		{
+			var e_ = FecalOccult?.StatusElement;
+			var f_ = context.Operators.Convert<string>(e_);
+			var g_ = new string[]
 			{
 				"final",
 				"amended",
 				"corrected",
 			};
-			var q_ = g_.InList<string>(o_, (p_ as IEnumerable<string>));
-			var r_ = g_.Not(q_);
-			var t_ = FecalOccult?.Value;
-			var u_ = g_.Not((bool?)(t_ is null));
-			var v_ = g_.And(r_, u_);
-			var x_ = FecalOccult?.Effective;
-			var y_ = MATGlobalCommonFunctionsFHIR4_6_1_000.Latest(x_);
-			var z_ = this.Measurement_Period();
-			var aa_ = g_.ElementInInterval<CqlDateTime>(y_, z_, "day");
-			var ab_ = g_.And(v_, aa_);
-
-			return ab_;
-		};
-		var f_ = a_.WhereOrNull<Observation>(d_, e_);
-
-		return f_;
+			var h_ = context.Operators.InList<string>(f_, (g_ as IEnumerable<string>));
+			var i_ = context.Operators.Not(h_);
+			var j_ = FecalOccult?.Value;
+			var k_ = context.Operators.Not((bool?)(j_ is null));
+			var l_ = context.Operators.And(i_, k_);
+			var m_ = FecalOccult?.Effective;
+			var n_ = MATGlobalCommonFunctionsFHIR4_6_1_000.Latest(m_);
+			var o_ = this.Measurement_Period();
+			var p_ = context.Operators.ElementInInterval<CqlDateTime>(n_, o_, "day");
+			var q_ = context.Operators.And(l_, p_);
+
+			return q_;
+		};
+		var d_ = context.Operators.WhereOrNull<Observation>(b_, c_);
+
+		return d_;
 	}
 
     [CqlDeclaration("Fecal Occult Blood Test Performed without appropriate status, ignore category, day of TZoffset")]
@@ -1536,227 +1093,108 @@
 
 	private IEnumerable<Tuples.Tuple_GHYDcaRJOeEdWbTSSCjjBhBFW> Fecal_Immunochemical_Test_DNA_Display_Date__Result__Category__Status_Value()
 	{
-		var a_ = context.Operators;
-		var c_ = context.DataRetriever;
-		var d_ = this.FIT_DNA();
-		var e_ = c_.RetrieveByValueSet<Observation>(d_, null);
-		bool? f_(Observation FitDNA)
-		{
-			var j_ = context.Operators;
-			var l_ = FitDNA?.Effective;
-			var m_ = MATGlobalCommonFunctionsFHIR4_6_1_000.Latest(l_);
-			var q_ = this.Measurement_Period();
-			var r_ = j_.End(q_);
-			var t_ = j_.Quantity(4m, "years");
-			var u_ = j_.Subtract(r_, t_);
-			var x_ = j_.End(q_);
-			var y_ = j_.Interval(u_, x_, true, true);
-			var z_ = j_.ElementInInterval<CqlDateTime>(m_, y_, null);
-			var ad_ = j_.End(q_);
-			var ae_ = j_.Not((bool?)(ad_ is null));
-			var af_ = j_.And(z_, ae_);
-
-			return af_;
-		};
-		var g_ = a_.WhereOrNull<Observation>(e_, f_);
-		Tuples.Tuple_GHYDcaRJOeEdWbTSSCjjBhBFW h_(Observation FitDNA)
-		{
-			var ag_ = FitDNA?.Effective;
-			var ah_ = MATGlobalCommonFunctionsFHIR4_6_1_000.Latest(ag_);
-			var ai_ = context.Operators;
-			var al_ = FitDNA?.Value;
-			var am_ = ai_.LateBoundProperty<IEnumerable<Coding>>(al_, "coding");
-			bool? an_(Coding @this)
-			{
-				var bo_ = context.Operators;
-				var bp_ = @this?.DisplayElement;
-				var bq_ = bo_.Not((bool?)(bp_ is null));
-
-<<<<<<< HEAD
-				return bq_;
-			};
-			var ao_ = ai_.WhereOrNull<Coding>(am_, an_);
-			FhirString ap_(Coding @this)
-=======
-    private IEnumerable<Tuples.Tuple_GHYDcaRJOeEdWbTSSCjjBhBFW> Fecal_Immunochemical_Test_DNA_Display_Date__Result__Category__Status_Value()
-    {
-        var a_ = this.FIT_DNA();
-        var b_ = context?.Operators.RetrieveByValueSet<Observation>(a_, 
-			null);
-        Func<Observation,bool?> p_ = (FitDNA) => 
-        {
-            var c_ = (FitDNA?.Effective as object);
-            var d_ = MATGlobalCommonFunctionsFHIR4_6_1_000.Latest(c_);
-            var e_ = this.Measurement_Period();
-            var f_ = context?.Operators.End(e_);
-            var g_ = context?.Operators.Quantity(4m, 
-				"years");
-            var h_ = context?.Operators.Subtract(f_, 
-				g_);
-            var k_ = context?.Operators.Interval(h_, 
-				f_, 
-				true, 
-				true);
-            var l_ = context?.Operators.ElementInInterval<CqlDateTime>(d_, 
-				k_, 
-				null);
-            bool? m_ = ((bool?)(context?.Operators.End(e_) == null));
-            var o_ = context?.Operators.Not(m_);
-            return context?.Operators.And(l_, 
-				o_);
-        };
-        var q_ = context?.Operators.WhereOrNull<Observation>(b_, 
-			p_);
-        Func<Observation,Tuples.Tuple_GHYDcaRJOeEdWbTSSCjjBhBFW> as_ = (FitDNA) => 
-        {
-            var s_ = (FitDNA?.Effective as object);
-            var r_ = MATGlobalCommonFunctionsFHIR4_6_1_000.Latest(s_);
-            var u_ = (FitDNA?.Value as object);
-            var v_ = context?.Operators.LateBoundProperty<IEnumerable<Coding>>(u_, 
-				"coding");
-            Func<Coding,bool?> x_ = (@this) => 
-            {
-                bool? w_ = ((bool?)(@this?.DisplayElement == null));
-                return context?.Operators.Not(w_);
-            };
-            var y_ = context?.Operators.WhereOrNull<Coding>(v_, 
-				x_);
-            Func<Coding,FhirString> z_ = (@this) => 
-            {
-                return @this?.DisplayElement;
-            };
-            var t_ = context?.Operators.SelectOrNull<Coding, FhirString>(y_, 
-				z_);
-            var ab_ = (FitDNA?.Category as IEnumerable<CodeableConcept>);
-            Func<CodeableConcept,bool?> ad_ = (@this) => 
-            {
-                bool? ac_ = ((bool?)(@this?.Coding == null));
-                return context?.Operators.Not(ac_);
-            };
-            var ae_ = context?.Operators.WhereOrNull<CodeableConcept>(ab_, 
-				ad_);
-            Func<CodeableConcept,List<Coding>> af_ = (@this) => 
-            {
-                return @this?.Coding;
-            };
-            var ag_ = context?.Operators.SelectOrNull<CodeableConcept, List<Coding>>(ae_, 
-				af_);
-            var ah_ = context?.Operators.FlattenList<Coding>(ag_);
-            Func<Coding,bool?> aj_ = (@this) => 
-            {
-                bool? ai_ = ((bool?)(@this?.CodeElement == null));
-                return context?.Operators.Not(ai_);
-            };
-            var ak_ = context?.Operators.WhereOrNull<Coding>(ah_, 
-				aj_);
-            Func<Coding,Code> al_ = (@this) => 
-            {
-                return @this?.CodeElement;
-            };
-            var am_ = context?.Operators.SelectOrNull<Coding, Code>(ak_, 
-				al_);
-            Func<Code,bool?> ao_ = (@this) => 
-            {
-                bool? an_ = ((bool?)(@this?.Value == null));
-                return context?.Operators.Not(an_);
-            };
-            var ap_ = context?.Operators.WhereOrNull<Code>(am_, 
-				ao_);
-            Func<Code,string> aq_ = (@this) => 
-            {
-                return @this?.Value;
-            };
-            var aa_ = context?.Operators.SelectOrNull<Code, string>(ap_, 
-				aq_);
-            var ar_ = FitDNA?.StatusElement;
-            return new Tuples.Tuple_GHYDcaRJOeEdWbTSSCjjBhBFW
->>>>>>> cedac435
-			{
-				var br_ = @this?.DisplayElement;
-
-				return br_;
-			};
-			var aq_ = ai_.SelectOrNull<Coding, FhirString>(ao_, ap_);
-			var ay_ = FitDNA?.Category;
-			bool? az_(CodeableConcept @this)
-			{
-				var bs_ = context.Operators;
-				var bt_ = @this?.Coding;
-				var bu_ = bs_.Not((bool?)(bt_ is null));
-
-<<<<<<< HEAD
-				return bu_;
-			};
-			var ba_ = ai_.WhereOrNull<CodeableConcept>((ay_ as IEnumerable<CodeableConcept>), az_);
-			List<Coding> bb_(CodeableConcept @this)
-			{
-				var bv_ = @this?.Coding;
-
-				return bv_;
-			};
-			var bc_ = ai_.SelectOrNull<CodeableConcept, List<Coding>>(ba_, bb_);
-			var bd_ = ai_.FlattenList<Coding>(bc_);
-			bool? be_(Coding @this)
-			{
-				var bw_ = context.Operators;
-				var bx_ = @this?.CodeElement;
-				var by_ = bw_.Not((bool?)(bx_ is null));
-
-				return by_;
-			};
-			var bf_ = ai_.WhereOrNull<Coding>(bd_, be_);
-			Code bg_(Coding @this)
-			{
-				var bz_ = @this?.CodeElement;
-
-				return bz_;
-			};
-			var bh_ = ai_.SelectOrNull<Coding, Code>(bf_, bg_);
-			bool? bi_(Code @this)
-			{
-				var ca_ = context.Operators;
-				var cb_ = @this?.Value;
-				var cc_ = ca_.Not((bool?)(cb_ is null));
-
-				return cc_;
-			};
-			var bj_ = ai_.WhereOrNull<Code>(bh_, bi_);
-			string bk_(Code @this)
-			{
-				var cd_ = @this?.Value;
-
-				return cd_;
-			};
-			var bl_ = ai_.SelectOrNull<Code, string>(bj_, bk_);
-			var bm_ = FitDNA?.StatusElement;
-			var bn_ = new Tuples.Tuple_GHYDcaRJOeEdWbTSSCjjBhBFW
-=======
-    private IEnumerable<Observation> Fecal_Immunochemical_Test_DNA_Performed_Value()
-    {
-        var a_ = this.FIT_DNA();
-        var b_ = context?.Operators.RetrieveByValueSet<Observation>(a_, 
-			null);
-        Func<Observation,bool?> as_ = (FitDNA) => 
-        {
-            var c_ = (FitDNA?.StatusElement as object);
-            var d_ = context?.Operators.Convert<string>(c_);
-            var f_ = "final";
-            var g_ = "amended";
-            var h_ = "corrected";
-            var e_ = (new string[]
->>>>>>> cedac435
-			{
-				occultDate = ah_,
-				occultResult = aq_,
-				occultCategoryCode = bl_,
-				occultStatus = bm_,
-			};
-
-			return bn_;
-		};
-		var i_ = a_.SelectOrNull<Observation, Tuples.Tuple_GHYDcaRJOeEdWbTSSCjjBhBFW>(g_, h_);
-
-		return i_;
+		var a_ = this.FIT_DNA();
+		var b_ = context.Operators.RetrieveByValueSet<Observation>(a_, null);
+		bool? c_(Observation FitDNA)
+		{
+			var g_ = FitDNA?.Effective;
+			var h_ = MATGlobalCommonFunctionsFHIR4_6_1_000.Latest(g_);
+			var i_ = this.Measurement_Period();
+			var j_ = context.Operators.End(i_);
+			var k_ = context.Operators.Quantity(4m, "years");
+			var l_ = context.Operators.Subtract(j_, k_);
+			var n_ = context.Operators.End(i_);
+			var o_ = context.Operators.Interval(l_, n_, true, true);
+			var p_ = context.Operators.ElementInInterval<CqlDateTime>(h_, o_, null);
+			var r_ = context.Operators.End(i_);
+			var s_ = context.Operators.Not((bool?)(r_ is null));
+			var t_ = context.Operators.And(p_, s_);
+
+			return t_;
+		};
+		var d_ = context.Operators.WhereOrNull<Observation>(b_, c_);
+		Tuples.Tuple_GHYDcaRJOeEdWbTSSCjjBhBFW e_(Observation FitDNA)
+		{
+			var u_ = FitDNA?.Effective;
+			var v_ = MATGlobalCommonFunctionsFHIR4_6_1_000.Latest(u_);
+			var w_ = FitDNA?.Value;
+			var x_ = context.Operators.LateBoundProperty<IEnumerable<Coding>>(w_, "coding");
+			bool? y_(Coding @this)
+			{
+				var as_ = @this?.DisplayElement;
+				var at_ = context.Operators.Not((bool?)(as_ is null));
+
+				return at_;
+			};
+			var z_ = context.Operators.WhereOrNull<Coding>(x_, y_);
+			FhirString aa_(Coding @this)
+			{
+				var au_ = @this?.DisplayElement;
+
+				return au_;
+			};
+			var ab_ = context.Operators.SelectOrNull<Coding, FhirString>(z_, aa_);
+			var ac_ = FitDNA?.Category;
+			bool? ad_(CodeableConcept @this)
+			{
+				var av_ = @this?.Coding;
+				var aw_ = context.Operators.Not((bool?)(av_ is null));
+
+				return aw_;
+			};
+			var ae_ = context.Operators.WhereOrNull<CodeableConcept>((ac_ as IEnumerable<CodeableConcept>), ad_);
+			List<Coding> af_(CodeableConcept @this)
+			{
+				var ax_ = @this?.Coding;
+
+				return ax_;
+			};
+			var ag_ = context.Operators.SelectOrNull<CodeableConcept, List<Coding>>(ae_, af_);
+			var ah_ = context.Operators.FlattenList<Coding>(ag_);
+			bool? ai_(Coding @this)
+			{
+				var ay_ = @this?.CodeElement;
+				var az_ = context.Operators.Not((bool?)(ay_ is null));
+
+				return az_;
+			};
+			var aj_ = context.Operators.WhereOrNull<Coding>(ah_, ai_);
+			Code ak_(Coding @this)
+			{
+				var ba_ = @this?.CodeElement;
+
+				return ba_;
+			};
+			var al_ = context.Operators.SelectOrNull<Coding, Code>(aj_, ak_);
+			bool? am_(Code @this)
+			{
+				var bb_ = @this?.Value;
+				var bc_ = context.Operators.Not((bool?)(bb_ is null));
+
+				return bc_;
+			};
+			var an_ = context.Operators.WhereOrNull<Code>(al_, am_);
+			string ao_(Code @this)
+			{
+				var bd_ = @this?.Value;
+
+				return bd_;
+			};
+			var ap_ = context.Operators.SelectOrNull<Code, string>(an_, ao_);
+			var aq_ = FitDNA?.StatusElement;
+			var ar_ = new Tuples.Tuple_GHYDcaRJOeEdWbTSSCjjBhBFW
+			{
+				occultDate = v_,
+				occultResult = ab_,
+				occultCategoryCode = ap_,
+				occultStatus = aq_,
+			};
+
+			return ar_;
+		};
+		var f_ = context.Operators.SelectOrNull<Observation, Tuples.Tuple_GHYDcaRJOeEdWbTSSCjjBhBFW>(d_, e_);
+
+		return f_;
 	}
 
     [CqlDeclaration("Fecal Immunochemical Test DNA Display Date, Result, Category, Status")]
@@ -1765,96 +1203,86 @@
 
 	private IEnumerable<Observation> Fecal_Immunochemical_Test_DNA_Performed_Value()
 	{
-		var a_ = context.Operators;
-		var b_ = context.DataRetriever;
-		var c_ = this.FIT_DNA();
-		var d_ = b_.RetrieveByValueSet<Observation>(c_, null);
-		bool? e_(Observation FitDNA)
-		{
-			var g_ = context.Operators;
-			var k_ = context.Deeper(new CallStackEntry("ToString", null, null));
-			var l_ = k_.Operators;
-			var m_ = l_.TypeConverter;
-			var n_ = FitDNA?.StatusElement;
-			var o_ = m_.Convert<string>(n_);
-			var p_ = new string[]
+		var a_ = this.FIT_DNA();
+		var b_ = context.Operators.RetrieveByValueSet<Observation>(a_, null);
+		bool? c_(Observation FitDNA)
+		{
+			var e_ = FitDNA?.StatusElement;
+			var f_ = context.Operators.Convert<string>(e_);
+			var g_ = new string[]
 			{
 				"final",
 				"amended",
 				"corrected",
 			};
-			var q_ = g_.InList<string>(o_, (p_ as IEnumerable<string>));
-			var t_ = FitDNA?.Category;
-			bool? u_(CodeableConcept FitDNACategory)
-			{
-				var ba_ = context.Operators;
-				var bf_ = FitDNACategory?.Coding;
-				bool? bg_(Coding @this)
-				{
-					var bq_ = context.Operators;
-					var br_ = @this?.CodeElement;
-					var bs_ = bq_.Not((bool?)(br_ is null));
-
-					return bs_;
-				};
-				var bh_ = ba_.WhereOrNull<Coding>((bf_ as IEnumerable<Coding>), bg_);
-				Code bi_(Coding @this)
-				{
-					var bt_ = @this?.CodeElement;
-
-<<<<<<< HEAD
-					return bt_;
-				};
-				var bj_ = ba_.SelectOrNull<Coding, Code>(bh_, bi_);
-				bool? bk_(Code @this)
-				{
-					var bu_ = context.Operators;
-					var bv_ = @this?.Value;
-					var bw_ = bu_.Not((bool?)(bv_ is null));
-
-					return bw_;
-				};
-				var bl_ = ba_.WhereOrNull<Code>(bj_, bk_);
-				string bm_(Code @this)
-				{
-					var bx_ = @this?.Value;
-
-					return bx_;
-				};
-				var bn_ = ba_.SelectOrNull<Code, string>(bl_, bm_);
-				var bo_ = new string[]
+			var h_ = context.Operators.InList<string>(f_, (g_ as IEnumerable<string>));
+			var i_ = FitDNA?.Category;
+			bool? j_(CodeableConcept FitDNACategory)
+			{
+				var af_ = FitDNACategory?.Coding;
+				bool? ag_(Coding @this)
+				{
+					var aq_ = @this?.CodeElement;
+					var ar_ = context.Operators.Not((bool?)(aq_ is null));
+
+					return ar_;
+				};
+				var ah_ = context.Operators.WhereOrNull<Coding>((af_ as IEnumerable<Coding>), ag_);
+				Code ai_(Coding @this)
+				{
+					var as_ = @this?.CodeElement;
+
+					return as_;
+				};
+				var aj_ = context.Operators.SelectOrNull<Coding, Code>(ah_, ai_);
+				bool? ak_(Code @this)
+				{
+					var at_ = @this?.Value;
+					var au_ = context.Operators.Not((bool?)(at_ is null));
+
+					return au_;
+				};
+				var al_ = context.Operators.WhereOrNull<Code>(aj_, ak_);
+				string am_(Code @this)
+				{
+					var av_ = @this?.Value;
+
+					return av_;
+				};
+				var an_ = context.Operators.SelectOrNull<Code, string>(al_, am_);
+				var ao_ = new string[]
 				{
 					"laboratory",
 				};
-				var bp_ = ba_.ListEquivalent<string>(bn_, (bo_ as IEnumerable<string>));
-
-				return bp_;
-			};
-			var v_ = g_.WhereOrNull<CodeableConcept>((t_ as IEnumerable<CodeableConcept>), u_);
-			var w_ = g_.ExistsInList<CodeableConcept>(v_);
-			var x_ = g_.And(q_, w_);
-			var z_ = FitDNA?.Value;
-			var aa_ = g_.Not((bool?)(z_ is null));
-			var ab_ = g_.And(x_, aa_);
-			var ae_ = FitDNA?.Effective;
-			var af_ = MATGlobalCommonFunctionsFHIR4_6_1_000.Latest(ae_);
-			var aj_ = this.Measurement_Period();
-			var ak_ = g_.End(aj_);
-			var am_ = g_.Quantity(3m, "years");
-			var an_ = g_.Subtract(ak_, am_);
-			var aq_ = g_.End(aj_);
-			var ar_ = g_.Interval(an_, aq_, true, true);
-			var as_ = g_.ElementInInterval<CqlDateTime>(af_, ar_, null);
-			var aw_ = g_.End(aj_);
-			var ax_ = g_.Not((bool?)(aw_ is null));
-			var ay_ = g_.And(as_, ax_);
-			var az_ = g_.And(ab_, ay_);
-
-			return az_;
-		};
-		var f_ = a_.WhereOrNull<Observation>(d_, e_);
-
-		return f_;
+				var ap_ = context.Operators.ListEquivalent<string>(an_, (ao_ as IEnumerable<string>));
+
+				return ap_;
+			};
+			var k_ = context.Operators.WhereOrNull<CodeableConcept>((i_ as IEnumerable<CodeableConcept>), j_);
+			var l_ = context.Operators.ExistsInList<CodeableConcept>(k_);
+			var m_ = context.Operators.And(h_, l_);
+			var n_ = FitDNA?.Value;
+			var o_ = context.Operators.Not((bool?)(n_ is null));
+			var p_ = context.Operators.And(m_, o_);
+			var q_ = FitDNA?.Effective;
+			var r_ = MATGlobalCommonFunctionsFHIR4_6_1_000.Latest(q_);
+			var s_ = this.Measurement_Period();
+			var t_ = context.Operators.End(s_);
+			var u_ = context.Operators.Quantity(3m, "years");
+			var v_ = context.Operators.Subtract(t_, u_);
+			var x_ = context.Operators.End(s_);
+			var y_ = context.Operators.Interval(v_, x_, true, true);
+			var z_ = context.Operators.ElementInInterval<CqlDateTime>(r_, y_, null);
+			var ab_ = context.Operators.End(s_);
+			var ac_ = context.Operators.Not((bool?)(ab_ is null));
+			var ad_ = context.Operators.And(z_, ac_);
+			var ae_ = context.Operators.And(p_, ad_);
+
+			return ae_;
+		};
+		var d_ = context.Operators.WhereOrNull<Observation>(b_, c_);
+
+		return d_;
 	}
 
     [CqlDeclaration("Fecal Immunochemical Test DNA Performed")]
@@ -1863,110 +1291,86 @@
 
 	private IEnumerable<Observation> Fecal_Immunochemical_Test_DNA_Performed__day_of_TZoffset_Value()
 	{
-		var a_ = context.Operators;
-		var b_ = context.DataRetriever;
-		var c_ = this.FIT_DNA();
-		var d_ = b_.RetrieveByValueSet<Observation>(c_, null);
-		bool? e_(Observation FitDNA)
-		{
-			var g_ = context.Operators;
-			var k_ = context.Deeper(new CallStackEntry("ToString", null, null));
-			var l_ = k_.Operators;
-			var m_ = l_.TypeConverter;
-			var n_ = FitDNA?.StatusElement;
-			var o_ = m_.Convert<string>(n_);
-			var p_ = new string[]
+		var a_ = this.FIT_DNA();
+		var b_ = context.Operators.RetrieveByValueSet<Observation>(a_, null);
+		bool? c_(Observation FitDNA)
+		{
+			var e_ = FitDNA?.StatusElement;
+			var f_ = context.Operators.Convert<string>(e_);
+			var g_ = new string[]
 			{
 				"final",
 				"amended",
 				"corrected",
 			};
-			var q_ = g_.InList<string>(o_, (p_ as IEnumerable<string>));
-			var t_ = FitDNA?.Category;
-			bool? u_(CodeableConcept FitDNACategory)
-=======
-    private IEnumerable<Observation> Fecal_Immunochemical_Test_DNA_Performed__day_of_TZoffset_Value()
-    {
-        var a_ = this.FIT_DNA();
-        var b_ = context?.Operators.RetrieveByValueSet<Observation>(a_, 
-			null);
-        Func<Observation,bool?> as_ = (FitDNA) => 
-        {
-            var c_ = (FitDNA?.StatusElement as object);
-            var d_ = context?.Operators.Convert<string>(c_);
-            var f_ = "final";
-            var g_ = "amended";
-            var h_ = "corrected";
-            var e_ = (new string[]
->>>>>>> cedac435
-			{
-				var ba_ = context.Operators;
-				var bf_ = FitDNACategory?.Coding;
-				bool? bg_(Coding @this)
-				{
-					var bq_ = context.Operators;
-					var br_ = @this?.CodeElement;
-					var bs_ = bq_.Not((bool?)(br_ is null));
-
-					return bs_;
-				};
-				var bh_ = ba_.WhereOrNull<Coding>((bf_ as IEnumerable<Coding>), bg_);
-				Code bi_(Coding @this)
-				{
-					var bt_ = @this?.CodeElement;
-
-					return bt_;
-				};
-				var bj_ = ba_.SelectOrNull<Coding, Code>(bh_, bi_);
-				bool? bk_(Code @this)
-				{
-					var bu_ = context.Operators;
-					var bv_ = @this?.Value;
-					var bw_ = bu_.Not((bool?)(bv_ is null));
-
-					return bw_;
-				};
-				var bl_ = ba_.WhereOrNull<Code>(bj_, bk_);
-				string bm_(Code @this)
-				{
-					var bx_ = @this?.Value;
-
-					return bx_;
-				};
-				var bn_ = ba_.SelectOrNull<Code, string>(bl_, bm_);
-				var bo_ = new string[]
+			var h_ = context.Operators.InList<string>(f_, (g_ as IEnumerable<string>));
+			var i_ = FitDNA?.Category;
+			bool? j_(CodeableConcept FitDNACategory)
+			{
+				var af_ = FitDNACategory?.Coding;
+				bool? ag_(Coding @this)
+				{
+					var aq_ = @this?.CodeElement;
+					var ar_ = context.Operators.Not((bool?)(aq_ is null));
+
+					return ar_;
+				};
+				var ah_ = context.Operators.WhereOrNull<Coding>((af_ as IEnumerable<Coding>), ag_);
+				Code ai_(Coding @this)
+				{
+					var as_ = @this?.CodeElement;
+
+					return as_;
+				};
+				var aj_ = context.Operators.SelectOrNull<Coding, Code>(ah_, ai_);
+				bool? ak_(Code @this)
+				{
+					var at_ = @this?.Value;
+					var au_ = context.Operators.Not((bool?)(at_ is null));
+
+					return au_;
+				};
+				var al_ = context.Operators.WhereOrNull<Code>(aj_, ak_);
+				string am_(Code @this)
+				{
+					var av_ = @this?.Value;
+
+					return av_;
+				};
+				var an_ = context.Operators.SelectOrNull<Code, string>(al_, am_);
+				var ao_ = new string[]
 				{
 					"laboratory",
 				};
-				var bp_ = ba_.ListEquivalent<string>(bn_, (bo_ as IEnumerable<string>));
-
-				return bp_;
-			};
-			var v_ = g_.WhereOrNull<CodeableConcept>((t_ as IEnumerable<CodeableConcept>), u_);
-			var w_ = g_.ExistsInList<CodeableConcept>(v_);
-			var x_ = g_.And(q_, w_);
-			var z_ = FitDNA?.Value;
-			var aa_ = g_.Not((bool?)(z_ is null));
-			var ab_ = g_.And(x_, aa_);
-			var ae_ = FitDNA?.Effective;
-			var af_ = MATGlobalCommonFunctionsFHIR4_6_1_000.Latest(ae_);
-			var aj_ = this.Measurement_Period();
-			var ak_ = g_.End(aj_);
-			var am_ = g_.Quantity(3m, "years");
-			var an_ = g_.Subtract(ak_, am_);
-			var aq_ = g_.End(aj_);
-			var ar_ = g_.Interval(an_, aq_, true, true);
-			var as_ = g_.ElementInInterval<CqlDateTime>(af_, ar_, "day");
-			var aw_ = g_.End(aj_);
-			var ax_ = g_.Not((bool?)(aw_ is null));
-			var ay_ = g_.And(as_, ax_);
-			var az_ = g_.And(ab_, ay_);
-
-			return az_;
-		};
-		var f_ = a_.WhereOrNull<Observation>(d_, e_);
-
-		return f_;
+				var ap_ = context.Operators.ListEquivalent<string>(an_, (ao_ as IEnumerable<string>));
+
+				return ap_;
+			};
+			var k_ = context.Operators.WhereOrNull<CodeableConcept>((i_ as IEnumerable<CodeableConcept>), j_);
+			var l_ = context.Operators.ExistsInList<CodeableConcept>(k_);
+			var m_ = context.Operators.And(h_, l_);
+			var n_ = FitDNA?.Value;
+			var o_ = context.Operators.Not((bool?)(n_ is null));
+			var p_ = context.Operators.And(m_, o_);
+			var q_ = FitDNA?.Effective;
+			var r_ = MATGlobalCommonFunctionsFHIR4_6_1_000.Latest(q_);
+			var s_ = this.Measurement_Period();
+			var t_ = context.Operators.End(s_);
+			var u_ = context.Operators.Quantity(3m, "years");
+			var v_ = context.Operators.Subtract(t_, u_);
+			var x_ = context.Operators.End(s_);
+			var y_ = context.Operators.Interval(v_, x_, true, true);
+			var z_ = context.Operators.ElementInInterval<CqlDateTime>(r_, y_, "day");
+			var ab_ = context.Operators.End(s_);
+			var ac_ = context.Operators.Not((bool?)(ab_ is null));
+			var ad_ = context.Operators.And(z_, ac_);
+			var ae_ = context.Operators.And(p_, ad_);
+
+			return ae_;
+		};
+		var d_ = context.Operators.WhereOrNull<Observation>(b_, c_);
+
+		return d_;
 	}
 
     [CqlDeclaration("Fecal Immunochemical Test DNA Performed, day of TZoffset")]
@@ -1975,126 +1379,77 @@
 
 	private IEnumerable<Observation> Fecal_Immunochemical_Test_DNA_Performed_without_appropriate_category__ignore_status__day_of_TZoffset_Value()
 	{
-		var a_ = context.Operators;
-		var b_ = context.DataRetriever;
-		var c_ = this.FIT_DNA();
-		var d_ = b_.RetrieveByValueSet<Observation>(c_, null);
-		bool? e_(Observation FitDNA)
-		{
-			var g_ = context.Operators;
-			var k_ = FitDNA?.Category;
-			bool? l_(CodeableConcept FitDNACategory)
-			{
-				var aq_ = context.Operators;
-				var aw_ = FitDNACategory?.Coding;
-				bool? ax_(Coding @this)
-				{
-					var bi_ = context.Operators;
-					var bj_ = @this?.CodeElement;
-					var bk_ = bi_.Not((bool?)(bj_ is null));
-
-					return bk_;
-				};
-				var ay_ = aq_.WhereOrNull<Coding>((aw_ as IEnumerable<Coding>), ax_);
-				Code az_(Coding @this)
-				{
-					var bl_ = @this?.CodeElement;
-
-<<<<<<< HEAD
-					return bl_;
-				};
-				var ba_ = aq_.SelectOrNull<Coding, Code>(ay_, az_);
-				bool? bb_(Code @this)
-=======
-    private IEnumerable<Observation> Fecal_Immunochemical_Test_DNA_Performed_without_appropriate_category__ignore_status__day_of_TZoffset_Value()
-    {
-        var a_ = this.FIT_DNA();
-        var b_ = context?.Operators.RetrieveByValueSet<Observation>(a_, 
-			null);
-        Func<Observation,bool?> al_ = (FitDNA) => 
-        {
-            var c_ = (FitDNA?.Category as IEnumerable<CodeableConcept>);
-            Func<CodeableConcept,bool?> r_ = (FitDNACategory) => 
-            {
-                var d_ = (FitDNACategory?.Coding as IEnumerable<Coding>);
-                Func<Coding,bool?> f_ = (@this) => 
-                {
-                    bool? e_ = ((bool?)(@this?.CodeElement == null));
-                    return context?.Operators.Not(e_);
-                };
-                var g_ = context?.Operators.WhereOrNull<Coding>(d_, 
-					f_);
-                Func<Coding,Code> h_ = (@this) => 
-                {
-                    return @this?.CodeElement;
-                };
-                var i_ = context?.Operators.SelectOrNull<Coding, Code>(g_, 
-					h_);
-                Func<Code,bool?> k_ = (@this) => 
-                {
-                    bool? j_ = ((bool?)(@this?.Value == null));
-                    return context?.Operators.Not(j_);
-                };
-                var l_ = context?.Operators.WhereOrNull<Code>(i_, 
-					k_);
-                Func<Code,string> m_ = (@this) => 
-                {
-                    return @this?.Value;
-                };
-                var n_ = context?.Operators.SelectOrNull<Code, string>(l_, 
-					m_);
-                var p_ = "laboratory";
-                var o_ = (new string[]
->>>>>>> cedac435
-				{
-					var bm_ = context.Operators;
-					var bn_ = @this?.Value;
-					var bo_ = bm_.Not((bool?)(bn_ is null));
-
-					return bo_;
-				};
-				var bc_ = aq_.WhereOrNull<Code>(ba_, bb_);
-				string bd_(Code @this)
-				{
-					var bp_ = @this?.Value;
-
-<<<<<<< HEAD
-					return bp_;
-				};
-				var be_ = aq_.SelectOrNull<Code, string>(bc_, bd_);
-				var bf_ = new string[]
+		var a_ = this.FIT_DNA();
+		var b_ = context.Operators.RetrieveByValueSet<Observation>(a_, null);
+		bool? c_(Observation FitDNA)
+		{
+			var e_ = FitDNA?.Category;
+			bool? f_(CodeableConcept FitDNACategory)
+			{
+				var aa_ = FitDNACategory?.Coding;
+				bool? ab_(Coding @this)
+				{
+					var am_ = @this?.CodeElement;
+					var an_ = context.Operators.Not((bool?)(am_ is null));
+
+					return an_;
+				};
+				var ac_ = context.Operators.WhereOrNull<Coding>((aa_ as IEnumerable<Coding>), ab_);
+				Code ad_(Coding @this)
+				{
+					var ao_ = @this?.CodeElement;
+
+					return ao_;
+				};
+				var ae_ = context.Operators.SelectOrNull<Coding, Code>(ac_, ad_);
+				bool? af_(Code @this)
+				{
+					var ap_ = @this?.Value;
+					var aq_ = context.Operators.Not((bool?)(ap_ is null));
+
+					return aq_;
+				};
+				var ag_ = context.Operators.WhereOrNull<Code>(ae_, af_);
+				string ah_(Code @this)
+				{
+					var ar_ = @this?.Value;
+
+					return ar_;
+				};
+				var ai_ = context.Operators.SelectOrNull<Code, string>(ag_, ah_);
+				var aj_ = new string[]
 				{
 					"laboratory",
 				};
-				var bg_ = aq_.ListEquivalent<string>(be_, (bf_ as IEnumerable<string>));
-				var bh_ = aq_.Not(bg_);
-
-				return bh_;
-			};
-			var m_ = g_.WhereOrNull<CodeableConcept>((k_ as IEnumerable<CodeableConcept>), l_);
-			var n_ = g_.ExistsInList<CodeableConcept>(m_);
-			var p_ = FitDNA?.Value;
-			var q_ = g_.Not((bool?)(p_ is null));
-			var r_ = g_.And(n_, q_);
-			var u_ = FitDNA?.Effective;
-			var v_ = MATGlobalCommonFunctionsFHIR4_6_1_000.Latest(u_);
-			var z_ = this.Measurement_Period();
-			var aa_ = g_.End(z_);
-			var ac_ = g_.Quantity(3m, "years");
-			var ad_ = g_.Subtract(aa_, ac_);
-			var ag_ = g_.End(z_);
-			var ah_ = g_.Interval(ad_, ag_, true, true);
-			var ai_ = g_.ElementInInterval<CqlDateTime>(v_, ah_, "day");
-			var am_ = g_.End(z_);
-			var an_ = g_.Not((bool?)(am_ is null));
-			var ao_ = g_.And(ai_, an_);
-			var ap_ = g_.And(r_, ao_);
-
-			return ap_;
-		};
-		var f_ = a_.WhereOrNull<Observation>(d_, e_);
-
-		return f_;
+				var ak_ = context.Operators.ListEquivalent<string>(ai_, (aj_ as IEnumerable<string>));
+				var al_ = context.Operators.Not(ak_);
+
+				return al_;
+			};
+			var g_ = context.Operators.WhereOrNull<CodeableConcept>((e_ as IEnumerable<CodeableConcept>), f_);
+			var h_ = context.Operators.ExistsInList<CodeableConcept>(g_);
+			var i_ = FitDNA?.Value;
+			var j_ = context.Operators.Not((bool?)(i_ is null));
+			var k_ = context.Operators.And(h_, j_);
+			var l_ = FitDNA?.Effective;
+			var m_ = MATGlobalCommonFunctionsFHIR4_6_1_000.Latest(l_);
+			var n_ = this.Measurement_Period();
+			var o_ = context.Operators.End(n_);
+			var p_ = context.Operators.Quantity(3m, "years");
+			var q_ = context.Operators.Subtract(o_, p_);
+			var s_ = context.Operators.End(n_);
+			var t_ = context.Operators.Interval(q_, s_, true, true);
+			var u_ = context.Operators.ElementInInterval<CqlDateTime>(m_, t_, "day");
+			var w_ = context.Operators.End(n_);
+			var x_ = context.Operators.Not((bool?)(w_ is null));
+			var y_ = context.Operators.And(u_, x_);
+			var z_ = context.Operators.And(k_, y_);
+
+			return z_;
+		};
+		var d_ = context.Operators.WhereOrNull<Observation>(b_, c_);
+
+		return d_;
 	}
 
     [CqlDeclaration("Fecal Immunochemical Test DNA Performed without appropriate category, ignore status, day of TZoffset")]
@@ -2103,63 +1458,42 @@
 
 	private IEnumerable<Observation> Fecal_Immunochemical_Test_DNA_Performed_without_appropriate_status__ignore_category__day_of_TZoffset_Value()
 	{
-		var a_ = context.Operators;
-		var b_ = context.DataRetriever;
-		var c_ = this.FIT_DNA();
-		var d_ = b_.RetrieveByValueSet<Observation>(c_, null);
-		bool? e_(Observation FitDNA)
-		{
-			var g_ = context.Operators;
-			var k_ = context.Deeper(new CallStackEntry("ToString", null, null));
-			var l_ = k_.Operators;
-			var m_ = l_.TypeConverter;
-			var n_ = FitDNA?.StatusElement;
-			var o_ = m_.Convert<string>(n_);
-			var p_ = new string[]
-=======
-    private IEnumerable<Observation> Fecal_Immunochemical_Test_DNA_Performed_without_appropriate_status__ignore_category__day_of_TZoffset_Value()
-    {
-        var a_ = this.FIT_DNA();
-        var b_ = context?.Operators.RetrieveByValueSet<Observation>(a_, 
-			null);
-        Func<Observation,bool?> ab_ = (FitDNA) => 
-        {
-            var c_ = (FitDNA?.StatusElement as object);
-            var d_ = context?.Operators.Convert<string>(c_);
-            var f_ = "final";
-            var g_ = "amended";
-            var h_ = "corrected";
-            var e_ = (new string[]
->>>>>>> cedac435
+		var a_ = this.FIT_DNA();
+		var b_ = context.Operators.RetrieveByValueSet<Observation>(a_, null);
+		bool? c_(Observation FitDNA)
+		{
+			var e_ = FitDNA?.StatusElement;
+			var f_ = context.Operators.Convert<string>(e_);
+			var g_ = new string[]
 			{
 				"final",
 				"amended",
 				"corrected",
 			};
-			var q_ = g_.InList<string>(o_, (p_ as IEnumerable<string>));
-			var r_ = g_.Not(q_);
-			var t_ = FitDNA?.Value;
-			var u_ = g_.Not((bool?)(t_ is null));
-			var v_ = g_.And(r_, u_);
-			var y_ = FitDNA?.Effective;
-			var z_ = MATGlobalCommonFunctionsFHIR4_6_1_000.Latest(y_);
-			var ad_ = this.Measurement_Period();
-			var ae_ = g_.End(ad_);
-			var ag_ = g_.Quantity(3m, "years");
-			var ah_ = g_.Subtract(ae_, ag_);
-			var ak_ = g_.End(ad_);
-			var al_ = g_.Interval(ah_, ak_, true, true);
-			var am_ = g_.ElementInInterval<CqlDateTime>(z_, al_, "day");
-			var aq_ = g_.End(ad_);
-			var ar_ = g_.Not((bool?)(aq_ is null));
-			var as_ = g_.And(am_, ar_);
-			var at_ = g_.And(v_, as_);
-
-			return at_;
-		};
-		var f_ = a_.WhereOrNull<Observation>(d_, e_);
-
-		return f_;
+			var h_ = context.Operators.InList<string>(f_, (g_ as IEnumerable<string>));
+			var i_ = context.Operators.Not(h_);
+			var j_ = FitDNA?.Value;
+			var k_ = context.Operators.Not((bool?)(j_ is null));
+			var l_ = context.Operators.And(i_, k_);
+			var m_ = FitDNA?.Effective;
+			var n_ = MATGlobalCommonFunctionsFHIR4_6_1_000.Latest(m_);
+			var o_ = this.Measurement_Period();
+			var p_ = context.Operators.End(o_);
+			var q_ = context.Operators.Quantity(3m, "years");
+			var r_ = context.Operators.Subtract(p_, q_);
+			var t_ = context.Operators.End(o_);
+			var u_ = context.Operators.Interval(r_, t_, true, true);
+			var v_ = context.Operators.ElementInInterval<CqlDateTime>(n_, u_, "day");
+			var x_ = context.Operators.End(o_);
+			var y_ = context.Operators.Not((bool?)(x_ is null));
+			var z_ = context.Operators.And(v_, y_);
+			var aa_ = context.Operators.And(l_, z_);
+
+			return aa_;
+		};
+		var d_ = context.Operators.WhereOrNull<Observation>(b_, c_);
+
+		return d_;
 	}
 
     [CqlDeclaration("Fecal Immunochemical Test DNA Performed without appropriate status, ignore category, day of TZoffset")]
@@ -2168,41 +1502,37 @@
 
 	private IEnumerable<CqlDateTime> CT_Colonography_Display_Date_Value()
 	{
-		var a_ = context.Operators;
-		var c_ = context.DataRetriever;
-		var d_ = this.CT_Colonography();
-		var e_ = c_.RetrieveByValueSet<Observation>(d_, null);
-		bool? f_(Observation Colonography)
-		{
-			var j_ = context.Operators;
-			var m_ = Colonography?.Effective;
-			var n_ = MATGlobalCommonFunctionsFHIR4_6_1_000.Normalize_Interval(m_);
-			var o_ = j_.End(n_);
-			var s_ = this.Measurement_Period();
-			var t_ = j_.End(s_);
-			var v_ = j_.Quantity(6m, "years");
-			var w_ = j_.Subtract(t_, v_);
-			var z_ = j_.End(s_);
-			var aa_ = j_.Interval(w_, z_, true, true);
-			var ab_ = j_.ElementInInterval<CqlDateTime>(o_, aa_, null);
-			var af_ = j_.End(s_);
-			var ag_ = j_.Not((bool?)(af_ is null));
-			var ah_ = j_.And(ab_, ag_);
-
-			return ah_;
-		};
-		var g_ = a_.WhereOrNull<Observation>(e_, f_);
-		CqlDateTime h_(Observation Colonography)
-		{
-			var ai_ = Colonography?.Effective;
-			var aj_ = MATGlobalCommonFunctionsFHIR4_6_1_000.Latest(ai_);
-
-<<<<<<< HEAD
-			return aj_;
-		};
-		var i_ = a_.SelectOrNull<Observation, CqlDateTime>(g_, h_);
-
-		return i_;
+		var a_ = this.CT_Colonography();
+		var b_ = context.Operators.RetrieveByValueSet<Observation>(a_, null);
+		bool? c_(Observation Colonography)
+		{
+			var g_ = Colonography?.Effective;
+			var h_ = MATGlobalCommonFunctionsFHIR4_6_1_000.Normalize_Interval(g_);
+			var i_ = context.Operators.End(h_);
+			var j_ = this.Measurement_Period();
+			var k_ = context.Operators.End(j_);
+			var l_ = context.Operators.Quantity(6m, "years");
+			var m_ = context.Operators.Subtract(k_, l_);
+			var o_ = context.Operators.End(j_);
+			var p_ = context.Operators.Interval(m_, o_, true, true);
+			var q_ = context.Operators.ElementInInterval<CqlDateTime>(i_, p_, null);
+			var s_ = context.Operators.End(j_);
+			var t_ = context.Operators.Not((bool?)(s_ is null));
+			var u_ = context.Operators.And(q_, t_);
+
+			return u_;
+		};
+		var d_ = context.Operators.WhereOrNull<Observation>(b_, c_);
+		CqlDateTime e_(Observation Colonography)
+		{
+			var v_ = Colonography?.Effective;
+			var w_ = MATGlobalCommonFunctionsFHIR4_6_1_000.Latest(v_);
+
+			return w_;
+		};
+		var f_ = context.Operators.SelectOrNull<Observation, CqlDateTime>(d_, e_);
+
+		return f_;
 	}
 
     [CqlDeclaration("CT Colonography Display Date")]
@@ -2211,104 +1541,40 @@
 
 	private IEnumerable<Observation> CT_Colonography_Performed_Value()
 	{
-		var a_ = context.Operators;
-		var b_ = context.DataRetriever;
-		var c_ = this.CT_Colonography();
-		var d_ = b_.RetrieveByValueSet<Observation>(c_, null);
-		bool? e_(Observation Colonography)
-		{
-			var g_ = context.Operators;
-			var i_ = context.Deeper(new CallStackEntry("ToString", null, null));
-			var j_ = i_.Operators;
-			var k_ = j_.TypeConverter;
-			var l_ = Colonography?.StatusElement;
-			var m_ = k_.Convert<string>(l_);
-			var n_ = new string[]
-=======
-    private IEnumerable<CqlDateTime> CT_Colonography_Display_Date_Value()
-    {
-        var a_ = this.CT_Colonography();
-        var b_ = context?.Operators.RetrieveByValueSet<Observation>(a_, 
-			null);
-        Func<Observation,bool?> q_ = (Colonography) => 
-        {
-            var c_ = (Colonography?.Effective as object);
-            var d_ = MATGlobalCommonFunctionsFHIR4_6_1_000.Normalize_Interval(c_);
-            var e_ = context?.Operators.End(d_);
-            var f_ = this.Measurement_Period();
-            var g_ = context?.Operators.End(f_);
-            var h_ = context?.Operators.Quantity(6m, 
-				"years");
-            var i_ = context?.Operators.Subtract(g_, 
-				h_);
-            var l_ = context?.Operators.Interval(i_, 
-				g_, 
-				true, 
-				true);
-            var m_ = context?.Operators.ElementInInterval<CqlDateTime>(e_, 
-				l_, 
-				null);
-            bool? n_ = ((bool?)(context?.Operators.End(f_) == null));
-            var p_ = context?.Operators.Not(n_);
-            return context?.Operators.And(m_, 
-				p_);
-        };
-        var r_ = context?.Operators.WhereOrNull<Observation>(b_, 
-			q_);
-        Func<Observation,CqlDateTime> t_ = (Colonography) => 
-        {
-            var s_ = (Colonography?.Effective as object);
-            return MATGlobalCommonFunctionsFHIR4_6_1_000.Latest(s_);
-        };
-        return context?.Operators.SelectOrNull<Observation, CqlDateTime>(r_, 
-			t_);
-    }
-    [CqlDeclaration("CT Colonography Display Date")]
-    public IEnumerable<CqlDateTime> CT_Colonography_Display_Date() => __CT_Colonography_Display_Date.Value;
-
-    private IEnumerable<Observation> CT_Colonography_Performed_Value()
-    {
-        var a_ = this.CT_Colonography();
-        var b_ = context?.Operators.RetrieveByValueSet<Observation>(a_, 
-			null);
-        Func<Observation,bool?> z_ = (Colonography) => 
-        {
-            var c_ = (Colonography?.StatusElement as object);
-            var d_ = context?.Operators.Convert<string>(c_);
-            var f_ = "final";
-            var g_ = "amended";
-            var h_ = "corrected";
-            var i_ = "appended";
-            var e_ = (new string[]
->>>>>>> cedac435
+		var a_ = this.CT_Colonography();
+		var b_ = context.Operators.RetrieveByValueSet<Observation>(a_, null);
+		bool? c_(Observation Colonography)
+		{
+			var e_ = Colonography?.StatusElement;
+			var f_ = context.Operators.Convert<string>(e_);
+			var g_ = new string[]
 			{
 				"final",
 				"amended",
 				"corrected",
 				"appended",
 			};
-			var o_ = g_.InList<string>(m_, (n_ as IEnumerable<string>));
-			var s_ = Colonography?.Effective;
-			var t_ = MATGlobalCommonFunctionsFHIR4_6_1_000.Normalize_Interval(s_);
-			var u_ = g_.End(t_);
-			var y_ = this.Measurement_Period();
-			var z_ = g_.End(y_);
-			var ab_ = g_.Quantity(5m, "years");
-			var ac_ = g_.Subtract(z_, ab_);
-			var af_ = g_.End(y_);
-			var ag_ = g_.Interval(ac_, af_, true, true);
-			var ah_ = g_.ElementInInterval<CqlDateTime>(u_, ag_, null);
-			var al_ = g_.End(y_);
-			var am_ = g_.Not((bool?)(al_ is null));
-			var an_ = g_.And(ah_, am_);
-			var ao_ = g_.And(o_, an_);
-
-			return ao_;
-		};
-		var f_ = a_.WhereOrNull<Observation>(d_, e_);
-
-<<<<<<< HEAD
-		return f_;
+			var h_ = context.Operators.InList<string>(f_, (g_ as IEnumerable<string>));
+			var i_ = Colonography?.Effective;
+			var j_ = MATGlobalCommonFunctionsFHIR4_6_1_000.Normalize_Interval(i_);
+			var k_ = context.Operators.End(j_);
+			var l_ = this.Measurement_Period();
+			var m_ = context.Operators.End(l_);
+			var n_ = context.Operators.Quantity(5m, "years");
+			var o_ = context.Operators.Subtract(m_, n_);
+			var q_ = context.Operators.End(l_);
+			var r_ = context.Operators.Interval(o_, q_, true, true);
+			var s_ = context.Operators.ElementInInterval<CqlDateTime>(k_, r_, null);
+			var u_ = context.Operators.End(l_);
+			var v_ = context.Operators.Not((bool?)(u_ is null));
+			var w_ = context.Operators.And(s_, v_);
+			var x_ = context.Operators.And(h_, w_);
+
+			return x_;
+		};
+		var d_ = context.Operators.WhereOrNull<Observation>(b_, c_);
+
+		return d_;
 	}
 
     [CqlDeclaration("CT Colonography Performed")]
@@ -2317,63 +1583,41 @@
 
 	private IEnumerable<Observation> CT_Colonography_Performed_without_appropriate_status_Value()
 	{
-		var a_ = context.Operators;
-		var b_ = context.DataRetriever;
-		var c_ = this.CT_Colonography();
-		var d_ = b_.RetrieveByValueSet<Observation>(c_, null);
-		bool? e_(Observation Colonography)
-		{
-			var g_ = context.Operators;
-			var j_ = context.Deeper(new CallStackEntry("ToString", null, null));
-			var k_ = j_.Operators;
-			var l_ = k_.TypeConverter;
-			var m_ = Colonography?.StatusElement;
-			var n_ = l_.Convert<string>(m_);
-			var o_ = new string[]
-=======
-    private IEnumerable<Observation> CT_Colonography_Performed_without_appropriate_status_Value()
-    {
-        var a_ = this.CT_Colonography();
-        var b_ = context?.Operators.RetrieveByValueSet<Observation>(a_, 
-			null);
-        Func<Observation,bool?> aa_ = (Colonography) => 
-        {
-            var c_ = (Colonography?.StatusElement as object);
-            var d_ = context?.Operators.Convert<string>(c_);
-            var f_ = "final";
-            var g_ = "amended";
-            var h_ = "corrected";
-            var i_ = "appended";
-            var e_ = (new string[]
->>>>>>> cedac435
+		var a_ = this.CT_Colonography();
+		var b_ = context.Operators.RetrieveByValueSet<Observation>(a_, null);
+		bool? c_(Observation Colonography)
+		{
+			var e_ = Colonography?.StatusElement;
+			var f_ = context.Operators.Convert<string>(e_);
+			var g_ = new string[]
 			{
 				"final",
 				"amended",
 				"corrected",
 				"appended",
 			};
-			var p_ = g_.InList<string>(n_, (o_ as IEnumerable<string>));
-			var q_ = g_.Not(p_);
-			var u_ = Colonography?.Effective;
-			var v_ = MATGlobalCommonFunctionsFHIR4_6_1_000.Normalize_Interval(u_);
-			var w_ = g_.End(v_);
-			var aa_ = this.Measurement_Period();
-			var ab_ = g_.End(aa_);
-			var ad_ = g_.Quantity(5m, "years");
-			var ae_ = g_.Subtract(ab_, ad_);
-			var ah_ = g_.End(aa_);
-			var ai_ = g_.Interval(ae_, ah_, true, true);
-			var aj_ = g_.ElementInInterval<CqlDateTime>(w_, ai_, null);
-			var an_ = g_.End(aa_);
-			var ao_ = g_.Not((bool?)(an_ is null));
-			var ap_ = g_.And(aj_, ao_);
-			var aq_ = g_.And(q_, ap_);
-
-			return aq_;
-		};
-		var f_ = a_.WhereOrNull<Observation>(d_, e_);
-
-		return f_;
+			var h_ = context.Operators.InList<string>(f_, (g_ as IEnumerable<string>));
+			var i_ = context.Operators.Not(h_);
+			var j_ = Colonography?.Effective;
+			var k_ = MATGlobalCommonFunctionsFHIR4_6_1_000.Normalize_Interval(j_);
+			var l_ = context.Operators.End(k_);
+			var m_ = this.Measurement_Period();
+			var n_ = context.Operators.End(m_);
+			var o_ = context.Operators.Quantity(5m, "years");
+			var p_ = context.Operators.Subtract(n_, o_);
+			var r_ = context.Operators.End(m_);
+			var s_ = context.Operators.Interval(p_, r_, true, true);
+			var t_ = context.Operators.ElementInInterval<CqlDateTime>(l_, s_, null);
+			var v_ = context.Operators.End(m_);
+			var w_ = context.Operators.Not((bool?)(v_ is null));
+			var x_ = context.Operators.And(t_, w_);
+			var y_ = context.Operators.And(i_, x_);
+
+			return y_;
+		};
+		var d_ = context.Operators.WhereOrNull<Observation>(b_, c_);
+
+		return d_;
 	}
 
     [CqlDeclaration("CT Colonography Performed without appropriate status")]
@@ -2382,521 +1626,242 @@
 
 	private IEnumerable<CqlDateTime> Flexible_Sigmoidoscopy_Display_Date_Value()
 	{
-		var a_ = context.Operators;
-		var c_ = context.DataRetriever;
-		var d_ = this.Flexible_Sigmoidoscopy();
-		var e_ = c_.RetrieveByValueSet<Procedure>(d_, null);
-		bool? f_(Procedure FlexibleSigmoidoscopy)
-		{
-			var j_ = context.Operators;
-			var m_ = FlexibleSigmoidoscopy?.Performed;
-			var n_ = MATGlobalCommonFunctionsFHIR4_6_1_000.Normalize_Interval(m_);
-			var o_ = j_.End(n_);
-			var s_ = this.Measurement_Period();
-			var t_ = j_.End(s_);
-			var v_ = j_.Quantity(6m, "years");
-			var w_ = j_.Subtract(t_, v_);
-			var z_ = j_.End(s_);
-			var aa_ = j_.Interval(w_, z_, true, true);
-			var ab_ = j_.ElementInInterval<CqlDateTime>(o_, aa_, null);
-			var af_ = j_.End(s_);
-			var ag_ = j_.Not((bool?)(af_ is null));
-			var ah_ = j_.And(ab_, ag_);
-
-			return ah_;
-		};
-		var g_ = a_.WhereOrNull<Procedure>(e_, f_);
-		CqlDateTime h_(Procedure FlexibleSigmoidoscopy)
-		{
-			var ai_ = FlexibleSigmoidoscopy?.Performed;
-			var aj_ = MATGlobalCommonFunctionsFHIR4_6_1_000.Latest(ai_);
-
-			return aj_;
-		};
-		var i_ = a_.SelectOrNull<Procedure, CqlDateTime>(g_, h_);
-
-		return i_;
-	}
-
-<<<<<<< HEAD
-=======
-    private IEnumerable<CqlDateTime> Flexible_Sigmoidoscopy_Display_Date_Value()
-    {
-        var a_ = this.Flexible_Sigmoidoscopy();
-        var b_ = context?.Operators.RetrieveByValueSet<Procedure>(a_, 
-			null);
-        Func<Procedure,bool?> q_ = (FlexibleSigmoidoscopy) => 
-        {
-            var c_ = (FlexibleSigmoidoscopy?.Performed as object);
-            var d_ = MATGlobalCommonFunctionsFHIR4_6_1_000.Normalize_Interval(c_);
-            var e_ = context?.Operators.End(d_);
-            var f_ = this.Measurement_Period();
-            var g_ = context?.Operators.End(f_);
-            var h_ = context?.Operators.Quantity(6m, 
-				"years");
-            var i_ = context?.Operators.Subtract(g_, 
-				h_);
-            var l_ = context?.Operators.Interval(i_, 
-				g_, 
-				true, 
-				true);
-            var m_ = context?.Operators.ElementInInterval<CqlDateTime>(e_, 
-				l_, 
-				null);
-            bool? n_ = ((bool?)(context?.Operators.End(f_) == null));
-            var p_ = context?.Operators.Not(n_);
-            return context?.Operators.And(m_, 
-				p_);
-        };
-        var r_ = context?.Operators.WhereOrNull<Procedure>(b_, 
-			q_);
-        Func<Procedure,CqlDateTime> t_ = (FlexibleSigmoidoscopy) => 
-        {
-            var s_ = (FlexibleSigmoidoscopy?.Performed as object);
-            return MATGlobalCommonFunctionsFHIR4_6_1_000.Latest(s_);
-        };
-        return context?.Operators.SelectOrNull<Procedure, CqlDateTime>(r_, 
-			t_);
-    }
->>>>>>> cedac435
+		var a_ = this.Flexible_Sigmoidoscopy();
+		var b_ = context.Operators.RetrieveByValueSet<Procedure>(a_, null);
+		bool? c_(Procedure FlexibleSigmoidoscopy)
+		{
+			var g_ = FlexibleSigmoidoscopy?.Performed;
+			var h_ = MATGlobalCommonFunctionsFHIR4_6_1_000.Normalize_Interval(g_);
+			var i_ = context.Operators.End(h_);
+			var j_ = this.Measurement_Period();
+			var k_ = context.Operators.End(j_);
+			var l_ = context.Operators.Quantity(6m, "years");
+			var m_ = context.Operators.Subtract(k_, l_);
+			var o_ = context.Operators.End(j_);
+			var p_ = context.Operators.Interval(m_, o_, true, true);
+			var q_ = context.Operators.ElementInInterval<CqlDateTime>(i_, p_, null);
+			var s_ = context.Operators.End(j_);
+			var t_ = context.Operators.Not((bool?)(s_ is null));
+			var u_ = context.Operators.And(q_, t_);
+
+			return u_;
+		};
+		var d_ = context.Operators.WhereOrNull<Procedure>(b_, c_);
+		CqlDateTime e_(Procedure FlexibleSigmoidoscopy)
+		{
+			var v_ = FlexibleSigmoidoscopy?.Performed;
+			var w_ = MATGlobalCommonFunctionsFHIR4_6_1_000.Latest(v_);
+
+			return w_;
+		};
+		var f_ = context.Operators.SelectOrNull<Procedure, CqlDateTime>(d_, e_);
+
+		return f_;
+	}
+
     [CqlDeclaration("Flexible Sigmoidoscopy Display Date")]
 	public IEnumerable<CqlDateTime> Flexible_Sigmoidoscopy_Display_Date() => 
 		__Flexible_Sigmoidoscopy_Display_Date.Value;
 
 	private IEnumerable<Procedure> Flexible_Sigmoidoscopy_Performed_Value()
 	{
-		var a_ = context.Operators;
-		var b_ = context.DataRetriever;
-		var c_ = this.Flexible_Sigmoidoscopy();
-		var d_ = b_.RetrieveByValueSet<Procedure>(c_, null);
-		bool? e_(Procedure FlexibleSigmoidoscopy)
-		{
-			var g_ = context.Operators;
-			var i_ = context.Deeper(new CallStackEntry("ToString", null, null));
-			var j_ = i_.Operators;
-			var k_ = j_.TypeConverter;
-			var l_ = FlexibleSigmoidoscopy?.StatusElement;
-			var m_ = k_.Convert<string>(l_);
-			var n_ = g_.Equal(m_, "completed");
-			var r_ = FlexibleSigmoidoscopy?.Performed;
-			var s_ = MATGlobalCommonFunctionsFHIR4_6_1_000.Normalize_Interval(r_);
-			var t_ = g_.End(s_);
-			var x_ = this.Measurement_Period();
-			var y_ = g_.End(x_);
-			var aa_ = g_.Quantity(5m, "years");
-			var ab_ = g_.Subtract(y_, aa_);
-			var ae_ = g_.End(x_);
-			var af_ = g_.Interval(ab_, ae_, true, true);
-			var ag_ = g_.ElementInInterval<CqlDateTime>(t_, af_, null);
-			var ak_ = g_.End(x_);
-			var al_ = g_.Not((bool?)(ak_ is null));
-			var am_ = g_.And(ag_, al_);
-			var an_ = g_.And(n_, am_);
-
-			return an_;
-		};
-		var f_ = a_.WhereOrNull<Procedure>(d_, e_);
-
-		return f_;
-	}
-
-<<<<<<< HEAD
-=======
-    private IEnumerable<Procedure> Flexible_Sigmoidoscopy_Performed_Value()
-    {
-        var a_ = this.Flexible_Sigmoidoscopy();
-        var b_ = context?.Operators.RetrieveByValueSet<Procedure>(a_, 
-			null);
-        Func<Procedure,bool?> v_ = (FlexibleSigmoidoscopy) => 
-        {
-            var d_ = (FlexibleSigmoidoscopy?.StatusElement as object);
-            var c_ = (context?.Operators.Convert<string>(d_) as object);
-            var e_ = ("completed" as object);
-            var f_ = context?.Operators.Equal(c_, 
-				e_);
-            var g_ = (FlexibleSigmoidoscopy?.Performed as object);
-            var h_ = MATGlobalCommonFunctionsFHIR4_6_1_000.Normalize_Interval(g_);
-            var i_ = context?.Operators.End(h_);
-            var j_ = this.Measurement_Period();
-            var k_ = context?.Operators.End(j_);
-            var l_ = context?.Operators.Quantity(5m, 
-				"years");
-            var m_ = context?.Operators.Subtract(k_, 
-				l_);
-            var p_ = context?.Operators.Interval(m_, 
-				k_, 
-				true, 
-				true);
-            var q_ = context?.Operators.ElementInInterval<CqlDateTime>(i_, 
-				p_, 
-				null);
-            bool? r_ = ((bool?)(context?.Operators.End(j_) == null));
-            var t_ = context?.Operators.Not(r_);
-            var u_ = context?.Operators.And(q_, 
-				t_);
-            return context?.Operators.And(f_, 
-				u_);
-        };
-        return context?.Operators.WhereOrNull<Procedure>(b_, 
-			v_);
-    }
->>>>>>> cedac435
+		var a_ = this.Flexible_Sigmoidoscopy();
+		var b_ = context.Operators.RetrieveByValueSet<Procedure>(a_, null);
+		bool? c_(Procedure FlexibleSigmoidoscopy)
+		{
+			var e_ = FlexibleSigmoidoscopy?.StatusElement;
+			var f_ = context.Operators.Convert<string>(e_);
+			var g_ = context.Operators.Equal(f_, "completed");
+			var h_ = FlexibleSigmoidoscopy?.Performed;
+			var i_ = MATGlobalCommonFunctionsFHIR4_6_1_000.Normalize_Interval(h_);
+			var j_ = context.Operators.End(i_);
+			var k_ = this.Measurement_Period();
+			var l_ = context.Operators.End(k_);
+			var m_ = context.Operators.Quantity(5m, "years");
+			var n_ = context.Operators.Subtract(l_, m_);
+			var p_ = context.Operators.End(k_);
+			var q_ = context.Operators.Interval(n_, p_, true, true);
+			var r_ = context.Operators.ElementInInterval<CqlDateTime>(j_, q_, null);
+			var t_ = context.Operators.End(k_);
+			var u_ = context.Operators.Not((bool?)(t_ is null));
+			var v_ = context.Operators.And(r_, u_);
+			var w_ = context.Operators.And(g_, v_);
+
+			return w_;
+		};
+		var d_ = context.Operators.WhereOrNull<Procedure>(b_, c_);
+
+		return d_;
+	}
+
     [CqlDeclaration("Flexible Sigmoidoscopy Performed")]
 	public IEnumerable<Procedure> Flexible_Sigmoidoscopy_Performed() => 
 		__Flexible_Sigmoidoscopy_Performed.Value;
 
 	private IEnumerable<Procedure> Flexible_Sigmoidoscopy_Performed_without_appropriate_status_Value()
 	{
-		var a_ = context.Operators;
-		var b_ = context.DataRetriever;
-		var c_ = this.Flexible_Sigmoidoscopy();
-		var d_ = b_.RetrieveByValueSet<Procedure>(c_, null);
-		bool? e_(Procedure FlexibleSigmoidoscopy)
-		{
-			var g_ = context.Operators;
-			var j_ = context.Deeper(new CallStackEntry("ToString", null, null));
-			var k_ = j_.Operators;
-			var l_ = k_.TypeConverter;
-			var m_ = FlexibleSigmoidoscopy?.StatusElement;
-			var n_ = l_.Convert<string>(m_);
-			var o_ = g_.Equal(n_, "completed");
-			var p_ = g_.Not(o_);
-			var t_ = FlexibleSigmoidoscopy?.Performed;
-			var u_ = MATGlobalCommonFunctionsFHIR4_6_1_000.Normalize_Interval(t_);
-			var v_ = g_.End(u_);
-			var z_ = this.Measurement_Period();
-			var aa_ = g_.End(z_);
-			var ac_ = g_.Quantity(5m, "years");
-			var ad_ = g_.Subtract(aa_, ac_);
-			var ag_ = g_.End(z_);
-			var ah_ = g_.Interval(ad_, ag_, true, true);
-			var ai_ = g_.ElementInInterval<CqlDateTime>(v_, ah_, null);
-			var am_ = g_.End(z_);
-			var an_ = g_.Not((bool?)(am_ is null));
-			var ao_ = g_.And(ai_, an_);
-			var ap_ = g_.And(p_, ao_);
-
-			return ap_;
-		};
-		var f_ = a_.WhereOrNull<Procedure>(d_, e_);
-
-		return f_;
-	}
-
-<<<<<<< HEAD
-=======
-    private IEnumerable<Procedure> Flexible_Sigmoidoscopy_Performed_without_appropriate_status_Value()
-    {
-        var a_ = this.Flexible_Sigmoidoscopy();
-        var b_ = context?.Operators.RetrieveByValueSet<Procedure>(a_, 
-			null);
-        Func<Procedure,bool?> w_ = (FlexibleSigmoidoscopy) => 
-        {
-            var d_ = (FlexibleSigmoidoscopy?.StatusElement as object);
-            var c_ = (context?.Operators.Convert<string>(d_) as object);
-            var e_ = ("completed" as object);
-            var f_ = context?.Operators.Equal(c_, 
-				e_);
-            var g_ = context?.Operators.Not(f_);
-            var h_ = (FlexibleSigmoidoscopy?.Performed as object);
-            var i_ = MATGlobalCommonFunctionsFHIR4_6_1_000.Normalize_Interval(h_);
-            var j_ = context?.Operators.End(i_);
-            var k_ = this.Measurement_Period();
-            var l_ = context?.Operators.End(k_);
-            var m_ = context?.Operators.Quantity(5m, 
-				"years");
-            var n_ = context?.Operators.Subtract(l_, 
-				m_);
-            var q_ = context?.Operators.Interval(n_, 
-				l_, 
-				true, 
-				true);
-            var r_ = context?.Operators.ElementInInterval<CqlDateTime>(j_, 
-				q_, 
-				null);
-            bool? s_ = ((bool?)(context?.Operators.End(k_) == null));
-            var u_ = context?.Operators.Not(s_);
-            var v_ = context?.Operators.And(r_, 
-				u_);
-            return context?.Operators.And(g_, 
-				v_);
-        };
-        return context?.Operators.WhereOrNull<Procedure>(b_, 
-			w_);
-    }
->>>>>>> cedac435
+		var a_ = this.Flexible_Sigmoidoscopy();
+		var b_ = context.Operators.RetrieveByValueSet<Procedure>(a_, null);
+		bool? c_(Procedure FlexibleSigmoidoscopy)
+		{
+			var e_ = FlexibleSigmoidoscopy?.StatusElement;
+			var f_ = context.Operators.Convert<string>(e_);
+			var g_ = context.Operators.Equal(f_, "completed");
+			var h_ = context.Operators.Not(g_);
+			var i_ = FlexibleSigmoidoscopy?.Performed;
+			var j_ = MATGlobalCommonFunctionsFHIR4_6_1_000.Normalize_Interval(i_);
+			var k_ = context.Operators.End(j_);
+			var l_ = this.Measurement_Period();
+			var m_ = context.Operators.End(l_);
+			var n_ = context.Operators.Quantity(5m, "years");
+			var o_ = context.Operators.Subtract(m_, n_);
+			var q_ = context.Operators.End(l_);
+			var r_ = context.Operators.Interval(o_, q_, true, true);
+			var s_ = context.Operators.ElementInInterval<CqlDateTime>(k_, r_, null);
+			var u_ = context.Operators.End(l_);
+			var v_ = context.Operators.Not((bool?)(u_ is null));
+			var w_ = context.Operators.And(s_, v_);
+			var x_ = context.Operators.And(h_, w_);
+
+			return x_;
+		};
+		var d_ = context.Operators.WhereOrNull<Procedure>(b_, c_);
+
+		return d_;
+	}
+
     [CqlDeclaration("Flexible Sigmoidoscopy Performed without appropriate status")]
 	public IEnumerable<Procedure> Flexible_Sigmoidoscopy_Performed_without_appropriate_status() => 
 		__Flexible_Sigmoidoscopy_Performed_without_appropriate_status.Value;
 
 	private IEnumerable<CqlDateTime> Colonoscopy_Display_Date_Value()
 	{
-		var a_ = context.Operators;
-		var c_ = context.DataRetriever;
-		var d_ = this.Colonoscopy();
-		var e_ = c_.RetrieveByValueSet<Procedure>(d_, null);
-		bool? f_(Procedure Colonoscopy)
-		{
-			var j_ = context.Operators;
-			var m_ = Colonoscopy?.Performed;
-			var n_ = MATGlobalCommonFunctionsFHIR4_6_1_000.Normalize_Interval(m_);
-			var o_ = j_.End(n_);
-			var s_ = this.Measurement_Period();
-			var t_ = j_.End(s_);
-			var v_ = j_.Quantity(11m, "years");
-			var w_ = j_.Subtract(t_, v_);
-			var z_ = j_.End(s_);
-			var aa_ = j_.Interval(w_, z_, true, true);
-			var ab_ = j_.ElementInInterval<CqlDateTime>(o_, aa_, null);
-			var af_ = j_.End(s_);
-			var ag_ = j_.Not((bool?)(af_ is null));
-			var ah_ = j_.And(ab_, ag_);
-
-			return ah_;
-		};
-		var g_ = a_.WhereOrNull<Procedure>(e_, f_);
-		CqlDateTime h_(Procedure Colonoscopy)
-		{
-			var ai_ = Colonoscopy?.Performed;
-			var aj_ = MATGlobalCommonFunctionsFHIR4_6_1_000.Latest(ai_);
-
-			return aj_;
-		};
-		var i_ = a_.SelectOrNull<Procedure, CqlDateTime>(g_, h_);
-
-		return i_;
-	}
-
-<<<<<<< HEAD
-=======
-    private IEnumerable<CqlDateTime> Colonoscopy_Display_Date_Value()
-    {
-        var a_ = this.Colonoscopy();
-        var b_ = context?.Operators.RetrieveByValueSet<Procedure>(a_, 
-			null);
-        Func<Procedure,bool?> q_ = (Colonoscopy) => 
-        {
-            var c_ = (Colonoscopy?.Performed as object);
-            var d_ = MATGlobalCommonFunctionsFHIR4_6_1_000.Normalize_Interval(c_);
-            var e_ = context?.Operators.End(d_);
-            var f_ = this.Measurement_Period();
-            var g_ = context?.Operators.End(f_);
-            var h_ = context?.Operators.Quantity(11m, 
-				"years");
-            var i_ = context?.Operators.Subtract(g_, 
-				h_);
-            var l_ = context?.Operators.Interval(i_, 
-				g_, 
-				true, 
-				true);
-            var m_ = context?.Operators.ElementInInterval<CqlDateTime>(e_, 
-				l_, 
-				null);
-            bool? n_ = ((bool?)(context?.Operators.End(f_) == null));
-            var p_ = context?.Operators.Not(n_);
-            return context?.Operators.And(m_, 
-				p_);
-        };
-        var r_ = context?.Operators.WhereOrNull<Procedure>(b_, 
-			q_);
-        Func<Procedure,CqlDateTime> t_ = (Colonoscopy) => 
-        {
-            var s_ = (Colonoscopy?.Performed as object);
-            return MATGlobalCommonFunctionsFHIR4_6_1_000.Latest(s_);
-        };
-        return context?.Operators.SelectOrNull<Procedure, CqlDateTime>(r_, 
-			t_);
-    }
->>>>>>> cedac435
+		var a_ = this.Colonoscopy();
+		var b_ = context.Operators.RetrieveByValueSet<Procedure>(a_, null);
+		bool? c_(Procedure Colonoscopy)
+		{
+			var g_ = Colonoscopy?.Performed;
+			var h_ = MATGlobalCommonFunctionsFHIR4_6_1_000.Normalize_Interval(g_);
+			var i_ = context.Operators.End(h_);
+			var j_ = this.Measurement_Period();
+			var k_ = context.Operators.End(j_);
+			var l_ = context.Operators.Quantity(11m, "years");
+			var m_ = context.Operators.Subtract(k_, l_);
+			var o_ = context.Operators.End(j_);
+			var p_ = context.Operators.Interval(m_, o_, true, true);
+			var q_ = context.Operators.ElementInInterval<CqlDateTime>(i_, p_, null);
+			var s_ = context.Operators.End(j_);
+			var t_ = context.Operators.Not((bool?)(s_ is null));
+			var u_ = context.Operators.And(q_, t_);
+
+			return u_;
+		};
+		var d_ = context.Operators.WhereOrNull<Procedure>(b_, c_);
+		CqlDateTime e_(Procedure Colonoscopy)
+		{
+			var v_ = Colonoscopy?.Performed;
+			var w_ = MATGlobalCommonFunctionsFHIR4_6_1_000.Latest(v_);
+
+			return w_;
+		};
+		var f_ = context.Operators.SelectOrNull<Procedure, CqlDateTime>(d_, e_);
+
+		return f_;
+	}
+
     [CqlDeclaration("Colonoscopy Display Date")]
 	public IEnumerable<CqlDateTime> Colonoscopy_Display_Date() => 
 		__Colonoscopy_Display_Date.Value;
 
 	private IEnumerable<Procedure> Colonoscopy_Performed_Value()
 	{
-		var a_ = context.Operators;
-		var b_ = context.DataRetriever;
-		var c_ = this.Colonoscopy();
-		var d_ = b_.RetrieveByValueSet<Procedure>(c_, null);
-		bool? e_(Procedure Colonoscopy)
-		{
-			var g_ = context.Operators;
-			var i_ = context.Deeper(new CallStackEntry("ToString", null, null));
-			var j_ = i_.Operators;
-			var k_ = j_.TypeConverter;
-			var l_ = Colonoscopy?.StatusElement;
-			var m_ = k_.Convert<string>(l_);
-			var n_ = g_.Equal(m_, "completed");
-			var r_ = Colonoscopy?.Performed;
-			var s_ = MATGlobalCommonFunctionsFHIR4_6_1_000.Normalize_Interval(r_);
-			var t_ = g_.End(s_);
-			var x_ = this.Measurement_Period();
-			var y_ = g_.End(x_);
-			var aa_ = g_.Quantity(10m, "years");
-			var ab_ = g_.Subtract(y_, aa_);
-			var ae_ = g_.End(x_);
-			var af_ = g_.Interval(ab_, ae_, true, true);
-			var ag_ = g_.ElementInInterval<CqlDateTime>(t_, af_, null);
-			var ak_ = g_.End(x_);
-			var al_ = g_.Not((bool?)(ak_ is null));
-			var am_ = g_.And(ag_, al_);
-			var an_ = g_.And(n_, am_);
-
-			return an_;
-		};
-		var f_ = a_.WhereOrNull<Procedure>(d_, e_);
-
-		return f_;
-	}
-
-<<<<<<< HEAD
-=======
-    private IEnumerable<Procedure> Colonoscopy_Performed_Value()
-    {
-        var a_ = this.Colonoscopy();
-        var b_ = context?.Operators.RetrieveByValueSet<Procedure>(a_, 
-			null);
-        Func<Procedure,bool?> v_ = (Colonoscopy) => 
-        {
-            var d_ = (Colonoscopy?.StatusElement as object);
-            var c_ = (context?.Operators.Convert<string>(d_) as object);
-            var e_ = ("completed" as object);
-            var f_ = context?.Operators.Equal(c_, 
-				e_);
-            var g_ = (Colonoscopy?.Performed as object);
-            var h_ = MATGlobalCommonFunctionsFHIR4_6_1_000.Normalize_Interval(g_);
-            var i_ = context?.Operators.End(h_);
-            var j_ = this.Measurement_Period();
-            var k_ = context?.Operators.End(j_);
-            var l_ = context?.Operators.Quantity(10m, 
-				"years");
-            var m_ = context?.Operators.Subtract(k_, 
-				l_);
-            var p_ = context?.Operators.Interval(m_, 
-				k_, 
-				true, 
-				true);
-            var q_ = context?.Operators.ElementInInterval<CqlDateTime>(i_, 
-				p_, 
-				null);
-            bool? r_ = ((bool?)(context?.Operators.End(j_) == null));
-            var t_ = context?.Operators.Not(r_);
-            var u_ = context?.Operators.And(q_, 
-				t_);
-            return context?.Operators.And(f_, 
-				u_);
-        };
-        return context?.Operators.WhereOrNull<Procedure>(b_, 
-			v_);
-    }
->>>>>>> cedac435
+		var a_ = this.Colonoscopy();
+		var b_ = context.Operators.RetrieveByValueSet<Procedure>(a_, null);
+		bool? c_(Procedure Colonoscopy)
+		{
+			var e_ = Colonoscopy?.StatusElement;
+			var f_ = context.Operators.Convert<string>(e_);
+			var g_ = context.Operators.Equal(f_, "completed");
+			var h_ = Colonoscopy?.Performed;
+			var i_ = MATGlobalCommonFunctionsFHIR4_6_1_000.Normalize_Interval(h_);
+			var j_ = context.Operators.End(i_);
+			var k_ = this.Measurement_Period();
+			var l_ = context.Operators.End(k_);
+			var m_ = context.Operators.Quantity(10m, "years");
+			var n_ = context.Operators.Subtract(l_, m_);
+			var p_ = context.Operators.End(k_);
+			var q_ = context.Operators.Interval(n_, p_, true, true);
+			var r_ = context.Operators.ElementInInterval<CqlDateTime>(j_, q_, null);
+			var t_ = context.Operators.End(k_);
+			var u_ = context.Operators.Not((bool?)(t_ is null));
+			var v_ = context.Operators.And(r_, u_);
+			var w_ = context.Operators.And(g_, v_);
+
+			return w_;
+		};
+		var d_ = context.Operators.WhereOrNull<Procedure>(b_, c_);
+
+		return d_;
+	}
+
     [CqlDeclaration("Colonoscopy Performed")]
 	public IEnumerable<Procedure> Colonoscopy_Performed() => 
 		__Colonoscopy_Performed.Value;
 
 	private IEnumerable<Procedure> Colonoscopy_Performed_without_appropriate_status_Value()
 	{
-		var a_ = context.Operators;
-		var b_ = context.DataRetriever;
-		var c_ = this.Colonoscopy();
-		var d_ = b_.RetrieveByValueSet<Procedure>(c_, null);
-		bool? e_(Procedure Colonoscopy)
-		{
-			var g_ = context.Operators;
-			var j_ = context.Deeper(new CallStackEntry("ToString", null, null));
-			var k_ = j_.Operators;
-			var l_ = k_.TypeConverter;
-			var m_ = Colonoscopy?.StatusElement;
-			var n_ = l_.Convert<string>(m_);
-			var o_ = g_.Equal(n_, "completed");
-			var p_ = g_.Not(o_);
-			var t_ = Colonoscopy?.Performed;
-			var u_ = MATGlobalCommonFunctionsFHIR4_6_1_000.Normalize_Interval(t_);
-			var v_ = g_.End(u_);
-			var z_ = this.Measurement_Period();
-			var aa_ = g_.End(z_);
-			var ac_ = g_.Quantity(10m, "years");
-			var ad_ = g_.Subtract(aa_, ac_);
-			var ag_ = g_.End(z_);
-			var ah_ = g_.Interval(ad_, ag_, true, true);
-			var ai_ = g_.ElementInInterval<CqlDateTime>(v_, ah_, null);
-			var am_ = g_.End(z_);
-			var an_ = g_.Not((bool?)(am_ is null));
-			var ao_ = g_.And(ai_, an_);
-			var ap_ = g_.And(p_, ao_);
-
-			return ap_;
-		};
-		var f_ = a_.WhereOrNull<Procedure>(d_, e_);
-
-		return f_;
-	}
-
-<<<<<<< HEAD
-=======
-    private IEnumerable<Procedure> Colonoscopy_Performed_without_appropriate_status_Value()
-    {
-        var a_ = this.Colonoscopy();
-        var b_ = context?.Operators.RetrieveByValueSet<Procedure>(a_, 
-			null);
-        Func<Procedure,bool?> w_ = (Colonoscopy) => 
-        {
-            var d_ = (Colonoscopy?.StatusElement as object);
-            var c_ = (context?.Operators.Convert<string>(d_) as object);
-            var e_ = ("completed" as object);
-            var f_ = context?.Operators.Equal(c_, 
-				e_);
-            var g_ = context?.Operators.Not(f_);
-            var h_ = (Colonoscopy?.Performed as object);
-            var i_ = MATGlobalCommonFunctionsFHIR4_6_1_000.Normalize_Interval(h_);
-            var j_ = context?.Operators.End(i_);
-            var k_ = this.Measurement_Period();
-            var l_ = context?.Operators.End(k_);
-            var m_ = context?.Operators.Quantity(10m, 
-				"years");
-            var n_ = context?.Operators.Subtract(l_, 
-				m_);
-            var q_ = context?.Operators.Interval(n_, 
-				l_, 
-				true, 
-				true);
-            var r_ = context?.Operators.ElementInInterval<CqlDateTime>(j_, 
-				q_, 
-				null);
-            bool? s_ = ((bool?)(context?.Operators.End(k_) == null));
-            var u_ = context?.Operators.Not(s_);
-            var v_ = context?.Operators.And(r_, 
-				u_);
-            return context?.Operators.And(g_, 
-				v_);
-        };
-        return context?.Operators.WhereOrNull<Procedure>(b_, 
-			w_);
-    }
->>>>>>> cedac435
+		var a_ = this.Colonoscopy();
+		var b_ = context.Operators.RetrieveByValueSet<Procedure>(a_, null);
+		bool? c_(Procedure Colonoscopy)
+		{
+			var e_ = Colonoscopy?.StatusElement;
+			var f_ = context.Operators.Convert<string>(e_);
+			var g_ = context.Operators.Equal(f_, "completed");
+			var h_ = context.Operators.Not(g_);
+			var i_ = Colonoscopy?.Performed;
+			var j_ = MATGlobalCommonFunctionsFHIR4_6_1_000.Normalize_Interval(i_);
+			var k_ = context.Operators.End(j_);
+			var l_ = this.Measurement_Period();
+			var m_ = context.Operators.End(l_);
+			var n_ = context.Operators.Quantity(10m, "years");
+			var o_ = context.Operators.Subtract(m_, n_);
+			var q_ = context.Operators.End(l_);
+			var r_ = context.Operators.Interval(o_, q_, true, true);
+			var s_ = context.Operators.ElementInInterval<CqlDateTime>(k_, r_, null);
+			var u_ = context.Operators.End(l_);
+			var v_ = context.Operators.Not((bool?)(u_ is null));
+			var w_ = context.Operators.And(s_, v_);
+			var x_ = context.Operators.And(h_, w_);
+
+			return x_;
+		};
+		var d_ = context.Operators.WhereOrNull<Procedure>(b_, c_);
+
+		return d_;
+	}
+
     [CqlDeclaration("Colonoscopy Performed without appropriate status")]
 	public IEnumerable<Procedure> Colonoscopy_Performed_without_appropriate_status() => 
 		__Colonoscopy_Performed_without_appropriate_status.Value;
 
 	private bool? Numerator_Value()
 	{
-		var a_ = context.Operators;
-		var f_ = this.Colonoscopy_Performed();
-		var g_ = a_.ExistsInList<Procedure>(f_);
-		var i_ = this.Fecal_Occult_Blood_Test_Performed();
-		var j_ = a_.ExistsInList<Observation>(i_);
-		var k_ = a_.Or(g_, j_);
-		var m_ = this.Flexible_Sigmoidoscopy_Performed();
-		var n_ = a_.ExistsInList<Procedure>(m_);
-		var o_ = a_.Or(k_, n_);
-		var q_ = this.Fecal_Immunochemical_Test_DNA_Performed();
-		var r_ = a_.ExistsInList<Observation>(q_);
-		var s_ = a_.Or(o_, r_);
-		var u_ = this.CT_Colonography_Performed();
-		var v_ = a_.ExistsInList<Observation>(u_);
-		var w_ = a_.Or(s_, v_);
-
-		return w_;
+		var a_ = this.Colonoscopy_Performed();
+		var b_ = context.Operators.ExistsInList<Procedure>(a_);
+		var c_ = this.Fecal_Occult_Blood_Test_Performed();
+		var d_ = context.Operators.ExistsInList<Observation>(c_);
+		var e_ = context.Operators.Or(b_, d_);
+		var f_ = this.Flexible_Sigmoidoscopy_Performed();
+		var g_ = context.Operators.ExistsInList<Procedure>(f_);
+		var h_ = context.Operators.Or(e_, g_);
+		var i_ = this.Fecal_Immunochemical_Test_DNA_Performed();
+		var j_ = context.Operators.ExistsInList<Observation>(i_);
+		var k_ = context.Operators.Or(h_, j_);
+		var l_ = this.CT_Colonography_Performed();
+		var m_ = context.Operators.ExistsInList<Observation>(l_);
+		var n_ = context.Operators.Or(k_, m_);
+
+		return n_;
 	}
 
     [CqlDeclaration("Numerator")]
@@ -2905,17 +1870,16 @@
 
 	private bool? Final_Numerator_Population_Value()
 	{
-		var a_ = context.Operators;
-		var d_ = this.Numerator();
-		var e_ = this.Initial_Population();
-		var f_ = a_.And(d_, e_);
-		var g_ = this.Denominator();
-		var h_ = a_.And(f_, g_);
-		var j_ = this.Denominator_Exclusions();
-		var k_ = a_.Not(j_);
-		var l_ = a_.And(h_, k_);
-
-		return l_;
+		var a_ = this.Numerator();
+		var b_ = this.Initial_Population();
+		var c_ = context.Operators.And(a_, b_);
+		var d_ = this.Denominator();
+		var e_ = context.Operators.And(c_, d_);
+		var f_ = this.Denominator_Exclusions();
+		var g_ = context.Operators.Not(f_);
+		var h_ = context.Operators.And(e_, g_);
+
+		return h_;
 	}
 
     [CqlDeclaration("Final Numerator Population")]
