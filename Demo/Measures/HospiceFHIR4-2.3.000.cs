--- conflicted
+++ resolved
@@ -108,15 +108,12 @@
 	public CqlInterval<CqlDateTime> Measurement_Period() => 
 		__Measurement_Period.Value;
 
-<<<<<<< HEAD
 	private Patient Patient_Value()
 	{
-		var a_ = context.Operators;
-		var b_ = context.DataRetriever;
-		var c_ = b_.RetrieveByValueSet<Patient>(null, null);
-		var d_ = a_.SingleOrNull<Patient>(c_);
-
-		return d_;
+		var a_ = context.Operators.RetrieveByValueSet<Patient>(null, null);
+		var b_ = context.Operators.SingleOrNull<Patient>(a_);
+
+		return b_;
 	}
 
     [CqlDeclaration("Patient")]
@@ -125,212 +122,85 @@
 
 	private bool? Has_Hospice_Value()
 	{
-		var a_ = context.Operators;
-		var e_ = context.DataRetriever;
-		var f_ = this.Encounter_Inpatient();
-		var g_ = e_.RetrieveByValueSet<Encounter>(f_, null);
-		bool? h_(Encounter DischargeHospice)
-		{
-			var ac_ = context.Operators;
-			var af_ = context.Deeper(new CallStackEntry("ToString", null, null));
-			var ag_ = af_.Operators;
-			var ah_ = ag_.TypeConverter;
-			var ai_ = DischargeHospice?.StatusElement;
-			var aj_ = ah_.Convert<string>(ai_);
-			var ak_ = ac_.Equal(aj_, "finished");
-			var an_ = DischargeHospice?.Hospitalization;
-			var ao_ = an_?.DischargeDisposition;
-			var ap_ = FHIRHelpers_4_0_001.ToConcept(ao_);
-			var ar_ = this.Discharge_to_home_for_hospice_care__procedure_();
-			var as_ = ac_.ConvertCodeToConcept(ar_);
-			var at_ = ac_.Equivalent(ap_, as_);
-			var aw_ = an_?.DischargeDisposition;
-			var ax_ = FHIRHelpers_4_0_001.ToConcept(aw_);
-			var az_ = this.Discharge_to_healthcare_facility_for_hospice_care__procedure_();
-			var ba_ = ac_.ConvertCodeToConcept(az_);
-			var bb_ = ac_.Equivalent(ax_, ba_);
-			var bc_ = ac_.Or(at_, bb_);
-			var bd_ = ac_.And(ak_, bc_);
-			var bg_ = DischargeHospice?.Period;
-			var bh_ = MATGlobalCommonFunctionsFHIR4_6_1_000.Normalize_Interval(bg_);
-			var bi_ = ac_.End(bh_);
-			var bj_ = this.Measurement_Period();
-			var bk_ = ac_.ElementInInterval<CqlDateTime>(bi_, bj_, null);
-			var bl_ = ac_.And(bd_, bk_);
-
-			return bl_;
-		};
-		var i_ = a_.WhereOrNull<Encounter>(g_, h_);
-		var j_ = a_.ExistsInList<Encounter>(i_);
-		var n_ = this.Hospice_care_ambulatory();
-		var o_ = e_.RetrieveByValueSet<ServiceRequest>(n_, null);
-		bool? p_(ServiceRequest HospiceOrder)
-		{
-			var bm_ = context.Operators;
-			var bp_ = context.Deeper(new CallStackEntry("ToString", null, null));
-			var bq_ = bp_.Operators;
-			var br_ = bq_.TypeConverter;
-			var bs_ = HospiceOrder?.StatusElement;
-			var bt_ = br_.Convert<string>(bs_);
-			var bu_ = new string[]
+		var a_ = this.Encounter_Inpatient();
+		var b_ = context.Operators.RetrieveByValueSet<Encounter>(a_, null);
+		bool? c_(Encounter DischargeHospice)
+		{
+			var r_ = DischargeHospice?.StatusElement;
+			var s_ = context.Operators.Convert<string>(r_);
+			var t_ = context.Operators.Equal(s_, "finished");
+			var u_ = DischargeHospice?.Hospitalization;
+			var v_ = u_?.DischargeDisposition;
+			var w_ = FHIRHelpers_4_0_001.ToConcept(v_);
+			var x_ = this.Discharge_to_home_for_hospice_care__procedure_();
+			var y_ = context.Operators.ConvertCodeToConcept(x_);
+			var z_ = context.Operators.Equivalent(w_, y_);
+			var ab_ = u_?.DischargeDisposition;
+			var ac_ = FHIRHelpers_4_0_001.ToConcept(ab_);
+			var ad_ = this.Discharge_to_healthcare_facility_for_hospice_care__procedure_();
+			var ae_ = context.Operators.ConvertCodeToConcept(ad_);
+			var af_ = context.Operators.Equivalent(ac_, ae_);
+			var ag_ = context.Operators.Or(z_, af_);
+			var ah_ = context.Operators.And(t_, ag_);
+			var ai_ = DischargeHospice?.Period;
+			var aj_ = MATGlobalCommonFunctionsFHIR4_6_1_000.Normalize_Interval(ai_);
+			var ak_ = context.Operators.End(aj_);
+			var al_ = this.Measurement_Period();
+			var am_ = context.Operators.ElementInInterval<CqlDateTime>(ak_, al_, null);
+			var an_ = context.Operators.And(ah_, am_);
+
+			return an_;
+		};
+		var d_ = context.Operators.WhereOrNull<Encounter>(b_, c_);
+		var e_ = context.Operators.ExistsInList<Encounter>(d_);
+		var f_ = this.Hospice_care_ambulatory();
+		var g_ = context.Operators.RetrieveByValueSet<ServiceRequest>(f_, null);
+		bool? h_(ServiceRequest HospiceOrder)
+		{
+			var ao_ = HospiceOrder?.StatusElement;
+			var ap_ = context.Operators.Convert<string>(ao_);
+			var aq_ = new string[]
 			{
 				"active",
 				"completed",
 			};
-			var bv_ = bm_.InList<string>(bt_, (bu_ as IEnumerable<string>));
-			var by_ = bp_.Operators;
-			var bz_ = by_.TypeConverter;
-			var ca_ = HospiceOrder?.IntentElement;
-			var cb_ = bz_.Convert<string>(ca_);
-			var cc_ = bm_.Equal(cb_, "order");
-			var cd_ = bm_.And(bv_, cc_);
-			var cf_ = this.Measurement_Period();
-			var cg_ = HospiceOrder?.AuthoredOnElement;
-			var ch_ = MATGlobalCommonFunctionsFHIR4_6_1_000.Normalize_Interval(cg_);
-			var ci_ = bm_.IntervalIncludesInterval<CqlDateTime>(cf_, ch_, null);
-			var cj_ = bm_.And(cd_, ci_);
-
-			return cj_;
-		};
-		var q_ = a_.WhereOrNull<ServiceRequest>(o_, p_);
-		var r_ = a_.ExistsInList<ServiceRequest>(q_);
-		var s_ = a_.Or(j_, r_);
-		var x_ = e_.RetrieveByValueSet<Procedure>(n_, null);
-		bool? y_(Procedure HospicePerformed)
-		{
-			var ck_ = context.Operators;
-			var cm_ = context.Deeper(new CallStackEntry("ToString", null, null));
-			var cn_ = cm_.Operators;
-			var co_ = cn_.TypeConverter;
-			var cp_ = HospicePerformed?.StatusElement;
-			var cq_ = co_.Convert<string>(cp_);
-			var cr_ = ck_.Equal(cq_, "completed");
-			var ct_ = HospicePerformed?.Performed;
-			var cu_ = MATGlobalCommonFunctionsFHIR4_6_1_000.Normalize_Interval(ct_);
-			var cv_ = this.Measurement_Period();
-			var cw_ = ck_.Overlaps(cu_, cv_, null);
-			var cx_ = ck_.And(cr_, cw_);
-
-			return cx_;
-		};
-		var z_ = a_.WhereOrNull<Procedure>(x_, y_);
-		var aa_ = a_.ExistsInList<Procedure>(z_);
-		var ab_ = a_.Or(s_, aa_);
-
-		return ab_;
-	}
-
-=======
-    private Patient Patient_Value()
-    {
-        var a_ = context?.Operators.RetrieveByValueSet<Patient>(null, 
-			null);
-        return context?.Operators.SingleOrNull<Patient>(a_);
-    }
-    [CqlDeclaration("Patient")]
-    public Patient Patient() => __Patient.Value;
-
-    private bool? Has_Hospice_Value()
-    {
-        var a_ = this.Encounter_Inpatient();
-        var b_ = context?.Operators.RetrieveByValueSet<Encounter>(a_, 
-			null);
-        Func<Encounter,bool?> x_ = (DischargeHospice) => 
-        {
-            var d_ = (DischargeHospice?.StatusElement as object);
-            var c_ = (context?.Operators.Convert<string>(d_) as object);
-            var e_ = ("finished" as object);
-            var f_ = context?.Operators.Equal(c_, 
-				e_);
-            var h_ = DischargeHospice?.Hospitalization?.DischargeDisposition;
-            var g_ = (FHIRHelpers_4_0_001.ToConcept(h_) as object);
-            var j_ = this.Discharge_to_home_for_hospice_care__procedure_();
-            var i_ = (context?.Operators.ConvertCodeToConcept(j_) as object);
-            var k_ = context?.Operators.Equivalent(g_, 
-				i_);
-            var o_ = this.Discharge_to_healthcare_facility_for_hospice_care__procedure_();
-            var n_ = (context?.Operators.ConvertCodeToConcept(o_) as object);
-            var p_ = context?.Operators.Equivalent(g_, 
-				n_);
-            var q_ = context?.Operators.Or(k_, 
-				p_);
-            var r_ = context?.Operators.And(f_, 
-				q_);
-            var s_ = (DischargeHospice?.Period as object);
-            var t_ = MATGlobalCommonFunctionsFHIR4_6_1_000.Normalize_Interval(s_);
-            var u_ = context?.Operators.End(t_);
-            var v_ = this.Measurement_Period();
-            var w_ = context?.Operators.ElementInInterval<CqlDateTime>(u_, 
-				v_, 
-				null);
-            return context?.Operators.And(r_, 
-				w_);
-        };
-        var y_ = context?.Operators.WhereOrNull<Encounter>(b_, 
-			x_);
-        var z_ = context?.Operators.ExistsInList<Encounter>(y_);
-        var aa_ = this.Hospice_care_ambulatory();
-        var ab_ = context?.Operators.RetrieveByValueSet<ServiceRequest>(aa_, 
-			null);
-        Func<ServiceRequest,bool?> ar_ = (HospiceOrder) => 
-        {
-            var ac_ = (HospiceOrder?.StatusElement as object);
-            var ad_ = context?.Operators.Convert<string>(ac_);
-            var af_ = "active";
-            var ag_ = "completed";
-            var ae_ = (new string[]
-			{
-				af_,
-				ag_,
-			} as IEnumerable<string>);
-            var ah_ = context?.Operators.InList<string>(ad_, 
-				ae_);
-            var aj_ = (HospiceOrder?.IntentElement as object);
-            var ai_ = (context?.Operators.Convert<string>(aj_) as object);
-            var ak_ = ("order" as object);
-            var al_ = context?.Operators.Equal(ai_, 
-				ak_);
-            var am_ = context?.Operators.And(ah_, 
-				al_);
-            var an_ = this.Measurement_Period();
-            var ao_ = (HospiceOrder?.AuthoredOnElement as object);
-            var ap_ = MATGlobalCommonFunctionsFHIR4_6_1_000.Normalize_Interval(ao_);
-            var aq_ = context?.Operators.IntervalIncludesInterval<CqlDateTime>(an_, 
-				ap_, 
-				null);
-            return context?.Operators.And(am_, 
-				aq_);
-        };
-        var as_ = context?.Operators.WhereOrNull<ServiceRequest>(ab_, 
-			ar_);
-        var at_ = context?.Operators.ExistsInList<ServiceRequest>(as_);
-        var au_ = context?.Operators.Or(z_, 
-			at_);
-        var aw_ = context?.Operators.RetrieveByValueSet<Procedure>(aa_, 
-			null);
-        Func<Procedure,bool?> bf_ = (HospicePerformed) => 
-        {
-            var ay_ = (HospicePerformed?.StatusElement as object);
-            var ax_ = (context?.Operators.Convert<string>(ay_) as object);
-            var az_ = ("completed" as object);
-            var ba_ = context?.Operators.Equal(ax_, 
-				az_);
-            var bb_ = (HospicePerformed?.Performed as object);
-            var bc_ = MATGlobalCommonFunctionsFHIR4_6_1_000.Normalize_Interval(bb_);
-            var bd_ = this.Measurement_Period();
-            var be_ = context?.Operators.Overlaps(bc_, 
-				bd_, 
-				null);
-            return context?.Operators.And(ba_, 
-				be_);
-        };
-        var bg_ = context?.Operators.WhereOrNull<Procedure>(aw_, 
-			bf_);
-        var bh_ = context?.Operators.ExistsInList<Procedure>(bg_);
-        return context?.Operators.Or(au_, 
-			bh_);
-    }
->>>>>>> cedac435
+			var ar_ = context.Operators.InList<string>(ap_, (aq_ as IEnumerable<string>));
+			var as_ = HospiceOrder?.IntentElement;
+			var at_ = context.Operators.Convert<string>(as_);
+			var au_ = context.Operators.Equal(at_, "order");
+			var av_ = context.Operators.And(ar_, au_);
+			var aw_ = this.Measurement_Period();
+			var ax_ = HospiceOrder?.AuthoredOnElement;
+			var ay_ = MATGlobalCommonFunctionsFHIR4_6_1_000.Normalize_Interval(ax_);
+			var az_ = context.Operators.IntervalIncludesInterval<CqlDateTime>(aw_, ay_, null);
+			var ba_ = context.Operators.And(av_, az_);
+
+			return ba_;
+		};
+		var i_ = context.Operators.WhereOrNull<ServiceRequest>(g_, h_);
+		var j_ = context.Operators.ExistsInList<ServiceRequest>(i_);
+		var k_ = context.Operators.Or(e_, j_);
+		var m_ = context.Operators.RetrieveByValueSet<Procedure>(f_, null);
+		bool? n_(Procedure HospicePerformed)
+		{
+			var bb_ = HospicePerformed?.StatusElement;
+			var bc_ = context.Operators.Convert<string>(bb_);
+			var bd_ = context.Operators.Equal(bc_, "completed");
+			var be_ = HospicePerformed?.Performed;
+			var bf_ = MATGlobalCommonFunctionsFHIR4_6_1_000.Normalize_Interval(be_);
+			var bg_ = this.Measurement_Period();
+			var bh_ = context.Operators.Overlaps(bf_, bg_, null);
+			var bi_ = context.Operators.And(bd_, bh_);
+
+			return bi_;
+		};
+		var o_ = context.Operators.WhereOrNull<Procedure>(m_, n_);
+		var p_ = context.Operators.ExistsInList<Procedure>(o_);
+		var q_ = context.Operators.Or(k_, p_);
+
+		return q_;
+	}
+
     [CqlDeclaration("Has Hospice")]
 	public bool? Has_Hospice() => 
 		__Has_Hospice.Value;
