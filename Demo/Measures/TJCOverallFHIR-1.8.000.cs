--- conflicted
+++ resolved
@@ -9,10 +9,6 @@
 using Hl7.Fhir.Model;
 using Range = Hl7.Fhir.Model.Range;
 using Task = Hl7.Fhir.Model.Task;
-<<<<<<< HEAD
-
-=======
->>>>>>> 04603b7c
 [System.CodeDom.Compiler.GeneratedCode(".NET Code Generation", "0.9.0.0")]
 [CqlLibrary("TJCOverallFHIR", "1.8.000")]
 public class TJCOverallFHIR_1_8_000
@@ -425,13 +421,7 @@
         Func<ServiceRequest,bool?> g_ = (P) => 
         {
             var e_ = (P?.IntentElement as object);
-<<<<<<< HEAD
-            var d_ = ((context.OnFunctionCalled(new FunctionCallEvent("ToString", 
-		null, 
-		null))?.Operators).Convert<string>(e_) as object);
-=======
             var d_ = (context?.Operators.Convert<string>(e_) as object);
->>>>>>> 04603b7c
             var f_ = ("order" as object);
             return context?.Operators.Equal(d_, 
 				f_);
@@ -443,13 +433,7 @@
         Func<Procedure,bool?> p_ = (InterventionPerformed) => 
         {
             var k_ = (InterventionPerformed?.StatusElement as object);
-<<<<<<< HEAD
-            var l_ = (context.OnFunctionCalled(new FunctionCallEvent("ToString", 
-		null, 
-		null))?.Operators).Convert<string>(k_);
-=======
             var l_ = context?.Operators.Convert<string>(k_);
->>>>>>> 04603b7c
             var n_ = "completed";
             var o_ = "in-progress";
             var m_ = (new string[]
