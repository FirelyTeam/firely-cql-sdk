--- conflicted
+++ resolved
@@ -280,13 +280,8 @@
     private IEnumerable<Encounter> Non_Elective_Inpatient_Encounter_Value()
     {
         var a_ = this.Non_Elective_Inpatient();
-<<<<<<< HEAD
-        var b_ = context?.DataRetriever.RetrieveByValueSet<Encounter>(a_, 
-			null);
-=======
         var b_ = context?.Operators.RetrieveByValueSet<Encounter>(a_, 
 			typeof(Encounter).GetProperty("Type"));
->>>>>>> b04061fc
         Func<Encounter,bool?> m_ = (NonElectiveEncounter) => 
         {
             var d_ = NonElectiveEncounter?.Period;
@@ -421,13 +416,8 @@
     private IEnumerable<object> Intervention_Comfort_Measures_Value()
     {
         var b_ = this.Comfort_Measures();
-<<<<<<< HEAD
-        var c_ = context?.DataRetriever.RetrieveByValueSet<ServiceRequest>(b_, 
-			null);
-=======
         var c_ = context?.Operators.RetrieveByValueSet<ServiceRequest>(b_, 
 			typeof(ServiceRequest).GetProperty("Code"));
->>>>>>> b04061fc
         Func<ServiceRequest,bool?> g_ = (P) => 
         {
             var e_ = (P?.IntentElement as object);
@@ -438,13 +428,8 @@
         };
         var a_ = (context?.Operators.WhereOrNull<ServiceRequest>(c_, 
 			g_) as IEnumerable<object>);
-<<<<<<< HEAD
-        var j_ = context?.DataRetriever.RetrieveByValueSet<Procedure>(b_, 
-			null);
-=======
         var j_ = context?.Operators.RetrieveByValueSet<Procedure>(b_, 
 			typeof(Procedure).GetProperty("Code"));
->>>>>>> b04061fc
         Func<Procedure,bool?> p_ = (InterventionPerformed) => 
         {
             var k_ = (InterventionPerformed?.StatusElement as object);
