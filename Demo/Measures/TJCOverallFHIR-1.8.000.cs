--- conflicted
+++ resolved
@@ -213,15 +213,13 @@
 
 	private CqlInterval<CqlDateTime> Measurement_Period_Value()
 	{
-		var a_ = context.Operators;
-		var d_ = a_.ConvertIntegerToDecimal(default);
-		var e_ = a_.DateTime((int?)2019, (int?)1, (int?)1, (int?)0, (int?)0, (int?)0, (int?)0, d_);
-		var h_ = a_.ConvertIntegerToDecimal(default);
-		var i_ = a_.DateTime((int?)2020, (int?)1, (int?)1, (int?)0, (int?)0, (int?)0, (int?)0, h_);
-		var j_ = a_.Interval(e_, i_, true, false);
-		var k_ = context.ResolveParameter("TJCOverallFHIR-1.8.000", "Measurement Period", j_);
-
-		return (CqlInterval<CqlDateTime>)k_;
+		var a_ = context.Operators.ConvertIntegerToDecimal(default);
+		var b_ = context.Operators.DateTime((int?)2019, (int?)1, (int?)1, (int?)0, (int?)0, (int?)0, (int?)0, a_);
+		var d_ = context.Operators.DateTime((int?)2020, (int?)1, (int?)1, (int?)0, (int?)0, (int?)0, (int?)0, a_);
+		var e_ = context.Operators.Interval(b_, d_, true, false);
+		var f_ = context.ResolveParameter("TJCOverallFHIR-1.8.000", "Measurement Period", e_);
+
+		return (CqlInterval<CqlDateTime>)f_;
 	}
 
     [CqlDeclaration("Measurement Period")]
@@ -230,107 +228,64 @@
 
 	private Patient Patient_Value()
 	{
-		var a_ = context.Operators;
-		var b_ = context.DataRetriever;
-		var c_ = b_.RetrieveByValueSet<Patient>(null, null);
-		var d_ = a_.SingleOrNull<Patient>(c_);
-
-		return d_;
-	}
-
-<<<<<<< HEAD
-=======
-    private Patient Patient_Value()
-    {
-        var a_ = context?.Operators.RetrieveByValueSet<Patient>(null, 
-			null);
-        return context?.Operators.SingleOrNull<Patient>(a_);
-    }
->>>>>>> cedac435
+		var a_ = context.Operators.RetrieveByValueSet<Patient>(null, null);
+		var b_ = context.Operators.SingleOrNull<Patient>(a_);
+
+		return b_;
+	}
+
     [CqlDeclaration("Patient")]
 	public Patient Patient() => 
 		__Patient.Value;
 
 	private IEnumerable<Encounter> Non_Elective_Inpatient_Encounter_Value()
 	{
-		var a_ = context.Operators;
-		var b_ = context.DataRetriever;
-		var c_ = this.Non_Elective_Inpatient();
-		var d_ = b_.RetrieveByValueSet<Encounter>(c_, null);
-		bool? e_(Encounter NonElectiveEncounter)
-		{
-			var g_ = context.Operators;
-			var i_ = NonElectiveEncounter?.Period;
-			var j_ = FHIRHelpers_4_0_001.ToInterval(i_);
-			var k_ = MATGlobalCommonFunctionsFHIR4_6_1_000.LengthInDays(j_);
-			var l_ = g_.LessOrEqual(k_, (int?)120);
-			var p_ = FHIRHelpers_4_0_001.ToInterval(i_);
-			var q_ = g_.End(p_);
-			var r_ = this.Measurement_Period();
-			var s_ = g_.ElementInInterval<CqlDateTime>(q_, r_, "day");
-			var t_ = g_.And(l_, s_);
-
-			return t_;
-		};
-		var f_ = a_.WhereOrNull<Encounter>(d_, e_);
-
-		return f_;
-	}
-
-<<<<<<< HEAD
-=======
-    private IEnumerable<Encounter> Non_Elective_Inpatient_Encounter_Value()
-    {
-        var a_ = this.Non_Elective_Inpatient();
-        var b_ = context?.Operators.RetrieveByValueSet<Encounter>(a_, 
-			null);
-        Func<Encounter,bool?> m_ = (NonElectiveEncounter) => 
-        {
-            var d_ = NonElectiveEncounter?.Period;
-            var e_ = FHIRHelpers_4_0_001.ToInterval(d_);
-            var c_ = (MATGlobalCommonFunctionsFHIR4_6_1_000.LengthInDays(e_) as object);
-            var f_ = (((int?)120) as object);
-            var g_ = context?.Operators.LessOrEqual(c_, 
-				f_);
-            var j_ = context?.Operators.End(e_);
-            var k_ = this.Measurement_Period();
-            var l_ = context?.Operators.ElementInInterval<CqlDateTime>(j_, 
-				k_, 
-				"day");
-            return context?.Operators.And(g_, 
-				l_);
-        };
-        return context?.Operators.WhereOrNull<Encounter>(b_, 
-			m_);
-    }
->>>>>>> cedac435
+		var a_ = this.Non_Elective_Inpatient();
+		var b_ = context.Operators.RetrieveByValueSet<Encounter>(a_, null);
+		bool? c_(Encounter NonElectiveEncounter)
+		{
+			var e_ = NonElectiveEncounter?.Period;
+			var f_ = FHIRHelpers_4_0_001.ToInterval(e_);
+			var g_ = MATGlobalCommonFunctionsFHIR4_6_1_000.LengthInDays(f_);
+			var h_ = context.Operators.LessOrEqual(g_, (int?)120);
+			var j_ = FHIRHelpers_4_0_001.ToInterval(e_);
+			var k_ = context.Operators.End(j_);
+			var l_ = this.Measurement_Period();
+			var m_ = context.Operators.ElementInInterval<CqlDateTime>(k_, l_, "day");
+			var n_ = context.Operators.And(h_, m_);
+
+			return n_;
+		};
+		var d_ = context.Operators.WhereOrNull<Encounter>(b_, c_);
+
+		return d_;
+	}
+
     [CqlDeclaration("Non Elective Inpatient Encounter")]
 	public IEnumerable<Encounter> Non_Elective_Inpatient_Encounter() => 
 		__Non_Elective_Inpatient_Encounter.Value;
 
 	private IEnumerable<Encounter> All_Stroke_Encounter_Value()
 	{
-		var a_ = context.Operators;
-		var b_ = this.Non_Elective_Inpatient_Encounter();
-		bool? c_(Encounter NonElectiveEncounter)
-		{
-			var e_ = context.Operators;
-			var g_ = MATGlobalCommonFunctionsFHIR4_6_1_000.PrincipalDiagnosis(NonElectiveEncounter);
-			var h_ = g_?.Code;
-			var i_ = FHIRHelpers_4_0_001.ToConcept(h_);
-			var j_ = this.Hemorrhagic_Stroke();
-			var k_ = e_.ConceptInValueSet(i_, j_);
-			var n_ = g_?.Code;
-			var o_ = FHIRHelpers_4_0_001.ToConcept(n_);
-			var p_ = this.Ischemic_Stroke();
-			var q_ = e_.ConceptInValueSet(o_, p_);
-			var r_ = e_.Or(k_, q_);
-
-			return r_;
-		};
-		var d_ = a_.WhereOrNull<Encounter>(b_, c_);
-
-		return d_;
+		var a_ = this.Non_Elective_Inpatient_Encounter();
+		bool? b_(Encounter NonElectiveEncounter)
+		{
+			var d_ = MATGlobalCommonFunctionsFHIR4_6_1_000.PrincipalDiagnosis(NonElectiveEncounter);
+			var e_ = d_?.Code;
+			var f_ = FHIRHelpers_4_0_001.ToConcept(e_);
+			var g_ = this.Hemorrhagic_Stroke();
+			var h_ = context.Operators.ConceptInValueSet(f_, g_);
+			var j_ = d_?.Code;
+			var k_ = FHIRHelpers_4_0_001.ToConcept(j_);
+			var l_ = this.Ischemic_Stroke();
+			var m_ = context.Operators.ConceptInValueSet(k_, l_);
+			var n_ = context.Operators.Or(h_, m_);
+
+			return n_;
+		};
+		var c_ = context.Operators.WhereOrNull<Encounter>(a_, b_);
+
+		return c_;
 	}
 
     [CqlDeclaration("All Stroke Encounter")]
@@ -339,95 +294,56 @@
 
 	private IEnumerable<Encounter> Encounter_with_Principal_Diagnosis_and_Age_Value()
 	{
-		var a_ = context.Operators;
-		var b_ = this.All_Stroke_Encounter();
-		IEnumerable<Encounter> c_(Encounter AllStrokeEncounter)
-		{
-			var e_ = context.Operators;
-			var g_ = context.DataRetriever;
-			var h_ = g_.RetrieveByValueSet<Patient>(null, null);
-			bool? i_(Patient BirthDate)
+		var a_ = this.All_Stroke_Encounter();
+		IEnumerable<Encounter> b_(Encounter AllStrokeEncounter)
+		{
+			var d_ = context.Operators.RetrieveByValueSet<Patient>(null, null);
+			bool? e_(Patient BirthDate)
 			{
-				var m_ = context.Operators;
-				var p_ = this.Patient();
-				var q_ = p_?.BirthDateElement;
-				var r_ = q_?.Value;
-				var s_ = m_.ConvertStringToDateTime(r_);
-				var u_ = AllStrokeEncounter?.Period;
-				var v_ = FHIRHelpers_4_0_001.ToInterval(u_);
-				var w_ = m_.Start(v_);
-				var x_ = m_.CalculateAgeAt(s_, w_, "year");
-				var y_ = m_.GreaterOrEqual(x_, (int?)18);
-
-				return y_;
+				var i_ = this.Patient();
+				var j_ = i_?.BirthDateElement;
+				var k_ = j_?.Value;
+				var l_ = context.Operators.ConvertStringToDateTime(k_);
+				var m_ = AllStrokeEncounter?.Period;
+				var n_ = FHIRHelpers_4_0_001.ToInterval(m_);
+				var o_ = context.Operators.Start(n_);
+				var p_ = context.Operators.CalculateAgeAt(l_, o_, "year");
+				var q_ = context.Operators.GreaterOrEqual(p_, (int?)18);
+
+				return q_;
 			};
-			var j_ = e_.WhereOrNull<Patient>(h_, i_);
-			Encounter k_(Patient BirthDate) => 
+			var f_ = context.Operators.WhereOrNull<Patient>(d_, e_);
+			Encounter g_(Patient BirthDate) => 
 				AllStrokeEncounter;
-			var l_ = e_.SelectOrNull<Patient, Encounter>(j_, k_);
-
-			return l_;
-		};
-		var d_ = a_.SelectManyOrNull<Encounter, Encounter>(b_, c_);
-
-		return d_;
-	}
-
-<<<<<<< HEAD
-=======
-    private IEnumerable<Encounter> Encounter_with_Principal_Diagnosis_and_Age_Value()
-    {
-        var a_ = this.All_Stroke_Encounter();
-        Func<Encounter,IEnumerable<Encounter>> m_ = (AllStrokeEncounter) => 
-        {
-            var b_ = context?.Operators.RetrieveByValueSet<Patient>(null, 
-				null);
-            Func<Patient,bool?> j_ = (BirthDate) => 
-            {
-                var d_ = this.Patient()?.BirthDateElement?.Value;
-                var e_ = context?.Operators.ConvertStringToDateTime(d_);
-                var f_ = AllStrokeEncounter?.Period;
-                var g_ = FHIRHelpers_4_0_001.ToInterval(f_);
-                var h_ = context?.Operators.Start(g_);
-                var c_ = (context?.Operators.CalculateAgeAt(e_, 
-					h_, 
-					"year") as object);
-                var i_ = (((int?)18) as object);
-                return context?.Operators.GreaterOrEqual(c_, 
-					i_);
-            };
-            var k_ = context?.Operators.WhereOrNull<Patient>(b_, 
-				j_);
-            Func<Patient,Encounter> l_ = (BirthDate) => AllStrokeEncounter;
-            return context?.Operators.SelectOrNull<Patient, Encounter>(k_, 
-				l_);
-        };
-        return context?.Operators.SelectManyOrNull<Encounter, Encounter>(a_, 
-			m_);
-    }
->>>>>>> cedac435
+			var h_ = context.Operators.SelectOrNull<Patient, Encounter>(f_, g_);
+
+			return h_;
+		};
+		var c_ = context.Operators.SelectManyOrNull<Encounter, Encounter>(a_, b_);
+
+		return c_;
+	}
+
     [CqlDeclaration("Encounter with Principal Diagnosis and Age")]
 	public IEnumerable<Encounter> Encounter_with_Principal_Diagnosis_and_Age() => 
 		__Encounter_with_Principal_Diagnosis_and_Age.Value;
 
 	private IEnumerable<Encounter> Ischemic_Stroke_Encounter_Value()
 	{
-		var a_ = context.Operators;
-		var b_ = this.Encounter_with_Principal_Diagnosis_and_Age();
-		bool? c_(Encounter EncounterWithAge)
-		{
-			var e_ = context.Operators;
-			var f_ = MATGlobalCommonFunctionsFHIR4_6_1_000.PrincipalDiagnosis(EncounterWithAge);
-			var g_ = f_?.Code;
-			var h_ = FHIRHelpers_4_0_001.ToConcept(g_);
-			var i_ = this.Ischemic_Stroke();
-			var j_ = e_.ConceptInValueSet(h_, i_);
-
-			return j_;
-		};
-		var d_ = a_.WhereOrNull<Encounter>(b_, c_);
-
-		return d_;
+		var a_ = this.Encounter_with_Principal_Diagnosis_and_Age();
+		bool? b_(Encounter EncounterWithAge)
+		{
+			var d_ = MATGlobalCommonFunctionsFHIR4_6_1_000.PrincipalDiagnosis(EncounterWithAge);
+			var e_ = d_?.Code;
+			var f_ = FHIRHelpers_4_0_001.ToConcept(e_);
+			var g_ = this.Ischemic_Stroke();
+			var h_ = context.Operators.ConceptInValueSet(f_, g_);
+
+			return h_;
+		};
+		var c_ = context.Operators.WhereOrNull<Encounter>(a_, b_);
+
+		return c_;
 	}
 
     [CqlDeclaration("Ischemic Stroke Encounter")]
@@ -436,116 +352,77 @@
 
 	private IEnumerable<Encounter> Ischemic_Stroke_Encounters_with_Discharge_Disposition_Value()
 	{
-		var a_ = context.Operators;
-		var b_ = this.Ischemic_Stroke_Encounter();
-		bool? c_(Encounter IschemicStrokeEncounter)
-		{
-			var e_ = context.Operators;
-			var j_ = IschemicStrokeEncounter?.Hospitalization;
-			var k_ = j_?.DischargeDisposition;
-			var l_ = FHIRHelpers_4_0_001.ToConcept(k_);
-			var m_ = this.Discharge_To_Acute_Care_Facility();
-			var n_ = e_.ConceptInValueSet(l_, m_);
-			var q_ = j_?.DischargeDisposition;
-			var r_ = FHIRHelpers_4_0_001.ToConcept(q_);
-			var s_ = this.Left_Against_Medical_Advice();
-			var t_ = e_.ConceptInValueSet(r_, s_);
-			var u_ = e_.Or(n_, t_);
-			var x_ = j_?.DischargeDisposition;
-			var y_ = FHIRHelpers_4_0_001.ToConcept(x_);
-			var z_ = this.Patient_Expired();
-			var aa_ = e_.ConceptInValueSet(y_, z_);
-			var ab_ = e_.Or(u_, aa_);
-			var ae_ = j_?.DischargeDisposition;
-			var af_ = FHIRHelpers_4_0_001.ToConcept(ae_);
-			var ag_ = this.Discharged_to_Home_for_Hospice_Care();
-			var ah_ = e_.ConceptInValueSet(af_, ag_);
-			var ai_ = e_.Or(ab_, ah_);
-			var al_ = j_?.DischargeDisposition;
-			var am_ = FHIRHelpers_4_0_001.ToConcept(al_);
-			var an_ = this.Discharged_to_Health_Care_Facility_for_Hospice_Care();
-			var ao_ = e_.ConceptInValueSet(am_, an_);
-			var ap_ = e_.Or(ai_, ao_);
-
-			return ap_;
-		};
-		var d_ = a_.WhereOrNull<Encounter>(b_, c_);
-
-		return d_;
-	}
-
-<<<<<<< HEAD
+		var a_ = this.Ischemic_Stroke_Encounter();
+		bool? b_(Encounter IschemicStrokeEncounter)
+		{
+			var d_ = IschemicStrokeEncounter?.Hospitalization;
+			var e_ = d_?.DischargeDisposition;
+			var f_ = FHIRHelpers_4_0_001.ToConcept(e_);
+			var g_ = this.Discharge_To_Acute_Care_Facility();
+			var h_ = context.Operators.ConceptInValueSet(f_, g_);
+			var j_ = d_?.DischargeDisposition;
+			var k_ = FHIRHelpers_4_0_001.ToConcept(j_);
+			var l_ = this.Left_Against_Medical_Advice();
+			var m_ = context.Operators.ConceptInValueSet(k_, l_);
+			var n_ = context.Operators.Or(h_, m_);
+			var p_ = d_?.DischargeDisposition;
+			var q_ = FHIRHelpers_4_0_001.ToConcept(p_);
+			var r_ = this.Patient_Expired();
+			var s_ = context.Operators.ConceptInValueSet(q_, r_);
+			var t_ = context.Operators.Or(n_, s_);
+			var v_ = d_?.DischargeDisposition;
+			var w_ = FHIRHelpers_4_0_001.ToConcept(v_);
+			var x_ = this.Discharged_to_Home_for_Hospice_Care();
+			var y_ = context.Operators.ConceptInValueSet(w_, x_);
+			var z_ = context.Operators.Or(t_, y_);
+			var ab_ = d_?.DischargeDisposition;
+			var ac_ = FHIRHelpers_4_0_001.ToConcept(ab_);
+			var ad_ = this.Discharged_to_Health_Care_Facility_for_Hospice_Care();
+			var ae_ = context.Operators.ConceptInValueSet(ac_, ad_);
+			var af_ = context.Operators.Or(z_, ae_);
+
+			return af_;
+		};
+		var c_ = context.Operators.WhereOrNull<Encounter>(a_, b_);
+
+		return c_;
+	}
+
     [CqlDeclaration("Ischemic Stroke Encounters with Discharge Disposition")]
 	public IEnumerable<Encounter> Ischemic_Stroke_Encounters_with_Discharge_Disposition() => 
 		__Ischemic_Stroke_Encounters_with_Discharge_Disposition.Value;
 
 	private IEnumerable<object> Intervention_Comfort_Measures_Value()
 	{
-		var a_ = context.Operators;
-		var c_ = context.DataRetriever;
-		var d_ = this.Comfort_Measures();
-		var e_ = c_.RetrieveByValueSet<ServiceRequest>(d_, null);
-		bool? f_(ServiceRequest P)
-		{
-			var o_ = context.Operators;
-			var p_ = context.Deeper(new CallStackEntry("ToString", null, null));
-			var q_ = p_.Operators;
-			var r_ = q_.TypeConverter;
-			var s_ = P?.IntentElement;
-			var t_ = r_.Convert<string>(s_);
-			var u_ = o_.Equal(t_, "order");
-
-			return u_;
-		};
-		var g_ = a_.WhereOrNull<ServiceRequest>(e_, f_);
-		var k_ = c_.RetrieveByValueSet<Procedure>(d_, null);
-		bool? l_(Procedure InterventionPerformed)
-		{
-			var v_ = context.Operators;
-			var w_ = context.Deeper(new CallStackEntry("ToString", null, null));
-			var x_ = w_.Operators;
-			var y_ = x_.TypeConverter;
-			var z_ = InterventionPerformed?.StatusElement;
-			var aa_ = y_.Convert<string>(z_);
-			var ab_ = new string[]
-=======
-    private IEnumerable<object> Intervention_Comfort_Measures_Value()
-    {
-        var b_ = this.Comfort_Measures();
-        var c_ = context?.Operators.RetrieveByValueSet<ServiceRequest>(b_, 
-			null);
-        Func<ServiceRequest,bool?> g_ = (P) => 
-        {
-            var e_ = (P?.IntentElement as object);
-            var d_ = (context?.Operators.Convert<string>(e_) as object);
-            var f_ = ("order" as object);
-            return context?.Operators.Equal(d_, 
-				f_);
-        };
-        var a_ = (context?.Operators.WhereOrNull<ServiceRequest>(c_, 
-			g_) as IEnumerable<object>);
-        var j_ = context?.Operators.RetrieveByValueSet<Procedure>(b_, 
-			null);
-        Func<Procedure,bool?> p_ = (InterventionPerformed) => 
-        {
-            var k_ = (InterventionPerformed?.StatusElement as object);
-            var l_ = context?.Operators.Convert<string>(k_);
-            var n_ = "completed";
-            var o_ = "in-progress";
-            var m_ = (new string[]
->>>>>>> cedac435
+		var a_ = this.Comfort_Measures();
+		var b_ = context.Operators.RetrieveByValueSet<ServiceRequest>(a_, null);
+		bool? c_(ServiceRequest P)
+		{
+			var j_ = P?.IntentElement;
+			var k_ = context.Operators.Convert<string>(j_);
+			var l_ = context.Operators.Equal(k_, "order");
+
+			return l_;
+		};
+		var d_ = context.Operators.WhereOrNull<ServiceRequest>(b_, c_);
+		var f_ = context.Operators.RetrieveByValueSet<Procedure>(a_, null);
+		bool? g_(Procedure InterventionPerformed)
+		{
+			var m_ = InterventionPerformed?.StatusElement;
+			var n_ = context.Operators.Convert<string>(m_);
+			var o_ = new string[]
 			{
 				"completed",
 				"in-progress",
 			};
-			var ac_ = v_.InList<string>(aa_, (ab_ as IEnumerable<string>));
-
-			return ac_;
-		};
-		var m_ = a_.WhereOrNull<Procedure>(k_, l_);
-		var n_ = a_.ListUnion<object>((g_ as IEnumerable<object>), (m_ as IEnumerable<object>));
-
-		return n_;
+			var p_ = context.Operators.InList<string>(n_, (o_ as IEnumerable<string>));
+
+			return p_;
+		};
+		var h_ = context.Operators.WhereOrNull<Procedure>(f_, g_);
+		var i_ = context.Operators.ListUnion<object>((d_ as IEnumerable<object>), (h_ as IEnumerable<object>));
+
+		return i_;
 	}
 
     [CqlDeclaration("Intervention Comfort Measures")]
@@ -554,34 +431,30 @@
 
 	private IEnumerable<Encounter> Comfort_Measures_during_Hospitalization_Value()
 	{
-		var a_ = context.Operators;
-		var b_ = this.Ischemic_Stroke_Encounter();
-		IEnumerable<Encounter> c_(Encounter IschemicStrokeEncounter)
-		{
-			var e_ = context.Operators;
-			var g_ = this.Intervention_Comfort_Measures();
-			bool? h_(object ComfortMeasure)
+		var a_ = this.Ischemic_Stroke_Encounter();
+		IEnumerable<Encounter> b_(Encounter IschemicStrokeEncounter)
+		{
+			var d_ = this.Intervention_Comfort_Measures();
+			bool? e_(object ComfortMeasure)
 			{
-				var l_ = context.Operators;
-				var n_ = l_.LateBoundProperty<object>(ComfortMeasure, "performed");
-				var p_ = l_.LateBoundProperty<FhirDateTime>(ComfortMeasure, "authoredOn");
-				var q_ = ((n_ as FhirDateTime) ?? p_);
-				var r_ = FHIRHelpers_4_0_001.ToDateTime(q_);
-				var s_ = MATGlobalCommonFunctionsFHIR4_6_1_000.HospitalizationWithObservation(IschemicStrokeEncounter);
-				var t_ = l_.ElementInInterval<CqlDateTime>(r_, s_, null);
-
-				return t_;
+				var i_ = context.Operators.LateBoundProperty<object>(ComfortMeasure, "performed");
+				var j_ = context.Operators.LateBoundProperty<FhirDateTime>(ComfortMeasure, "authoredOn");
+				var k_ = FHIRHelpers_4_0_001.ToDateTime(((i_ as FhirDateTime) ?? j_));
+				var l_ = MATGlobalCommonFunctionsFHIR4_6_1_000.HospitalizationWithObservation(IschemicStrokeEncounter);
+				var m_ = context.Operators.ElementInInterval<CqlDateTime>(k_, l_, null);
+
+				return m_;
 			};
-			var i_ = e_.WhereOrNull<object>(g_, h_);
-			Encounter j_(object ComfortMeasure) => 
+			var f_ = context.Operators.WhereOrNull<object>(d_, e_);
+			Encounter g_(object ComfortMeasure) => 
 				IschemicStrokeEncounter;
-			var k_ = e_.SelectOrNull<object, Encounter>(i_, j_);
-
-			return k_;
-		};
-		var d_ = a_.SelectManyOrNull<Encounter, Encounter>(b_, c_);
-
-		return d_;
+			var h_ = context.Operators.SelectOrNull<object, Encounter>(f_, g_);
+
+			return h_;
+		};
+		var c_ = context.Operators.SelectManyOrNull<Encounter, Encounter>(a_, b_);
+
+		return c_;
 	}
 
     [CqlDeclaration("Comfort Measures during Hospitalization")]
@@ -590,36 +463,32 @@
 
 	private IEnumerable<Encounter> Encounter_with_Comfort_Measures_during_Hospitalization_Value()
 	{
-		var a_ = context.Operators;
-		var b_ = this.Ischemic_Stroke_Encounter();
-		IEnumerable<Encounter> c_(Encounter IschemicStrokeEncounter)
-		{
-			var e_ = context.Operators;
-			var g_ = this.Intervention_Comfort_Measures();
-			bool? h_(object ComfortMeasure)
+		var a_ = this.Ischemic_Stroke_Encounter();
+		IEnumerable<Encounter> b_(Encounter IschemicStrokeEncounter)
+		{
+			var d_ = this.Intervention_Comfort_Measures();
+			bool? e_(object ComfortMeasure)
 			{
-				var l_ = context.Operators;
-				var o_ = l_.LateBoundProperty<object>(ComfortMeasure, "performed");
-				var p_ = MATGlobalCommonFunctionsFHIR4_6_1_000.Normalize_Interval(o_);
-				var q_ = l_.Start(p_);
-				var s_ = l_.LateBoundProperty<FhirDateTime>(ComfortMeasure, "authoredOn");
-				var t_ = FHIRHelpers_4_0_001.ToDateTime(s_);
-				var u_ = (q_ ?? t_);
-				var v_ = MATGlobalCommonFunctionsFHIR4_6_1_000.HospitalizationWithObservation(IschemicStrokeEncounter);
-				var w_ = l_.ElementInInterval<CqlDateTime>(u_, v_, null);
-
-				return w_;
+				var i_ = context.Operators.LateBoundProperty<object>(ComfortMeasure, "performed");
+				var j_ = MATGlobalCommonFunctionsFHIR4_6_1_000.Normalize_Interval(i_);
+				var k_ = context.Operators.Start(j_);
+				var l_ = context.Operators.LateBoundProperty<FhirDateTime>(ComfortMeasure, "authoredOn");
+				var m_ = FHIRHelpers_4_0_001.ToDateTime(l_);
+				var n_ = MATGlobalCommonFunctionsFHIR4_6_1_000.HospitalizationWithObservation(IschemicStrokeEncounter);
+				var o_ = context.Operators.ElementInInterval<CqlDateTime>((k_ ?? m_), n_, null);
+
+				return o_;
 			};
-			var i_ = e_.WhereOrNull<object>(g_, h_);
-			Encounter j_(object ComfortMeasure) => 
+			var f_ = context.Operators.WhereOrNull<object>(d_, e_);
+			Encounter g_(object ComfortMeasure) => 
 				IschemicStrokeEncounter;
-			var k_ = e_.SelectOrNull<object, Encounter>(i_, j_);
-
-			return k_;
-		};
-		var d_ = a_.SelectManyOrNull<Encounter, Encounter>(b_, c_);
-
-		return d_;
+			var h_ = context.Operators.SelectOrNull<object, Encounter>(f_, g_);
+
+			return h_;
+		};
+		var c_ = context.Operators.SelectManyOrNull<Encounter, Encounter>(a_, b_);
+
+		return c_;
 	}
 
     [CqlDeclaration("Encounter with Comfort Measures during Hospitalization")]
@@ -629,14 +498,13 @@
     [CqlDeclaration("CalendarDayOfOrDayAfter")]
 	public CqlInterval<CqlDate> CalendarDayOfOrDayAfter(CqlDateTime StartValue)
 	{
-		var a_ = context.Operators;
-		var c_ = a_.DateFrom(StartValue);
-		var g_ = a_.Quantity(1m, "day");
-		var h_ = a_.Add(StartValue, g_);
-		var i_ = a_.DateFrom(h_);
-		var j_ = a_.Interval(c_, i_, true, true);
-
-		return j_;
+		var a_ = context.Operators.DateFrom(StartValue);
+		var b_ = context.Operators.Quantity(1m, "day");
+		var c_ = context.Operators.Add(StartValue, b_);
+		var d_ = context.Operators.DateFrom(c_);
+		var e_ = context.Operators.Interval(a_, d_, true, true);
+
+		return e_;
 	}
 
 }