--- conflicted
+++ resolved
@@ -94,248 +94,107 @@
 		__ICD_10.Value;
 
     [CqlDeclaration("Palliative Care Overlapping Period")]
-<<<<<<< HEAD
 	public bool? Palliative_Care_Overlapping_Period(CqlInterval<CqlDateTime> Period)
 	{
-		var a_ = context.Operators;
-		var f_ = context.DataRetriever;
-		var g_ = this.Palliative_Care_Assessment();
-		var h_ = f_.RetrieveByValueSet<Observation>(g_, null);
-		bool? i_(Observation PalliativeAssessment)
-		{
-			var ar_ = context.Operators;
-			var av_ = PalliativeAssessment?.Effective;
-			var aw_ = NCQAFHIRBase_1_0_0.Normalize_Interval(av_);
-			var ax_ = ar_.Start(aw_);
-			var ay_ = ar_.DateFrom(ax_);
-			var bc_ = NCQAFHIRBase_1_0_0.Normalize_Interval(av_);
-			var bd_ = ar_.End(bc_);
-			var be_ = ar_.DateFrom(bd_);
-			var bf_ = ar_.Interval(ay_, be_, true, true);
-			var bj_ = ar_.Start(Period);
-			var bk_ = ar_.DateFrom(bj_);
-			var bn_ = ar_.End(Period);
-			var bo_ = ar_.DateFrom(bn_);
-			var bp_ = ar_.Interval(bk_, bo_, true, true);
-			var bq_ = ar_.Overlaps(bf_, bp_, null);
-
-			return bq_;
-		};
-		var j_ = a_.WhereOrNull<Observation>(h_, i_);
-		var k_ = a_.ExistsInList<Observation>(j_);
-		var o_ = this.Palliative_Care_Encounter();
-		var p_ = f_.RetrieveByValueSet<Encounter>(o_, null);
-		var q_ = NCQAStatus_1_0_0.Finished_Encounter(p_);
-		bool? r_(Encounter PalliativeEncounter)
-		{
-			var br_ = context.Operators;
-			var bv_ = PalliativeEncounter?.Period;
-			var bw_ = NCQAFHIRBase_1_0_0.Normalize_Interval(bv_);
-			var bx_ = br_.Start(bw_);
-			var by_ = br_.DateFrom(bx_);
-			var cc_ = NCQAFHIRBase_1_0_0.Normalize_Interval(bv_);
-			var cd_ = br_.End(cc_);
-			var ce_ = br_.DateFrom(cd_);
-			var cf_ = br_.Interval(by_, ce_, true, true);
-			var cj_ = br_.Start(Period);
-			var ck_ = br_.DateFrom(cj_);
-			var cn_ = br_.End(Period);
-			var co_ = br_.DateFrom(cn_);
-			var cp_ = br_.Interval(ck_, co_, true, true);
-			var cq_ = br_.Overlaps(cf_, cp_, null);
-
-			return cq_;
-		};
-		var s_ = a_.WhereOrNull<Encounter>(q_, r_);
-		var t_ = a_.ExistsInList<Encounter>(s_);
-		var u_ = a_.Or(k_, t_);
-		var y_ = this.Palliative_Care_Intervention();
-		var z_ = f_.RetrieveByValueSet<Procedure>(y_, null);
-		var aa_ = NCQAStatus_1_0_0.Completed_or_Ongoing_Procedure(z_);
-		bool? ab_(Procedure PalliativeIntervention)
-		{
-			var cr_ = context.Operators;
-			var cv_ = PalliativeIntervention?.Performed;
-			var cw_ = NCQAFHIRBase_1_0_0.Normalize_Interval(cv_);
-			var cx_ = cr_.Start(cw_);
-			var cy_ = cr_.DateFrom(cx_);
-			var dc_ = NCQAFHIRBase_1_0_0.Normalize_Interval(cv_);
-			var dd_ = cr_.End(dc_);
-			var de_ = cr_.DateFrom(dd_);
-			var df_ = cr_.Interval(cy_, de_, true, true);
-			var dj_ = cr_.Start(Period);
-			var dk_ = cr_.DateFrom(dj_);
-			var dn_ = cr_.End(Period);
-			var do_ = cr_.DateFrom(dn_);
-			var dp_ = cr_.Interval(dk_, do_, true, true);
-			var dq_ = cr_.Overlaps(df_, dp_, null);
-
-			return dq_;
-		};
-		var ac_ = a_.WhereOrNull<Procedure>(aa_, ab_);
-		var ad_ = a_.ExistsInList<Procedure>(ac_);
-		var ae_ = a_.Or(u_, ad_);
-		var aj_ = this.Encounter_for_palliative_care();
-		var ak_ = a_.ToList<CqlCode>(aj_);
-		var al_ = f_.RetrieveByCodes<Condition>(ak_, null);
-		var am_ = NCQAStatus_1_0_0.Active_Condition(al_);
-		bool? an_(Condition PalliativeDiagnosis)
-		{
-			var dr_ = context.Operators;
-			var dv_ = NCQAFHIRBase_1_0_0.Prevalence_Period(PalliativeDiagnosis);
-			var dw_ = dr_.Start(dv_);
-			var dx_ = dr_.DateFrom(dw_);
-			var eb_ = dr_.End(dv_);
-			var ec_ = dr_.DateFrom(eb_);
-			var ed_ = dr_.Interval(dx_, ec_, true, true);
-			var eh_ = dr_.Start(Period);
-			var ei_ = dr_.DateFrom(eh_);
-			var el_ = dr_.End(Period);
-			var em_ = dr_.DateFrom(el_);
-			var en_ = dr_.Interval(ei_, em_, true, true);
-			var eo_ = dr_.Overlaps(ed_, en_, null);
-
-			return eo_;
-		};
-		var ao_ = a_.WhereOrNull<Condition>(am_, an_);
-		var ap_ = a_.ExistsInList<Condition>(ao_);
-		var aq_ = a_.Or(ae_, ap_);
-
-		return aq_;
+		var a_ = this.Palliative_Care_Assessment();
+		var b_ = context.Operators.RetrieveByValueSet<Observation>(a_, null);
+		bool? c_(Observation PalliativeAssessment)
+		{
+			var ab_ = PalliativeAssessment?.Effective;
+			var ac_ = NCQAFHIRBase_1_0_0.Normalize_Interval(ab_);
+			var ad_ = context.Operators.Start(ac_);
+			var ae_ = context.Operators.DateFrom(ad_);
+			var ag_ = NCQAFHIRBase_1_0_0.Normalize_Interval(ab_);
+			var ah_ = context.Operators.End(ag_);
+			var ai_ = context.Operators.DateFrom(ah_);
+			var aj_ = context.Operators.Interval(ae_, ai_, true, true);
+			var ak_ = context.Operators.Start(Period);
+			var al_ = context.Operators.DateFrom(ak_);
+			var am_ = context.Operators.End(Period);
+			var an_ = context.Operators.DateFrom(am_);
+			var ao_ = context.Operators.Interval(al_, an_, true, true);
+			var ap_ = context.Operators.Overlaps(aj_, ao_, null);
+
+			return ap_;
+		};
+		var d_ = context.Operators.WhereOrNull<Observation>(b_, c_);
+		var e_ = context.Operators.ExistsInList<Observation>(d_);
+		var f_ = this.Palliative_Care_Encounter();
+		var g_ = context.Operators.RetrieveByValueSet<Encounter>(f_, null);
+		var h_ = NCQAStatus_1_0_0.Finished_Encounter(g_);
+		bool? i_(Encounter PalliativeEncounter)
+		{
+			var aq_ = PalliativeEncounter?.Period;
+			var ar_ = NCQAFHIRBase_1_0_0.Normalize_Interval(aq_);
+			var as_ = context.Operators.Start(ar_);
+			var at_ = context.Operators.DateFrom(as_);
+			var av_ = NCQAFHIRBase_1_0_0.Normalize_Interval(aq_);
+			var aw_ = context.Operators.End(av_);
+			var ax_ = context.Operators.DateFrom(aw_);
+			var ay_ = context.Operators.Interval(at_, ax_, true, true);
+			var az_ = context.Operators.Start(Period);
+			var ba_ = context.Operators.DateFrom(az_);
+			var bb_ = context.Operators.End(Period);
+			var bc_ = context.Operators.DateFrom(bb_);
+			var bd_ = context.Operators.Interval(ba_, bc_, true, true);
+			var be_ = context.Operators.Overlaps(ay_, bd_, null);
+
+			return be_;
+		};
+		var j_ = context.Operators.WhereOrNull<Encounter>(h_, i_);
+		var k_ = context.Operators.ExistsInList<Encounter>(j_);
+		var l_ = context.Operators.Or(e_, k_);
+		var m_ = this.Palliative_Care_Intervention();
+		var n_ = context.Operators.RetrieveByValueSet<Procedure>(m_, null);
+		var o_ = NCQAStatus_1_0_0.Completed_or_Ongoing_Procedure(n_);
+		bool? p_(Procedure PalliativeIntervention)
+		{
+			var bf_ = PalliativeIntervention?.Performed;
+			var bg_ = NCQAFHIRBase_1_0_0.Normalize_Interval(bf_);
+			var bh_ = context.Operators.Start(bg_);
+			var bi_ = context.Operators.DateFrom(bh_);
+			var bk_ = NCQAFHIRBase_1_0_0.Normalize_Interval(bf_);
+			var bl_ = context.Operators.End(bk_);
+			var bm_ = context.Operators.DateFrom(bl_);
+			var bn_ = context.Operators.Interval(bi_, bm_, true, true);
+			var bo_ = context.Operators.Start(Period);
+			var bp_ = context.Operators.DateFrom(bo_);
+			var bq_ = context.Operators.End(Period);
+			var br_ = context.Operators.DateFrom(bq_);
+			var bs_ = context.Operators.Interval(bp_, br_, true, true);
+			var bt_ = context.Operators.Overlaps(bn_, bs_, null);
+
+			return bt_;
+		};
+		var q_ = context.Operators.WhereOrNull<Procedure>(o_, p_);
+		var r_ = context.Operators.ExistsInList<Procedure>(q_);
+		var s_ = context.Operators.Or(l_, r_);
+		var t_ = this.Encounter_for_palliative_care();
+		var u_ = context.Operators.ToList<CqlCode>(t_);
+		var v_ = context.Operators.RetrieveByCodes<Condition>(u_, null);
+		var w_ = NCQAStatus_1_0_0.Active_Condition(v_);
+		bool? x_(Condition PalliativeDiagnosis)
+		{
+			var bu_ = NCQAFHIRBase_1_0_0.Prevalence_Period(PalliativeDiagnosis);
+			var bv_ = context.Operators.Start(bu_);
+			var bw_ = context.Operators.DateFrom(bv_);
+			var by_ = context.Operators.End(bu_);
+			var bz_ = context.Operators.DateFrom(by_);
+			var ca_ = context.Operators.Interval(bw_, bz_, true, true);
+			var cb_ = context.Operators.Start(Period);
+			var cc_ = context.Operators.DateFrom(cb_);
+			var cd_ = context.Operators.End(Period);
+			var ce_ = context.Operators.DateFrom(cd_);
+			var cf_ = context.Operators.Interval(cc_, ce_, true, true);
+			var cg_ = context.Operators.Overlaps(ca_, cf_, null);
+
+			return cg_;
+		};
+		var y_ = context.Operators.WhereOrNull<Condition>(w_, x_);
+		var z_ = context.Operators.ExistsInList<Condition>(y_);
+		var aa_ = context.Operators.Or(s_, z_);
+
+		return aa_;
 	}
-=======
-    public bool? Palliative_Care_Overlapping_Period(CqlInterval<CqlDateTime> Period)
-    {
-        var a_ = this.Palliative_Care_Assessment();
-        var b_ = context?.Operators.RetrieveByValueSet<Observation>(a_, 
-			null);
-        Func<Observation,bool?> q_ = (PalliativeAssessment) => 
-        {
-            var c_ = (PalliativeAssessment?.Effective as object);
-            var d_ = NCQAFHIRBase_1_0_0.Normalize_Interval(c_);
-            var e_ = context?.Operators.Start(d_);
-            var f_ = context?.Operators.DateFrom(e_);
-            var i_ = context?.Operators.End(d_);
-            var j_ = context?.Operators.DateFrom(i_);
-            var k_ = context?.Operators.Interval(f_, 
-				j_, 
-				true, 
-				true);
-            var l_ = context?.Operators.Start(Period);
-            var m_ = context?.Operators.DateFrom(l_);
-            var n_ = context?.Operators.End(Period);
-            var o_ = context?.Operators.DateFrom(n_);
-            var p_ = context?.Operators.Interval(m_, 
-				o_, 
-				true, 
-				true);
-            return context?.Operators.Overlaps(k_, 
-				p_, 
-				null);
-        };
-        var r_ = context?.Operators.WhereOrNull<Observation>(b_, 
-			q_);
-        var s_ = context?.Operators.ExistsInList<Observation>(r_);
-        var t_ = this.Palliative_Care_Encounter();
-        var u_ = context?.Operators.RetrieveByValueSet<Encounter>(t_, 
-			null);
-        var v_ = NCQAStatus_1_0_0.Finished_Encounter(u_);
-        Func<Encounter,bool?> ak_ = (PalliativeEncounter) => 
-        {
-            var w_ = (PalliativeEncounter?.Period as object);
-            var x_ = NCQAFHIRBase_1_0_0.Normalize_Interval(w_);
-            var y_ = context?.Operators.Start(x_);
-            var z_ = context?.Operators.DateFrom(y_);
-            var ac_ = context?.Operators.End(x_);
-            var ad_ = context?.Operators.DateFrom(ac_);
-            var ae_ = context?.Operators.Interval(z_, 
-				ad_, 
-				true, 
-				true);
-            var af_ = context?.Operators.Start(Period);
-            var ag_ = context?.Operators.DateFrom(af_);
-            var ah_ = context?.Operators.End(Period);
-            var ai_ = context?.Operators.DateFrom(ah_);
-            var aj_ = context?.Operators.Interval(ag_, 
-				ai_, 
-				true, 
-				true);
-            return context?.Operators.Overlaps(ae_, 
-				aj_, 
-				null);
-        };
-        var al_ = context?.Operators.WhereOrNull<Encounter>(v_, 
-			ak_);
-        var am_ = context?.Operators.ExistsInList<Encounter>(al_);
-        var an_ = context?.Operators.Or(s_, 
-			am_);
-        var ao_ = this.Palliative_Care_Intervention();
-        var ap_ = context?.Operators.RetrieveByValueSet<Procedure>(ao_, 
-			null);
-        var aq_ = NCQAStatus_1_0_0.Completed_or_Ongoing_Procedure(ap_);
-        Func<Procedure,bool?> bf_ = (PalliativeIntervention) => 
-        {
-            var ar_ = (PalliativeIntervention?.Performed as object);
-            var as_ = NCQAFHIRBase_1_0_0.Normalize_Interval(ar_);
-            var at_ = context?.Operators.Start(as_);
-            var au_ = context?.Operators.DateFrom(at_);
-            var ax_ = context?.Operators.End(as_);
-            var ay_ = context?.Operators.DateFrom(ax_);
-            var az_ = context?.Operators.Interval(au_, 
-				ay_, 
-				true, 
-				true);
-            var ba_ = context?.Operators.Start(Period);
-            var bb_ = context?.Operators.DateFrom(ba_);
-            var bc_ = context?.Operators.End(Period);
-            var bd_ = context?.Operators.DateFrom(bc_);
-            var be_ = context?.Operators.Interval(bb_, 
-				bd_, 
-				true, 
-				true);
-            return context?.Operators.Overlaps(az_, 
-				be_, 
-				null);
-        };
-        var bg_ = context?.Operators.WhereOrNull<Procedure>(aq_, 
-			bf_);
-        var bh_ = context?.Operators.ExistsInList<Procedure>(bg_);
-        var bi_ = context?.Operators.Or(an_, 
-			bh_);
-        var bj_ = this.Encounter_for_palliative_care();
-        var bk_ = context?.Operators.ToList<CqlCode>(bj_);
-        var bl_ = context?.Operators.RetrieveByCodes<Condition>(bk_, 
-			null);
-        var bm_ = NCQAStatus_1_0_0.Active_Condition(bl_);
-        Func<Condition,bool?> bz_ = (PalliativeDiagnosis) => 
-        {
-            var bn_ = NCQAFHIRBase_1_0_0.Prevalence_Period(PalliativeDiagnosis);
-            var bo_ = context?.Operators.Start(bn_);
-            var bp_ = context?.Operators.DateFrom(bo_);
-            var br_ = context?.Operators.End(bn_);
-            var bs_ = context?.Operators.DateFrom(br_);
-            var bt_ = context?.Operators.Interval(bp_, 
-				bs_, 
-				true, 
-				true);
-            var bu_ = context?.Operators.Start(Period);
-            var bv_ = context?.Operators.DateFrom(bu_);
-            var bw_ = context?.Operators.End(Period);
-            var bx_ = context?.Operators.DateFrom(bw_);
-            var by_ = context?.Operators.Interval(bv_, 
-				bx_, 
-				true, 
-				true);
-            return context?.Operators.Overlaps(bt_, 
-				by_, 
-				null);
-        };
-        var ca_ = context?.Operators.WhereOrNull<Condition>(bm_, 
-			bz_);
-        var cb_ = context?.Operators.ExistsInList<Condition>(ca_);
-        return context?.Operators.Or(bi_, 
-			cb_);
-    }
->>>>>>> cedac435
 
 }