--- conflicted
+++ resolved
@@ -107,13 +107,8 @@
     public bool? Palliative_Care_Overlapping_Period(CqlInterval<CqlDateTime> Period)
     {
         var a_ = this.Palliative_Care_Assessment();
-<<<<<<< HEAD
-        var b_ = context?.DataRetriever.RetrieveByValueSet<Observation>(a_, 
-			null);
-=======
         var b_ = context?.Operators.RetrieveByValueSet<Observation>(a_, 
 			typeof(Observation).GetProperty("Code"));
->>>>>>> b04061fc
         Func<Observation,bool?> q_ = (PalliativeAssessment) => 
         {
             var c_ = (PalliativeAssessment?.Effective as object);
@@ -142,13 +137,8 @@
 			q_);
         var s_ = context?.Operators.ExistsInList<Observation>(r_);
         var t_ = this.Palliative_Care_Encounter();
-<<<<<<< HEAD
-        var u_ = context?.DataRetriever.RetrieveByValueSet<Encounter>(t_, 
-			null);
-=======
         var u_ = context?.Operators.RetrieveByValueSet<Encounter>(t_, 
 			typeof(Encounter).GetProperty("Type"));
->>>>>>> b04061fc
         var v_ = NCQAStatus_1_0_0.Finished_Encounter(u_);
         Func<Encounter,bool?> ak_ = (PalliativeEncounter) => 
         {
@@ -180,13 +170,8 @@
         var an_ = context?.Operators.Or(s_, 
 			am_);
         var ao_ = this.Palliative_Care_Intervention();
-<<<<<<< HEAD
-        var ap_ = context?.DataRetriever.RetrieveByValueSet<Procedure>(ao_, 
-			null);
-=======
         var ap_ = context?.Operators.RetrieveByValueSet<Procedure>(ao_, 
 			typeof(Procedure).GetProperty("Code"));
->>>>>>> b04061fc
         var aq_ = NCQAStatus_1_0_0.Completed_or_Ongoing_Procedure(ap_);
         Func<Procedure,bool?> bf_ = (PalliativeIntervention) => 
         {
@@ -219,13 +204,8 @@
 			bh_);
         var bj_ = this.Encounter_for_palliative_care();
         var bk_ = context?.Operators.ToList<CqlCode>(bj_);
-<<<<<<< HEAD
-        var bl_ = context?.DataRetriever.RetrieveByCodes<Condition>(bk_, 
-			null);
-=======
         var bl_ = context?.Operators.RetrieveByCodes<Condition>(bk_, 
 			typeof(Condition).GetProperty("Code"));
->>>>>>> b04061fc
         var bm_ = NCQAStatus_1_0_0.Active_Condition(bl_);
         Func<Condition,bool?> bz_ = (PalliativeDiagnosis) => 
         {
