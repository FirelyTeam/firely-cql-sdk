using System;
using System.Linq;
using System.Collections.Generic;
using Hl7.Cql.Runtime;
using Hl7.Cql.Primitives;
using Hl7.Cql;
using Hl7.Cql.ValueSets;
using Hl7.Cql.Iso8601;
using Hl7.Fhir.Model;
using Range = Hl7.Fhir.Model.Range;
using Task = Hl7.Fhir.Model.Task;
<<<<<<< HEAD

=======
>>>>>>> 04603b7c
[System.CodeDom.Compiler.GeneratedCode(".NET Code Generation", "0.9.0.0")]
[CqlLibrary("PalliativeCareFHIR", "0.6.000")]
public class PalliativeCareFHIR_0_6_000
{


    internal CqlContext context;

    #region Cached values

    internal Lazy<CqlValueSet> __Palliative_Care_Encounter;
    internal Lazy<CqlValueSet> __Palliative_Care_Intervention;
    internal Lazy<CqlCode> __Functional_Assessment_of_Chronic_Illness_Therapy___Palliative_Care_Questionnaire__FACIT_Pal_;
    internal Lazy<CqlCode> __survey;
    internal Lazy<CqlCode[]> __LOINC;
    internal Lazy<CqlCode[]> __ObservationCategoryCodes;
    internal Lazy<CqlInterval<CqlDateTime>> __Measurement_Period;
    internal Lazy<Patient> __Patient;
    internal Lazy<bool?> __Palliative_Care_in_the_Measurement_Period;

    #endregion
    public PalliativeCareFHIR_0_6_000(CqlContext context)
    {
        this.context = context ?? throw new ArgumentNullException("context");

        MATGlobalCommonFunctionsFHIR4_6_1_000 = new MATGlobalCommonFunctionsFHIR4_6_1_000(context);
        FHIRHelpers_4_0_001 = new FHIRHelpers_4_0_001(context);

        __Palliative_Care_Encounter = new Lazy<CqlValueSet>(this.Palliative_Care_Encounter_Value);
        __Palliative_Care_Intervention = new Lazy<CqlValueSet>(this.Palliative_Care_Intervention_Value);
        __Functional_Assessment_of_Chronic_Illness_Therapy___Palliative_Care_Questionnaire__FACIT_Pal_ = new Lazy<CqlCode>(this.Functional_Assessment_of_Chronic_Illness_Therapy___Palliative_Care_Questionnaire__FACIT_Pal__Value);
        __survey = new Lazy<CqlCode>(this.survey_Value);
        __LOINC = new Lazy<CqlCode[]>(this.LOINC_Value);
        __ObservationCategoryCodes = new Lazy<CqlCode[]>(this.ObservationCategoryCodes_Value);
        __Measurement_Period = new Lazy<CqlInterval<CqlDateTime>>(this.Measurement_Period_Value);
        __Patient = new Lazy<Patient>(this.Patient_Value);
        __Palliative_Care_in_the_Measurement_Period = new Lazy<bool?>(this.Palliative_Care_in_the_Measurement_Period_Value);
    }
    #region Dependencies

    public MATGlobalCommonFunctionsFHIR4_6_1_000 MATGlobalCommonFunctionsFHIR4_6_1_000 { get; }
    public FHIRHelpers_4_0_001 FHIRHelpers_4_0_001 { get; }

    #endregion

    private CqlValueSet Palliative_Care_Encounter_Value()
    {
        return new CqlValueSet("http://cts.nlm.nih.gov/fhir/ValueSet/2.16.840.1.113883.3.464.1003.101.12.1090", 
			null);
    }

    [CqlDeclaration("Palliative Care Encounter")]
    [CqlValueSet("http://cts.nlm.nih.gov/fhir/ValueSet/2.16.840.1.113883.3.464.1003.101.12.1090")]
    public CqlValueSet Palliative_Care_Encounter() => __Palliative_Care_Encounter.Value;

    private CqlValueSet Palliative_Care_Intervention_Value()
    {
        return new CqlValueSet("http://cts.nlm.nih.gov/fhir/ValueSet/2.16.840.1.113883.3.464.1003.198.12.1135", 
			null);
    }

    [CqlDeclaration("Palliative Care Intervention")]
    [CqlValueSet("http://cts.nlm.nih.gov/fhir/ValueSet/2.16.840.1.113883.3.464.1003.198.12.1135")]
    public CqlValueSet Palliative_Care_Intervention() => __Palliative_Care_Intervention.Value;

    private CqlCode Functional_Assessment_of_Chronic_Illness_Therapy___Palliative_Care_Questionnaire__FACIT_Pal__Value()
    {
        return new CqlCode("71007-9", 
			"http://loinc.org", 
			null, 
			null);
    }

    [CqlDeclaration("Functional Assessment of Chronic Illness Therapy - Palliative Care Questionnaire (FACIT-Pal)")]
    public CqlCode Functional_Assessment_of_Chronic_Illness_Therapy___Palliative_Care_Questionnaire__FACIT_Pal_() => __Functional_Assessment_of_Chronic_Illness_Therapy___Palliative_Care_Questionnaire__FACIT_Pal_.Value;

    private CqlCode survey_Value()
    {
        return new CqlCode("survey", 
			"http://terminology.hl7.org/CodeSystem/observation-category", 
			null, 
			null);
    }

    [CqlDeclaration("survey")]
    public CqlCode survey() => __survey.Value;

    private CqlCode[] LOINC_Value()
    {
        var a_ = new CqlCode("71007-9", 
			"http://loinc.org", 
			null, 
			null);
        return new CqlCode[]
		{
			a_,
		};
    }
    [CqlDeclaration("LOINC")]
    public CqlCode[] LOINC() => __LOINC.Value;

    private CqlCode[] ObservationCategoryCodes_Value()
    {
        var a_ = new CqlCode("survey", 
			"http://terminology.hl7.org/CodeSystem/observation-category", 
			null, 
			null);
        return new CqlCode[]
		{
			a_,
		};
    }
    [CqlDeclaration("ObservationCategoryCodes")]
    public CqlCode[] ObservationCategoryCodes() => __ObservationCategoryCodes.Value;

    private CqlInterval<CqlDateTime> Measurement_Period_Value()
    {
        return ((CqlInterval<CqlDateTime>)context.ResolveParameter("PalliativeCareFHIR-0.6.000", 
			"Measurement Period", 
			null));
    }

    [CqlDeclaration("Measurement Period")]
    public CqlInterval<CqlDateTime> Measurement_Period() => __Measurement_Period.Value;

    private Patient Patient_Value()
    {
        var a_ = context?.Operators.RetrieveByValueSet<Patient>(null, 
			null);
        return context?.Operators.SingleOrNull<Patient>(a_);
    }
    [CqlDeclaration("Patient")]
    public Patient Patient() => __Patient.Value;

    private bool? Palliative_Care_in_the_Measurement_Period_Value()
    {
        var a_ = this.Functional_Assessment_of_Chronic_Illness_Therapy___Palliative_Care_Questionnaire__FACIT_Pal_();
        var b_ = context?.Operators.ToList<CqlCode>(a_);
        var c_ = context?.Operators.RetrieveByCodes<Observation>(b_, 
			typeof(Observation).GetProperty("Code"));
        Func<Observation,bool?> v_ = (PalliativeAssessment) => 
        {
            var d_ = (PalliativeAssessment?.StatusElement as object);
<<<<<<< HEAD
            var e_ = (context.OnFunctionCalled(new FunctionCallEvent("ToString", 
		null, 
		null))?.Operators).Convert<string>(d_);
=======
            var e_ = context?.Operators.Convert<string>(d_);
>>>>>>> 04603b7c
            var g_ = "final";
            var h_ = "amended";
            var i_ = "corrected";
            var f_ = (new string[]
			{
				g_,
				h_,
				i_,
			} as IEnumerable<string>);
            var j_ = context?.Operators.InList<string>(e_, 
				f_);
            var k_ = (PalliativeAssessment?.Category as IEnumerable<CodeableConcept>);
            Func<CodeableConcept,bool?> n_ = (PalliativeAssessmentCategory) => 
            {
                var l_ = this.survey();
                var m_ = (FHIRHelpers_4_0_001.ToConcept(PalliativeAssessmentCategory)?.codes as IEnumerable<CqlCode>);
                return context?.Operators.CodeInList(l_, 
					m_);
            };
            var o_ = context?.Operators.WhereOrNull<CodeableConcept>(k_, 
				n_);
            var p_ = context?.Operators.ExistsInList<CodeableConcept>(o_);
            var q_ = context?.Operators.And(j_, 
				p_);
            var r_ = (PalliativeAssessment?.Effective as object);
            var s_ = MATGlobalCommonFunctionsFHIR4_6_1_000.Normalize_Interval(r_);
            var t_ = this.Measurement_Period();
            var u_ = context?.Operators.Overlaps(s_, 
				t_, 
				null);
            return context?.Operators.And(q_, 
				u_);
        };
        var w_ = context?.Operators.WhereOrNull<Observation>(c_, 
			v_);
        var x_ = context?.Operators.ExistsInList<Observation>(w_);
        var y_ = this.Palliative_Care_Encounter();
        var z_ = context?.Operators.RetrieveByValueSet<Encounter>(y_, 
			typeof(Encounter).GetProperty("Type"));
        Func<Encounter,bool?> ai_ = (PalliativeEncounter) => 
        {
            var ab_ = (PalliativeEncounter?.StatusElement as object);
<<<<<<< HEAD
            var aa_ = ((context.OnFunctionCalled(new FunctionCallEvent("ToString", 
		null, 
		null))?.Operators).Convert<string>(ab_) as object);
=======
            var aa_ = (context?.Operators.Convert<string>(ab_) as object);
>>>>>>> 04603b7c
            var ac_ = ("finished" as object);
            var ad_ = context?.Operators.Equal(aa_, 
				ac_);
            var ae_ = (PalliativeEncounter?.Period as object);
            var af_ = MATGlobalCommonFunctionsFHIR4_6_1_000.Normalize_Interval(ae_);
            var ag_ = this.Measurement_Period();
            var ah_ = context?.Operators.Overlaps(af_, 
				ag_, 
				null);
            return context?.Operators.And(ad_, 
				ah_);
        };
        var aj_ = context?.Operators.WhereOrNull<Encounter>(z_, 
			ai_);
        var ak_ = context?.Operators.ExistsInList<Encounter>(aj_);
        var al_ = context?.Operators.Or(x_, 
			ak_);
        var am_ = this.Palliative_Care_Intervention();
        var an_ = context?.Operators.RetrieveByValueSet<Procedure>(am_, 
			typeof(Procedure).GetProperty("Code"));
        Func<Procedure,bool?> ay_ = (PalliativeIntervention) => 
        {
            var ao_ = (PalliativeIntervention?.StatusElement as object);
<<<<<<< HEAD
            var ap_ = (context.OnFunctionCalled(new FunctionCallEvent("ToString", 
		null, 
		null))?.Operators).Convert<string>(ao_);
=======
            var ap_ = context?.Operators.Convert<string>(ao_);
>>>>>>> 04603b7c
            var ar_ = "completed";
            var as_ = "in-progress";
            var aq_ = (new string[]
			{
				ar_,
				as_,
			} as IEnumerable<string>);
            var at_ = context?.Operators.InList<string>(ap_, 
				aq_);
            var au_ = (PalliativeIntervention?.Performed as object);
            var av_ = MATGlobalCommonFunctionsFHIR4_6_1_000.Normalize_Interval(au_);
            var aw_ = this.Measurement_Period();
            var ax_ = context?.Operators.Overlaps(av_, 
				aw_, 
				null);
            return context?.Operators.And(at_, 
				ax_);
        };
        var az_ = context?.Operators.WhereOrNull<Procedure>(an_, 
			ay_);
        var ba_ = context?.Operators.ExistsInList<Procedure>(az_);
        return context?.Operators.Or(al_, 
			ba_);
    }
    [CqlDeclaration("Palliative Care in the Measurement Period")]
    public bool? Palliative_Care_in_the_Measurement_Period() => __Palliative_Care_in_the_Measurement_Period.Value;

}<|MERGE_RESOLUTION|>--- conflicted
+++ resolved
@@ -9,10 +9,6 @@
 using Hl7.Fhir.Model;
 using Range = Hl7.Fhir.Model.Range;
 using Task = Hl7.Fhir.Model.Task;
-<<<<<<< HEAD
-
-=======
->>>>>>> 04603b7c
 [System.CodeDom.Compiler.GeneratedCode(".NET Code Generation", "0.9.0.0")]
 [CqlLibrary("PalliativeCareFHIR", "0.6.000")]
 public class PalliativeCareFHIR_0_6_000
@@ -156,13 +152,7 @@
         Func<Observation,bool?> v_ = (PalliativeAssessment) => 
         {
             var d_ = (PalliativeAssessment?.StatusElement as object);
-<<<<<<< HEAD
-            var e_ = (context.OnFunctionCalled(new FunctionCallEvent("ToString", 
-		null, 
-		null))?.Operators).Convert<string>(d_);
-=======
             var e_ = context?.Operators.Convert<string>(d_);
->>>>>>> 04603b7c
             var g_ = "final";
             var h_ = "amended";
             var i_ = "corrected";
@@ -205,13 +195,7 @@
         Func<Encounter,bool?> ai_ = (PalliativeEncounter) => 
         {
             var ab_ = (PalliativeEncounter?.StatusElement as object);
-<<<<<<< HEAD
-            var aa_ = ((context.OnFunctionCalled(new FunctionCallEvent("ToString", 
-		null, 
-		null))?.Operators).Convert<string>(ab_) as object);
-=======
             var aa_ = (context?.Operators.Convert<string>(ab_) as object);
->>>>>>> 04603b7c
             var ac_ = ("finished" as object);
             var ad_ = context?.Operators.Equal(aa_, 
 				ac_);
@@ -235,13 +219,7 @@
         Func<Procedure,bool?> ay_ = (PalliativeIntervention) => 
         {
             var ao_ = (PalliativeIntervention?.StatusElement as object);
-<<<<<<< HEAD
-            var ap_ = (context.OnFunctionCalled(new FunctionCallEvent("ToString", 
-		null, 
-		null))?.Operators).Convert<string>(ao_);
-=======
             var ap_ = context?.Operators.Convert<string>(ao_);
->>>>>>> 04603b7c
             var ar_ = "completed";
             var as_ = "in-progress";
             var aq_ = (new string[]
