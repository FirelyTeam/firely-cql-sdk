using System;
using System.Linq;
using System.Collections.Generic;
using Hl7.Cql.Runtime;
using Hl7.Cql.Primitives;
using Hl7.Cql;
using Hl7.Cql.ValueSets;
using Hl7.Cql.Iso8601;
using Hl7.Fhir.Model;
using Range = Hl7.Fhir.Model.Range;
using Task = Hl7.Fhir.Model.Task;
<<<<<<< HEAD

=======
>>>>>>> 04603b7c
[System.CodeDom.Compiler.GeneratedCode(".NET Code Generation", "0.9.0.0")]
[CqlLibrary("SafeUseofOpioidsConcurrentPrescribingFHIR", "0.0.012")]
public class SafeUseofOpioidsConcurrentPrescribingFHIR_0_0_012
{


    internal CqlContext context;

    #region Cached values

    internal Lazy<CqlValueSet> __All_Primary_and_Secondary_Cancer;
    internal Lazy<CqlValueSet> __Discharge_To_Acute_Care_Facility;
    internal Lazy<CqlValueSet> __Encounter_Inpatient;
    internal Lazy<CqlValueSet> __Hospice_Care_Referral_or_Admission;
    internal Lazy<CqlValueSet> __Palliative_or_Hospice_Care;
    internal Lazy<CqlValueSet> __Patient_Expired;
    internal Lazy<CqlValueSet> __Schedule_II_and_III_Opioid_Medications;
    internal Lazy<CqlValueSet> __Schedule_IV_Benzodiazepines;
    internal Lazy<CqlCode> __Birth_date;
    internal Lazy<CqlCode[]> __LOINC;
    internal Lazy<CqlInterval<CqlDateTime>> __Measurement_Period;
    internal Lazy<Patient> __Patient;
    internal Lazy<IEnumerable<Encounter>> __Inpatient_Encounter_with_Age_Greater_than_or_Equal_to_18;
    internal Lazy<IEnumerable<Encounter>> __Initial_Population;
    internal Lazy<IEnumerable<Encounter>> __Denominator;
    internal Lazy<IEnumerable<Coding>> __SDE_Ethnicity;
    internal Lazy<IEnumerable<Tuples.Tuple_CFQHSgYJOXjAOCKdWLdZNNHDG>> __SDE_Payer;
    internal Lazy<IEnumerable<Coding>> __SDE_Race;
    internal Lazy<CqlCode> __SDE_Sex;
    internal Lazy<IEnumerable<Encounter>> __Numerator;
    internal Lazy<IEnumerable<Encounter>> __Denominator_Exclusion;

    #endregion
    public SafeUseofOpioidsConcurrentPrescribingFHIR_0_0_012(CqlContext context)
    {
        this.context = context ?? throw new ArgumentNullException("context");

        FHIRHelpers_4_0_001 = new FHIRHelpers_4_0_001(context);
        SupplementalDataElementsFHIR4_2_0_000 = new SupplementalDataElementsFHIR4_2_0_000(context);
        MATGlobalCommonFunctionsFHIR4_6_1_000 = new MATGlobalCommonFunctionsFHIR4_6_1_000(context);

        __All_Primary_and_Secondary_Cancer = new Lazy<CqlValueSet>(this.All_Primary_and_Secondary_Cancer_Value);
        __Discharge_To_Acute_Care_Facility = new Lazy<CqlValueSet>(this.Discharge_To_Acute_Care_Facility_Value);
        __Encounter_Inpatient = new Lazy<CqlValueSet>(this.Encounter_Inpatient_Value);
        __Hospice_Care_Referral_or_Admission = new Lazy<CqlValueSet>(this.Hospice_Care_Referral_or_Admission_Value);
        __Palliative_or_Hospice_Care = new Lazy<CqlValueSet>(this.Palliative_or_Hospice_Care_Value);
        __Patient_Expired = new Lazy<CqlValueSet>(this.Patient_Expired_Value);
        __Schedule_II_and_III_Opioid_Medications = new Lazy<CqlValueSet>(this.Schedule_II_and_III_Opioid_Medications_Value);
        __Schedule_IV_Benzodiazepines = new Lazy<CqlValueSet>(this.Schedule_IV_Benzodiazepines_Value);
        __Birth_date = new Lazy<CqlCode>(this.Birth_date_Value);
        __LOINC = new Lazy<CqlCode[]>(this.LOINC_Value);
        __Measurement_Period = new Lazy<CqlInterval<CqlDateTime>>(this.Measurement_Period_Value);
        __Patient = new Lazy<Patient>(this.Patient_Value);
        __Inpatient_Encounter_with_Age_Greater_than_or_Equal_to_18 = new Lazy<IEnumerable<Encounter>>(this.Inpatient_Encounter_with_Age_Greater_than_or_Equal_to_18_Value);
        __Initial_Population = new Lazy<IEnumerable<Encounter>>(this.Initial_Population_Value);
        __Denominator = new Lazy<IEnumerable<Encounter>>(this.Denominator_Value);
        __SDE_Ethnicity = new Lazy<IEnumerable<Coding>>(this.SDE_Ethnicity_Value);
        __SDE_Payer = new Lazy<IEnumerable<Tuples.Tuple_CFQHSgYJOXjAOCKdWLdZNNHDG>>(this.SDE_Payer_Value);
        __SDE_Race = new Lazy<IEnumerable<Coding>>(this.SDE_Race_Value);
        __SDE_Sex = new Lazy<CqlCode>(this.SDE_Sex_Value);
        __Numerator = new Lazy<IEnumerable<Encounter>>(this.Numerator_Value);
        __Denominator_Exclusion = new Lazy<IEnumerable<Encounter>>(this.Denominator_Exclusion_Value);
    }
    #region Dependencies

    public FHIRHelpers_4_0_001 FHIRHelpers_4_0_001 { get; }
    public SupplementalDataElementsFHIR4_2_0_000 SupplementalDataElementsFHIR4_2_0_000 { get; }
    public MATGlobalCommonFunctionsFHIR4_6_1_000 MATGlobalCommonFunctionsFHIR4_6_1_000 { get; }

    #endregion

    private CqlValueSet All_Primary_and_Secondary_Cancer_Value()
    {
        return new CqlValueSet("http://cts.nlm.nih.gov/fhir/ValueSet/2.16.840.1.113762.1.4.1111.161", 
			null);
    }

    [CqlDeclaration("All Primary and Secondary Cancer")]
    [CqlValueSet("http://cts.nlm.nih.gov/fhir/ValueSet/2.16.840.1.113762.1.4.1111.161")]
    public CqlValueSet All_Primary_and_Secondary_Cancer() => __All_Primary_and_Secondary_Cancer.Value;

    private CqlValueSet Discharge_To_Acute_Care_Facility_Value()
    {
        return new CqlValueSet("http://cts.nlm.nih.gov/fhir/ValueSet/2.16.840.1.113883.3.117.1.7.1.87", 
			null);
    }

    [CqlDeclaration("Discharge To Acute Care Facility")]
    [CqlValueSet("http://cts.nlm.nih.gov/fhir/ValueSet/2.16.840.1.113883.3.117.1.7.1.87")]
    public CqlValueSet Discharge_To_Acute_Care_Facility() => __Discharge_To_Acute_Care_Facility.Value;

    private CqlValueSet Encounter_Inpatient_Value()
    {
        return new CqlValueSet("http://cts.nlm.nih.gov/fhir/ValueSet/2.16.840.1.113883.3.666.5.307", 
			null);
    }

    [CqlDeclaration("Encounter Inpatient")]
    [CqlValueSet("http://cts.nlm.nih.gov/fhir/ValueSet/2.16.840.1.113883.3.666.5.307")]
    public CqlValueSet Encounter_Inpatient() => __Encounter_Inpatient.Value;

    private CqlValueSet Hospice_Care_Referral_or_Admission_Value()
    {
        return new CqlValueSet("http://cts.nlm.nih.gov/fhir/ValueSet/2.16.840.1.113762.1.4.1116.365", 
			null);
    }

    [CqlDeclaration("Hospice Care Referral or Admission")]
    [CqlValueSet("http://cts.nlm.nih.gov/fhir/ValueSet/2.16.840.1.113762.1.4.1116.365")]
    public CqlValueSet Hospice_Care_Referral_or_Admission() => __Hospice_Care_Referral_or_Admission.Value;

    private CqlValueSet Palliative_or_Hospice_Care_Value()
    {
        return new CqlValueSet("http://cts.nlm.nih.gov/fhir/ValueSet/2.16.840.1.113883.3.600.1.1579", 
			null);
    }

    [CqlDeclaration("Palliative or Hospice Care")]
    [CqlValueSet("http://cts.nlm.nih.gov/fhir/ValueSet/2.16.840.1.113883.3.600.1.1579")]
    public CqlValueSet Palliative_or_Hospice_Care() => __Palliative_or_Hospice_Care.Value;

    private CqlValueSet Patient_Expired_Value()
    {
        return new CqlValueSet("http://cts.nlm.nih.gov/fhir/ValueSet/2.16.840.1.113883.3.117.1.7.1.309", 
			null);
    }

    [CqlDeclaration("Patient Expired")]
    [CqlValueSet("http://cts.nlm.nih.gov/fhir/ValueSet/2.16.840.1.113883.3.117.1.7.1.309")]
    public CqlValueSet Patient_Expired() => __Patient_Expired.Value;

    private CqlValueSet Schedule_II_and_III_Opioid_Medications_Value()
    {
        return new CqlValueSet("http://cts.nlm.nih.gov/fhir/ValueSet/2.16.840.1.113762.1.4.1111.165", 
			null);
    }

    [CqlDeclaration("Schedule II & III Opioid Medications")]
    [CqlValueSet("http://cts.nlm.nih.gov/fhir/ValueSet/2.16.840.1.113762.1.4.1111.165")]
    public CqlValueSet Schedule_II_and_III_Opioid_Medications() => __Schedule_II_and_III_Opioid_Medications.Value;

    private CqlValueSet Schedule_IV_Benzodiazepines_Value()
    {
        return new CqlValueSet("http://cts.nlm.nih.gov/fhir/ValueSet/2.16.840.1.113762.1.4.1125.1", 
			null);
    }

    [CqlDeclaration("Schedule IV Benzodiazepines")]
    [CqlValueSet("http://cts.nlm.nih.gov/fhir/ValueSet/2.16.840.1.113762.1.4.1125.1")]
    public CqlValueSet Schedule_IV_Benzodiazepines() => __Schedule_IV_Benzodiazepines.Value;

    private CqlCode Birth_date_Value()
    {
        return new CqlCode("21112-8", 
			"http://loinc.org", 
			null, 
			null);
    }

    [CqlDeclaration("Birth date")]
    public CqlCode Birth_date() => __Birth_date.Value;

    private CqlCode[] LOINC_Value()
    {
        var a_ = new CqlCode("21112-8", 
			"http://loinc.org", 
			null, 
			null);
        return new CqlCode[]
		{
			a_,
		};
    }
    [CqlDeclaration("LOINC")]
    public CqlCode[] LOINC() => __LOINC.Value;

    private CqlInterval<CqlDateTime> Measurement_Period_Value()
    {
        return ((CqlInterval<CqlDateTime>)context.ResolveParameter("SafeUseofOpioidsConcurrentPrescribingFHIR-0.0.012", 
			"Measurement Period", 
			null));
    }

    [CqlDeclaration("Measurement Period")]
    public CqlInterval<CqlDateTime> Measurement_Period() => __Measurement_Period.Value;

    private Patient Patient_Value()
    {
        var a_ = context?.Operators.RetrieveByValueSet<Patient>(null, 
			null);
        return context?.Operators.SingleOrNull<Patient>(a_);
    }
    [CqlDeclaration("Patient")]
    public Patient Patient() => __Patient.Value;

    private IEnumerable<Encounter> Inpatient_Encounter_with_Age_Greater_than_or_Equal_to_18_Value()
    {
        var a_ = MATGlobalCommonFunctionsFHIR4_6_1_000.Inpatient_Encounter();
        Func<Encounter,bool?> o_ = (EncounterInpatient) => 
        {
            var c_ = (this.Patient()?.BirthDateElement?.Value as object);
            var d_ = context?.Operators.Convert<CqlDate>(c_);
            var e_ = EncounterInpatient?.Period;
            var f_ = FHIRHelpers_4_0_001.ToInterval(e_);
            var g_ = context?.Operators.Start(f_);
            var h_ = context?.Operators.DateFrom(g_);
            var b_ = (context?.Operators.CalculateAgeAt(d_, 
				h_, 
				"year") as object);
            var i_ = (((int?)18) as object);
            var j_ = context?.Operators.GreaterOrEqual(b_, 
				i_);
            var l_ = (EncounterInpatient?.StatusElement as object);
<<<<<<< HEAD
            var k_ = ((context.OnFunctionCalled(new FunctionCallEvent("ToString", 
		null, 
		null))?.Operators).Convert<string>(l_) as object);
=======
            var k_ = (context?.Operators.Convert<string>(l_) as object);
>>>>>>> 04603b7c
            var m_ = ("finished" as object);
            var n_ = context?.Operators.Equal(k_, 
				m_);
            return context?.Operators.And(j_, 
				n_);
        };
        return context?.Operators.WhereOrNull<Encounter>(a_, 
			o_);
    }
    [CqlDeclaration("Inpatient Encounter with Age Greater than or Equal to 18")]
    public IEnumerable<Encounter> Inpatient_Encounter_with_Age_Greater_than_or_Equal_to_18() => __Inpatient_Encounter_with_Age_Greater_than_or_Equal_to_18.Value;

    private IEnumerable<Encounter> Initial_Population_Value()
    {
        var a_ = this.Inpatient_Encounter_with_Age_Greater_than_or_Equal_to_18();
        Func<Encounter,IEnumerable<Encounter>> al_ = (InpatientEncounter) => 
        {
            var b_ = this.Schedule_II_and_III_Opioid_Medications();
            var c_ = context?.Operators.RetrieveByValueSet<MedicationRequest>(b_, 
				typeof(MedicationRequest).GetProperty("Medication"));
            var f_ = context?.Operators.ListUnion<MedicationRequest>(c_, 
				c_);
            var g_ = this.Schedule_IV_Benzodiazepines();
            var h_ = context?.Operators.RetrieveByValueSet<MedicationRequest>(g_, 
				typeof(MedicationRequest).GetProperty("Medication"));
            var k_ = context?.Operators.ListUnion<MedicationRequest>(h_, 
				h_);
            Func<MedicationRequest,bool?> r_ = (Medications) => 
            {
                var l_ = (Medications?.Category as IEnumerable<CodeableConcept>);
                Func<CodeableConcept,bool?> p_ = (C) => 
                {
                    var m_ = (FHIRHelpers_4_0_001.ToConcept(C) as object);
                    var o_ = MATGlobalCommonFunctionsFHIR4_6_1_000.Discharge();
                    var n_ = (context?.Operators.ConvertCodeToConcept(o_) as object);
                    return context?.Operators.Equivalent(m_, 
						n_);
                };
                var q_ = context?.Operators.WhereOrNull<CodeableConcept>(l_, 
					p_);
                return context?.Operators.ExistsInList<CodeableConcept>(q_);
            };
            var s_ = context?.Operators.WhereOrNull<MedicationRequest>(k_, 
				r_);
            var t_ = context?.Operators.ListUnion<MedicationRequest>(f_, 
				s_);
            Func<MedicationRequest,bool?> ai_ = (OpioidOrBenzodiazepineDischargeMedication) => 
            {
                var u_ = OpioidOrBenzodiazepineDischargeMedication?.AuthoredOnElement;
                var v_ = FHIRHelpers_4_0_001.ToDateTime(u_);
                var w_ = InpatientEncounter?.Period;
                var x_ = FHIRHelpers_4_0_001.ToInterval(w_);
                var y_ = context?.Operators.ElementInInterval<CqlDateTime>(v_, 
					x_, 
					null);
                var aa_ = (OpioidOrBenzodiazepineDischargeMedication?.StatusElement as object);
<<<<<<< HEAD
                var z_ = ((context.OnFunctionCalled(new FunctionCallEvent("ToString", 
		null, 
		null))?.Operators).Convert<string>(aa_) as object);
=======
                var z_ = (context?.Operators.Convert<string>(aa_) as object);
>>>>>>> 04603b7c
                var ab_ = ("active" as object);
                var ac_ = context?.Operators.Equal(z_, 
					ab_);
                var ad_ = context?.Operators.And(y_, 
					ac_);
                var af_ = (OpioidOrBenzodiazepineDischargeMedication?.IntentElement as object);
<<<<<<< HEAD
                var ae_ = ((context.OnFunctionCalled(new FunctionCallEvent("ToString", 
		null, 
		null))?.Operators).Convert<string>(af_) as object);
=======
                var ae_ = (context?.Operators.Convert<string>(af_) as object);
>>>>>>> 04603b7c
                var ag_ = ("plan" as object);
                var ah_ = context?.Operators.Equal(ae_, 
					ag_);
                return context?.Operators.And(ad_, 
					ah_);
            };
            var aj_ = context?.Operators.WhereOrNull<MedicationRequest>(t_, 
				ai_);
            Func<MedicationRequest,Encounter> ak_ = (OpioidOrBenzodiazepineDischargeMedication) => InpatientEncounter;
            return context?.Operators.SelectOrNull<MedicationRequest, Encounter>(aj_, 
				ak_);
        };
        return context?.Operators.SelectManyOrNull<Encounter, Encounter>(a_, 
			al_);
    }
    [CqlDeclaration("Initial Population")]
    public IEnumerable<Encounter> Initial_Population() => __Initial_Population.Value;

    private IEnumerable<Encounter> Denominator_Value()
    {
        return this.Initial_Population();
    }
    [CqlDeclaration("Denominator")]
    public IEnumerable<Encounter> Denominator() => __Denominator.Value;

    private IEnumerable<Coding> SDE_Ethnicity_Value()
    {
        return SupplementalDataElementsFHIR4_2_0_000.SDE_Ethnicity();
    }
    [CqlDeclaration("SDE Ethnicity")]
    public IEnumerable<Coding> SDE_Ethnicity() => __SDE_Ethnicity.Value;

    private IEnumerable<Tuples.Tuple_CFQHSgYJOXjAOCKdWLdZNNHDG> SDE_Payer_Value()
    {
        return SupplementalDataElementsFHIR4_2_0_000.SDE_Payer();
    }
    [CqlDeclaration("SDE Payer")]
    public IEnumerable<Tuples.Tuple_CFQHSgYJOXjAOCKdWLdZNNHDG> SDE_Payer() => __SDE_Payer.Value;

    private IEnumerable<Coding> SDE_Race_Value()
    {
        return SupplementalDataElementsFHIR4_2_0_000.SDE_Race();
    }
    [CqlDeclaration("SDE Race")]
    public IEnumerable<Coding> SDE_Race() => __SDE_Race.Value;

    private CqlCode SDE_Sex_Value()
    {
        return SupplementalDataElementsFHIR4_2_0_000.SDE_Sex();
    }
    [CqlDeclaration("SDE Sex")]
    public CqlCode SDE_Sex() => __SDE_Sex.Value;

    private IEnumerable<Encounter> Numerator_Value()
    {
        var a_ = this.Inpatient_Encounter_with_Age_Greater_than_or_Equal_to_18();
        Func<Encounter,bool?> n_ = (InpatientEncounter) => 
        {
            var c_ = this.Schedule_II_and_III_Opioid_Medications();
            var d_ = context?.Operators.RetrieveByValueSet<MedicationRequest>(c_, 
				typeof(MedicationRequest).GetProperty("Medication"));
            Func<MedicationRequest,bool?> i_ = (Opioids) => 
            {
                var e_ = Opioids?.AuthoredOnElement;
                var f_ = FHIRHelpers_4_0_001.ToDateTime(e_);
                var g_ = InpatientEncounter?.Period;
                var h_ = FHIRHelpers_4_0_001.ToInterval(g_);
                return context?.Operators.ElementInInterval<CqlDateTime>(f_, 
					h_, 
					null);
            };
            var j_ = context?.Operators.WhereOrNull<MedicationRequest>(d_, 
				i_);
            Func<MedicationRequest,object> k_ = (Opioids) => (Opioids?.Medication as object);
            var l_ = context?.Operators.SelectOrNull<MedicationRequest, object>(j_, 
				k_);
            var b_ = (context?.Operators.CountOrNull<object>(l_) as object);
            var m_ = (((int?)2) as object);
            return context?.Operators.GreaterOrEqual(b_, 
				m_);
        };
        var o_ = context?.Operators.WhereOrNull<Encounter>(a_, 
			n_);
        Func<Encounter,IEnumerable<Encounter>> z_ = (InpatientEncounter) => 
        {
            var q_ = this.Schedule_II_and_III_Opioid_Medications();
            var r_ = context?.Operators.RetrieveByValueSet<MedicationRequest>(q_, 
				typeof(MedicationRequest).GetProperty("Medication"));
            Func<MedicationRequest,bool?> w_ = (OpioidsDischarge) => 
            {
                var s_ = OpioidsDischarge?.AuthoredOnElement;
                var t_ = FHIRHelpers_4_0_001.ToDateTime(s_);
                var u_ = InpatientEncounter?.Period;
                var v_ = FHIRHelpers_4_0_001.ToInterval(u_);
                return context?.Operators.ElementInInterval<CqlDateTime>(t_, 
					v_, 
					null);
            };
            var x_ = context?.Operators.WhereOrNull<MedicationRequest>(r_, 
				w_);
            Func<MedicationRequest,Encounter> y_ = (OpioidsDischarge) => InpatientEncounter;
            return context?.Operators.SelectOrNull<MedicationRequest, Encounter>(x_, 
				y_);
        };
        var aa_ = context?.Operators.SelectManyOrNull<Encounter, Encounter>(a_, 
			z_);
        Func<Encounter,IEnumerable<Encounter>> ak_ = (InpatientEncounter) => 
        {
            var ab_ = this.Schedule_IV_Benzodiazepines();
            var ac_ = context?.Operators.RetrieveByValueSet<MedicationRequest>(ab_, 
				typeof(MedicationRequest).GetProperty("Medication"));
            Func<MedicationRequest,bool?> ah_ = (BenzodiazepinesDischarge) => 
            {
                var ad_ = BenzodiazepinesDischarge?.AuthoredOnElement;
                var ae_ = FHIRHelpers_4_0_001.ToDateTime(ad_);
                var af_ = InpatientEncounter?.Period;
                var ag_ = FHIRHelpers_4_0_001.ToInterval(af_);
                return context?.Operators.ElementInInterval<CqlDateTime>(ae_, 
					ag_, 
					null);
            };
            var ai_ = context?.Operators.WhereOrNull<MedicationRequest>(ac_, 
				ah_);
            Func<MedicationRequest,Encounter> aj_ = (BenzodiazepinesDischarge) => InpatientEncounter;
            return context?.Operators.SelectOrNull<MedicationRequest, Encounter>(ai_, 
				aj_);
        };
        var al_ = context?.Operators.SelectManyOrNull<Encounter, Encounter>(aa_, 
			ak_);
        return context?.Operators.ListUnion<Encounter>(o_, 
			al_);
    }
    [CqlDeclaration("Numerator")]
    public IEnumerable<Encounter> Numerator() => __Numerator.Value;

    private IEnumerable<Encounter> Denominator_Exclusion_Value()
    {
        var a_ = this.Inpatient_Encounter_with_Age_Greater_than_or_Equal_to_18();
        Func<Encounter,bool?> az_ = (InpatientEncounter) => 
        {
            var b_ = this.All_Primary_and_Secondary_Cancer();
            var c_ = context?.Operators.RetrieveByValueSet<Condition>(b_, 
				typeof(Condition).GetProperty("Code"));
            Func<Condition,bool?> g_ = (Cancer) => 
            {
                var d_ = MATGlobalCommonFunctionsFHIR4_6_1_000.Prevalence_Period(Cancer);
                var e_ = InpatientEncounter?.Period;
                var f_ = FHIRHelpers_4_0_001.ToInterval(e_);
                return context?.Operators.Overlaps(d_, 
					f_, 
					null);
            };
            var h_ = context?.Operators.WhereOrNull<Condition>(c_, 
				g_);
            var i_ = context?.Operators.ExistsInList<Condition>(h_);
            var j_ = this.Palliative_or_Hospice_Care();
            var k_ = context?.Operators.RetrieveByValueSet<ServiceRequest>(j_, 
				typeof(ServiceRequest).GetProperty("Code"));
            Func<ServiceRequest,bool?> u_ = (PalliativeOrHospiceCareOrder) => 
            {
                var l_ = PalliativeOrHospiceCareOrder?.AuthoredOnElement;
                var m_ = FHIRHelpers_4_0_001.ToDateTime(l_);
                var n_ = InpatientEncounter?.Period;
                var o_ = FHIRHelpers_4_0_001.ToInterval(n_);
                var p_ = context?.Operators.ElementInInterval<CqlDateTime>(m_, 
					o_, 
					null);
                var r_ = (PalliativeOrHospiceCareOrder?.IntentElement as object);
<<<<<<< HEAD
                var q_ = ((context.OnFunctionCalled(new FunctionCallEvent("ToString", 
		null, 
		null))?.Operators).Convert<string>(r_) as object);
=======
                var q_ = (context?.Operators.Convert<string>(r_) as object);
>>>>>>> 04603b7c
                var s_ = ("order" as object);
                var t_ = context?.Operators.Equal(q_, 
					s_);
                return context?.Operators.And(p_, 
					t_);
            };
            var v_ = context?.Operators.WhereOrNull<ServiceRequest>(k_, 
				u_);
            var w_ = context?.Operators.ExistsInList<ServiceRequest>(v_);
            var x_ = context?.Operators.Or(i_, 
				w_);
            var z_ = context?.Operators.RetrieveByValueSet<Procedure>(j_, 
				typeof(Procedure).GetProperty("Code"));
            Func<Procedure,bool?> ae_ = (PalliativeOrHospiceCarePerformed) => 
            {
                var aa_ = (PalliativeOrHospiceCarePerformed?.Performed as object);
                var ab_ = MATGlobalCommonFunctionsFHIR4_6_1_000.Normalize_Interval(aa_);
                var ac_ = InpatientEncounter?.Period;
                var ad_ = FHIRHelpers_4_0_001.ToInterval(ac_);
                return context?.Operators.Overlaps(ab_, 
					ad_, 
					null);
            };
            var af_ = context?.Operators.WhereOrNull<Procedure>(z_, 
				ae_);
            var ag_ = context?.Operators.ExistsInList<Procedure>(af_);
            var ah_ = context?.Operators.Or(x_, 
				ag_);
            var ai_ = this.Inpatient_Encounter_with_Age_Greater_than_or_Equal_to_18();
            Func<Encounter,bool?> aw_ = (InpatientEncounter) => 
            {
                var aj_ = InpatientEncounter?.Hospitalization?.DischargeDisposition;
                var ak_ = FHIRHelpers_4_0_001.ToConcept(aj_);
                var al_ = this.Discharge_To_Acute_Care_Facility();
                var am_ = context?.Operators.ConceptInValueSet(ak_, 
					al_);
                var ap_ = this.Hospice_Care_Referral_or_Admission();
                var aq_ = context?.Operators.ConceptInValueSet(ak_, 
					ap_);
                var ar_ = context?.Operators.Or(am_, 
					aq_);
                var au_ = this.Patient_Expired();
                var av_ = context?.Operators.ConceptInValueSet(ak_, 
					au_);
                return context?.Operators.Or(ar_, 
					av_);
            };
            var ax_ = context?.Operators.WhereOrNull<Encounter>(ai_, 
				aw_);
            var ay_ = context?.Operators.ExistsInList<Encounter>(ax_);
            return context?.Operators.Or(ah_, 
				ay_);
        };
        var ba_ = context?.Operators.WhereOrNull<Encounter>(a_, 
			az_);
        Func<Encounter,Encounter> bb_ = (InpatientEncounter) => InpatientEncounter;
        return context?.Operators.SelectOrNull<Encounter, Encounter>(ba_, 
			bb_);
    }
    [CqlDeclaration("Denominator Exclusion")]
    public IEnumerable<Encounter> Denominator_Exclusion() => __Denominator_Exclusion.Value;

}<|MERGE_RESOLUTION|>--- conflicted
+++ resolved
@@ -9,10 +9,6 @@
 using Hl7.Fhir.Model;
 using Range = Hl7.Fhir.Model.Range;
 using Task = Hl7.Fhir.Model.Task;
-<<<<<<< HEAD
-
-=======
->>>>>>> 04603b7c
 [System.CodeDom.Compiler.GeneratedCode(".NET Code Generation", "0.9.0.0")]
 [CqlLibrary("SafeUseofOpioidsConcurrentPrescribingFHIR", "0.0.012")]
 public class SafeUseofOpioidsConcurrentPrescribingFHIR_0_0_012
@@ -226,13 +222,7 @@
             var j_ = context?.Operators.GreaterOrEqual(b_, 
 				i_);
             var l_ = (EncounterInpatient?.StatusElement as object);
-<<<<<<< HEAD
-            var k_ = ((context.OnFunctionCalled(new FunctionCallEvent("ToString", 
-		null, 
-		null))?.Operators).Convert<string>(l_) as object);
-=======
             var k_ = (context?.Operators.Convert<string>(l_) as object);
->>>>>>> 04603b7c
             var m_ = ("finished" as object);
             var n_ = context?.Operators.Equal(k_, 
 				m_);
@@ -289,26 +279,14 @@
 					x_, 
 					null);
                 var aa_ = (OpioidOrBenzodiazepineDischargeMedication?.StatusElement as object);
-<<<<<<< HEAD
-                var z_ = ((context.OnFunctionCalled(new FunctionCallEvent("ToString", 
-		null, 
-		null))?.Operators).Convert<string>(aa_) as object);
-=======
                 var z_ = (context?.Operators.Convert<string>(aa_) as object);
->>>>>>> 04603b7c
                 var ab_ = ("active" as object);
                 var ac_ = context?.Operators.Equal(z_, 
 					ab_);
                 var ad_ = context?.Operators.And(y_, 
 					ac_);
                 var af_ = (OpioidOrBenzodiazepineDischargeMedication?.IntentElement as object);
-<<<<<<< HEAD
-                var ae_ = ((context.OnFunctionCalled(new FunctionCallEvent("ToString", 
-		null, 
-		null))?.Operators).Convert<string>(af_) as object);
-=======
                 var ae_ = (context?.Operators.Convert<string>(af_) as object);
->>>>>>> 04603b7c
                 var ag_ = ("plan" as object);
                 var ah_ = context?.Operators.Equal(ae_, 
 					ag_);
@@ -477,13 +455,7 @@
 					o_, 
 					null);
                 var r_ = (PalliativeOrHospiceCareOrder?.IntentElement as object);
-<<<<<<< HEAD
-                var q_ = ((context.OnFunctionCalled(new FunctionCallEvent("ToString", 
-		null, 
-		null))?.Operators).Convert<string>(r_) as object);
-=======
                 var q_ = (context?.Operators.Convert<string>(r_) as object);
->>>>>>> 04603b7c
                 var s_ = ("order" as object);
                 var t_ = context?.Operators.Equal(q_, 
 					s_);
