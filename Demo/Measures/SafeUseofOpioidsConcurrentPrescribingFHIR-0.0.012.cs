using System;
using System.Linq;
using System.Collections.Generic;
using Hl7.Cql.Runtime;
using Hl7.Cql.Primitives;
using Hl7.Cql;
using Hl7.Cql.ValueSets;
using Hl7.Cql.Iso8601;
using Hl7.Fhir.Model;
using Range = Hl7.Fhir.Model.Range;
using Task = Hl7.Fhir.Model.Task;
[System.CodeDom.Compiler.GeneratedCode(".NET Code Generation", "0.9.0.0")]
[CqlLibrary("SafeUseofOpioidsConcurrentPrescribingFHIR", "0.0.012")]
public class SafeUseofOpioidsConcurrentPrescribingFHIR_0_0_012
{


    internal CqlContext context;

    #region Cached values

    internal Lazy<CqlValueSet> __All_Primary_and_Secondary_Cancer;
    internal Lazy<CqlValueSet> __Discharge_To_Acute_Care_Facility;
    internal Lazy<CqlValueSet> __Encounter_Inpatient;
    internal Lazy<CqlValueSet> __Hospice_Care_Referral_or_Admission;
    internal Lazy<CqlValueSet> __Palliative_or_Hospice_Care;
    internal Lazy<CqlValueSet> __Patient_Expired;
    internal Lazy<CqlValueSet> __Schedule_II_and_III_Opioid_Medications;
    internal Lazy<CqlValueSet> __Schedule_IV_Benzodiazepines;
    internal Lazy<CqlCode> __Birth_date;
    internal Lazy<CqlCode[]> __LOINC;
    internal Lazy<CqlInterval<CqlDateTime>> __Measurement_Period;
    internal Lazy<Patient> __Patient;
    internal Lazy<IEnumerable<Encounter>> __Inpatient_Encounter_with_Age_Greater_than_or_Equal_to_18;
    internal Lazy<IEnumerable<Encounter>> __Initial_Population;
    internal Lazy<IEnumerable<Encounter>> __Denominator;
    internal Lazy<IEnumerable<Coding>> __SDE_Ethnicity;
    internal Lazy<IEnumerable<Tuples.Tuple_CFQHSgYJOXjAOCKdWLdZNNHDG>> __SDE_Payer;
    internal Lazy<IEnumerable<Coding>> __SDE_Race;
    internal Lazy<CqlCode> __SDE_Sex;
    internal Lazy<IEnumerable<Encounter>> __Numerator;
    internal Lazy<IEnumerable<Encounter>> __Denominator_Exclusion;

    #endregion
    public SafeUseofOpioidsConcurrentPrescribingFHIR_0_0_012(CqlContext context)
    {
        this.context = context ?? throw new ArgumentNullException("context");

        FHIRHelpers_4_0_001 = new FHIRHelpers_4_0_001(context);
        SupplementalDataElementsFHIR4_2_0_000 = new SupplementalDataElementsFHIR4_2_0_000(context);
        MATGlobalCommonFunctionsFHIR4_6_1_000 = new MATGlobalCommonFunctionsFHIR4_6_1_000(context);

        __All_Primary_and_Secondary_Cancer = new Lazy<CqlValueSet>(this.All_Primary_and_Secondary_Cancer_Value);
        __Discharge_To_Acute_Care_Facility = new Lazy<CqlValueSet>(this.Discharge_To_Acute_Care_Facility_Value);
        __Encounter_Inpatient = new Lazy<CqlValueSet>(this.Encounter_Inpatient_Value);
        __Hospice_Care_Referral_or_Admission = new Lazy<CqlValueSet>(this.Hospice_Care_Referral_or_Admission_Value);
        __Palliative_or_Hospice_Care = new Lazy<CqlValueSet>(this.Palliative_or_Hospice_Care_Value);
        __Patient_Expired = new Lazy<CqlValueSet>(this.Patient_Expired_Value);
        __Schedule_II_and_III_Opioid_Medications = new Lazy<CqlValueSet>(this.Schedule_II_and_III_Opioid_Medications_Value);
        __Schedule_IV_Benzodiazepines = new Lazy<CqlValueSet>(this.Schedule_IV_Benzodiazepines_Value);
        __Birth_date = new Lazy<CqlCode>(this.Birth_date_Value);
        __LOINC = new Lazy<CqlCode[]>(this.LOINC_Value);
        __Measurement_Period = new Lazy<CqlInterval<CqlDateTime>>(this.Measurement_Period_Value);
        __Patient = new Lazy<Patient>(this.Patient_Value);
        __Inpatient_Encounter_with_Age_Greater_than_or_Equal_to_18 = new Lazy<IEnumerable<Encounter>>(this.Inpatient_Encounter_with_Age_Greater_than_or_Equal_to_18_Value);
        __Initial_Population = new Lazy<IEnumerable<Encounter>>(this.Initial_Population_Value);
        __Denominator = new Lazy<IEnumerable<Encounter>>(this.Denominator_Value);
        __SDE_Ethnicity = new Lazy<IEnumerable<Coding>>(this.SDE_Ethnicity_Value);
        __SDE_Payer = new Lazy<IEnumerable<Tuples.Tuple_CFQHSgYJOXjAOCKdWLdZNNHDG>>(this.SDE_Payer_Value);
        __SDE_Race = new Lazy<IEnumerable<Coding>>(this.SDE_Race_Value);
        __SDE_Sex = new Lazy<CqlCode>(this.SDE_Sex_Value);
        __Numerator = new Lazy<IEnumerable<Encounter>>(this.Numerator_Value);
        __Denominator_Exclusion = new Lazy<IEnumerable<Encounter>>(this.Denominator_Exclusion_Value);
    }
    #region Dependencies

    public FHIRHelpers_4_0_001 FHIRHelpers_4_0_001 { get; }
    public SupplementalDataElementsFHIR4_2_0_000 SupplementalDataElementsFHIR4_2_0_000 { get; }
    public MATGlobalCommonFunctionsFHIR4_6_1_000 MATGlobalCommonFunctionsFHIR4_6_1_000 { get; }

    #endregion

    private CqlValueSet All_Primary_and_Secondary_Cancer_Value()
    {
        return new CqlValueSet("http://cts.nlm.nih.gov/fhir/ValueSet/2.16.840.1.113762.1.4.1111.161", 
			null);
    }

    [CqlDeclaration("All Primary and Secondary Cancer")]
    [CqlValueSet("http://cts.nlm.nih.gov/fhir/ValueSet/2.16.840.1.113762.1.4.1111.161")]
    public CqlValueSet All_Primary_and_Secondary_Cancer() => __All_Primary_and_Secondary_Cancer.Value;

    private CqlValueSet Discharge_To_Acute_Care_Facility_Value()
    {
        return new CqlValueSet("http://cts.nlm.nih.gov/fhir/ValueSet/2.16.840.1.113883.3.117.1.7.1.87", 
			null);
    }

    [CqlDeclaration("Discharge To Acute Care Facility")]
    [CqlValueSet("http://cts.nlm.nih.gov/fhir/ValueSet/2.16.840.1.113883.3.117.1.7.1.87")]
    public CqlValueSet Discharge_To_Acute_Care_Facility() => __Discharge_To_Acute_Care_Facility.Value;

    private CqlValueSet Encounter_Inpatient_Value()
    {
        return new CqlValueSet("http://cts.nlm.nih.gov/fhir/ValueSet/2.16.840.1.113883.3.666.5.307", 
			null);
    }

    [CqlDeclaration("Encounter Inpatient")]
    [CqlValueSet("http://cts.nlm.nih.gov/fhir/ValueSet/2.16.840.1.113883.3.666.5.307")]
    public CqlValueSet Encounter_Inpatient() => __Encounter_Inpatient.Value;

    private CqlValueSet Hospice_Care_Referral_or_Admission_Value()
    {
        return new CqlValueSet("http://cts.nlm.nih.gov/fhir/ValueSet/2.16.840.1.113762.1.4.1116.365", 
			null);
    }

    [CqlDeclaration("Hospice Care Referral or Admission")]
    [CqlValueSet("http://cts.nlm.nih.gov/fhir/ValueSet/2.16.840.1.113762.1.4.1116.365")]
    public CqlValueSet Hospice_Care_Referral_or_Admission() => __Hospice_Care_Referral_or_Admission.Value;

    private CqlValueSet Palliative_or_Hospice_Care_Value()
    {
        return new CqlValueSet("http://cts.nlm.nih.gov/fhir/ValueSet/2.16.840.1.113883.3.600.1.1579", 
			null);
    }

    [CqlDeclaration("Palliative or Hospice Care")]
    [CqlValueSet("http://cts.nlm.nih.gov/fhir/ValueSet/2.16.840.1.113883.3.600.1.1579")]
    public CqlValueSet Palliative_or_Hospice_Care() => __Palliative_or_Hospice_Care.Value;

    private CqlValueSet Patient_Expired_Value()
    {
        return new CqlValueSet("http://cts.nlm.nih.gov/fhir/ValueSet/2.16.840.1.113883.3.117.1.7.1.309", 
			null);
    }

    [CqlDeclaration("Patient Expired")]
    [CqlValueSet("http://cts.nlm.nih.gov/fhir/ValueSet/2.16.840.1.113883.3.117.1.7.1.309")]
    public CqlValueSet Patient_Expired() => __Patient_Expired.Value;

    private CqlValueSet Schedule_II_and_III_Opioid_Medications_Value()
    {
        return new CqlValueSet("http://cts.nlm.nih.gov/fhir/ValueSet/2.16.840.1.113762.1.4.1111.165", 
			null);
    }

    [CqlDeclaration("Schedule II & III Opioid Medications")]
    [CqlValueSet("http://cts.nlm.nih.gov/fhir/ValueSet/2.16.840.1.113762.1.4.1111.165")]
    public CqlValueSet Schedule_II_and_III_Opioid_Medications() => __Schedule_II_and_III_Opioid_Medications.Value;

    private CqlValueSet Schedule_IV_Benzodiazepines_Value()
    {
        return new CqlValueSet("http://cts.nlm.nih.gov/fhir/ValueSet/2.16.840.1.113762.1.4.1125.1", 
			null);
    }

    [CqlDeclaration("Schedule IV Benzodiazepines")]
    [CqlValueSet("http://cts.nlm.nih.gov/fhir/ValueSet/2.16.840.1.113762.1.4.1125.1")]
    public CqlValueSet Schedule_IV_Benzodiazepines() => __Schedule_IV_Benzodiazepines.Value;

    private CqlCode Birth_date_Value()
    {
        return new CqlCode("21112-8", 
			"http://loinc.org", 
			null, 
			null);
    }

    [CqlDeclaration("Birth date")]
    public CqlCode Birth_date() => __Birth_date.Value;

    private CqlCode[] LOINC_Value()
    {
        var a_ = new CqlCode("21112-8", 
			"http://loinc.org", 
			null, 
			null);
        return new CqlCode[]
		{
			a_,
		};
    }
    [CqlDeclaration("LOINC")]
    public CqlCode[] LOINC() => __LOINC.Value;

    private CqlInterval<CqlDateTime> Measurement_Period_Value()
    {
        return ((CqlInterval<CqlDateTime>)context.ResolveParameter("SafeUseofOpioidsConcurrentPrescribingFHIR-0.0.012", 
			"Measurement Period", 
			null));
    }

    [CqlDeclaration("Measurement Period")]
    public CqlInterval<CqlDateTime> Measurement_Period() => __Measurement_Period.Value;

    private Patient Patient_Value()
    {
        var a_ = context?.Operators.RetrieveByValueSet<Patient>(null, 
			null);
        return context?.Operators.SingleOrNull<Patient>(a_);
    }
    [CqlDeclaration("Patient")]
    public Patient Patient() => __Patient.Value;

    private IEnumerable<Encounter> Inpatient_Encounter_with_Age_Greater_than_or_Equal_to_18_Value()
    {
        var a_ = MATGlobalCommonFunctionsFHIR4_6_1_000.Inpatient_Encounter();
        Func<Encounter,bool?> o_ = (EncounterInpatient) => 
        {
            var c_ = (this.Patient()?.BirthDateElement?.Value as object);
            var d_ = context?.Operators.Convert<CqlDate>(c_);
            var e_ = EncounterInpatient?.Period;
            var f_ = FHIRHelpers_4_0_001.ToInterval(e_);
            var g_ = context?.Operators.Start(f_);
            var h_ = context?.Operators.DateFrom(g_);
            var b_ = (context?.Operators.CalculateAgeAt(d_, 
				h_, 
				"year") as object);
            var i_ = (((int?)18) as object);
            var j_ = context?.Operators.GreaterOrEqual(b_, 
				i_);
            var l_ = (EncounterInpatient?.StatusElement as object);
            var k_ = (context?.Operators.Convert<string>(l_) as object);
            var m_ = ("finished" as object);
            var n_ = context?.Operators.Equal(k_, 
				m_);
            return context?.Operators.And(j_, 
				n_);
        };
        return context?.Operators.WhereOrNull<Encounter>(a_, 
			o_);
    }
    [CqlDeclaration("Inpatient Encounter with Age Greater than or Equal to 18")]
    public IEnumerable<Encounter> Inpatient_Encounter_with_Age_Greater_than_or_Equal_to_18() => __Inpatient_Encounter_with_Age_Greater_than_or_Equal_to_18.Value;

    private IEnumerable<Encounter> Initial_Population_Value()
    {
        var a_ = this.Inpatient_Encounter_with_Age_Greater_than_or_Equal_to_18();
        Func<Encounter,IEnumerable<Encounter>> al_ = (InpatientEncounter) => 
        {
            var b_ = this.Schedule_II_and_III_Opioid_Medications();
<<<<<<< HEAD
            var c_ = context?.DataRetriever.RetrieveByValueSet<MedicationRequest>(b_, 
				null);
            var f_ = context?.Operators.ListUnion<MedicationRequest>(c_, 
				c_);
            var g_ = this.Schedule_IV_Benzodiazepines();
            var h_ = context?.DataRetriever.RetrieveByValueSet<MedicationRequest>(g_, 
				null);
=======
            var c_ = context?.Operators.RetrieveByValueSet<MedicationRequest>(b_, 
				typeof(MedicationRequest).GetProperty("Medication"));
            var f_ = context?.Operators.ListUnion<MedicationRequest>(c_, 
				c_);
            var g_ = this.Schedule_IV_Benzodiazepines();
            var h_ = context?.Operators.RetrieveByValueSet<MedicationRequest>(g_, 
				typeof(MedicationRequest).GetProperty("Medication"));
>>>>>>> b04061fc
            var k_ = context?.Operators.ListUnion<MedicationRequest>(h_, 
				h_);
            Func<MedicationRequest,bool?> r_ = (Medications) => 
            {
                var l_ = (Medications?.Category as IEnumerable<CodeableConcept>);
                Func<CodeableConcept,bool?> p_ = (C) => 
                {
                    var m_ = (FHIRHelpers_4_0_001.ToConcept(C) as object);
                    var o_ = MATGlobalCommonFunctionsFHIR4_6_1_000.Discharge();
                    var n_ = (context?.Operators.ConvertCodeToConcept(o_) as object);
                    return context?.Operators.Equivalent(m_, 
						n_);
                };
                var q_ = context?.Operators.WhereOrNull<CodeableConcept>(l_, 
					p_);
                return context?.Operators.ExistsInList<CodeableConcept>(q_);
            };
            var s_ = context?.Operators.WhereOrNull<MedicationRequest>(k_, 
				r_);
            var t_ = context?.Operators.ListUnion<MedicationRequest>(f_, 
				s_);
            Func<MedicationRequest,bool?> ai_ = (OpioidOrBenzodiazepineDischargeMedication) => 
            {
                var u_ = OpioidOrBenzodiazepineDischargeMedication?.AuthoredOnElement;
                var v_ = FHIRHelpers_4_0_001.ToDateTime(u_);
                var w_ = InpatientEncounter?.Period;
                var x_ = FHIRHelpers_4_0_001.ToInterval(w_);
                var y_ = context?.Operators.ElementInInterval<CqlDateTime>(v_, 
					x_, 
					null);
                var aa_ = (OpioidOrBenzodiazepineDischargeMedication?.StatusElement as object);
                var z_ = (context?.Operators.Convert<string>(aa_) as object);
                var ab_ = ("active" as object);
                var ac_ = context?.Operators.Equal(z_, 
					ab_);
                var ad_ = context?.Operators.And(y_, 
					ac_);
                var af_ = (OpioidOrBenzodiazepineDischargeMedication?.IntentElement as object);
                var ae_ = (context?.Operators.Convert<string>(af_) as object);
                var ag_ = ("plan" as object);
                var ah_ = context?.Operators.Equal(ae_, 
					ag_);
                return context?.Operators.And(ad_, 
					ah_);
            };
            var aj_ = context?.Operators.WhereOrNull<MedicationRequest>(t_, 
				ai_);
            Func<MedicationRequest,Encounter> ak_ = (OpioidOrBenzodiazepineDischargeMedication) => InpatientEncounter;
            return context?.Operators.SelectOrNull<MedicationRequest, Encounter>(aj_, 
				ak_);
        };
        return context?.Operators.SelectManyOrNull<Encounter, Encounter>(a_, 
			al_);
    }
    [CqlDeclaration("Initial Population")]
    public IEnumerable<Encounter> Initial_Population() => __Initial_Population.Value;

    private IEnumerable<Encounter> Denominator_Value()
    {
        return this.Initial_Population();
    }
    [CqlDeclaration("Denominator")]
    public IEnumerable<Encounter> Denominator() => __Denominator.Value;

    private IEnumerable<Coding> SDE_Ethnicity_Value()
    {
        return SupplementalDataElementsFHIR4_2_0_000.SDE_Ethnicity();
    }
    [CqlDeclaration("SDE Ethnicity")]
    public IEnumerable<Coding> SDE_Ethnicity() => __SDE_Ethnicity.Value;

    private IEnumerable<Tuples.Tuple_CFQHSgYJOXjAOCKdWLdZNNHDG> SDE_Payer_Value()
    {
        return SupplementalDataElementsFHIR4_2_0_000.SDE_Payer();
    }
    [CqlDeclaration("SDE Payer")]
    public IEnumerable<Tuples.Tuple_CFQHSgYJOXjAOCKdWLdZNNHDG> SDE_Payer() => __SDE_Payer.Value;

    private IEnumerable<Coding> SDE_Race_Value()
    {
        return SupplementalDataElementsFHIR4_2_0_000.SDE_Race();
    }
    [CqlDeclaration("SDE Race")]
    public IEnumerable<Coding> SDE_Race() => __SDE_Race.Value;

    private CqlCode SDE_Sex_Value()
    {
        return SupplementalDataElementsFHIR4_2_0_000.SDE_Sex();
    }
    [CqlDeclaration("SDE Sex")]
    public CqlCode SDE_Sex() => __SDE_Sex.Value;

    private IEnumerable<Encounter> Numerator_Value()
    {
        var a_ = this.Inpatient_Encounter_with_Age_Greater_than_or_Equal_to_18();
        Func<Encounter,bool?> n_ = (InpatientEncounter) => 
        {
            var c_ = this.Schedule_II_and_III_Opioid_Medications();
<<<<<<< HEAD
            var d_ = context?.DataRetriever.RetrieveByValueSet<MedicationRequest>(c_, 
				null);
=======
            var d_ = context?.Operators.RetrieveByValueSet<MedicationRequest>(c_, 
				typeof(MedicationRequest).GetProperty("Medication"));
>>>>>>> b04061fc
            Func<MedicationRequest,bool?> i_ = (Opioids) => 
            {
                var e_ = Opioids?.AuthoredOnElement;
                var f_ = FHIRHelpers_4_0_001.ToDateTime(e_);
                var g_ = InpatientEncounter?.Period;
                var h_ = FHIRHelpers_4_0_001.ToInterval(g_);
                return context?.Operators.ElementInInterval<CqlDateTime>(f_, 
					h_, 
					null);
            };
            var j_ = context?.Operators.WhereOrNull<MedicationRequest>(d_, 
				i_);
            Func<MedicationRequest,object> k_ = (Opioids) => (Opioids?.Medication as object);
            var l_ = context?.Operators.SelectOrNull<MedicationRequest, object>(j_, 
				k_);
            var b_ = (context?.Operators.CountOrNull<object>(l_) as object);
            var m_ = (((int?)2) as object);
            return context?.Operators.GreaterOrEqual(b_, 
				m_);
        };
        var o_ = context?.Operators.WhereOrNull<Encounter>(a_, 
			n_);
        Func<Encounter,IEnumerable<Encounter>> z_ = (InpatientEncounter) => 
        {
            var q_ = this.Schedule_II_and_III_Opioid_Medications();
<<<<<<< HEAD
            var r_ = context?.DataRetriever.RetrieveByValueSet<MedicationRequest>(q_, 
				null);
=======
            var r_ = context?.Operators.RetrieveByValueSet<MedicationRequest>(q_, 
				typeof(MedicationRequest).GetProperty("Medication"));
>>>>>>> b04061fc
            Func<MedicationRequest,bool?> w_ = (OpioidsDischarge) => 
            {
                var s_ = OpioidsDischarge?.AuthoredOnElement;
                var t_ = FHIRHelpers_4_0_001.ToDateTime(s_);
                var u_ = InpatientEncounter?.Period;
                var v_ = FHIRHelpers_4_0_001.ToInterval(u_);
                return context?.Operators.ElementInInterval<CqlDateTime>(t_, 
					v_, 
					null);
            };
            var x_ = context?.Operators.WhereOrNull<MedicationRequest>(r_, 
				w_);
            Func<MedicationRequest,Encounter> y_ = (OpioidsDischarge) => InpatientEncounter;
            return context?.Operators.SelectOrNull<MedicationRequest, Encounter>(x_, 
				y_);
        };
        var aa_ = context?.Operators.SelectManyOrNull<Encounter, Encounter>(a_, 
			z_);
        Func<Encounter,IEnumerable<Encounter>> ak_ = (InpatientEncounter) => 
        {
            var ab_ = this.Schedule_IV_Benzodiazepines();
<<<<<<< HEAD
            var ac_ = context?.DataRetriever.RetrieveByValueSet<MedicationRequest>(ab_, 
				null);
=======
            var ac_ = context?.Operators.RetrieveByValueSet<MedicationRequest>(ab_, 
				typeof(MedicationRequest).GetProperty("Medication"));
>>>>>>> b04061fc
            Func<MedicationRequest,bool?> ah_ = (BenzodiazepinesDischarge) => 
            {
                var ad_ = BenzodiazepinesDischarge?.AuthoredOnElement;
                var ae_ = FHIRHelpers_4_0_001.ToDateTime(ad_);
                var af_ = InpatientEncounter?.Period;
                var ag_ = FHIRHelpers_4_0_001.ToInterval(af_);
                return context?.Operators.ElementInInterval<CqlDateTime>(ae_, 
					ag_, 
					null);
            };
            var ai_ = context?.Operators.WhereOrNull<MedicationRequest>(ac_, 
				ah_);
            Func<MedicationRequest,Encounter> aj_ = (BenzodiazepinesDischarge) => InpatientEncounter;
            return context?.Operators.SelectOrNull<MedicationRequest, Encounter>(ai_, 
				aj_);
        };
        var al_ = context?.Operators.SelectManyOrNull<Encounter, Encounter>(aa_, 
			ak_);
        return context?.Operators.ListUnion<Encounter>(o_, 
			al_);
    }
    [CqlDeclaration("Numerator")]
    public IEnumerable<Encounter> Numerator() => __Numerator.Value;

    private IEnumerable<Encounter> Denominator_Exclusion_Value()
    {
        var a_ = this.Inpatient_Encounter_with_Age_Greater_than_or_Equal_to_18();
        Func<Encounter,bool?> az_ = (InpatientEncounter) => 
        {
            var b_ = this.All_Primary_and_Secondary_Cancer();
<<<<<<< HEAD
            var c_ = context?.DataRetriever.RetrieveByValueSet<Condition>(b_, 
				null);
=======
            var c_ = context?.Operators.RetrieveByValueSet<Condition>(b_, 
				typeof(Condition).GetProperty("Code"));
>>>>>>> b04061fc
            Func<Condition,bool?> g_ = (Cancer) => 
            {
                var d_ = MATGlobalCommonFunctionsFHIR4_6_1_000.Prevalence_Period(Cancer);
                var e_ = InpatientEncounter?.Period;
                var f_ = FHIRHelpers_4_0_001.ToInterval(e_);
                return context?.Operators.Overlaps(d_, 
					f_, 
					null);
            };
            var h_ = context?.Operators.WhereOrNull<Condition>(c_, 
				g_);
            var i_ = context?.Operators.ExistsInList<Condition>(h_);
            var j_ = this.Palliative_or_Hospice_Care();
<<<<<<< HEAD
            var k_ = context?.DataRetriever.RetrieveByValueSet<ServiceRequest>(j_, 
				null);
=======
            var k_ = context?.Operators.RetrieveByValueSet<ServiceRequest>(j_, 
				typeof(ServiceRequest).GetProperty("Code"));
>>>>>>> b04061fc
            Func<ServiceRequest,bool?> u_ = (PalliativeOrHospiceCareOrder) => 
            {
                var l_ = PalliativeOrHospiceCareOrder?.AuthoredOnElement;
                var m_ = FHIRHelpers_4_0_001.ToDateTime(l_);
                var n_ = InpatientEncounter?.Period;
                var o_ = FHIRHelpers_4_0_001.ToInterval(n_);
                var p_ = context?.Operators.ElementInInterval<CqlDateTime>(m_, 
					o_, 
					null);
                var r_ = (PalliativeOrHospiceCareOrder?.IntentElement as object);
                var q_ = (context?.Operators.Convert<string>(r_) as object);
                var s_ = ("order" as object);
                var t_ = context?.Operators.Equal(q_, 
					s_);
                return context?.Operators.And(p_, 
					t_);
            };
            var v_ = context?.Operators.WhereOrNull<ServiceRequest>(k_, 
				u_);
            var w_ = context?.Operators.ExistsInList<ServiceRequest>(v_);
            var x_ = context?.Operators.Or(i_, 
				w_);
<<<<<<< HEAD
            var z_ = context?.DataRetriever.RetrieveByValueSet<Procedure>(j_, 
				null);
=======
            var z_ = context?.Operators.RetrieveByValueSet<Procedure>(j_, 
				typeof(Procedure).GetProperty("Code"));
>>>>>>> b04061fc
            Func<Procedure,bool?> ae_ = (PalliativeOrHospiceCarePerformed) => 
            {
                var aa_ = (PalliativeOrHospiceCarePerformed?.Performed as object);
                var ab_ = MATGlobalCommonFunctionsFHIR4_6_1_000.Normalize_Interval(aa_);
                var ac_ = InpatientEncounter?.Period;
                var ad_ = FHIRHelpers_4_0_001.ToInterval(ac_);
                return context?.Operators.Overlaps(ab_, 
					ad_, 
					null);
            };
            var af_ = context?.Operators.WhereOrNull<Procedure>(z_, 
				ae_);
            var ag_ = context?.Operators.ExistsInList<Procedure>(af_);
            var ah_ = context?.Operators.Or(x_, 
				ag_);
            var ai_ = this.Inpatient_Encounter_with_Age_Greater_than_or_Equal_to_18();
            Func<Encounter,bool?> aw_ = (InpatientEncounter) => 
            {
                var aj_ = InpatientEncounter?.Hospitalization?.DischargeDisposition;
                var ak_ = FHIRHelpers_4_0_001.ToConcept(aj_);
                var al_ = this.Discharge_To_Acute_Care_Facility();
                var am_ = context?.Operators.ConceptInValueSet(ak_, 
					al_);
                var ap_ = this.Hospice_Care_Referral_or_Admission();
                var aq_ = context?.Operators.ConceptInValueSet(ak_, 
					ap_);
                var ar_ = context?.Operators.Or(am_, 
					aq_);
                var au_ = this.Patient_Expired();
                var av_ = context?.Operators.ConceptInValueSet(ak_, 
					au_);
                return context?.Operators.Or(ar_, 
					av_);
            };
            var ax_ = context?.Operators.WhereOrNull<Encounter>(ai_, 
				aw_);
            var ay_ = context?.Operators.ExistsInList<Encounter>(ax_);
            return context?.Operators.Or(ah_, 
				ay_);
        };
        var ba_ = context?.Operators.WhereOrNull<Encounter>(a_, 
			az_);
        Func<Encounter,Encounter> bb_ = (InpatientEncounter) => InpatientEncounter;
        return context?.Operators.SelectOrNull<Encounter, Encounter>(ba_, 
			bb_);
    }
    [CqlDeclaration("Denominator Exclusion")]
    public IEnumerable<Encounter> Denominator_Exclusion() => __Denominator_Exclusion.Value;

}<|MERGE_RESOLUTION|>--- conflicted
+++ resolved
@@ -241,15 +241,6 @@
         Func<Encounter,IEnumerable<Encounter>> al_ = (InpatientEncounter) => 
         {
             var b_ = this.Schedule_II_and_III_Opioid_Medications();
-<<<<<<< HEAD
-            var c_ = context?.DataRetriever.RetrieveByValueSet<MedicationRequest>(b_, 
-				null);
-            var f_ = context?.Operators.ListUnion<MedicationRequest>(c_, 
-				c_);
-            var g_ = this.Schedule_IV_Benzodiazepines();
-            var h_ = context?.DataRetriever.RetrieveByValueSet<MedicationRequest>(g_, 
-				null);
-=======
             var c_ = context?.Operators.RetrieveByValueSet<MedicationRequest>(b_, 
 				typeof(MedicationRequest).GetProperty("Medication"));
             var f_ = context?.Operators.ListUnion<MedicationRequest>(c_, 
@@ -257,7 +248,6 @@
             var g_ = this.Schedule_IV_Benzodiazepines();
             var h_ = context?.Operators.RetrieveByValueSet<MedicationRequest>(g_, 
 				typeof(MedicationRequest).GetProperty("Medication"));
->>>>>>> b04061fc
             var k_ = context?.Operators.ListUnion<MedicationRequest>(h_, 
 				h_);
             Func<MedicationRequest,bool?> r_ = (Medications) => 
@@ -356,13 +346,8 @@
         Func<Encounter,bool?> n_ = (InpatientEncounter) => 
         {
             var c_ = this.Schedule_II_and_III_Opioid_Medications();
-<<<<<<< HEAD
-            var d_ = context?.DataRetriever.RetrieveByValueSet<MedicationRequest>(c_, 
-				null);
-=======
             var d_ = context?.Operators.RetrieveByValueSet<MedicationRequest>(c_, 
 				typeof(MedicationRequest).GetProperty("Medication"));
->>>>>>> b04061fc
             Func<MedicationRequest,bool?> i_ = (Opioids) => 
             {
                 var e_ = Opioids?.AuthoredOnElement;
@@ -388,13 +373,8 @@
         Func<Encounter,IEnumerable<Encounter>> z_ = (InpatientEncounter) => 
         {
             var q_ = this.Schedule_II_and_III_Opioid_Medications();
-<<<<<<< HEAD
-            var r_ = context?.DataRetriever.RetrieveByValueSet<MedicationRequest>(q_, 
-				null);
-=======
             var r_ = context?.Operators.RetrieveByValueSet<MedicationRequest>(q_, 
 				typeof(MedicationRequest).GetProperty("Medication"));
->>>>>>> b04061fc
             Func<MedicationRequest,bool?> w_ = (OpioidsDischarge) => 
             {
                 var s_ = OpioidsDischarge?.AuthoredOnElement;
@@ -416,13 +396,8 @@
         Func<Encounter,IEnumerable<Encounter>> ak_ = (InpatientEncounter) => 
         {
             var ab_ = this.Schedule_IV_Benzodiazepines();
-<<<<<<< HEAD
-            var ac_ = context?.DataRetriever.RetrieveByValueSet<MedicationRequest>(ab_, 
-				null);
-=======
             var ac_ = context?.Operators.RetrieveByValueSet<MedicationRequest>(ab_, 
 				typeof(MedicationRequest).GetProperty("Medication"));
->>>>>>> b04061fc
             Func<MedicationRequest,bool?> ah_ = (BenzodiazepinesDischarge) => 
             {
                 var ad_ = BenzodiazepinesDischarge?.AuthoredOnElement;
@@ -453,13 +428,8 @@
         Func<Encounter,bool?> az_ = (InpatientEncounter) => 
         {
             var b_ = this.All_Primary_and_Secondary_Cancer();
-<<<<<<< HEAD
-            var c_ = context?.DataRetriever.RetrieveByValueSet<Condition>(b_, 
-				null);
-=======
             var c_ = context?.Operators.RetrieveByValueSet<Condition>(b_, 
 				typeof(Condition).GetProperty("Code"));
->>>>>>> b04061fc
             Func<Condition,bool?> g_ = (Cancer) => 
             {
                 var d_ = MATGlobalCommonFunctionsFHIR4_6_1_000.Prevalence_Period(Cancer);
@@ -473,13 +443,8 @@
 				g_);
             var i_ = context?.Operators.ExistsInList<Condition>(h_);
             var j_ = this.Palliative_or_Hospice_Care();
-<<<<<<< HEAD
-            var k_ = context?.DataRetriever.RetrieveByValueSet<ServiceRequest>(j_, 
-				null);
-=======
             var k_ = context?.Operators.RetrieveByValueSet<ServiceRequest>(j_, 
 				typeof(ServiceRequest).GetProperty("Code"));
->>>>>>> b04061fc
             Func<ServiceRequest,bool?> u_ = (PalliativeOrHospiceCareOrder) => 
             {
                 var l_ = PalliativeOrHospiceCareOrder?.AuthoredOnElement;
@@ -502,13 +467,8 @@
             var w_ = context?.Operators.ExistsInList<ServiceRequest>(v_);
             var x_ = context?.Operators.Or(i_, 
 				w_);
-<<<<<<< HEAD
-            var z_ = context?.DataRetriever.RetrieveByValueSet<Procedure>(j_, 
-				null);
-=======
             var z_ = context?.Operators.RetrieveByValueSet<Procedure>(j_, 
 				typeof(Procedure).GetProperty("Code"));
->>>>>>> b04061fc
             Func<Procedure,bool?> ae_ = (PalliativeOrHospiceCarePerformed) => 
             {
                 var aa_ = (PalliativeOrHospiceCarePerformed?.Performed as object);
