using System;
using System.Linq;
using System.Collections.Generic;
using Hl7.Cql.Runtime;
using Hl7.Cql.Primitives;
using Hl7.Cql;
using Hl7.Cql.ValueSets;
using Hl7.Cql.Iso8601;
using Hl7.Fhir.Model;
using Range = Hl7.Fhir.Model.Range;
using Task = Hl7.Fhir.Model.Task;
[System.CodeDom.Compiler.GeneratedCode(".NET Code Generation", "0.9.0.0")]
[CqlLibrary("NCQAHospice", "1.0.0")]
public class NCQAHospice_1_0_0
{


    internal CqlContext context;

    #region Cached values

    internal Lazy<CqlValueSet> __Hospice_Encounter;
    internal Lazy<CqlValueSet> __Hospice_Intervention;
    internal Lazy<CqlInterval<CqlDateTime>> __Measurement_Period;
    internal Lazy<Patient> __Patient;
    internal Lazy<bool?> __Hospice_Intervention_or_Encounter;

    #endregion
    public NCQAHospice_1_0_0(CqlContext context)
    {
        this.context = context ?? throw new ArgumentNullException("context");

        FHIRHelpers_4_0_001 = new FHIRHelpers_4_0_001(context);
        NCQAFHIRBase_1_0_0 = new NCQAFHIRBase_1_0_0(context);
        NCQAStatus_1_0_0 = new NCQAStatus_1_0_0(context);

        __Hospice_Encounter = new Lazy<CqlValueSet>(this.Hospice_Encounter_Value);
        __Hospice_Intervention = new Lazy<CqlValueSet>(this.Hospice_Intervention_Value);
        __Measurement_Period = new Lazy<CqlInterval<CqlDateTime>>(this.Measurement_Period_Value);
        __Patient = new Lazy<Patient>(this.Patient_Value);
        __Hospice_Intervention_or_Encounter = new Lazy<bool?>(this.Hospice_Intervention_or_Encounter_Value);
    }
    #region Dependencies

    public FHIRHelpers_4_0_001 FHIRHelpers_4_0_001 { get; }
    public NCQAFHIRBase_1_0_0 NCQAFHIRBase_1_0_0 { get; }
    public NCQAStatus_1_0_0 NCQAStatus_1_0_0 { get; }

    #endregion

    private CqlValueSet Hospice_Encounter_Value()
    {
        return new CqlValueSet("https://www.ncqa.org/fhir/valueset/2.16.840.1.113883.3.464.1004.1761", 
			null);
    }

    [CqlDeclaration("Hospice Encounter")]
    [CqlValueSet("https://www.ncqa.org/fhir/valueset/2.16.840.1.113883.3.464.1004.1761")]
    public CqlValueSet Hospice_Encounter() => __Hospice_Encounter.Value;

    private CqlValueSet Hospice_Intervention_Value()
    {
        return new CqlValueSet("https://www.ncqa.org/fhir/valueset/2.16.840.1.113883.3.464.1004.1762", 
			null);
    }

    [CqlDeclaration("Hospice Intervention")]
    [CqlValueSet("https://www.ncqa.org/fhir/valueset/2.16.840.1.113883.3.464.1004.1762")]
    public CqlValueSet Hospice_Intervention() => __Hospice_Intervention.Value;

    private CqlInterval<CqlDateTime> Measurement_Period_Value()
    {
        return ((CqlInterval<CqlDateTime>)context.ResolveParameter("NCQAHospice-1.0.0", 
			"Measurement Period", 
			null));
    }

    [CqlDeclaration("Measurement Period")]
    public CqlInterval<CqlDateTime> Measurement_Period() => __Measurement_Period.Value;

    private Patient Patient_Value()
    {
        var a_ = context?.Operators.RetrieveByValueSet<Patient>(null, 
			null);
        return context?.Operators.SingleOrNull<Patient>(a_);
    }
    [CqlDeclaration("Patient")]
    public Patient Patient() => __Patient.Value;

    private bool? Hospice_Intervention_or_Encounter_Value()
    {
        var a_ = this.Hospice_Intervention();
<<<<<<< HEAD
        var b_ = context?.DataRetriever.RetrieveByValueSet<Procedure>(a_, 
			null);
=======
        var b_ = context?.Operators.RetrieveByValueSet<Procedure>(a_, 
			typeof(Procedure).GetProperty("Code"));
>>>>>>> b04061fc
        var c_ = NCQAStatus_1_0_0.Completed_or_Ongoing_Procedure(b_);
        Func<Procedure,bool?> g_ = (HospiceInt) => 
        {
            var d_ = (HospiceInt?.Performed as object);
            var e_ = NCQAFHIRBase_1_0_0.Normalize_Interval(d_);
            var f_ = this.Measurement_Period();
            return context?.Operators.Overlaps(e_, 
				f_, 
				null);
        };
        var h_ = context?.Operators.WhereOrNull<Procedure>(c_, 
			g_);
        var i_ = context?.Operators.ExistsInList<Procedure>(h_);
        var j_ = this.Hospice_Encounter();
<<<<<<< HEAD
        var k_ = context?.DataRetriever.RetrieveByValueSet<Encounter>(j_, 
			null);
=======
        var k_ = context?.Operators.RetrieveByValueSet<Encounter>(j_, 
			typeof(Encounter).GetProperty("Type"));
>>>>>>> b04061fc
        var l_ = NCQAStatus_1_0_0.Finished_Encounter(k_);
        Func<Encounter,bool?> p_ = (HospiceEnc) => 
        {
            var m_ = (HospiceEnc?.Period as object);
            var n_ = NCQAFHIRBase_1_0_0.Normalize_Interval(m_);
            var o_ = this.Measurement_Period();
            return context?.Operators.Overlaps(n_, 
				o_, 
				null);
        };
        var q_ = context?.Operators.WhereOrNull<Encounter>(l_, 
			p_);
        var r_ = context?.Operators.ExistsInList<Encounter>(q_);
        return context?.Operators.Or(i_, 
			r_);
    }
    [CqlDeclaration("Hospice Intervention or Encounter")]
    public bool? Hospice_Intervention_or_Encounter() => __Hospice_Intervention_or_Encounter.Value;

}<|MERGE_RESOLUTION|>--- conflicted
+++ resolved
@@ -90,13 +90,8 @@
     private bool? Hospice_Intervention_or_Encounter_Value()
     {
         var a_ = this.Hospice_Intervention();
-<<<<<<< HEAD
-        var b_ = context?.DataRetriever.RetrieveByValueSet<Procedure>(a_, 
-			null);
-=======
         var b_ = context?.Operators.RetrieveByValueSet<Procedure>(a_, 
 			typeof(Procedure).GetProperty("Code"));
->>>>>>> b04061fc
         var c_ = NCQAStatus_1_0_0.Completed_or_Ongoing_Procedure(b_);
         Func<Procedure,bool?> g_ = (HospiceInt) => 
         {
@@ -111,13 +106,8 @@
 			g_);
         var i_ = context?.Operators.ExistsInList<Procedure>(h_);
         var j_ = this.Hospice_Encounter();
-<<<<<<< HEAD
-        var k_ = context?.DataRetriever.RetrieveByValueSet<Encounter>(j_, 
-			null);
-=======
         var k_ = context?.Operators.RetrieveByValueSet<Encounter>(j_, 
 			typeof(Encounter).GetProperty("Type"));
->>>>>>> b04061fc
         var l_ = NCQAStatus_1_0_0.Finished_Encounter(k_);
         Func<Encounter,bool?> p_ = (HospiceEnc) => 
         {
