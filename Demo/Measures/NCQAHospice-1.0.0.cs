using System;
using System.Linq;
using System.Collections.Generic;
using Hl7.Cql.Runtime;
using Hl7.Cql.Primitives;
using Hl7.Cql;
using Hl7.Cql.ValueSets;
using Hl7.Cql.Iso8601;
using Hl7.Fhir.Model;
using Range = Hl7.Fhir.Model.Range;
using Task = Hl7.Fhir.Model.Task;
[System.CodeDom.Compiler.GeneratedCode(".NET Code Generation", "0.9.0.0")]
[CqlLibrary("NCQAHospice", "1.0.0")]
public class NCQAHospice_1_0_0
{


    internal CqlContext context;

    #region Cached values

    internal Lazy<CqlValueSet> __Hospice_Encounter;
    internal Lazy<CqlValueSet> __Hospice_Intervention;
    internal Lazy<CqlInterval<CqlDateTime>> __Measurement_Period;
    internal Lazy<Patient> __Patient;
    internal Lazy<bool?> __Hospice_Intervention_or_Encounter;

    #endregion
    public NCQAHospice_1_0_0(CqlContext context)
    {
        this.context = context ?? throw new ArgumentNullException("context");

        FHIRHelpers_4_0_001 = new FHIRHelpers_4_0_001(context);
        NCQAFHIRBase_1_0_0 = new NCQAFHIRBase_1_0_0(context);
        NCQAStatus_1_0_0 = new NCQAStatus_1_0_0(context);

        __Hospice_Encounter = new Lazy<CqlValueSet>(this.Hospice_Encounter_Value);
        __Hospice_Intervention = new Lazy<CqlValueSet>(this.Hospice_Intervention_Value);
        __Measurement_Period = new Lazy<CqlInterval<CqlDateTime>>(this.Measurement_Period_Value);
        __Patient = new Lazy<Patient>(this.Patient_Value);
        __Hospice_Intervention_or_Encounter = new Lazy<bool?>(this.Hospice_Intervention_or_Encounter_Value);
    }
    #region Dependencies

    public FHIRHelpers_4_0_001 FHIRHelpers_4_0_001 { get; }
    public NCQAFHIRBase_1_0_0 NCQAFHIRBase_1_0_0 { get; }
    public NCQAStatus_1_0_0 NCQAStatus_1_0_0 { get; }

    #endregion

	private CqlValueSet Hospice_Encounter_Value() => 
		new CqlValueSet("https://www.ncqa.org/fhir/valueset/2.16.840.1.113883.3.464.1004.1761", null);

    [CqlDeclaration("Hospice Encounter")]
    [CqlValueSet("https://www.ncqa.org/fhir/valueset/2.16.840.1.113883.3.464.1004.1761")]
	public CqlValueSet Hospice_Encounter() => 
		__Hospice_Encounter.Value;

	private CqlValueSet Hospice_Intervention_Value() => 
		new CqlValueSet("https://www.ncqa.org/fhir/valueset/2.16.840.1.113883.3.464.1004.1762", null);

    [CqlDeclaration("Hospice Intervention")]
    [CqlValueSet("https://www.ncqa.org/fhir/valueset/2.16.840.1.113883.3.464.1004.1762")]
	public CqlValueSet Hospice_Intervention() => 
		__Hospice_Intervention.Value;

	private CqlInterval<CqlDateTime> Measurement_Period_Value()
	{
		var a_ = context.ResolveParameter("NCQAHospice-1.0.0", "Measurement Period", null);

		return (CqlInterval<CqlDateTime>)a_;
	}

    [CqlDeclaration("Measurement Period")]
	public CqlInterval<CqlDateTime> Measurement_Period() => 
		__Measurement_Period.Value;

	private Patient Patient_Value()
	{
		var a_ = context.Operators;
		var b_ = context.DataRetriever;
		var c_ = b_.RetrieveByValueSet<Patient>(null, null);
		var d_ = a_.SingleOrNull<Patient>(c_);

		return d_;
	}

<<<<<<< HEAD
=======
    private Patient Patient_Value()
    {
        var a_ = context?.Operators.RetrieveByValueSet<Patient>(null, 
			null);
        return context?.Operators.SingleOrNull<Patient>(a_);
    }
>>>>>>> cedac435
    [CqlDeclaration("Patient")]
	public Patient Patient() => 
		__Patient.Value;

	private bool? Hospice_Intervention_or_Encounter_Value()
	{
		var a_ = context.Operators;
		var d_ = context.DataRetriever;
		var e_ = this.Hospice_Intervention();
		var f_ = d_.RetrieveByValueSet<Procedure>(e_, null);
		var g_ = NCQAStatus_1_0_0.Completed_or_Ongoing_Procedure(f_);
		bool? h_(Procedure HospiceInt)
		{
			var u_ = context.Operators;
			var v_ = HospiceInt?.Performed;
			var w_ = NCQAFHIRBase_1_0_0.Normalize_Interval(v_);
			var x_ = this.Measurement_Period();
			var y_ = u_.Overlaps(w_, x_, null);

			return y_;
		};
		var i_ = a_.WhereOrNull<Procedure>(g_, h_);
		var j_ = a_.ExistsInList<Procedure>(i_);
		var n_ = this.Hospice_Encounter();
		var o_ = d_.RetrieveByValueSet<Encounter>(n_, null);
		var p_ = NCQAStatus_1_0_0.Finished_Encounter(o_);
		bool? q_(Encounter HospiceEnc)
		{
			var z_ = context.Operators;
			var aa_ = HospiceEnc?.Period;
			var ab_ = NCQAFHIRBase_1_0_0.Normalize_Interval(aa_);
			var ac_ = this.Measurement_Period();
			var ad_ = z_.Overlaps(ab_, ac_, null);

			return ad_;
		};
		var r_ = a_.WhereOrNull<Encounter>(p_, q_);
		var s_ = a_.ExistsInList<Encounter>(r_);
		var t_ = a_.Or(j_, s_);

		return t_;
	}

<<<<<<< HEAD
=======
    private bool? Hospice_Intervention_or_Encounter_Value()
    {
        var a_ = this.Hospice_Intervention();
        var b_ = context?.Operators.RetrieveByValueSet<Procedure>(a_, 
			null);
        var c_ = NCQAStatus_1_0_0.Completed_or_Ongoing_Procedure(b_);
        Func<Procedure,bool?> g_ = (HospiceInt) => 
        {
            var d_ = (HospiceInt?.Performed as object);
            var e_ = NCQAFHIRBase_1_0_0.Normalize_Interval(d_);
            var f_ = this.Measurement_Period();
            return context?.Operators.Overlaps(e_, 
				f_, 
				null);
        };
        var h_ = context?.Operators.WhereOrNull<Procedure>(c_, 
			g_);
        var i_ = context?.Operators.ExistsInList<Procedure>(h_);
        var j_ = this.Hospice_Encounter();
        var k_ = context?.Operators.RetrieveByValueSet<Encounter>(j_, 
			null);
        var l_ = NCQAStatus_1_0_0.Finished_Encounter(k_);
        Func<Encounter,bool?> p_ = (HospiceEnc) => 
        {
            var m_ = (HospiceEnc?.Period as object);
            var n_ = NCQAFHIRBase_1_0_0.Normalize_Interval(m_);
            var o_ = this.Measurement_Period();
            return context?.Operators.Overlaps(n_, 
				o_, 
				null);
        };
        var q_ = context?.Operators.WhereOrNull<Encounter>(l_, 
			p_);
        var r_ = context?.Operators.ExistsInList<Encounter>(q_);
        return context?.Operators.Or(i_, 
			r_);
    }
>>>>>>> cedac435
    [CqlDeclaration("Hospice Intervention or Encounter")]
	public bool? Hospice_Intervention_or_Encounter() => 
		__Hospice_Intervention_or_Encounter.Value;

}<|MERGE_RESOLUTION|>--- conflicted
+++ resolved
@@ -77,106 +77,51 @@
 
 	private Patient Patient_Value()
 	{
-		var a_ = context.Operators;
-		var b_ = context.DataRetriever;
-		var c_ = b_.RetrieveByValueSet<Patient>(null, null);
-		var d_ = a_.SingleOrNull<Patient>(c_);
+		var a_ = context.Operators.RetrieveByValueSet<Patient>(null, null);
+		var b_ = context.Operators.SingleOrNull<Patient>(a_);
 
-		return d_;
+		return b_;
 	}
 
-<<<<<<< HEAD
-=======
-    private Patient Patient_Value()
-    {
-        var a_ = context?.Operators.RetrieveByValueSet<Patient>(null, 
-			null);
-        return context?.Operators.SingleOrNull<Patient>(a_);
-    }
->>>>>>> cedac435
     [CqlDeclaration("Patient")]
 	public Patient Patient() => 
 		__Patient.Value;
 
 	private bool? Hospice_Intervention_or_Encounter_Value()
 	{
-		var a_ = context.Operators;
-		var d_ = context.DataRetriever;
-		var e_ = this.Hospice_Intervention();
-		var f_ = d_.RetrieveByValueSet<Procedure>(e_, null);
-		var g_ = NCQAStatus_1_0_0.Completed_or_Ongoing_Procedure(f_);
-		bool? h_(Procedure HospiceInt)
+		var a_ = this.Hospice_Intervention();
+		var b_ = context.Operators.RetrieveByValueSet<Procedure>(a_, null);
+		var c_ = NCQAStatus_1_0_0.Completed_or_Ongoing_Procedure(b_);
+		bool? d_(Procedure HospiceInt)
 		{
-			var u_ = context.Operators;
-			var v_ = HospiceInt?.Performed;
-			var w_ = NCQAFHIRBase_1_0_0.Normalize_Interval(v_);
-			var x_ = this.Measurement_Period();
-			var y_ = u_.Overlaps(w_, x_, null);
+			var n_ = HospiceInt?.Performed;
+			var o_ = NCQAFHIRBase_1_0_0.Normalize_Interval(n_);
+			var p_ = this.Measurement_Period();
+			var q_ = context.Operators.Overlaps(o_, p_, null);
 
-			return y_;
+			return q_;
 		};
-		var i_ = a_.WhereOrNull<Procedure>(g_, h_);
-		var j_ = a_.ExistsInList<Procedure>(i_);
-		var n_ = this.Hospice_Encounter();
-		var o_ = d_.RetrieveByValueSet<Encounter>(n_, null);
-		var p_ = NCQAStatus_1_0_0.Finished_Encounter(o_);
-		bool? q_(Encounter HospiceEnc)
+		var e_ = context.Operators.WhereOrNull<Procedure>(c_, d_);
+		var f_ = context.Operators.ExistsInList<Procedure>(e_);
+		var g_ = this.Hospice_Encounter();
+		var h_ = context.Operators.RetrieveByValueSet<Encounter>(g_, null);
+		var i_ = NCQAStatus_1_0_0.Finished_Encounter(h_);
+		bool? j_(Encounter HospiceEnc)
 		{
-			var z_ = context.Operators;
-			var aa_ = HospiceEnc?.Period;
-			var ab_ = NCQAFHIRBase_1_0_0.Normalize_Interval(aa_);
-			var ac_ = this.Measurement_Period();
-			var ad_ = z_.Overlaps(ab_, ac_, null);
+			var r_ = HospiceEnc?.Period;
+			var s_ = NCQAFHIRBase_1_0_0.Normalize_Interval(r_);
+			var t_ = this.Measurement_Period();
+			var u_ = context.Operators.Overlaps(s_, t_, null);
 
-			return ad_;
+			return u_;
 		};
-		var r_ = a_.WhereOrNull<Encounter>(p_, q_);
-		var s_ = a_.ExistsInList<Encounter>(r_);
-		var t_ = a_.Or(j_, s_);
+		var k_ = context.Operators.WhereOrNull<Encounter>(i_, j_);
+		var l_ = context.Operators.ExistsInList<Encounter>(k_);
+		var m_ = context.Operators.Or(f_, l_);
 
-		return t_;
+		return m_;
 	}
 
-<<<<<<< HEAD
-=======
-    private bool? Hospice_Intervention_or_Encounter_Value()
-    {
-        var a_ = this.Hospice_Intervention();
-        var b_ = context?.Operators.RetrieveByValueSet<Procedure>(a_, 
-			null);
-        var c_ = NCQAStatus_1_0_0.Completed_or_Ongoing_Procedure(b_);
-        Func<Procedure,bool?> g_ = (HospiceInt) => 
-        {
-            var d_ = (HospiceInt?.Performed as object);
-            var e_ = NCQAFHIRBase_1_0_0.Normalize_Interval(d_);
-            var f_ = this.Measurement_Period();
-            return context?.Operators.Overlaps(e_, 
-				f_, 
-				null);
-        };
-        var h_ = context?.Operators.WhereOrNull<Procedure>(c_, 
-			g_);
-        var i_ = context?.Operators.ExistsInList<Procedure>(h_);
-        var j_ = this.Hospice_Encounter();
-        var k_ = context?.Operators.RetrieveByValueSet<Encounter>(j_, 
-			null);
-        var l_ = NCQAStatus_1_0_0.Finished_Encounter(k_);
-        Func<Encounter,bool?> p_ = (HospiceEnc) => 
-        {
-            var m_ = (HospiceEnc?.Period as object);
-            var n_ = NCQAFHIRBase_1_0_0.Normalize_Interval(m_);
-            var o_ = this.Measurement_Period();
-            return context?.Operators.Overlaps(n_, 
-				o_, 
-				null);
-        };
-        var q_ = context?.Operators.WhereOrNull<Encounter>(l_, 
-			p_);
-        var r_ = context?.Operators.ExistsInList<Encounter>(q_);
-        return context?.Operators.Or(i_, 
-			r_);
-    }
->>>>>>> cedac435
     [CqlDeclaration("Hospice Intervention or Encounter")]
 	public bool? Hospice_Intervention_or_Encounter() => 
 		__Hospice_Intervention_or_Encounter.Value;
