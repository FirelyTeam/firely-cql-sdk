using System;
using System.Linq;
using System.Collections.Generic;
using Hl7.Cql.Runtime;
using Hl7.Cql.Primitives;
using Hl7.Cql;
using Hl7.Cql.ValueSets;
using Hl7.Cql.Iso8601;
using Hl7.Fhir.Model;
using Range = Hl7.Fhir.Model.Range;
using Task = Hl7.Fhir.Model.Task;
[System.CodeDom.Compiler.GeneratedCode(".NET Code Generation", "0.9.0.0")]
[CqlLibrary("NCQAClaims", "1.0.0")]
public class NCQAClaims_1_0_0
{


    internal CqlContext context;

    #region Cached values

    internal Lazy<CqlValueSet> __Inpatient_Stay;
    internal Lazy<CqlValueSet> __Nonacute_Inpatient_Stay;

    #endregion
    public NCQAClaims_1_0_0(CqlContext context)
    {
        this.context = context ?? throw new ArgumentNullException("context");

        FHIRHelpers_4_0_001 = new FHIRHelpers_4_0_001(context);
        NCQAFHIRBase_1_0_0 = new NCQAFHIRBase_1_0_0(context);
        NCQATerminology_1_0_0 = new NCQATerminology_1_0_0(context);

        __Inpatient_Stay = new Lazy<CqlValueSet>(this.Inpatient_Stay_Value);
        __Nonacute_Inpatient_Stay = new Lazy<CqlValueSet>(this.Nonacute_Inpatient_Stay_Value);
    }
    #region Dependencies

    public FHIRHelpers_4_0_001 FHIRHelpers_4_0_001 { get; }
    public NCQAFHIRBase_1_0_0 NCQAFHIRBase_1_0_0 { get; }
    public NCQATerminology_1_0_0 NCQATerminology_1_0_0 { get; }

    #endregion

    private CqlValueSet Inpatient_Stay_Value()
    {
        return new CqlValueSet("https://www.ncqa.org/fhir/valueset/2.16.840.1.113883.3.464.1004.1395", 
			null);
    }

    [CqlDeclaration("Inpatient Stay")]
    [CqlValueSet("https://www.ncqa.org/fhir/valueset/2.16.840.1.113883.3.464.1004.1395")]
    public CqlValueSet Inpatient_Stay() => __Inpatient_Stay.Value;

    private CqlValueSet Nonacute_Inpatient_Stay_Value()
    {
        return new CqlValueSet("https://www.ncqa.org/fhir/valueset/2.16.840.1.113883.3.464.1004.1398", 
			null);
    }

    [CqlDeclaration("Nonacute Inpatient Stay")]
    [CqlValueSet("https://www.ncqa.org/fhir/valueset/2.16.840.1.113883.3.464.1004.1398")]
    public CqlValueSet Nonacute_Inpatient_Stay() => __Nonacute_Inpatient_Stay.Value;

    [CqlDeclaration("Professional or Institutional Claims")]
    public IEnumerable<Claim> Professional_or_Institutional_Claims(IEnumerable<Claim> claim)
    {
        Func<Claim,bool?> g_ = (MedicalClaim) => 
        {
            var a_ = (FHIRHelpers_4_0_001.ToConcept(MedicalClaim?.Type)?.codes as IEnumerable<CqlCode>);
            var b_ = NCQATerminology_1_0_0.Professional();
            var c_ = context?.Operators.ListContains<CqlCode>(a_, 
				b_);
            var e_ = NCQATerminology_1_0_0.Institutional();
            var f_ = context?.Operators.ListContains<CqlCode>(a_, 
				e_);
            return context?.Operators.Or(c_, 
				f_);
        };
        return context?.Operators.WhereOrNull<Claim>(claim, 
			g_);
    }

    [CqlDeclaration("Pharmacy Claims")]
    public IEnumerable<Claim> Pharmacy_Claims(IEnumerable<Claim> claim)
    {
        Func<Claim,bool?> c_ = (PharmacyClaim) => 
        {
            var a_ = (FHIRHelpers_4_0_001.ToConcept(PharmacyClaim?.Type)?.codes as IEnumerable<CqlCode>);
            var b_ = NCQATerminology_1_0_0.Pharmacy();
            return context?.Operators.ListContains<CqlCode>(a_, 
				b_);
        };
        return context?.Operators.WhereOrNull<Claim>(claim, 
			c_);
    }

    [CqlDeclaration("Professional or Institutional Claims Response")]
    public IEnumerable<ClaimResponse> Professional_or_Institutional_Claims_Response(IEnumerable<ClaimResponse> claimResponse)
    {
        Func<ClaimResponse,bool?> g_ = (MedicalResponse) => 
        {
            var a_ = (FHIRHelpers_4_0_001.ToConcept(MedicalResponse?.Type)?.codes as IEnumerable<CqlCode>);
            var b_ = NCQATerminology_1_0_0.Professional();
            var c_ = context?.Operators.ListContains<CqlCode>(a_, 
				b_);
            var e_ = NCQATerminology_1_0_0.Institutional();
            var f_ = context?.Operators.ListContains<CqlCode>(a_, 
				e_);
            return context?.Operators.Or(c_, 
				f_);
        };
        return context?.Operators.WhereOrNull<ClaimResponse>(claimResponse, 
			g_);
    }

    [CqlDeclaration("Pharmacy Claims Response")]
    public IEnumerable<ClaimResponse> Pharmacy_Claims_Response(IEnumerable<ClaimResponse> claimResponse)
    {
        Func<ClaimResponse,bool?> c_ = (PharmacyResponse) => 
        {
            var a_ = (FHIRHelpers_4_0_001.ToConcept(PharmacyResponse?.Type)?.codes as IEnumerable<CqlCode>);
            var b_ = NCQATerminology_1_0_0.Pharmacy();
            return context?.Operators.ListContains<CqlCode>(a_, 
				b_);
        };
        return context?.Operators.WhereOrNull<ClaimResponse>(claimResponse, 
			c_);
    }

    [CqlDeclaration("Medical Claims With Procedure and POS")]
    public IEnumerable<Tuples.Tuple_DTeHhjMPXBSEFRBcdiBHhKQDA> Medical_Claims_With_Procedure_and_POS(IEnumerable<Claim> claim, IEnumerable<CqlCode> posCodes, IEnumerable<CqlCode> ProductOrServiceValueSet)
    {
        var c_ = this.Professional_or_Institutional_Claims(claim);
        Func<CqlCode,string> e_ = (p) => 
        {
            return p?.code;
        };
        var d_ = context?.Operators.SelectOrNull<CqlCode, string>(ProductOrServiceValueSet, 
			e_);
        Func<CqlCode,string> g_ = (pos) => 
        {
            return pos?.code;
        };
        var f_ = context?.Operators.SelectOrNull<CqlCode, string>(posCodes, 
			g_);
        var b_ = new Tuples.Tuple_EWMRhBHgcOUGZLgIBDbjPHISO
		{
			MedicalClaim = c_,
			ProceduresAsStrings = d_,
			POSAsString = f_,
		};
        var a_ = new Tuples.Tuple_EWMRhBHgcOUGZLgIBDbjPHISO[]
		{
			b_,
		};
        Func<Tuples.Tuple_EWMRhBHgcOUGZLgIBDbjPHISO,IEnumerable<Tuples.Tuple_DTeHhjMPXBSEFRBcdiBHhKQDA>> ag_ = (ClaimWithPosCode) => 
        {
            var h_ = ClaimWithPosCode?.MedicalClaim;
            Func<Claim,Tuples.Tuple_DTeHhjMPXBSEFRBcdiBHhKQDA> ac_ = (ClaimofInterest) => 
            {
                var k_ = ClaimofInterest;
                var m_ = (ClaimofInterest?.Item as IEnumerable<Claim.ItemComponent>);
                Func<Claim.ItemComponent,bool?> z_ = (ItemOnLine) => 
                {
                    var n_ = (FHIRHelpers_4_0_001.ToConcept(ItemOnLine?.ProductOrService)?.codes as IEnumerable<CqlCode>);
                    Func<CqlCode,bool?> q_ = (LineCode) => 
                    {
                        var o_ = LineCode?.code;
                        var p_ = ClaimWithPosCode?.ProceduresAsStrings;
                        return context?.Operators.InList<string>(o_, 
							p_);
                    };
                    var r_ = context?.Operators.WhereOrNull<CqlCode>(n_, 
						q_);
                    var s_ = context?.Operators.ExistsInList<CqlCode>(r_);
                    var t_ = ((FHIRHelpers_4_0_001.ToConcept(((ItemOnLine?.Location as object) as CodeableConcept)))?.codes as IEnumerable<CqlCode>);
                    Func<CqlCode,bool?> w_ = (PosCode) => 
                    {
                        var u_ = PosCode?.code;
                        var v_ = ClaimWithPosCode?.POSAsString;
                        return context?.Operators.InList<string>(u_, 
							v_);
                    };
                    var x_ = context?.Operators.WhereOrNull<CqlCode>(t_, 
						w_);
                    var y_ = context?.Operators.ExistsInList<CqlCode>(x_);
                    return context?.Operators.And(s_, 
						y_);
                };
                var l_ = (((ClaimofInterest == null))
					? ((null as IEnumerable<Claim.ItemComponent>))
					: (context?.Operators.WhereOrNull<Claim.ItemComponent>(m_, 
							z_)))
;
                var j_ = new Tuples.Tuple_CNibCQZPIWCUUGeAXcXWGiTgj
				{
					Claim = k_,
					LineItems = l_,
				};
                var i_ = new Tuples.Tuple_CNibCQZPIWCUUGeAXcXWGiTgj[]
				{
					j_,
				};
                Func<Tuples.Tuple_CNibCQZPIWCUUGeAXcXWGiTgj,Tuples.Tuple_DTeHhjMPXBSEFRBcdiBHhKQDA> aa_ = (LineItemDefinition) => (((context?.Operators.ExistsInList<Claim.ItemComponent>(LineItemDefinition?.LineItems) ?? false))
						? (new Tuples.Tuple_DTeHhjMPXBSEFRBcdiBHhKQDA
							{
								Claim = LineItemDefinition?.Claim,
								ServicePeriod = context?.Operators.SelectOrNull<DataType, CqlInterval<CqlDateTime>>(context?.Operators.SelectOrNull<Claim.ItemComponent, DataType>(context?.Operators.WhereOrNull<Claim.ItemComponent>(LineItemDefinition?.LineItems, 
											(@this) => context?.Operators.Not(((bool?)(@this?.Serviced == null)))), 
										(@this) => @this?.Serviced), 
									(NormalDate) => NCQAFHIRBase_1_0_0.Normalize_Interval(NormalDate)),
							})
						: ((null as Tuples.Tuple_DTeHhjMPXBSEFRBcdiBHhKQDA)))
;
                var ab_ = context?.Operators.SelectOrNull<Tuples.Tuple_CNibCQZPIWCUUGeAXcXWGiTgj, Tuples.Tuple_DTeHhjMPXBSEFRBcdiBHhKQDA>(i_, 
					aa_);
                return context?.Operators.SingleOrNull<Tuples.Tuple_DTeHhjMPXBSEFRBcdiBHhKQDA>(ab_);
            };
            var ad_ = context?.Operators.SelectOrNull<Claim, Tuples.Tuple_DTeHhjMPXBSEFRBcdiBHhKQDA>(h_, 
				ac_);
            Func<Tuples.Tuple_DTeHhjMPXBSEFRBcdiBHhKQDA,bool?> af_ = (FinalList) => 
            {
                bool? ae_ = ((bool?)(FinalList == null));
                return context?.Operators.Not(ae_);
            };
            return context?.Operators.WhereOrNull<Tuples.Tuple_DTeHhjMPXBSEFRBcdiBHhKQDA>(ad_, 
				af_);
        };
        var ah_ = context?.Operators.SelectOrNull<Tuples.Tuple_EWMRhBHgcOUGZLgIBDbjPHISO, IEnumerable<Tuples.Tuple_DTeHhjMPXBSEFRBcdiBHhKQDA>>(a_, 
			ag_);
        return context?.Operators.SingleOrNull<IEnumerable<Tuples.Tuple_DTeHhjMPXBSEFRBcdiBHhKQDA>>(ah_);
    }

    [CqlDeclaration("Medical Claims With Procedure in Header or on Line Item")]
    public IEnumerable<Tuples.Tuple_DTeHhjMPXBSEFRBcdiBHhKQDA> Medical_Claims_With_Procedure_in_Header_or_on_Line_Item(IEnumerable<Claim> claim, IEnumerable<CqlCode> ProductOrServiceValueSet)
    {
        var c_ = this.Professional_or_Institutional_Claims(claim);
        Func<CqlCode,string> e_ = (p) => 
        {
            return p?.code;
        };
        var d_ = context?.Operators.SelectOrNull<CqlCode, string>(ProductOrServiceValueSet, 
			e_);
        var b_ = new Tuples.Tuple_EWMRhBHgcOUGZLgIBDbjPHISO
		{
			MedicalClaim = c_,
			ProceduresAsStrings = d_,
		};
        var a_ = new Tuples.Tuple_EWMRhBHgcOUGZLgIBDbjPHISO[]
		{
			b_,
		};
        Func<Tuples.Tuple_EWMRhBHgcOUGZLgIBDbjPHISO,IEnumerable<Tuples.Tuple_DTeHhjMPXBSEFRBcdiBHhKQDA>> at_ = (ClaimWithProcedure) => 
        {
            var f_ = ClaimWithProcedure?.MedicalClaim;
            Func<Claim,Tuples.Tuple_DTeHhjMPXBSEFRBcdiBHhKQDA> ap_ = (ClaimofInterest) => 
            {
                var i_ = ClaimofInterest;
                var k_ = (ClaimofInterest?.Item as IEnumerable<Claim.ItemComponent>);
                Func<Claim.ItemComponent,bool?> am_ = (ItemOnLine) => 
                {
                    var l_ = (FHIRHelpers_4_0_001.ToConcept(ItemOnLine?.ProductOrService)?.codes as IEnumerable<CqlCode>);
                    Func<CqlCode,bool?> o_ = (LineCode) => 
                    {
                        var m_ = LineCode?.code;
                        var n_ = ClaimWithProcedure?.ProceduresAsStrings;
                        return context?.Operators.InList<string>(m_, 
							n_);
                    };
                    var p_ = context?.Operators.WhereOrNull<CqlCode>(l_, 
						o_);
                    var q_ = context?.Operators.ExistsInList<CqlCode>(p_);
                    var r_ = (ClaimofInterest?.Procedure as IEnumerable<Claim.ProcedureComponent>);
                    Func<Claim.ProcedureComponent,bool?> t_ = (@this) => 
                    {
                        bool? s_ = ((bool?)(@this?.Procedure == null));
                        return context?.Operators.Not(s_);
                    };
                    var u_ = context?.Operators.WhereOrNull<Claim.ProcedureComponent>(r_, 
						t_);
                    Func<Claim.ProcedureComponent,DataType> v_ = (@this) => 
                    {
                        return @this?.Procedure;
                    };
                    var w_ = context?.Operators.SelectOrNull<Claim.ProcedureComponent, DataType>(u_, 
						v_);
                    Func<DataType,bool?> z_ = (@this) => 
                    {
                        var y_ = (@this as object);
                        bool? x_ = ((bool?)(context?.Operators.LateBoundProperty<object>(y_, 
							"coding") == null));
                        return context?.Operators.Not(x_);
                    };
                    var aa_ = context?.Operators.WhereOrNull<DataType>(w_, 
						z_);
                    Func<DataType,object> ac_ = (@this) => 
                    {
                        var ab_ = (@this as object);
                        return context?.Operators.LateBoundProperty<object>(ab_, 
							"coding");
                    };
                    var ad_ = context?.Operators.SelectOrNull<DataType, object>(aa_, 
						ac_);
                    var ae_ = context?.Operators.FlattenLateBoundList(ad_);
                    Func<object,Coding> af_ = (@object) => (@object as Coding);
                    var ag_ = context?.Operators.SelectOrNull<object, Coding>(ae_, 
						af_);
                    Func<Coding,bool?> aj_ = (HeaderCode) => 
                    {
                        var ah_ = HeaderCode?.CodeElement?.Value;
                        var ai_ = ClaimWithProcedure?.ProceduresAsStrings;
                        return context?.Operators.InList<string>(ah_, 
							ai_);
                    };
                    var ak_ = context?.Operators.WhereOrNull<Coding>(ag_, 
						aj_);
                    var al_ = context?.Operators.ExistsInList<Coding>(ak_);
                    return context?.Operators.Or(q_, 
						al_);
                };
                var j_ = (((ClaimofInterest == null))
					? ((null as IEnumerable<Claim.ItemComponent>))
					: (context?.Operators.WhereOrNull<Claim.ItemComponent>(k_, 
							am_)))
;
                var h_ = new Tuples.Tuple_CNibCQZPIWCUUGeAXcXWGiTgj
				{
					Claim = i_,
					LineItems = j_,
				};
                var g_ = new Tuples.Tuple_CNibCQZPIWCUUGeAXcXWGiTgj[]
				{
					h_,
				};
                Func<Tuples.Tuple_CNibCQZPIWCUUGeAXcXWGiTgj,Tuples.Tuple_DTeHhjMPXBSEFRBcdiBHhKQDA> an_ = (LineItemDefinition) => (((context?.Operators.ExistsInList<Claim.ItemComponent>(LineItemDefinition?.LineItems) ?? false))
						? (new Tuples.Tuple_DTeHhjMPXBSEFRBcdiBHhKQDA
							{
								Claim = LineItemDefinition?.Claim,
								ServicePeriod = context?.Operators.SelectOrNull<DataType, CqlInterval<CqlDateTime>>(context?.Operators.SelectOrNull<Claim.ItemComponent, DataType>(context?.Operators.WhereOrNull<Claim.ItemComponent>(LineItemDefinition?.LineItems, 
											(@this) => context?.Operators.Not(((bool?)(@this?.Serviced == null)))), 
										(@this) => @this?.Serviced), 
									(NormalDate) => NCQAFHIRBase_1_0_0.Normalize_Interval(NormalDate)),
							})
						: ((null as Tuples.Tuple_DTeHhjMPXBSEFRBcdiBHhKQDA)))
;
                var ao_ = context?.Operators.SelectOrNull<Tuples.Tuple_CNibCQZPIWCUUGeAXcXWGiTgj, Tuples.Tuple_DTeHhjMPXBSEFRBcdiBHhKQDA>(g_, 
					an_);
                return context?.Operators.SingleOrNull<Tuples.Tuple_DTeHhjMPXBSEFRBcdiBHhKQDA>(ao_);
            };
            var aq_ = context?.Operators.SelectOrNull<Claim, Tuples.Tuple_DTeHhjMPXBSEFRBcdiBHhKQDA>(f_, 
				ap_);
            Func<Tuples.Tuple_DTeHhjMPXBSEFRBcdiBHhKQDA,bool?> as_ = (FinalList) => 
            {
                bool? ar_ = ((bool?)(FinalList == null));
                return context?.Operators.Not(ar_);
            };
            return context?.Operators.WhereOrNull<Tuples.Tuple_DTeHhjMPXBSEFRBcdiBHhKQDA>(aq_, 
				as_);
        };
        var au_ = context?.Operators.SelectOrNull<Tuples.Tuple_EWMRhBHgcOUGZLgIBDbjPHISO, IEnumerable<Tuples.Tuple_DTeHhjMPXBSEFRBcdiBHhKQDA>>(a_, 
			at_);
        return context?.Operators.SingleOrNull<IEnumerable<Tuples.Tuple_DTeHhjMPXBSEFRBcdiBHhKQDA>>(au_);
    }

    [CqlDeclaration("Medical Claims With Diagnosis")]
    public Tuples.Tuple_HLLRUdKceDPKeIXGFiiNKjMKI Medical_Claims_With_Diagnosis(IEnumerable<Claim> claim, IEnumerable<CqlCode> DiagnosisValueSet)
    {
        var c_ = this.Professional_or_Institutional_Claims(claim);
        Func<CqlCode,string> e_ = (d) => 
        {
            return d?.code;
        };
        var d_ = context?.Operators.SelectOrNull<CqlCode, string>(DiagnosisValueSet, 
			e_);
        var b_ = new Tuples.Tuple_HGJgSEUEXcXLiIPXgcJWiVdUX
		{
			MedicalClaim = c_,
			DiagnosesAsStrings = d_,
		};
        var a_ = new Tuples.Tuple_HGJgSEUEXcXLiIPXgcJWiVdUX[]
		{
			b_,
		};
        Func<Tuples.Tuple_HGJgSEUEXcXLiIPXgcJWiVdUX,Tuples.Tuple_HLLRUdKceDPKeIXGFiiNKjMKI> ax_ = (ClaimWithDiagnosis) => 
        {
            var i_ = ClaimWithDiagnosis?.MedicalClaim;
            Func<Claim,bool?> ad_ = (DiagnosisLine) => 
            {
                var j_ = (DiagnosisLine?.Diagnosis as IEnumerable<Claim.DiagnosisComponent>);
                Func<Claim.DiagnosisComponent,bool?> l_ = (@this) => 
                {
                    bool? k_ = ((bool?)(@this?.Diagnosis == null));
                    return context?.Operators.Not(k_);
                };
                var m_ = context?.Operators.WhereOrNull<Claim.DiagnosisComponent>(j_, 
					l_);
                Func<Claim.DiagnosisComponent,DataType> n_ = (@this) => 
                {
                    return @this?.Diagnosis;
                };
                var o_ = context?.Operators.SelectOrNull<Claim.DiagnosisComponent, DataType>(m_, 
					n_);
                Func<DataType,bool?> r_ = (@this) => 
                {
                    var q_ = (@this as object);
                    bool? p_ = ((bool?)(context?.Operators.LateBoundProperty<object>(q_, 
						"coding") == null));
                    return context?.Operators.Not(p_);
                };
                var s_ = context?.Operators.WhereOrNull<DataType>(o_, 
					r_);
                Func<DataType,object> u_ = (@this) => 
                {
                    var t_ = (@this as object);
                    return context?.Operators.LateBoundProperty<object>(t_, 
						"coding");
                };
                var v_ = context?.Operators.SelectOrNull<DataType, object>(s_, 
					u_);
                var w_ = context?.Operators.FlattenLateBoundList(v_);
                Func<object,Coding> x_ = (@object) => (@object as Coding);
                var y_ = context?.Operators.SelectOrNull<object, Coding>(w_, 
					x_);
                Func<Coding,bool?> ab_ = (HeaderCode) => 
                {
                    var z_ = HeaderCode?.CodeElement?.Value;
                    var aa_ = ClaimWithDiagnosis?.DiagnosesAsStrings;
                    return context?.Operators.InList<string>(z_, 
						aa_);
                };
                var ac_ = context?.Operators.WhereOrNull<Coding>(y_, 
					ab_);
                return context?.Operators.ExistsInList<Coding>(ac_);
            };
            var h_ = (((ClaimWithDiagnosis?.MedicalClaim == null))
				? ((null as IEnumerable<Claim>))
				: (context?.Operators.WhereOrNull<Claim>(i_, 
						ad_)))
;
            var g_ = new Tuples.Tuple_FcALBBGFXRhKjhIaDWMVWUhJg
			{
				DiagnosisItems = h_,
			};
            var f_ = new Tuples.Tuple_FcALBBGFXRhKjhIaDWMVWUhJg[]
			{
				g_,
			};
            Func<Tuples.Tuple_FcALBBGFXRhKjhIaDWMVWUhJg,Tuples.Tuple_HLLRUdKceDPKeIXGFiiNKjMKI> av_ = (HeaderDefinition) => 
            {
                var ag_ = HeaderDefinition?.DiagnosisItems;
                Func<Claim,bool?> al_ = (@this) => 
                {
                    bool? ak_ = ((bool?)(@this?.Item == null));
                    return context?.Operators.Not(ak_);
                };
                var am_ = context?.Operators.WhereOrNull<Claim>(ag_, 
					al_);
                Func<Claim,List<Claim.ItemComponent>> an_ = (@this) => 
                {
                    return @this?.Item;
                };
                var ao_ = context?.Operators.SelectOrNull<Claim, List<Claim.ItemComponent>>(am_, 
					an_);
                var ap_ = context?.Operators.FlattenList<Claim.ItemComponent>(ao_);
                Func<Claim.ItemComponent,CqlInterval<CqlDateTime>> ar_ = (NormalDate) => 
                {
                    var aq_ = (NormalDate?.Serviced as object);
                    return NCQAFHIRBase_1_0_0.Normalize_Interval(aq_);
                };
                var ai_ = context?.Operators.SelectOrNull<Claim.ItemComponent, CqlInterval<CqlDateTime>>(ap_, 
					ar_);
                var af_ = (((context?.Operators.ExistsInList<Claim>(ag_) ?? false))
					? (new Tuples.Tuple_HLLRUdKceDPKeIXGFiiNKjMKI
						{
							Claim = ag_,
							ServicePeriod = ai_,
						})
					: ((null as Tuples.Tuple_HLLRUdKceDPKeIXGFiiNKjMKI)))
;
                var ae_ = new Tuples.Tuple_HLLRUdKceDPKeIXGFiiNKjMKI[]
				{
					af_,
				};
                Func<Tuples.Tuple_HLLRUdKceDPKeIXGFiiNKjMKI,bool?> at_ = (FinalList) => 
                {
                    bool? as_ = ((bool?)(FinalList == null));
                    return context?.Operators.Not(as_);
                };
                var au_ = context?.Operators.WhereOrNull<Tuples.Tuple_HLLRUdKceDPKeIXGFiiNKjMKI>(ae_, 
					at_);
                return context?.Operators.SingleOrNull<Tuples.Tuple_HLLRUdKceDPKeIXGFiiNKjMKI>(au_);
            };
            var aw_ = context?.Operators.SelectOrNull<Tuples.Tuple_FcALBBGFXRhKjhIaDWMVWUhJg, Tuples.Tuple_HLLRUdKceDPKeIXGFiiNKjMKI>(f_, 
				av_);
            return context?.Operators.SingleOrNull<Tuples.Tuple_HLLRUdKceDPKeIXGFiiNKjMKI>(aw_);
        };
        var ay_ = context?.Operators.SelectOrNull<Tuples.Tuple_HGJgSEUEXcXLiIPXgcJWiVdUX, Tuples.Tuple_HLLRUdKceDPKeIXGFiiNKjMKI>(a_, 
			ax_);
        return context?.Operators.SingleOrNull<Tuples.Tuple_HLLRUdKceDPKeIXGFiiNKjMKI>(ay_);
    }

    [CqlDeclaration("Pharmacy Claim With Medication")]
    public IEnumerable<Tuples.Tuple_FOLKddIQBPRMYYfjeMUjEIBhC> Pharmacy_Claim_With_Medication(IEnumerable<Claim> claim, IEnumerable<CqlCode> MedicationCodes)
    {
        var c_ = this.Pharmacy_Claims(claim);
        Func<CqlCode,string> e_ = (p) => 
        {
            return p?.code;
        };
        var d_ = context?.Operators.SelectOrNull<CqlCode, string>(MedicationCodes, 
			e_);
        var b_ = new Tuples.Tuple_BAGeQidBiLhNHVFiERZPAUdCY
		{
			PharmacyClaim = c_,
			MedicationsAsStrings = d_,
		};
        var a_ = new Tuples.Tuple_BAGeQidBiLhNHVFiERZPAUdCY[]
		{
			b_,
		};
        Func<Tuples.Tuple_BAGeQidBiLhNHVFiERZPAUdCY,IEnumerable<Tuples.Tuple_FOLKddIQBPRMYYfjeMUjEIBhC>> bi_ = (ClaimWithMedication) => 
        {
            var f_ = ClaimWithMedication?.PharmacyClaim;
            Func<Claim,Tuples.Tuple_FOLKddIQBPRMYYfjeMUjEIBhC> be_ = (Pharmacy) => 
            {
                var i_ = Pharmacy;
                var k_ = (Pharmacy?.Item as IEnumerable<Claim.ItemComponent>);
                Func<Claim.ItemComponent,bool?> q_ = (ItemOnLine) => 
                {
                    var l_ = (FHIRHelpers_4_0_001.ToConcept(ItemOnLine?.ProductOrService)?.codes as IEnumerable<CqlCode>);
                    Func<CqlCode,bool?> o_ = (LineCode) => 
                    {
                        var m_ = LineCode?.code;
                        var n_ = ClaimWithMedication?.MedicationsAsStrings;
                        return context?.Operators.InList<string>(m_, 
							n_);
                    };
                    var p_ = context?.Operators.WhereOrNull<CqlCode>(l_, 
						o_);
                    return context?.Operators.ExistsInList<CqlCode>(p_);
                };
                var j_ = context?.Operators.WhereOrNull<Claim.ItemComponent>(k_, 
					q_);
                var h_ = new Tuples.Tuple_CNibCQZPIWCUUGeAXcXWGiTgj
				{
					Claim = i_,
					LineItems = j_,
				};
                var g_ = new Tuples.Tuple_CNibCQZPIWCUUGeAXcXWGiTgj[]
				{
					h_,
				};
                Func<Tuples.Tuple_CNibCQZPIWCUUGeAXcXWGiTgj,Tuples.Tuple_FOLKddIQBPRMYYfjeMUjEIBhC> bc_ = (LineItemDefinition) => 
                {
                    var s_ = LineItemDefinition?.Claim;
                    var r_ = new Claim[]
					{
						s_,
					};
                    Func<Claim,Tuples.Tuple_FOLKddIQBPRMYYfjeMUjEIBhC> ba_ = (ClaimLines) => 
                    {
                        var w_ = (ClaimLines?.Item as IEnumerable<Claim.ItemComponent>);
                        Func<Claim.ItemComponent,bool?> ac_ = (i) => 
                        {
                            var x_ = (FHIRHelpers_4_0_001.ToConcept(i?.ProductOrService)?.codes as IEnumerable<CqlCode>);
                            Func<CqlCode,bool?> aa_ = (LineCode) => 
                            {
                                var y_ = LineCode?.code;
                                var z_ = ClaimWithMedication?.MedicationsAsStrings;
                                return context?.Operators.InList<string>(y_, 
									z_);
                            };
                            var ab_ = context?.Operators.WhereOrNull<CqlCode>(x_, 
								aa_);
                            return context?.Operators.ExistsInList<CqlCode>(ab_);
                        };
                        var ad_ = context?.Operators.WhereOrNull<Claim.ItemComponent>(w_, 
							ac_);
                        Func<Claim.ItemComponent,Tuples.Tuple_DadNQNcGichTGjKhdjJicQeTP> ax_ = (i) => 
                        {
                            bool? af_ = ((bool?)(i?.Quantity == null));
                            var ag_ = (i?.Serviced as object);
                            var ah_ = NCQAFHIRBase_1_0_0.Normalize_Interval(ag_);
                            var ai_ = context?.Operators.Start(ah_);
                            var an_ = i?.Quantity?.ValueElement;
                            var am_ = new CqlQuantity(FHIRHelpers_4_0_001.ToDecimal(an_), 
								"day");
                            var ao_ = context?.Operators.Add(ai_, 
								am_);
                            var ap_ = context?.Operators.Quantity(1m, 
								"day");
                            var aq_ = context?.Operators.Subtract(ao_, 
								ap_);
                            var ar_ = (context?.Operators.Interval(FHIRHelpers_4_0_001.ToDate(((i?.Serviced as object) as Date)), 
									context?.Operators.Subtract(context?.Operators.Add(FHIRHelpers_4_0_001.ToDate(((i?.Serviced as object) as Date)), 
											new CqlQuantity(FHIRHelpers_4_0_001.ToDecimal(i?.Quantity?.ValueElement), 
												"day")), 
										context?.Operators.Quantity(1m, 
											"day")), 
									true, 
									true))?.low;
                            var as_ = context?.Operators.ConvertDateToDateTime(ar_);
                            var at_ = (context?.Operators.Interval(FHIRHelpers_4_0_001.ToDate(((i?.Serviced as object) as Date)), 
									context?.Operators.Subtract(context?.Operators.Add(FHIRHelpers_4_0_001.ToDate(((i?.Serviced as object) as Date)), 
											new CqlQuantity(FHIRHelpers_4_0_001.ToDecimal(i?.Quantity?.ValueElement), 
												"day")), 
										context?.Operators.Quantity(1m, 
											"day")), 
									true, 
									true))?.high;
                            var au_ = context?.Operators.ConvertDateToDateTime(at_);
                            var av_ = (context?.Operators.Interval(FHIRHelpers_4_0_001.ToDate(((i?.Serviced as object) as Date)), 
									context?.Operators.Subtract(context?.Operators.Add(FHIRHelpers_4_0_001.ToDate(((i?.Serviced as object) as Date)), 
											new CqlQuantity(FHIRHelpers_4_0_001.ToDecimal(i?.Quantity?.ValueElement), 
												"day")), 
										context?.Operators.Quantity(1m, 
											"day")), 
									true, 
									true))?.lowClosed;
                            var aw_ = (context?.Operators.Interval(FHIRHelpers_4_0_001.ToDate(((i?.Serviced as object) as Date)), 
									context?.Operators.Subtract(context?.Operators.Add(FHIRHelpers_4_0_001.ToDate(((i?.Serviced as object) as Date)), 
											new CqlQuantity(FHIRHelpers_4_0_001.ToDecimal(i?.Quantity?.ValueElement), 
												"day")), 
										context?.Operators.Quantity(1m, 
											"day")), 
									true, 
									true))?.highClosed;
                            var ae_ = (((context?.Operators.Not(af_) ?? false))
								? ((((((i?.Serviced as object) is Period as bool?) ?? false))
										? (context?.Operators.Interval(ai_, 
												aq_, 
												true, 
												true))
										: (context?.Operators.Interval(as_, 
												au_, 
												av_, 
												aw_)))
)
								: ((null as CqlInterval<CqlDateTime>)))
;
                            return new Tuples.Tuple_DadNQNcGichTGjKhdjJicQeTP
							{
								DaysSupplyInterval = ae_,
							};
                        };
                        var v_ = context?.Operators.SelectOrNull<Claim.ItemComponent, Tuples.Tuple_DadNQNcGichTGjKhdjJicQeTP>(ad_, 
							ax_);
                        var u_ = new Tuples.Tuple_BYGeMjQEUUIJcKZHQOCRZhZCU
						{
							CoveredDays = v_,
						};
                        var t_ = new Tuples.Tuple_BYGeMjQEUUIJcKZHQOCRZhZCU[]
						{
							u_,
						};
                        Func<Tuples.Tuple_BYGeMjQEUUIJcKZHQOCRZhZCU,Tuples.Tuple_FOLKddIQBPRMYYfjeMUjEIBhC> ay_ = (ItemCalculation) => (((context?.Operators.ExistsInList<Claim.ItemComponent>(LineItemDefinition?.LineItems) ?? false))
								? (new Tuples.Tuple_FOLKddIQBPRMYYfjeMUjEIBhC
									{
										Claim = LineItemDefinition?.Claim,
										LineItem = LineItemDefinition?.LineItems,
										ServicePeriod = context?.Operators.SelectOrNull<DataType, CqlInterval<CqlDateTime>>(context?.Operators.SelectOrNull<Claim.ItemComponent, DataType>(context?.Operators.WhereOrNull<Claim.ItemComponent>(LineItemDefinition?.LineItems, 
													(@this) => context?.Operators.Not(((bool?)(@this?.Serviced == null)))), 
												(@this) => @this?.Serviced), 
											(NormalDate) => NCQAFHIRBase_1_0_0.Normalize_Interval(NormalDate)),
										CoveredDays = context?.Operators.SelectOrNull<Tuples.Tuple_DadNQNcGichTGjKhdjJicQeTP, CqlInterval<CqlDateTime>>(ItemCalculation?.CoveredDays, 
											(d) => d?.DaysSupplyInterval),
									})
								: ((null as Tuples.Tuple_FOLKddIQBPRMYYfjeMUjEIBhC)))
;
                        var az_ = context?.Operators.SelectOrNull<Tuples.Tuple_BYGeMjQEUUIJcKZHQOCRZhZCU, Tuples.Tuple_FOLKddIQBPRMYYfjeMUjEIBhC>(t_, 
							ay_);
                        return context?.Operators.SingleOrNull<Tuples.Tuple_FOLKddIQBPRMYYfjeMUjEIBhC>(az_);
                    };
                    var bb_ = context?.Operators.SelectOrNull<Claim, Tuples.Tuple_FOLKddIQBPRMYYfjeMUjEIBhC>(r_, 
						ba_);
                    return context?.Operators.SingleOrNull<Tuples.Tuple_FOLKddIQBPRMYYfjeMUjEIBhC>(bb_);
                };
                var bd_ = context?.Operators.SelectOrNull<Tuples.Tuple_CNibCQZPIWCUUGeAXcXWGiTgj, Tuples.Tuple_FOLKddIQBPRMYYfjeMUjEIBhC>(g_, 
					bc_);
                return context?.Operators.SingleOrNull<Tuples.Tuple_FOLKddIQBPRMYYfjeMUjEIBhC>(bd_);
            };
            var bf_ = context?.Operators.SelectOrNull<Claim, Tuples.Tuple_FOLKddIQBPRMYYfjeMUjEIBhC>(f_, 
				be_);
            Func<Tuples.Tuple_FOLKddIQBPRMYYfjeMUjEIBhC,bool?> bh_ = (FinalList) => 
            {
                bool? bg_ = ((bool?)(FinalList == null));
                return context?.Operators.Not(bg_);
            };
            return context?.Operators.WhereOrNull<Tuples.Tuple_FOLKddIQBPRMYYfjeMUjEIBhC>(bf_, 
				bh_);
        };
        var bj_ = context?.Operators.SelectOrNull<Tuples.Tuple_BAGeQidBiLhNHVFiERZPAUdCY, IEnumerable<Tuples.Tuple_FOLKddIQBPRMYYfjeMUjEIBhC>>(a_, 
			bi_);
        return context?.Operators.SingleOrNull<IEnumerable<Tuples.Tuple_FOLKddIQBPRMYYfjeMUjEIBhC>>(bj_);
    }

    [CqlDeclaration("Medical Claims With Diagnosis and Procedure")]
    public IEnumerable<Tuples.Tuple_DTeHhjMPXBSEFRBcdiBHhKQDA> Medical_Claims_With_Diagnosis_and_Procedure(IEnumerable<Claim> claim, IEnumerable<CqlCode> DiagnosisValueSet, IEnumerable<CqlCode> ProductOrServiceValueSet)
    {
        var c_ = this.Professional_or_Institutional_Claims(claim);
        Func<CqlCode,string> e_ = (d) => 
        {
            return d?.code;
        };
        var d_ = context?.Operators.SelectOrNull<CqlCode, string>(DiagnosisValueSet, 
			e_);
        Func<CqlCode,string> g_ = (p) => 
        {
            return p?.code;
        };
        var f_ = context?.Operators.SelectOrNull<CqlCode, string>(ProductOrServiceValueSet, 
			g_);
        var b_ = new Tuples.Tuple_EUYHPiEZNTBOHPgZNKhGAORRb
		{
			MedicalClaim = c_,
			DiagnosesAsStrings = d_,
			ProceduresAsStrings = f_,
		};
        var a_ = new Tuples.Tuple_EUYHPiEZNTBOHPgZNKhGAORRb[]
		{
			b_,
		};
        Func<Tuples.Tuple_EUYHPiEZNTBOHPgZNKhGAORRb,IEnumerable<Tuples.Tuple_DTeHhjMPXBSEFRBcdiBHhKQDA>> ci_ = (ClaimWithDiagnosis) => 
        {
            var k_ = ClaimWithDiagnosis?.MedicalClaim;
            Func<Claim,bool?> af_ = (DiagnosisLine) => 
            {
                var l_ = (DiagnosisLine?.Diagnosis as IEnumerable<Claim.DiagnosisComponent>);
                Func<Claim.DiagnosisComponent,bool?> n_ = (@this) => 
                {
                    bool? m_ = ((bool?)(@this?.Diagnosis == null));
                    return context?.Operators.Not(m_);
                };
                var o_ = context?.Operators.WhereOrNull<Claim.DiagnosisComponent>(l_, 
					n_);
                Func<Claim.DiagnosisComponent,DataType> p_ = (@this) => 
                {
                    return @this?.Diagnosis;
                };
                var q_ = context?.Operators.SelectOrNull<Claim.DiagnosisComponent, DataType>(o_, 
					p_);
                Func<DataType,bool?> t_ = (@this) => 
                {
                    var s_ = (@this as object);
                    bool? r_ = ((bool?)(context?.Operators.LateBoundProperty<object>(s_, 
						"coding") == null));
                    return context?.Operators.Not(r_);
                };
                var u_ = context?.Operators.WhereOrNull<DataType>(q_, 
					t_);
                Func<DataType,object> w_ = (@this) => 
                {
                    var v_ = (@this as object);
                    return context?.Operators.LateBoundProperty<object>(v_, 
						"coding");
                };
                var x_ = context?.Operators.SelectOrNull<DataType, object>(u_, 
					w_);
                var y_ = context?.Operators.FlattenLateBoundList(x_);
                Func<object,Coding> z_ = (@object) => (@object as Coding);
                var aa_ = context?.Operators.SelectOrNull<object, Coding>(y_, 
					z_);
                Func<Coding,bool?> ad_ = (HeaderCode) => 
                {
                    var ab_ = HeaderCode?.CodeElement?.Value;
                    var ac_ = ClaimWithDiagnosis?.DiagnosesAsStrings;
                    return context?.Operators.InList<string>(ab_, 
						ac_);
                };
                var ae_ = context?.Operators.WhereOrNull<Coding>(aa_, 
					ad_);
                return context?.Operators.ExistsInList<Coding>(ae_);
            };
            var j_ = (((ClaimWithDiagnosis?.MedicalClaim == null))
				? ((null as IEnumerable<Claim>))
				: (context?.Operators.WhereOrNull<Claim>(k_, 
						af_)))
;
            var i_ = new Tuples.Tuple_FcALBBGFXRhKjhIaDWMVWUhJg
			{
				DiagnosisItems = j_,
			};
            var h_ = new Tuples.Tuple_FcALBBGFXRhKjhIaDWMVWUhJg[]
			{
				i_,
			};
            Func<Tuples.Tuple_FcALBBGFXRhKjhIaDWMVWUhJg,IEnumerable<Tuples.Tuple_DTeHhjMPXBSEFRBcdiBHhKQDA>> cg_ = (ClaimWithProcedure) => 
            {
                var ag_ = ClaimWithProcedure?.DiagnosisItems;
                Func<Claim,Tuples.Tuple_DTeHhjMPXBSEFRBcdiBHhKQDA> cc_ = (ClaimofInterest) => 
                {
                    var al_ = ClaimofInterest;
                    var ak_ = new Claim[]
					{
						al_,
					};
                    Func<Claim,bool?> by_ = (ItemOnLine) => 
                    {
                        var am_ = (ItemOnLine?.Procedure as IEnumerable<Claim.ProcedureComponent>);
                        Func<Claim.ProcedureComponent,bool?> ao_ = (@this) => 
                        {
                            bool? an_ = ((bool?)(@this?.Procedure == null));
                            return context?.Operators.Not(an_);
                        };
                        var ap_ = context?.Operators.WhereOrNull<Claim.ProcedureComponent>(am_, 
							ao_);
                        Func<Claim.ProcedureComponent,DataType> aq_ = (@this) => 
                        {
                            return @this?.Procedure;
                        };
                        var ar_ = context?.Operators.SelectOrNull<Claim.ProcedureComponent, DataType>(ap_, 
							aq_);
                        Func<DataType,bool?> au_ = (@this) => 
                        {
                            var at_ = (@this as object);
                            bool? as_ = ((bool?)(context?.Operators.LateBoundProperty<object>(at_, 
								"coding") == null));
                            return context?.Operators.Not(as_);
                        };
                        var av_ = context?.Operators.WhereOrNull<DataType>(ar_, 
							au_);
                        Func<DataType,object> ax_ = (@this) => 
                        {
                            var aw_ = (@this as object);
                            return context?.Operators.LateBoundProperty<object>(aw_, 
								"coding");
                        };
                        var ay_ = context?.Operators.SelectOrNull<DataType, object>(av_, 
							ax_);
                        var az_ = context?.Operators.FlattenLateBoundList(ay_);
                        Func<object,Coding> ba_ = (@object) => (@object as Coding);
                        var bb_ = context?.Operators.SelectOrNull<object, Coding>(az_, 
							ba_);
                        Func<Coding,bool?> be_ = (ProcedureHeaderCode) => 
                        {
                            var bc_ = ProcedureHeaderCode?.CodeElement?.Value;
                            var bd_ = ClaimWithDiagnosis?.ProceduresAsStrings;
                            return context?.Operators.InList<string>(bc_, 
								bd_);
                        };
                        var bf_ = context?.Operators.WhereOrNull<Coding>(bb_, 
							be_);
                        var bg_ = context?.Operators.ExistsInList<Coding>(bf_);
                        var bh_ = (ItemOnLine?.Item as IEnumerable<Claim.ItemComponent>);
                        Func<Claim.ItemComponent,bool?> bj_ = (@this) => 
                        {
                            bool? bi_ = ((bool?)(@this?.ProductOrService == null));
                            return context?.Operators.Not(bi_);
                        };
                        var bk_ = context?.Operators.WhereOrNull<Claim.ItemComponent>(bh_, 
							bj_);
                        Func<Claim.ItemComponent,CodeableConcept> bl_ = (@this) => 
                        {
                            return @this?.ProductOrService;
                        };
                        var bm_ = context?.Operators.SelectOrNull<Claim.ItemComponent, CodeableConcept>(bk_, 
							bl_);
                        Func<CodeableConcept,bool?> bo_ = (@this) => 
                        {
                            bool? bn_ = ((bool?)(@this?.Coding == null));
                            return context?.Operators.Not(bn_);
                        };
                        var bp_ = context?.Operators.WhereOrNull<CodeableConcept>(bm_, 
							bo_);
                        Func<CodeableConcept,List<Coding>> bq_ = (@this) => 
                        {
                            return @this?.Coding;
                        };
                        var br_ = context?.Operators.SelectOrNull<CodeableConcept, List<Coding>>(bp_, 
							bq_);
                        var bs_ = context?.Operators.FlattenList<Coding>(br_);
                        Func<Coding,bool?> bv_ = (LineCode) => 
                        {
                            var bt_ = LineCode?.CodeElement?.Value;
                            var bu_ = ClaimWithDiagnosis?.ProceduresAsStrings;
                            return context?.Operators.InList<string>(bt_, 
								bu_);
                        };
                        var bw_ = context?.Operators.WhereOrNull<Coding>(bs_, 
							bv_);
                        var bx_ = context?.Operators.ExistsInList<Coding>(bw_);
                        return context?.Operators.Or(bg_, 
							bx_);
                    };
                    var bz_ = context?.Operators.WhereOrNull<Claim>(ak_, 
						by_);
                    var aj_ = (((ClaimofInterest == null))
						? (null)
						: (context?.Operators.SingleOrNull<Claim>(bz_)))
;
                    var ai_ = new Tuples.Tuple_DQefEeUREeePUGdeeZLYSgFcU
					{
						ProcedureItems = aj_,
					};
                    var ah_ = new Tuples.Tuple_DQefEeUREeePUGdeeZLYSgFcU[]
					{
						ai_,
					};
                    Func<Tuples.Tuple_DQefEeUREeePUGdeeZLYSgFcU,Tuples.Tuple_DTeHhjMPXBSEFRBcdiBHhKQDA> ca_ = (HeaderDefinition) => (((context?.Operators.Not(((bool?)(HeaderDefinition?.ProcedureItems == null))) ?? false))
							? (new Tuples.Tuple_DTeHhjMPXBSEFRBcdiBHhKQDA
								{
									Claim = HeaderDefinition?.ProcedureItems,
									ServicePeriod = context?.Operators.SelectOrNull<Claim.ItemComponent, CqlInterval<CqlDateTime>>((HeaderDefinition?.ProcedureItems?.Item as IEnumerable<Claim.ItemComponent>), 
										(NormalDate) => NCQAFHIRBase_1_0_0.Normalize_Interval((NormalDate?.Serviced as object))),
								})
							: ((null as Tuples.Tuple_DTeHhjMPXBSEFRBcdiBHhKQDA)))
;
                    var cb_ = context?.Operators.SelectOrNull<Tuples.Tuple_DQefEeUREeePUGdeeZLYSgFcU, Tuples.Tuple_DTeHhjMPXBSEFRBcdiBHhKQDA>(ah_, 
						ca_);
                    return context?.Operators.SingleOrNull<Tuples.Tuple_DTeHhjMPXBSEFRBcdiBHhKQDA>(cb_);
                };
                var cd_ = context?.Operators.SelectOrNull<Claim, Tuples.Tuple_DTeHhjMPXBSEFRBcdiBHhKQDA>(ag_, 
					cc_);
                Func<Tuples.Tuple_DTeHhjMPXBSEFRBcdiBHhKQDA,bool?> cf_ = (FinalList) => 
                {
                    bool? ce_ = ((bool?)(FinalList == null));
                    return context?.Operators.Not(ce_);
                };
                return context?.Operators.WhereOrNull<Tuples.Tuple_DTeHhjMPXBSEFRBcdiBHhKQDA>(cd_, 
					cf_);
            };
            var ch_ = context?.Operators.SelectOrNull<Tuples.Tuple_FcALBBGFXRhKjhIaDWMVWUhJg, IEnumerable<Tuples.Tuple_DTeHhjMPXBSEFRBcdiBHhKQDA>>(h_, 
				cg_);
            return context?.Operators.SingleOrNull<IEnumerable<Tuples.Tuple_DTeHhjMPXBSEFRBcdiBHhKQDA>>(ch_);
        };
        var cj_ = context?.Operators.SelectOrNull<Tuples.Tuple_EUYHPiEZNTBOHPgZNKhGAORRb, IEnumerable<Tuples.Tuple_DTeHhjMPXBSEFRBcdiBHhKQDA>>(a_, 
			ci_);
        return context?.Operators.SingleOrNull<IEnumerable<Tuples.Tuple_DTeHhjMPXBSEFRBcdiBHhKQDA>>(cj_);
    }

    [CqlDeclaration("Medical Claims With Principal Diagnosis and Procedure")]
    public IEnumerable<Tuples.Tuple_DTeHhjMPXBSEFRBcdiBHhKQDA> Medical_Claims_With_Principal_Diagnosis_and_Procedure(IEnumerable<Claim> claim, IEnumerable<CqlCode> DiagnosisValueSet, IEnumerable<CqlCode> ProductOrServiceValueSet)
    {
        var c_ = this.Professional_or_Institutional_Claims(claim);
        Func<CqlCode,string> e_ = (d) => 
        {
            return d?.code;
        };
        var d_ = context?.Operators.SelectOrNull<CqlCode, string>(DiagnosisValueSet, 
			e_);
        Func<CqlCode,string> g_ = (p) => 
        {
            return p?.code;
        };
        var f_ = context?.Operators.SelectOrNull<CqlCode, string>(ProductOrServiceValueSet, 
			g_);
        var b_ = new Tuples.Tuple_EUYHPiEZNTBOHPgZNKhGAORRb
		{
			MedicalClaim = c_,
			DiagnosesAsStrings = d_,
			ProceduresAsStrings = f_,
		};
        var a_ = new Tuples.Tuple_EUYHPiEZNTBOHPgZNKhGAORRb[]
		{
			b_,
		};
        Func<Tuples.Tuple_EUYHPiEZNTBOHPgZNKhGAORRb,IEnumerable<Tuples.Tuple_DTeHhjMPXBSEFRBcdiBHhKQDA>> cl_ = (ClaimWithProcedure) => 
        {
            var h_ = ClaimWithProcedure?.MedicalClaim;
            Func<Claim,Tuples.Tuple_DTeHhjMPXBSEFRBcdiBHhKQDA> ch_ = (ClaimofInterest) => 
            {
                var k_ = ClaimofInterest;
                var m_ = new Claim[]
				{
					k_,
				};
                Func<Claim,bool?> ba_ = (ItemOnLine) => 
                {
                    var o_ = (ItemOnLine?.Item as IEnumerable<Claim.ItemComponent>);
                    Func<Claim.ItemComponent,bool?> q_ = (@this) => 
                    {
                        bool? p_ = ((bool?)(@this?.ProductOrService == null));
                        return context?.Operators.Not(p_);
                    };
                    var r_ = context?.Operators.WhereOrNull<Claim.ItemComponent>(o_, 
						q_);
                    Func<Claim.ItemComponent,CodeableConcept> s_ = (@this) => 
                    {
                        return @this?.ProductOrService;
                    };
                    var t_ = context?.Operators.SelectOrNull<Claim.ItemComponent, CodeableConcept>(r_, 
						s_);
                    Func<CodeableConcept,bool?> v_ = (@this) => 
                    {
                        bool? u_ = ((bool?)(@this?.Coding == null));
                        return context?.Operators.Not(u_);
                    };
                    var w_ = context?.Operators.WhereOrNull<CodeableConcept>(t_, 
						v_);
                    Func<CodeableConcept,List<Coding>> x_ = (@this) => 
                    {
                        return @this?.Coding;
                    };
                    var y_ = context?.Operators.SelectOrNull<CodeableConcept, List<Coding>>(w_, 
						x_);
                    var z_ = context?.Operators.FlattenList<Coding>(y_);
                    Func<Coding,bool?> ac_ = (LineCode) => 
                    {
                        var aa_ = LineCode?.CodeElement?.Value;
                        var ab_ = ClaimWithProcedure?.ProceduresAsStrings;
                        return context?.Operators.InList<string>(aa_, 
							ab_);
                    };
                    var ad_ = context?.Operators.WhereOrNull<Coding>(z_, 
						ac_);
                    var ae_ = context?.Operators.ExistsInList<Coding>(ad_);
                    var af_ = (ItemOnLine?.Procedure as IEnumerable<Claim.ProcedureComponent>);
                    Func<Claim.ProcedureComponent,bool?> ah_ = (@this) => 
                    {
                        bool? ag_ = ((bool?)(@this?.Procedure == null));
                        return context?.Operators.Not(ag_);
                    };
                    var ai_ = context?.Operators.WhereOrNull<Claim.ProcedureComponent>(af_, 
						ah_);
                    Func<Claim.ProcedureComponent,DataType> aj_ = (@this) => 
                    {
                        return @this?.Procedure;
                    };
                    var ak_ = context?.Operators.SelectOrNull<Claim.ProcedureComponent, DataType>(ai_, 
						aj_);
                    Func<DataType,bool?> an_ = (@this) => 
                    {
                        var am_ = (@this as object);
                        bool? al_ = ((bool?)(context?.Operators.LateBoundProperty<object>(am_, 
							"coding") == null));
                        return context?.Operators.Not(al_);
                    };
                    var ao_ = context?.Operators.WhereOrNull<DataType>(ak_, 
						an_);
                    Func<DataType,object> aq_ = (@this) => 
                    {
                        var ap_ = (@this as object);
                        return context?.Operators.LateBoundProperty<object>(ap_, 
							"coding");
                    };
                    var ar_ = context?.Operators.SelectOrNull<DataType, object>(ao_, 
						aq_);
                    var as_ = context?.Operators.FlattenLateBoundList(ar_);
                    Func<object,Coding> at_ = (@object) => (@object as Coding);
                    var au_ = context?.Operators.SelectOrNull<object, Coding>(as_, 
						at_);
                    Func<Coding,bool?> ax_ = (HeaderCode) => 
                    {
                        var av_ = HeaderCode?.CodeElement?.Value;
                        var aw_ = ClaimWithProcedure?.ProceduresAsStrings;
                        return context?.Operators.InList<string>(av_, 
							aw_);
                    };
                    var ay_ = context?.Operators.WhereOrNull<Coding>(au_, 
						ax_);
                    var az_ = context?.Operators.ExistsInList<Coding>(ay_);
                    return context?.Operators.Or(ae_, 
						az_);
                };
                var bb_ = context?.Operators.WhereOrNull<Claim>(m_, 
					ba_);
                var l_ = (((ClaimofInterest == null))
					? (null)
					: (context?.Operators.SingleOrNull<Claim>(bb_)))
;
                var j_ = new Tuples.Tuple_CIIbRNfJieBVcNIWHEUWMVhOB
				{
					Claim = k_,
					ProcedureItems = l_,
				};
                var i_ = new Tuples.Tuple_CIIbRNfJieBVcNIWHEUWMVhOB[]
				{
					j_,
				};
                Func<Tuples.Tuple_CIIbRNfJieBVcNIWHEUWMVhOB,Tuples.Tuple_DTeHhjMPXBSEFRBcdiBHhKQDA> cf_ = (DiagnosisCheck) => 
                {
                    var bd_ = DiagnosisCheck?.ProcedureItems;
                    var bc_ = new Claim[]
					{
						bd_,
					};
                    Func<Claim,Tuples.Tuple_DTeHhjMPXBSEFRBcdiBHhKQDA> cd_ = (ClaimforDiagnosis) => 
                    {
                        var bg_ = (ClaimforDiagnosis?.Item as IEnumerable<Claim.ItemComponent>);
                        var bj_ = ClaimforDiagnosis;
                        var bi_ = new Claim[]
						{
							bj_,
						};
                        Func<Claim,bool?> bz_ = (RightClaim) => 
                        {
                            var bk_ = (RightClaim?.Diagnosis as IEnumerable<Claim.DiagnosisComponent>);
                            Func<Claim.DiagnosisComponent,bool?> bx_ = (RightDiagnosis) => 
                            {
                                var bm_ = (RightDiagnosis?.SequenceElement as object);
                                var bn_ = context?.Operators.Convert<Integer>(bm_);
                                var bl_ = (FHIRHelpers_4_0_001.ToInteger(bn_) as object);
                                var bo_ = (((int?)1) as object);
                                var bp_ = context?.Operators.Equal(bl_, 
									bo_);
                                var bq_ = (RightDiagnosis?.Diagnosis as object);
                                var br_ = context?.Operators.LateBoundProperty<IEnumerable<Coding>>(bq_, 
									"coding");
                                Func<Coding,bool?> bu_ = (DiagnosisCode) => 
                                {
                                    var bs_ = DiagnosisCode?.CodeElement?.Value;
                                    var bt_ = ClaimWithProcedure?.DiagnosesAsStrings;
                                    return context?.Operators.InList<string>(bs_, 
										bt_);
                                };
                                var bv_ = context?.Operators.WhereOrNull<Coding>(br_, 
									bu_);
                                var bw_ = context?.Operators.ExistsInList<Coding>(bv_);
                                return context?.Operators.And(bp_, 
									bw_);
                            };
                            var by_ = context?.Operators.WhereOrNull<Claim.DiagnosisComponent>(bk_, 
								bx_);
                            return context?.Operators.ExistsInList<Claim.DiagnosisComponent>(by_);
                        };
                        var ca_ = context?.Operators.WhereOrNull<Claim>(bi_, 
							bz_);
                        var bh_ = (((ClaimforDiagnosis == null))
							? (null)
							: (context?.Operators.SingleOrNull<Claim>(ca_)))
;
                        var bf_ = new Tuples.Tuple_iUHcMLYFdMEcPJJeOVJdQjbI
						{
							Procedure = bg_,
							LineItems = bh_,
						};
                        var be_ = new Tuples.Tuple_iUHcMLYFdMEcPJJeOVJdQjbI[]
						{
							bf_,
						};
                        Func<Tuples.Tuple_iUHcMLYFdMEcPJJeOVJdQjbI,Tuples.Tuple_DTeHhjMPXBSEFRBcdiBHhKQDA> cb_ = (LineItemDefinition) => (((context?.Operators.And(context?.Operators.Not(((bool?)(LineItemDefinition == null))), 
								context?.Operators.Not(((bool?)(LineItemDefinition?.LineItems == null)))) ?? false))
								? (new Tuples.Tuple_DTeHhjMPXBSEFRBcdiBHhKQDA
									{
										Claim = LineItemDefinition?.LineItems,
										ServicePeriod = context?.Operators.SelectOrNull<Claim.ItemComponent, CqlInterval<CqlDateTime>>((LineItemDefinition?.LineItems?.Item as IEnumerable<Claim.ItemComponent>), 
											(NormalDate) => NCQAFHIRBase_1_0_0.Normalize_Interval((NormalDate?.Serviced as object))),
									})
								: ((null as Tuples.Tuple_DTeHhjMPXBSEFRBcdiBHhKQDA)))
;
                        var cc_ = context?.Operators.SelectOrNull<Tuples.Tuple_iUHcMLYFdMEcPJJeOVJdQjbI, Tuples.Tuple_DTeHhjMPXBSEFRBcdiBHhKQDA>(be_, 
							cb_);
                        return context?.Operators.SingleOrNull<Tuples.Tuple_DTeHhjMPXBSEFRBcdiBHhKQDA>(cc_);
                    };
                    var ce_ = context?.Operators.SelectOrNull<Claim, Tuples.Tuple_DTeHhjMPXBSEFRBcdiBHhKQDA>(bc_, 
						cd_);
                    return context?.Operators.SingleOrNull<Tuples.Tuple_DTeHhjMPXBSEFRBcdiBHhKQDA>(ce_);
                };
                var cg_ = context?.Operators.SelectOrNull<Tuples.Tuple_CIIbRNfJieBVcNIWHEUWMVhOB, Tuples.Tuple_DTeHhjMPXBSEFRBcdiBHhKQDA>(i_, 
					cf_);
                return context?.Operators.SingleOrNull<Tuples.Tuple_DTeHhjMPXBSEFRBcdiBHhKQDA>(cg_);
            };
            var ci_ = context?.Operators.SelectOrNull<Claim, Tuples.Tuple_DTeHhjMPXBSEFRBcdiBHhKQDA>(h_, 
				ch_);
            Func<Tuples.Tuple_DTeHhjMPXBSEFRBcdiBHhKQDA,bool?> ck_ = (FinalList) => 
            {
                bool? cj_ = ((bool?)(FinalList == null));
                return context?.Operators.Not(cj_);
            };
            return context?.Operators.WhereOrNull<Tuples.Tuple_DTeHhjMPXBSEFRBcdiBHhKQDA>(ci_, 
				ck_);
        };
        var cm_ = context?.Operators.SelectOrNull<Tuples.Tuple_EUYHPiEZNTBOHPgZNKhGAORRb, IEnumerable<Tuples.Tuple_DTeHhjMPXBSEFRBcdiBHhKQDA>>(a_, 
			cl_);
        return context?.Operators.SingleOrNull<IEnumerable<Tuples.Tuple_DTeHhjMPXBSEFRBcdiBHhKQDA>>(cm_);
    }

    [CqlDeclaration("Medical Claims With Principal Diagnosis")]
    public IEnumerable<Tuples.Tuple_HLLRUdKceDPKeIXGFiiNKjMKI> Medical_Claims_With_Principal_Diagnosis(IEnumerable<Claim> claim, IEnumerable<CqlCode> DiagnosisValueSet)
    {
        var c_ = this.Professional_or_Institutional_Claims(claim);
        Func<CqlCode,string> e_ = (d) => 
        {
            return d?.code;
        };
        var d_ = context?.Operators.SelectOrNull<CqlCode, string>(DiagnosisValueSet, 
			e_);
        var b_ = new Tuples.Tuple_HGJgSEUEXcXLiIPXgcJWiVdUX
		{
			MedicalClaim = c_,
			DiagnosesAsStrings = d_,
		};
        var a_ = new Tuples.Tuple_HGJgSEUEXcXLiIPXgcJWiVdUX[]
		{
			b_,
		};
        Func<Tuples.Tuple_HGJgSEUEXcXLiIPXgcJWiVdUX,IEnumerable<Tuples.Tuple_HLLRUdKceDPKeIXGFiiNKjMKI>> ag_ = (ClaimWithDiagnosis) => 
        {
            var i_ = ClaimWithDiagnosis?.MedicalClaim;
            Func<Claim,bool?> y_ = (RightClaim) => 
            {
                var j_ = (RightClaim?.Diagnosis as IEnumerable<Claim.DiagnosisComponent>);
                Func<Claim.DiagnosisComponent,bool?> w_ = (RightDiagnosis) => 
                {
                    var l_ = (RightDiagnosis?.SequenceElement as object);
                    var m_ = context?.Operators.Convert<Integer>(l_);
                    var k_ = (FHIRHelpers_4_0_001.ToInteger(m_) as object);
                    var n_ = (((int?)1) as object);
                    var o_ = context?.Operators.Equal(k_, 
						n_);
                    var p_ = (RightDiagnosis?.Diagnosis as object);
                    var q_ = context?.Operators.LateBoundProperty<IEnumerable<Coding>>(p_, 
						"coding");
                    Func<Coding,bool?> t_ = (DiagnosisCode) => 
                    {
                        var r_ = DiagnosisCode?.CodeElement?.Value;
                        var s_ = ClaimWithDiagnosis?.DiagnosesAsStrings;
                        return context?.Operators.InList<string>(r_, 
							s_);
                    };
                    var u_ = context?.Operators.WhereOrNull<Coding>(q_, 
						t_);
                    var v_ = context?.Operators.ExistsInList<Coding>(u_);
                    return context?.Operators.And(o_, 
						v_);
                };
                var x_ = context?.Operators.WhereOrNull<Claim.DiagnosisComponent>(j_, 
					w_);
                return context?.Operators.ExistsInList<Claim.DiagnosisComponent>(x_);
            };
            var h_ = (((ClaimWithDiagnosis?.MedicalClaim == null))
				? ((null as IEnumerable<Claim>))
				: (context?.Operators.WhereOrNull<Claim>(i_, 
						y_)))
;
            var g_ = new Tuples.Tuple_FADJTWQjaQgiVVcFZjGXbPFbN
			{
				LineItems = h_,
			};
            var f_ = new Tuples.Tuple_FADJTWQjaQgiVVcFZjGXbPFbN[]
			{
				g_,
			};
            Func<Tuples.Tuple_FADJTWQjaQgiVVcFZjGXbPFbN,IEnumerable<Tuples.Tuple_HLLRUdKceDPKeIXGFiiNKjMKI>> ae_ = (LineItemDefinition) => 
            {
                var z_ = LineItemDefinition?.LineItems;
                Func<Claim,Tuples.Tuple_HLLRUdKceDPKeIXGFiiNKjMKI> aa_ = (ClaimWithDiagnosis) => (((context?.Operators.Not(((bool?)(ClaimWithDiagnosis == null))) ?? false))
						? (new Tuples.Tuple_HLLRUdKceDPKeIXGFiiNKjMKI
							{
								Claim = LineItemDefinition?.LineItems,
								ServicePeriod = context?.Operators.SelectOrNull<Claim.ItemComponent, CqlInterval<CqlDateTime>>(context?.Operators.FlattenList<Claim.ItemComponent>(context?.Operators.SelectOrNull<Claim, List<Claim.ItemComponent>>(context?.Operators.WhereOrNull<Claim>(LineItemDefinition?.LineItems, 
												(@this) => context?.Operators.Not(((bool?)(@this?.Item == null)))), 
											(@this) => @this?.Item)), 
									(NormalDate) => NCQAFHIRBase_1_0_0.Normalize_Interval((NormalDate?.Serviced as object))),
							})
						: ((null as Tuples.Tuple_HLLRUdKceDPKeIXGFiiNKjMKI)))
;
                var ab_ = context?.Operators.SelectOrNull<Claim, Tuples.Tuple_HLLRUdKceDPKeIXGFiiNKjMKI>(z_, 
					aa_);
                Func<Tuples.Tuple_HLLRUdKceDPKeIXGFiiNKjMKI,bool?> ad_ = (FinalList) => 
                {
                    bool? ac_ = ((bool?)(FinalList == null));
                    return context?.Operators.Not(ac_);
                };
                return context?.Operators.WhereOrNull<Tuples.Tuple_HLLRUdKceDPKeIXGFiiNKjMKI>(ab_, 
					ad_);
            };
            var af_ = context?.Operators.SelectOrNull<Tuples.Tuple_FADJTWQjaQgiVVcFZjGXbPFbN, IEnumerable<Tuples.Tuple_HLLRUdKceDPKeIXGFiiNKjMKI>>(f_, 
				ae_);
            return context?.Operators.SingleOrNull<IEnumerable<Tuples.Tuple_HLLRUdKceDPKeIXGFiiNKjMKI>>(af_);
        };
        var ah_ = context?.Operators.SelectOrNull<Tuples.Tuple_HGJgSEUEXcXLiIPXgcJWiVdUX, IEnumerable<Tuples.Tuple_HLLRUdKceDPKeIXGFiiNKjMKI>>(a_, 
			ag_);
        return context?.Operators.SingleOrNull<IEnumerable<Tuples.Tuple_HLLRUdKceDPKeIXGFiiNKjMKI>>(ah_);
    }

    [CqlDeclaration("Get All Professional and Institutional Claims and Claim Responses")]
    public Tuples.Tuple_GjTATZbNccdVYWChGHHdRUXSM Get_All_Professional_and_Institutional_Claims_and_Claim_Responses(IEnumerable<ClaimResponse> claimResponse, IEnumerable<Claim> claim)
    {
        var a_ = this.Professional_or_Institutional_Claims_Response(claimResponse);
        var b_ = this.Professional_or_Institutional_Claims(claim);
        return new Tuples.Tuple_GjTATZbNccdVYWChGHHdRUXSM
		{
			MedicalClaimResponse = a_,
			MedicalClaim = b_,
		};
    }

    [CqlDeclaration("Get All Paid Claim Reponses")]
    public IEnumerable<Tuples.Tuple_EbJRLQXEhRCeIIZLcXEYbTEDL> Get_All_Paid_Claim_Reponses(IEnumerable<ClaimResponse> claimResponse)
    {
        Func<ClaimResponse,bool?> i_ = (ResponseItem) => 
        {
            var d_ = (ResponseItem?.OutcomeElement as object);
            var e_ = context?.Operators.Convert<string>(d_);
            var g_ = "complete";
            var h_ = "partial";
            var f_ = (new string[]
			{
				g_,
				h_,
			} as IEnumerable<string>);
            return context?.Operators.InList<string>(e_, 
				f_);
        };
        var c_ = context?.Operators.WhereOrNull<ClaimResponse>(claimResponse, 
			i_);
        var b_ = new Tuples.Tuple_GRhdjhBUGcJfFRBeODDiYLCdD
		{
			PaidResponse = c_,
		};
        var a_ = new Tuples.Tuple_GRhdjhBUGcJfFRBeODDiYLCdD[]
		{
			b_,
		};
        Func<Tuples.Tuple_GRhdjhBUGcJfFRBeODDiYLCdD,IEnumerable<Tuples.Tuple_EbJRLQXEhRCeIIZLcXEYbTEDL>> av_ = (ClaimResponse) => 
        {
            var j_ = ClaimResponse?.PaidResponse;
            Func<ClaimResponse,Tuples.Tuple_EbJRLQXEhRCeIIZLcXEYbTEDL> au_ = (ClmResp) => 
            {
                var k_ = ClmResp;
                var m_ = (ClmResp?.Request?.ReferenceElement as object);
                var n_ = context?.Operators.Convert<string>(m_);
                var l_ = NCQAFHIRBase_1_0_0.GetId(n_);
                var p_ = (ClmResp?.Item as IEnumerable<ClaimResponse.ItemComponent>);
                Func<ClaimResponse.ItemComponent,bool?> at_ = (ResponseItem) => 
                {
                    var q_ = ResponseItem?.Adjudication;
                    Func<ClaimResponse.AdjudicationComponent,bool?> s_ = (@this) => 
                    {
                        bool? r_ = ((bool?)(@this?.Category == null));
                        return context?.Operators.Not(r_);
                    };
                    var t_ = context?.Operators.WhereOrNull<ClaimResponse.AdjudicationComponent>(q_, 
						s_);
                    Func<ClaimResponse.AdjudicationComponent,CodeableConcept> u_ = (@this) => 
                    {
                        return @this?.Category;
                    };
                    var v_ = context?.Operators.SelectOrNull<ClaimResponse.AdjudicationComponent, CodeableConcept>(t_, 
						u_);
                    Func<CodeableConcept,bool?> x_ = (@this) => 
                    {
                        bool? w_ = ((bool?)(@this?.Coding == null));
                        return context?.Operators.Not(w_);
                    };
                    var y_ = context?.Operators.WhereOrNull<CodeableConcept>(v_, 
						x_);
                    Func<CodeableConcept,List<Coding>> z_ = (@this) => 
                    {
                        return @this?.Coding;
                    };
                    var aa_ = context?.Operators.SelectOrNull<CodeableConcept, List<Coding>>(y_, 
						z_);
                    var ab_ = context?.Operators.FlattenList<Coding>(aa_);
                    Func<Coding,bool?> ae_ = (CategoryItem) => 
                    {
                        var ac_ = (CategoryItem?.CodeElement?.Value as object);
                        var ad_ = ("benefit" as object);
                        return context?.Operators.Equal(ac_, 
							ad_);
                    };
                    var af_ = context?.Operators.WhereOrNull<Coding>(ab_, 
						ae_);
                    var ag_ = context?.Operators.ExistsInList<Coding>(af_);
                    Func<ClaimResponse.AdjudicationComponent,bool?> aj_ = (@this) => 
                    {
                        bool? ai_ = ((bool?)(@this?.Amount == null));
                        return context?.Operators.Not(ai_);
                    };
                    var ak_ = context?.Operators.WhereOrNull<ClaimResponse.AdjudicationComponent>(q_, 
						aj_);
                    Func<ClaimResponse.AdjudicationComponent,Money> al_ = (@this) => 
                    {
                        return @this?.Amount;
                    };
                    var am_ = context?.Operators.SelectOrNull<ClaimResponse.AdjudicationComponent, Money>(ak_, 
						al_);
                    Func<Money,bool?> aq_ = (DollarAmount) => 
                    {
                        var ao_ = DollarAmount?.ValueElement;
                        var an_ = (FHIRHelpers_4_0_001.ToDecimal(ao_) as object);
                        var ap_ = (context?.Operators.ConvertIntegerToDecimal(((int?)0)) as object);
                        return context?.Operators.Greater(an_, 
							ap_);
                    };
                    var ar_ = context?.Operators.WhereOrNull<Money>(am_, 
						aq_);
                    var as_ = context?.Operators.ExistsInList<Money>(ar_);
                    return context?.Operators.And(ag_, 
						as_);
                };
                var o_ = context?.Operators.WhereOrNull<ClaimResponse.ItemComponent>(p_, 
					at_);
                return new Tuples.Tuple_EbJRLQXEhRCeIIZLcXEYbTEDL
				{
					Response = k_,
					ResponseID = l_,
					LineItems = o_,
				};
            };
            return context?.Operators.SelectOrNull<ClaimResponse, Tuples.Tuple_EbJRLQXEhRCeIIZLcXEYbTEDL>(j_, 
				au_);
        };
        var aw_ = context?.Operators.SelectOrNull<Tuples.Tuple_GRhdjhBUGcJfFRBeODDiYLCdD, IEnumerable<Tuples.Tuple_EbJRLQXEhRCeIIZLcXEYbTEDL>>(a_, 
			av_);
        return context?.Operators.SingleOrNull<IEnumerable<Tuples.Tuple_EbJRLQXEhRCeIIZLcXEYbTEDL>>(aw_);
    }

    [CqlDeclaration("Get All Claims With Procedure and Diagnosis")]
    public IEnumerable<Tuples.Tuple_DXaYeZVOEAELKIhLMVHZBeASM> Get_All_Claims_With_Procedure_and_Diagnosis(IEnumerable<Claim> claim, IEnumerable<CqlCode> ProductOrServiceValueSet, IEnumerable<CqlCode> DiagnosisValueSet)
    {
        Func<Claim,bool?> ak_ = (AllClaims) => 
        {
            var a_ = AllClaims?.Item;
            Func<Claim.ItemComponent,bool?> c_ = (@this) => 
            {
                bool? b_ = ((bool?)(@this?.ProductOrService == null));
                return context?.Operators.Not(b_);
            };
            var d_ = context?.Operators.WhereOrNull<Claim.ItemComponent>(a_, 
				c_);
            Func<Claim.ItemComponent,CodeableConcept> e_ = (@this) => 
            {
                return @this?.ProductOrService;
            };
            var f_ = context?.Operators.SelectOrNull<Claim.ItemComponent, CodeableConcept>(d_, 
				e_);
            Func<CodeableConcept,bool?> h_ = (@this) => 
            {
                bool? g_ = ((bool?)(@this?.Coding == null));
                return context?.Operators.Not(g_);
            };
            var i_ = context?.Operators.WhereOrNull<CodeableConcept>(f_, 
				h_);
            Func<CodeableConcept,List<Coding>> j_ = (@this) => 
            {
                return @this?.Coding;
            };
            var k_ = context?.Operators.SelectOrNull<CodeableConcept, List<Coding>>(i_, 
				j_);
            var l_ = context?.Operators.FlattenList<Coding>(k_);
            Func<Coding,bool?> n_ = (ProductOrServiceCode) => 
            {
                var m_ = FHIRHelpers_4_0_001.ToCode(ProductOrServiceCode);
                return context?.Operators.CodeInList(m_, 
					ProductOrServiceValueSet);
            };
            var o_ = context?.Operators.WhereOrNull<Coding>(l_, 
				n_);
            var p_ = context?.Operators.ExistsInList<Coding>(o_);
            var q_ = (AllClaims?.Diagnosis as IEnumerable<Claim.DiagnosisComponent>);
            Func<Claim.DiagnosisComponent,bool?> s_ = (@this) => 
            {
                bool? r_ = ((bool?)(@this?.Diagnosis == null));
                return context?.Operators.Not(r_);
            };
            var t_ = context?.Operators.WhereOrNull<Claim.DiagnosisComponent>(q_, 
				s_);
            Func<Claim.DiagnosisComponent,DataType> u_ = (@this) => 
            {
                return @this?.Diagnosis;
            };
            var v_ = context?.Operators.SelectOrNull<Claim.DiagnosisComponent, DataType>(t_, 
				u_);
            Func<DataType,bool?> y_ = (@this) => 
            {
                var x_ = (@this as object);
                bool? w_ = ((bool?)(context?.Operators.LateBoundProperty<object>(x_, 
					"coding") == null));
                return context?.Operators.Not(w_);
            };
            var z_ = context?.Operators.WhereOrNull<DataType>(v_, 
				y_);
            Func<DataType,object> ab_ = (@this) => 
            {
                var aa_ = (@this as object);
                return context?.Operators.LateBoundProperty<object>(aa_, 
					"coding");
            };
            var ac_ = context?.Operators.SelectOrNull<DataType, object>(z_, 
				ab_);
            var ad_ = context?.Operators.FlattenLateBoundList(ac_);
            Func<object,Coding> ae_ = (@object) => (@object as Coding);
            var af_ = context?.Operators.SelectOrNull<object, Coding>(ad_, 
				ae_);
            Func<Coding,bool?> ah_ = (DiagnosisCode) => 
            {
                var ag_ = FHIRHelpers_4_0_001.ToCode(DiagnosisCode);
                return context?.Operators.CodeInList(ag_, 
					DiagnosisValueSet);
            };
            var ai_ = context?.Operators.WhereOrNull<Coding>(af_, 
				ah_);
            var aj_ = context?.Operators.ExistsInList<Coding>(ai_);
            return context?.Operators.And(p_, 
				aj_);
        };
        var al_ = context?.Operators.WhereOrNull<Claim>(claim, 
			ak_);
        Func<Claim,Tuples.Tuple_DXaYeZVOEAELKIhLMVHZBeASM> av_ = (ProcedureClaims) => 
        {
            var am_ = ProcedureClaims;
            var an_ = ProcedureClaims?.IdElement;
            var ap_ = (ProcedureClaims?.Item as IEnumerable<Claim.ItemComponent>);
            Func<Claim.ItemComponent,bool?> au_ = (ResponseItem) => 
            {
                var aq_ = (ResponseItem?.ProductOrService?.Coding as IEnumerable<Coding>);
                Func<Coding,bool?> as_ = (ProductOrServiceCode) => 
                {
                    var ar_ = FHIRHelpers_4_0_001.ToCode(ProductOrServiceCode);
                    return context?.Operators.CodeInList(ar_, 
						ProductOrServiceValueSet);
                };
                var at_ = context?.Operators.WhereOrNull<Coding>(aq_, 
					as_);
                return context?.Operators.ExistsInList<Coding>(at_);
            };
            var ao_ = context?.Operators.WhereOrNull<Claim.ItemComponent>(ap_, 
				au_);
            return new Tuples.Tuple_DXaYeZVOEAELKIhLMVHZBeASM
			{
				ClaimofInterest = am_,
				ClaimID = an_,
				LineItems = ao_,
			};
        };
        return context?.Operators.SelectOrNull<Claim, Tuples.Tuple_DXaYeZVOEAELKIhLMVHZBeASM>(al_, 
			av_);
    }

    [CqlDeclaration("Get Corresponding Claim for Services and Conditions")]
    public Tuples.Tuple_FbAEUOYETObSHBafYbFNIeSNO Get_Corresponding_Claim_for_Services_and_Conditions(IEnumerable<ClaimResponse> claimResponse, IEnumerable<Claim> claim, IEnumerable<CqlCode> ProductOrServiceValueSet, IEnumerable<CqlCode> DiagnosisValueSet)
    {
        var c_ = this.Get_All_Paid_Claim_Reponses(claimResponse);
        var d_ = this.Get_All_Claims_With_Procedure_and_Diagnosis(claim, 
			ProductOrServiceValueSet, 
			DiagnosisValueSet);
        var b_ = new Tuples.Tuple_ELXXNjRZXJcQDXjEEQXFeNQKZ
		{
			PaidMedicalClaimResponse = c_,
			MedicalClaim = d_,
		};
        var a_ = new Tuples.Tuple_ELXXNjRZXJcQDXjEEQXFeNQKZ[]
		{
			b_,
		};
        Func<Tuples.Tuple_ELXXNjRZXJcQDXjEEQXFeNQKZ,Tuples.Tuple_FbAEUOYETObSHBafYbFNIeSNO> bj_ = (ClaimAndResponse) => 
        {
            var h_ = ClaimAndResponse?.MedicalClaim;
            Func<Tuples.Tuple_DXaYeZVOEAELKIhLMVHZBeASM,Tuples.Tuple_CAKcSTUVVXcPjYRXATiiRAEMg> ae_ = (medClaim) => 
            {
                var i_ = medClaim;
                var k_ = medClaim?.LineItems;
                Func<Claim.ItemComponent,bool?> ad_ = (medClaimLineItem) => 
                {
                    var l_ = ClaimAndResponse?.PaidMedicalClaimResponse;
                    Func<Tuples.Tuple_EbJRLQXEhRCeIIZLcXEYbTEDL,IEnumerable<Tuples.Tuple_EbJRLQXEhRCeIIZLcXEYbTEDL>> ab_ = (pClaim) => 
                    {
                        var m_ = pClaim?.LineItems;
                        Func<ClaimResponse.ItemComponent,bool?> y_ = (pClaimLineItem) => 
                        {
                            var o_ = (((medClaim?.ClaimofInterest is Resource)
								? ((medClaim?.ClaimofInterest as Resource)?.IdElement)
								: (null))
 as object);
                            var n_ = (context?.Operators.Convert<string>(o_) as object);
                            var q_ = (pClaim?.Response?.Request?.ReferenceElement as object);
                            var r_ = context?.Operators.Convert<string>(q_);
                            var p_ = (NCQAFHIRBase_1_0_0.GetId(r_) as object);
                            var s_ = context?.Operators.Equal(n_, 
								p_);
                            var u_ = (medClaimLineItem?.SequenceElement as object);
                            var t_ = (context?.Operators.Convert<Integer>(u_) as object);
                            var w_ = (pClaimLineItem?.ItemSequenceElement as object);
                            var v_ = (context?.Operators.Convert<Integer>(w_) as object);
                            var x_ = context?.Operators.Equal(t_, 
								v_);
                            return context?.Operators.And(s_, 
								x_);
                        };
                        var z_ = context?.Operators.WhereOrNull<ClaimResponse.ItemComponent>(m_, 
							y_);
                        Func<ClaimResponse.ItemComponent,Tuples.Tuple_EbJRLQXEhRCeIIZLcXEYbTEDL> aa_ = (pClaimLineItem) => pClaim;
                        return context?.Operators.SelectOrNull<ClaimResponse.ItemComponent, Tuples.Tuple_EbJRLQXEhRCeIIZLcXEYbTEDL>(z_, 
							aa_);
                    };
                    var ac_ = context?.Operators.SelectManyOrNull<Tuples.Tuple_EbJRLQXEhRCeIIZLcXEYbTEDL, Tuples.Tuple_EbJRLQXEhRCeIIZLcXEYbTEDL>(l_, 
						ab_);
                    return context?.Operators.ExistsInList<Tuples.Tuple_EbJRLQXEhRCeIIZLcXEYbTEDL>(ac_);
                };
                var j_ = context?.Operators.WhereOrNull<Claim.ItemComponent>(k_, 
					ad_);
                return new Tuples.Tuple_CAKcSTUVVXcPjYRXATiiRAEMg
				{
					PaidClaim = i_,
					ClaimItem = j_,
				};
            };
            var g_ = context?.Operators.SelectOrNull<Tuples.Tuple_DXaYeZVOEAELKIhLMVHZBeASM, Tuples.Tuple_CAKcSTUVVXcPjYRXATiiRAEMg>(h_, 
				ae_);
            var f_ = new Tuples.Tuple_CTafBejCOJKDPBQMRaUKGZGDD
			{
				AggregateClaim = g_,
			};
            var e_ = new Tuples.Tuple_CTafBejCOJKDPBQMRaUKGZGDD[]
			{
				f_,
			};
            Func<Tuples.Tuple_CTafBejCOJKDPBQMRaUKGZGDD,Tuples.Tuple_FbAEUOYETObSHBafYbFNIeSNO> bh_ = (ClaimWithPaidResponse) => 
            {
                var ah_ = ClaimWithPaidResponse?.AggregateClaim;
                Func<Tuples.Tuple_CAKcSTUVVXcPjYRXATiiRAEMg,bool?> aj_ = (@this) => 
                {
                    bool? ai_ = ((bool?)(@this?.ClaimItem == null));
                    return context?.Operators.Not(ai_);
                };
                var ak_ = context?.Operators.WhereOrNull<Tuples.Tuple_CAKcSTUVVXcPjYRXATiiRAEMg>(ah_, 
					aj_);
                Func<Tuples.Tuple_CAKcSTUVVXcPjYRXATiiRAEMg,IEnumerable<Claim.ItemComponent>> al_ = (@this) => 
                {
                    return @this?.ClaimItem;
                };
                var am_ = context?.Operators.SelectOrNull<Tuples.Tuple_CAKcSTUVVXcPjYRXATiiRAEMg, IEnumerable<Claim.ItemComponent>>(ak_, 
					al_);
                var an_ = context?.Operators.FlattenList<Claim.ItemComponent>(am_);
                Func<Tuples.Tuple_CAKcSTUVVXcPjYRXATiiRAEMg,bool?> ar_ = (@this) => 
                {
                    bool? aq_ = ((bool?)(@this?.PaidClaim == null));
                    return context?.Operators.Not(aq_);
                };
                var as_ = context?.Operators.WhereOrNull<Tuples.Tuple_CAKcSTUVVXcPjYRXATiiRAEMg>(ah_, 
					ar_);
                Func<Tuples.Tuple_CAKcSTUVVXcPjYRXATiiRAEMg,Tuples.Tuple_DXaYeZVOEAELKIhLMVHZBeASM> at_ = (@this) => 
                {
                    return @this?.PaidClaim;
                };
                var ao_ = context?.Operators.SelectOrNull<Tuples.Tuple_CAKcSTUVVXcPjYRXATiiRAEMg, Tuples.Tuple_DXaYeZVOEAELKIhLMVHZBeASM>(as_, 
					at_);
                Func<Tuples.Tuple_CAKcSTUVVXcPjYRXATiiRAEMg,bool?> ax_ = (@this) => 
                {
                    bool? aw_ = ((bool?)(@this?.ClaimItem == null));
                    return context?.Operators.Not(aw_);
                };
                var ay_ = context?.Operators.WhereOrNull<Tuples.Tuple_CAKcSTUVVXcPjYRXATiiRAEMg>(ah_, 
					ax_);
                var ba_ = context?.Operators.SelectOrNull<Tuples.Tuple_CAKcSTUVVXcPjYRXATiiRAEMg, IEnumerable<Claim.ItemComponent>>(ay_, 
					al_);
                var bb_ = context?.Operators.FlattenList<Claim.ItemComponent>(ba_);
                Func<Claim.ItemComponent,CqlInterval<CqlDateTime>> bd_ = (PaidItem) => 
                {
                    var bc_ = (PaidItem?.Serviced as object);
                    return NCQAFHIRBase_1_0_0.Normalize_Interval(bc_);
                };
                var au_ = context?.Operators.SelectOrNull<Claim.ItemComponent, CqlInterval<CqlDateTime>>(bb_, 
					bd_);
                var ag_ = (((context?.Operators.ExistsInList<Claim.ItemComponent>(an_) ?? false))
					? (new Tuples.Tuple_FbAEUOYETObSHBafYbFNIeSNO
						{
							originalClaim = ao_,
							ServicePeriod = au_,
						})
					: ((null as Tuples.Tuple_FbAEUOYETObSHBafYbFNIeSNO)))
;
                var af_ = new Tuples.Tuple_FbAEUOYETObSHBafYbFNIeSNO[]
				{
					ag_,
				};
                Func<Tuples.Tuple_FbAEUOYETObSHBafYbFNIeSNO,bool?> bf_ = (FinalList) => 
                {
                    bool? be_ = ((bool?)(FinalList == null));
                    return context?.Operators.Not(be_);
                };
                var bg_ = context?.Operators.WhereOrNull<Tuples.Tuple_FbAEUOYETObSHBafYbFNIeSNO>(af_, 
					bf_);
                return context?.Operators.SingleOrNull<Tuples.Tuple_FbAEUOYETObSHBafYbFNIeSNO>(bg_);
            };
            var bi_ = context?.Operators.SelectOrNull<Tuples.Tuple_CTafBejCOJKDPBQMRaUKGZGDD, Tuples.Tuple_FbAEUOYETObSHBafYbFNIeSNO>(e_, 
				bh_);
            return context?.Operators.SingleOrNull<Tuples.Tuple_FbAEUOYETObSHBafYbFNIeSNO>(bi_);
        };
        var bk_ = context?.Operators.SelectOrNull<Tuples.Tuple_ELXXNjRZXJcQDXjEEQXFeNQKZ, Tuples.Tuple_FbAEUOYETObSHBafYbFNIeSNO>(a_, 
			bj_);
        return context?.Operators.SingleOrNull<Tuples.Tuple_FbAEUOYETObSHBafYbFNIeSNO>(bk_);
    }

    [CqlDeclaration("Get Paid Claims for Provided Service and Condition")]
    public Tuples.Tuple_FbAEUOYETObSHBafYbFNIeSNO Get_Paid_Claims_for_Provided_Service_and_Condition(IEnumerable<ClaimResponse> claimResponse, IEnumerable<Claim> claim, IEnumerable<CqlCode> ProductOrServiceValueSet, IEnumerable<CqlCode> DiagnosisValueSet)
    {
        var d_ = this.Get_All_Professional_and_Institutional_Claims_and_Claim_Responses(claimResponse, 
			claim);
        var c_ = new Tuples.Tuple_GjTATZbNccdVYWChGHHdRUXSM[]
		{
			d_,
		};
        Func<Tuples.Tuple_GjTATZbNccdVYWChGHHdRUXSM,Tuples.Tuple_FbAEUOYETObSHBafYbFNIeSNO> e_ = (MedicalClaimAndResponse) => (((context?.Operators.And(((bool?)(MedicalClaimAndResponse?.MedicalClaimResponse == null)), 
				((bool?)(MedicalClaimAndResponse?.MedicalClaim == null))) ?? false))
				? ((null as Tuples.Tuple_FbAEUOYETObSHBafYbFNIeSNO))
				: (this.Get_Corresponding_Claim_for_Services_and_Conditions(MedicalClaimAndResponse?.MedicalClaimResponse, 
						MedicalClaimAndResponse?.MedicalClaim, 
						ProductOrServiceValueSet, 
						DiagnosisValueSet)))
;
        var f_ = context?.Operators.SelectOrNull<Tuples.Tuple_GjTATZbNccdVYWChGHHdRUXSM, Tuples.Tuple_FbAEUOYETObSHBafYbFNIeSNO>(c_, 
			e_);
        var b_ = context?.Operators.SingleOrNull<Tuples.Tuple_FbAEUOYETObSHBafYbFNIeSNO>(f_);
        var a_ = new Tuples.Tuple_FbAEUOYETObSHBafYbFNIeSNO[]
		{
			b_,
		};
        Func<Tuples.Tuple_FbAEUOYETObSHBafYbFNIeSNO,bool?> h_ = (FinalList) => 
        {
            bool? g_ = ((bool?)(FinalList == null));
            return context?.Operators.Not(g_);
        };
        var i_ = context?.Operators.WhereOrNull<Tuples.Tuple_FbAEUOYETObSHBafYbFNIeSNO>(a_, 
			h_);
        return context?.Operators.SingleOrNull<Tuples.Tuple_FbAEUOYETObSHBafYbFNIeSNO>(i_);
    }

    [CqlDeclaration("Get All Claims With Procedure or Diagnosis")]
    public IEnumerable<Tuples.Tuple_DXaYeZVOEAELKIhLMVHZBeASM> Get_All_Claims_With_Procedure_or_Diagnosis(IEnumerable<Claim> claim, IEnumerable<CqlCode> ProductOrServiceValueSet, IEnumerable<CqlCode> DiagnosisValueSet)
    {
        Func<Claim,bool?> ak_ = (AllClaims) => 
        {
            var a_ = AllClaims?.Item;
            Func<Claim.ItemComponent,bool?> c_ = (@this) => 
            {
                bool? b_ = ((bool?)(@this?.ProductOrService == null));
                return context?.Operators.Not(b_);
            };
            var d_ = context?.Operators.WhereOrNull<Claim.ItemComponent>(a_, 
				c_);
            Func<Claim.ItemComponent,CodeableConcept> e_ = (@this) => 
            {
                return @this?.ProductOrService;
            };
            var f_ = context?.Operators.SelectOrNull<Claim.ItemComponent, CodeableConcept>(d_, 
				e_);
            Func<CodeableConcept,bool?> h_ = (@this) => 
            {
                bool? g_ = ((bool?)(@this?.Coding == null));
                return context?.Operators.Not(g_);
            };
            var i_ = context?.Operators.WhereOrNull<CodeableConcept>(f_, 
				h_);
            Func<CodeableConcept,List<Coding>> j_ = (@this) => 
            {
                return @this?.Coding;
            };
            var k_ = context?.Operators.SelectOrNull<CodeableConcept, List<Coding>>(i_, 
				j_);
            var l_ = context?.Operators.FlattenList<Coding>(k_);
            Func<Coding,bool?> n_ = (ProductOrServiceCode) => 
            {
                var m_ = FHIRHelpers_4_0_001.ToCode(ProductOrServiceCode);
                return context?.Operators.CodeInList(m_, 
					ProductOrServiceValueSet);
            };
            var o_ = context?.Operators.WhereOrNull<Coding>(l_, 
				n_);
            var p_ = context?.Operators.ExistsInList<Coding>(o_);
            var q_ = (AllClaims?.Diagnosis as IEnumerable<Claim.DiagnosisComponent>);
            Func<Claim.DiagnosisComponent,bool?> s_ = (@this) => 
            {
                bool? r_ = ((bool?)(@this?.Diagnosis == null));
                return context?.Operators.Not(r_);
            };
            var t_ = context?.Operators.WhereOrNull<Claim.DiagnosisComponent>(q_, 
				s_);
            Func<Claim.DiagnosisComponent,DataType> u_ = (@this) => 
            {
                return @this?.Diagnosis;
            };
            var v_ = context?.Operators.SelectOrNull<Claim.DiagnosisComponent, DataType>(t_, 
				u_);
            Func<DataType,bool?> y_ = (@this) => 
            {
                var x_ = (@this as object);
                bool? w_ = ((bool?)(context?.Operators.LateBoundProperty<object>(x_, 
					"coding") == null));
                return context?.Operators.Not(w_);
            };
            var z_ = context?.Operators.WhereOrNull<DataType>(v_, 
				y_);
            Func<DataType,object> ab_ = (@this) => 
            {
                var aa_ = (@this as object);
                return context?.Operators.LateBoundProperty<object>(aa_, 
					"coding");
            };
            var ac_ = context?.Operators.SelectOrNull<DataType, object>(z_, 
				ab_);
            var ad_ = context?.Operators.FlattenLateBoundList(ac_);
            Func<object,Coding> ae_ = (@object) => (@object as Coding);
            var af_ = context?.Operators.SelectOrNull<object, Coding>(ad_, 
				ae_);
            Func<Coding,bool?> ah_ = (DiagnosisCode) => 
            {
                var ag_ = FHIRHelpers_4_0_001.ToCode(DiagnosisCode);
                return context?.Operators.CodeInList(ag_, 
					DiagnosisValueSet);
            };
            var ai_ = context?.Operators.WhereOrNull<Coding>(af_, 
				ah_);
            var aj_ = context?.Operators.ExistsInList<Coding>(ai_);
            return context?.Operators.Or(p_, 
				aj_);
        };
        var al_ = context?.Operators.WhereOrNull<Claim>(claim, 
			ak_);
        Func<Claim,Tuples.Tuple_DXaYeZVOEAELKIhLMVHZBeASM> am_ = (ProcedureClaims) => (((context?.Operators.ExistsInList<Claim.ItemComponent>(context?.Operators.WhereOrNull<Claim.ItemComponent>((ProcedureClaims?.Item as IEnumerable<Claim.ItemComponent>), 
					(ResponseItem) => context?.Operators.ExistsInList<Coding>(context?.Operators.WhereOrNull<Coding>((ResponseItem?.ProductOrService?.Coding as IEnumerable<Coding>), 
								(ProductOrServiceCode) => context?.Operators.CodeInList(FHIRHelpers_4_0_001.ToCode(ProductOrServiceCode), 
										ProductOrServiceValueSet))))) ?? false))
				? (new Tuples.Tuple_DXaYeZVOEAELKIhLMVHZBeASM
					{
						ClaimofInterest = ProcedureClaims,
						ClaimID = ProcedureClaims?.IdElement,
						LineItems = context?.Operators.WhereOrNull<Claim.ItemComponent>((ProcedureClaims?.Item as IEnumerable<Claim.ItemComponent>), 
							(ResponseItem) => context?.Operators.ExistsInList<Coding>(context?.Operators.WhereOrNull<Coding>((ResponseItem?.ProductOrService?.Coding as IEnumerable<Coding>), 
										(ProductOrServiceCode) => context?.Operators.CodeInList(FHIRHelpers_4_0_001.ToCode(ProductOrServiceCode), 
												ProductOrServiceValueSet)))),
					})
				: (new Tuples.Tuple_DXaYeZVOEAELKIhLMVHZBeASM
					{
						ClaimofInterest = ProcedureClaims,
						ClaimID = ProcedureClaims?.IdElement,
						LineItems = context?.Operators.WhereOrNull<Claim.ItemComponent>((ProcedureClaims?.Item as IEnumerable<Claim.ItemComponent>), 
<<<<<<< HEAD
							(ResponseItem) => context?.Operators.Equal(((context?.Operators?.TypeConverter.Convert<Integer>((ResponseItem?.SequenceElement as object)))?.Value as object), 
									(((int?)1) as object))),
=======
							(ResponseItem) => context?.Operators.Equal(((context?.Operators.Convert<Integer>((ResponseItem?.SequenceElement as object)))?.Value as object), 
(((int?)1) as object))),
>>>>>>> cf2a29d5
					}))
;
        return context?.Operators.SelectOrNull<Claim, Tuples.Tuple_DXaYeZVOEAELKIhLMVHZBeASM>(al_, 
			am_);
    }

    [CqlDeclaration("Get Corresponding Claim for Services or Conditions")]
    public Tuples.Tuple_FbAEUOYETObSHBafYbFNIeSNO Get_Corresponding_Claim_for_Services_or_Conditions(IEnumerable<ClaimResponse> claimResponse, IEnumerable<Claim> claim, IEnumerable<CqlCode> ProductOrServiceValueSet, IEnumerable<CqlCode> DiagnosisValueSet)
    {
        var c_ = this.Get_All_Paid_Claim_Reponses(claimResponse);
        var d_ = this.Get_All_Claims_With_Procedure_or_Diagnosis(claim, 
			ProductOrServiceValueSet, 
			DiagnosisValueSet);
        var b_ = new Tuples.Tuple_ELXXNjRZXJcQDXjEEQXFeNQKZ
		{
			PaidMedicalClaimResponse = c_,
			MedicalClaim = d_,
		};
        var a_ = new Tuples.Tuple_ELXXNjRZXJcQDXjEEQXFeNQKZ[]
		{
			b_,
		};
        Func<Tuples.Tuple_ELXXNjRZXJcQDXjEEQXFeNQKZ,Tuples.Tuple_FbAEUOYETObSHBafYbFNIeSNO> bj_ = (ClaimAndResponse) => 
        {
            var h_ = ClaimAndResponse?.MedicalClaim;
            Func<Tuples.Tuple_DXaYeZVOEAELKIhLMVHZBeASM,Tuples.Tuple_CAKcSTUVVXcPjYRXATiiRAEMg> ae_ = (medClaim) => 
            {
                var i_ = medClaim;
                var k_ = medClaim?.LineItems;
                Func<Claim.ItemComponent,bool?> ad_ = (medClaimLineItem) => 
                {
                    var l_ = ClaimAndResponse?.PaidMedicalClaimResponse;
                    Func<Tuples.Tuple_EbJRLQXEhRCeIIZLcXEYbTEDL,IEnumerable<Tuples.Tuple_EbJRLQXEhRCeIIZLcXEYbTEDL>> ab_ = (pClaim) => 
                    {
                        var m_ = pClaim?.LineItems;
                        Func<ClaimResponse.ItemComponent,bool?> y_ = (pClaimLineItem) => 
                        {
                            var o_ = (((medClaim?.ClaimofInterest is Resource)
								? ((medClaim?.ClaimofInterest as Resource)?.IdElement)
								: (null))
 as object);
                            var n_ = (context?.Operators.Convert<string>(o_) as object);
                            var q_ = (pClaim?.Response?.Request?.ReferenceElement as object);
                            var r_ = context?.Operators.Convert<string>(q_);
                            var p_ = (NCQAFHIRBase_1_0_0.GetId(r_) as object);
                            var s_ = context?.Operators.Equal(n_, 
								p_);
                            var u_ = (medClaimLineItem?.SequenceElement as object);
                            var t_ = (context?.Operators.Convert<Integer>(u_) as object);
                            var w_ = (pClaimLineItem?.ItemSequenceElement as object);
                            var v_ = (context?.Operators.Convert<Integer>(w_) as object);
                            var x_ = context?.Operators.Equal(t_, 
								v_);
                            return context?.Operators.And(s_, 
								x_);
                        };
                        var z_ = context?.Operators.WhereOrNull<ClaimResponse.ItemComponent>(m_, 
							y_);
                        Func<ClaimResponse.ItemComponent,Tuples.Tuple_EbJRLQXEhRCeIIZLcXEYbTEDL> aa_ = (pClaimLineItem) => pClaim;
                        return context?.Operators.SelectOrNull<ClaimResponse.ItemComponent, Tuples.Tuple_EbJRLQXEhRCeIIZLcXEYbTEDL>(z_, 
							aa_);
                    };
                    var ac_ = context?.Operators.SelectManyOrNull<Tuples.Tuple_EbJRLQXEhRCeIIZLcXEYbTEDL, Tuples.Tuple_EbJRLQXEhRCeIIZLcXEYbTEDL>(l_, 
						ab_);
                    return context?.Operators.ExistsInList<Tuples.Tuple_EbJRLQXEhRCeIIZLcXEYbTEDL>(ac_);
                };
                var j_ = context?.Operators.WhereOrNull<Claim.ItemComponent>(k_, 
					ad_);
                return new Tuples.Tuple_CAKcSTUVVXcPjYRXATiiRAEMg
				{
					PaidClaim = i_,
					ClaimItem = j_,
				};
            };
            var g_ = context?.Operators.SelectOrNull<Tuples.Tuple_DXaYeZVOEAELKIhLMVHZBeASM, Tuples.Tuple_CAKcSTUVVXcPjYRXATiiRAEMg>(h_, 
				ae_);
            var f_ = new Tuples.Tuple_CTafBejCOJKDPBQMRaUKGZGDD
			{
				AggregateClaim = g_,
			};
            var e_ = new Tuples.Tuple_CTafBejCOJKDPBQMRaUKGZGDD[]
			{
				f_,
			};
            Func<Tuples.Tuple_CTafBejCOJKDPBQMRaUKGZGDD,Tuples.Tuple_FbAEUOYETObSHBafYbFNIeSNO> bh_ = (ClaimWithPaidResponse) => 
            {
                var ah_ = ClaimWithPaidResponse?.AggregateClaim;
                Func<Tuples.Tuple_CAKcSTUVVXcPjYRXATiiRAEMg,bool?> aj_ = (@this) => 
                {
                    bool? ai_ = ((bool?)(@this?.ClaimItem == null));
                    return context?.Operators.Not(ai_);
                };
                var ak_ = context?.Operators.WhereOrNull<Tuples.Tuple_CAKcSTUVVXcPjYRXATiiRAEMg>(ah_, 
					aj_);
                Func<Tuples.Tuple_CAKcSTUVVXcPjYRXATiiRAEMg,IEnumerable<Claim.ItemComponent>> al_ = (@this) => 
                {
                    return @this?.ClaimItem;
                };
                var am_ = context?.Operators.SelectOrNull<Tuples.Tuple_CAKcSTUVVXcPjYRXATiiRAEMg, IEnumerable<Claim.ItemComponent>>(ak_, 
					al_);
                var an_ = context?.Operators.FlattenList<Claim.ItemComponent>(am_);
                Func<Tuples.Tuple_CAKcSTUVVXcPjYRXATiiRAEMg,bool?> ar_ = (@this) => 
                {
                    bool? aq_ = ((bool?)(@this?.PaidClaim == null));
                    return context?.Operators.Not(aq_);
                };
                var as_ = context?.Operators.WhereOrNull<Tuples.Tuple_CAKcSTUVVXcPjYRXATiiRAEMg>(ah_, 
					ar_);
                Func<Tuples.Tuple_CAKcSTUVVXcPjYRXATiiRAEMg,Tuples.Tuple_DXaYeZVOEAELKIhLMVHZBeASM> at_ = (@this) => 
                {
                    return @this?.PaidClaim;
                };
                var ao_ = context?.Operators.SelectOrNull<Tuples.Tuple_CAKcSTUVVXcPjYRXATiiRAEMg, Tuples.Tuple_DXaYeZVOEAELKIhLMVHZBeASM>(as_, 
					at_);
                Func<Tuples.Tuple_CAKcSTUVVXcPjYRXATiiRAEMg,bool?> ax_ = (@this) => 
                {
                    bool? aw_ = ((bool?)(@this?.ClaimItem == null));
                    return context?.Operators.Not(aw_);
                };
                var ay_ = context?.Operators.WhereOrNull<Tuples.Tuple_CAKcSTUVVXcPjYRXATiiRAEMg>(ah_, 
					ax_);
                var ba_ = context?.Operators.SelectOrNull<Tuples.Tuple_CAKcSTUVVXcPjYRXATiiRAEMg, IEnumerable<Claim.ItemComponent>>(ay_, 
					al_);
                var bb_ = context?.Operators.FlattenList<Claim.ItemComponent>(ba_);
                Func<Claim.ItemComponent,CqlInterval<CqlDateTime>> bd_ = (PaidItem) => 
                {
                    var bc_ = (PaidItem?.Serviced as object);
                    return NCQAFHIRBase_1_0_0.Normalize_Interval(bc_);
                };
                var au_ = context?.Operators.SelectOrNull<Claim.ItemComponent, CqlInterval<CqlDateTime>>(bb_, 
					bd_);
                var ag_ = (((context?.Operators.ExistsInList<Claim.ItemComponent>(an_) ?? false))
					? (new Tuples.Tuple_FbAEUOYETObSHBafYbFNIeSNO
						{
							originalClaim = ao_,
							ServicePeriod = au_,
						})
					: ((null as Tuples.Tuple_FbAEUOYETObSHBafYbFNIeSNO)))
;
                var af_ = new Tuples.Tuple_FbAEUOYETObSHBafYbFNIeSNO[]
				{
					ag_,
				};
                Func<Tuples.Tuple_FbAEUOYETObSHBafYbFNIeSNO,bool?> bf_ = (FinalList) => 
                {
                    bool? be_ = ((bool?)(FinalList == null));
                    return context?.Operators.Not(be_);
                };
                var bg_ = context?.Operators.WhereOrNull<Tuples.Tuple_FbAEUOYETObSHBafYbFNIeSNO>(af_, 
					bf_);
                return context?.Operators.SingleOrNull<Tuples.Tuple_FbAEUOYETObSHBafYbFNIeSNO>(bg_);
            };
            var bi_ = context?.Operators.SelectOrNull<Tuples.Tuple_CTafBejCOJKDPBQMRaUKGZGDD, Tuples.Tuple_FbAEUOYETObSHBafYbFNIeSNO>(e_, 
				bh_);
            return context?.Operators.SingleOrNull<Tuples.Tuple_FbAEUOYETObSHBafYbFNIeSNO>(bi_);
        };
        var bk_ = context?.Operators.SelectOrNull<Tuples.Tuple_ELXXNjRZXJcQDXjEEQXFeNQKZ, Tuples.Tuple_FbAEUOYETObSHBafYbFNIeSNO>(a_, 
			bj_);
        return context?.Operators.SingleOrNull<Tuples.Tuple_FbAEUOYETObSHBafYbFNIeSNO>(bk_);
    }

    [CqlDeclaration("Get Paid Claims for Provided Services or Conditions")]
    public Tuples.Tuple_FbAEUOYETObSHBafYbFNIeSNO Get_Paid_Claims_for_Provided_Services_or_Conditions(IEnumerable<ClaimResponse> claimResponse, IEnumerable<Claim> claim, IEnumerable<CqlCode> ProductOrServiceValueSet, IEnumerable<CqlCode> DiagnosisValueSet)
    {
        var b_ = this.Get_All_Professional_and_Institutional_Claims_and_Claim_Responses(claimResponse, 
			claim);
        var a_ = new Tuples.Tuple_GjTATZbNccdVYWChGHHdRUXSM[]
		{
			b_,
		};
        Func<Tuples.Tuple_GjTATZbNccdVYWChGHHdRUXSM,Tuples.Tuple_FbAEUOYETObSHBafYbFNIeSNO> c_ = (MedicalClaimAndResponse) => (((context?.Operators.And(((bool?)(MedicalClaimAndResponse?.MedicalClaimResponse == null)), 
				((bool?)(MedicalClaimAndResponse?.MedicalClaim == null))) ?? false))
				? ((null as Tuples.Tuple_FbAEUOYETObSHBafYbFNIeSNO))
				: (this.Get_Corresponding_Claim_for_Services_or_Conditions(MedicalClaimAndResponse?.MedicalClaimResponse, 
						MedicalClaimAndResponse?.MedicalClaim, 
						ProductOrServiceValueSet, 
						DiagnosisValueSet)))
;
        var d_ = context?.Operators.SelectOrNull<Tuples.Tuple_GjTATZbNccdVYWChGHHdRUXSM, Tuples.Tuple_FbAEUOYETObSHBafYbFNIeSNO>(a_, 
			c_);
        return context?.Operators.SingleOrNull<Tuples.Tuple_FbAEUOYETObSHBafYbFNIeSNO>(d_);
    }

    [CqlDeclaration("Get All Claims With Procedure Only")]
    public IEnumerable<Tuples.Tuple_DXaYeZVOEAELKIhLMVHZBeASM> Get_All_Claims_With_Procedure_Only(IEnumerable<Claim> claim, IEnumerable<CqlCode> ProductOrServiceValueSet)
    {
        Func<Claim,bool?> p_ = (AllClaims) => 
        {
            var a_ = AllClaims?.Item;
            Func<Claim.ItemComponent,bool?> c_ = (@this) => 
            {
                bool? b_ = ((bool?)(@this?.ProductOrService == null));
                return context?.Operators.Not(b_);
            };
            var d_ = context?.Operators.WhereOrNull<Claim.ItemComponent>(a_, 
				c_);
            Func<Claim.ItemComponent,CodeableConcept> e_ = (@this) => 
            {
                return @this?.ProductOrService;
            };
            var f_ = context?.Operators.SelectOrNull<Claim.ItemComponent, CodeableConcept>(d_, 
				e_);
            Func<CodeableConcept,bool?> h_ = (@this) => 
            {
                bool? g_ = ((bool?)(@this?.Coding == null));
                return context?.Operators.Not(g_);
            };
            var i_ = context?.Operators.WhereOrNull<CodeableConcept>(f_, 
				h_);
            Func<CodeableConcept,List<Coding>> j_ = (@this) => 
            {
                return @this?.Coding;
            };
            var k_ = context?.Operators.SelectOrNull<CodeableConcept, List<Coding>>(i_, 
				j_);
            var l_ = context?.Operators.FlattenList<Coding>(k_);
            Func<Coding,bool?> n_ = (ProductOrServiceCode) => 
            {
                var m_ = FHIRHelpers_4_0_001.ToCode(ProductOrServiceCode);
                return context?.Operators.CodeInList(m_, 
					ProductOrServiceValueSet);
            };
            var o_ = context?.Operators.WhereOrNull<Coding>(l_, 
				n_);
            return context?.Operators.ExistsInList<Coding>(o_);
        };
        var q_ = context?.Operators.WhereOrNull<Claim>(claim, 
			p_);
        Func<Claim,Tuples.Tuple_DXaYeZVOEAELKIhLMVHZBeASM> aa_ = (AllClaims) => 
        {
            var r_ = AllClaims;
            var s_ = AllClaims?.IdElement;
            var u_ = (AllClaims?.Item as IEnumerable<Claim.ItemComponent>);
            Func<Claim.ItemComponent,bool?> z_ = (ResponseItem) => 
            {
                var v_ = (ResponseItem?.ProductOrService?.Coding as IEnumerable<Coding>);
                Func<Coding,bool?> x_ = (ProductOrServiceCode) => 
                {
                    var w_ = FHIRHelpers_4_0_001.ToCode(ProductOrServiceCode);
                    return context?.Operators.CodeInList(w_, 
						ProductOrServiceValueSet);
                };
                var y_ = context?.Operators.WhereOrNull<Coding>(v_, 
					x_);
                return context?.Operators.ExistsInList<Coding>(y_);
            };
            var t_ = context?.Operators.WhereOrNull<Claim.ItemComponent>(u_, 
				z_);
            return new Tuples.Tuple_DXaYeZVOEAELKIhLMVHZBeASM
			{
				ClaimofInterest = r_,
				ClaimID = s_,
				LineItems = t_,
			};
        };
        return context?.Operators.SelectOrNull<Claim, Tuples.Tuple_DXaYeZVOEAELKIhLMVHZBeASM>(q_, 
			aa_);
    }

    [CqlDeclaration("Get Corresponding Claim for Services Only")]
    public Tuples.Tuple_FbAEUOYETObSHBafYbFNIeSNO Get_Corresponding_Claim_for_Services_Only(IEnumerable<ClaimResponse> claimResponse, IEnumerable<Claim> claim, IEnumerable<CqlCode> ProductOrServiceValueSet)
    {
        var c_ = this.Get_All_Paid_Claim_Reponses(claimResponse);
        var d_ = this.Get_All_Claims_With_Procedure_Only(claim, 
			ProductOrServiceValueSet);
        var b_ = new Tuples.Tuple_ELXXNjRZXJcQDXjEEQXFeNQKZ
		{
			PaidMedicalClaimResponse = c_,
			MedicalClaim = d_,
		};
        var a_ = new Tuples.Tuple_ELXXNjRZXJcQDXjEEQXFeNQKZ[]
		{
			b_,
		};
        Func<Tuples.Tuple_ELXXNjRZXJcQDXjEEQXFeNQKZ,Tuples.Tuple_FbAEUOYETObSHBafYbFNIeSNO> bj_ = (ClaimAndResponse) => 
        {
            var h_ = ClaimAndResponse?.MedicalClaim;
            Func<Tuples.Tuple_DXaYeZVOEAELKIhLMVHZBeASM,Tuples.Tuple_CAKcSTUVVXcPjYRXATiiRAEMg> ae_ = (medClaim) => 
            {
                var i_ = medClaim;
                var k_ = medClaim?.LineItems;
                Func<Claim.ItemComponent,bool?> ad_ = (medClaimLineItem) => 
                {
                    var l_ = ClaimAndResponse?.PaidMedicalClaimResponse;
                    Func<Tuples.Tuple_EbJRLQXEhRCeIIZLcXEYbTEDL,IEnumerable<Tuples.Tuple_EbJRLQXEhRCeIIZLcXEYbTEDL>> ab_ = (pClaim) => 
                    {
                        var m_ = pClaim?.LineItems;
                        Func<ClaimResponse.ItemComponent,bool?> y_ = (pClaimLineItem) => 
                        {
                            var o_ = (((medClaim?.ClaimofInterest is Resource)
								? ((medClaim?.ClaimofInterest as Resource)?.IdElement)
								: (null))
 as object);
                            var n_ = (context?.Operators.Convert<string>(o_) as object);
                            var q_ = (pClaim?.Response?.Request?.ReferenceElement as object);
                            var r_ = context?.Operators.Convert<string>(q_);
                            var p_ = (NCQAFHIRBase_1_0_0.GetId(r_) as object);
                            var s_ = context?.Operators.Equal(n_, 
								p_);
                            var u_ = (medClaimLineItem?.SequenceElement as object);
                            var t_ = (context?.Operators.Convert<Integer>(u_) as object);
                            var w_ = (pClaimLineItem?.ItemSequenceElement as object);
                            var v_ = (context?.Operators.Convert<Integer>(w_) as object);
                            var x_ = context?.Operators.Equal(t_, 
								v_);
                            return context?.Operators.And(s_, 
								x_);
                        };
                        var z_ = context?.Operators.WhereOrNull<ClaimResponse.ItemComponent>(m_, 
							y_);
                        Func<ClaimResponse.ItemComponent,Tuples.Tuple_EbJRLQXEhRCeIIZLcXEYbTEDL> aa_ = (pClaimLineItem) => pClaim;
                        return context?.Operators.SelectOrNull<ClaimResponse.ItemComponent, Tuples.Tuple_EbJRLQXEhRCeIIZLcXEYbTEDL>(z_, 
							aa_);
                    };
                    var ac_ = context?.Operators.SelectManyOrNull<Tuples.Tuple_EbJRLQXEhRCeIIZLcXEYbTEDL, Tuples.Tuple_EbJRLQXEhRCeIIZLcXEYbTEDL>(l_, 
						ab_);
                    return context?.Operators.ExistsInList<Tuples.Tuple_EbJRLQXEhRCeIIZLcXEYbTEDL>(ac_);
                };
                var j_ = context?.Operators.WhereOrNull<Claim.ItemComponent>(k_, 
					ad_);
                return new Tuples.Tuple_CAKcSTUVVXcPjYRXATiiRAEMg
				{
					PaidClaim = i_,
					ClaimItem = j_,
				};
            };
            var g_ = context?.Operators.SelectOrNull<Tuples.Tuple_DXaYeZVOEAELKIhLMVHZBeASM, Tuples.Tuple_CAKcSTUVVXcPjYRXATiiRAEMg>(h_, 
				ae_);
            var f_ = new Tuples.Tuple_CTafBejCOJKDPBQMRaUKGZGDD
			{
				AggregateClaim = g_,
			};
            var e_ = new Tuples.Tuple_CTafBejCOJKDPBQMRaUKGZGDD[]
			{
				f_,
			};
            Func<Tuples.Tuple_CTafBejCOJKDPBQMRaUKGZGDD,Tuples.Tuple_FbAEUOYETObSHBafYbFNIeSNO> bh_ = (ClaimWithPaidResponse) => 
            {
                var ah_ = ClaimWithPaidResponse?.AggregateClaim;
                Func<Tuples.Tuple_CAKcSTUVVXcPjYRXATiiRAEMg,bool?> aj_ = (@this) => 
                {
                    bool? ai_ = ((bool?)(@this?.ClaimItem == null));
                    return context?.Operators.Not(ai_);
                };
                var ak_ = context?.Operators.WhereOrNull<Tuples.Tuple_CAKcSTUVVXcPjYRXATiiRAEMg>(ah_, 
					aj_);
                Func<Tuples.Tuple_CAKcSTUVVXcPjYRXATiiRAEMg,IEnumerable<Claim.ItemComponent>> al_ = (@this) => 
                {
                    return @this?.ClaimItem;
                };
                var am_ = context?.Operators.SelectOrNull<Tuples.Tuple_CAKcSTUVVXcPjYRXATiiRAEMg, IEnumerable<Claim.ItemComponent>>(ak_, 
					al_);
                var an_ = context?.Operators.FlattenList<Claim.ItemComponent>(am_);
                Func<Tuples.Tuple_CAKcSTUVVXcPjYRXATiiRAEMg,bool?> ar_ = (@this) => 
                {
                    bool? aq_ = ((bool?)(@this?.PaidClaim == null));
                    return context?.Operators.Not(aq_);
                };
                var as_ = context?.Operators.WhereOrNull<Tuples.Tuple_CAKcSTUVVXcPjYRXATiiRAEMg>(ah_, 
					ar_);
                Func<Tuples.Tuple_CAKcSTUVVXcPjYRXATiiRAEMg,Tuples.Tuple_DXaYeZVOEAELKIhLMVHZBeASM> at_ = (@this) => 
                {
                    return @this?.PaidClaim;
                };
                var ao_ = context?.Operators.SelectOrNull<Tuples.Tuple_CAKcSTUVVXcPjYRXATiiRAEMg, Tuples.Tuple_DXaYeZVOEAELKIhLMVHZBeASM>(as_, 
					at_);
                Func<Tuples.Tuple_CAKcSTUVVXcPjYRXATiiRAEMg,bool?> ax_ = (@this) => 
                {
                    bool? aw_ = ((bool?)(@this?.ClaimItem == null));
                    return context?.Operators.Not(aw_);
                };
                var ay_ = context?.Operators.WhereOrNull<Tuples.Tuple_CAKcSTUVVXcPjYRXATiiRAEMg>(ah_, 
					ax_);
                var ba_ = context?.Operators.SelectOrNull<Tuples.Tuple_CAKcSTUVVXcPjYRXATiiRAEMg, IEnumerable<Claim.ItemComponent>>(ay_, 
					al_);
                var bb_ = context?.Operators.FlattenList<Claim.ItemComponent>(ba_);
                Func<Claim.ItemComponent,CqlInterval<CqlDateTime>> bd_ = (PaidItem) => 
                {
                    var bc_ = (PaidItem?.Serviced as object);
                    return NCQAFHIRBase_1_0_0.Normalize_Interval(bc_);
                };
                var au_ = context?.Operators.SelectOrNull<Claim.ItemComponent, CqlInterval<CqlDateTime>>(bb_, 
					bd_);
                var ag_ = (((context?.Operators.ExistsInList<Claim.ItemComponent>(an_) ?? false))
					? (new Tuples.Tuple_FbAEUOYETObSHBafYbFNIeSNO
						{
							originalClaim = ao_,
							ServicePeriod = au_,
						})
					: ((null as Tuples.Tuple_FbAEUOYETObSHBafYbFNIeSNO)))
;
                var af_ = new Tuples.Tuple_FbAEUOYETObSHBafYbFNIeSNO[]
				{
					ag_,
				};
                Func<Tuples.Tuple_FbAEUOYETObSHBafYbFNIeSNO,bool?> bf_ = (FinalList) => 
                {
                    bool? be_ = ((bool?)(FinalList == null));
                    return context?.Operators.Not(be_);
                };
                var bg_ = context?.Operators.WhereOrNull<Tuples.Tuple_FbAEUOYETObSHBafYbFNIeSNO>(af_, 
					bf_);
                return context?.Operators.SingleOrNull<Tuples.Tuple_FbAEUOYETObSHBafYbFNIeSNO>(bg_);
            };
            var bi_ = context?.Operators.SelectOrNull<Tuples.Tuple_CTafBejCOJKDPBQMRaUKGZGDD, Tuples.Tuple_FbAEUOYETObSHBafYbFNIeSNO>(e_, 
				bh_);
            return context?.Operators.SingleOrNull<Tuples.Tuple_FbAEUOYETObSHBafYbFNIeSNO>(bi_);
        };
        var bk_ = context?.Operators.SelectOrNull<Tuples.Tuple_ELXXNjRZXJcQDXjEEQXFeNQKZ, Tuples.Tuple_FbAEUOYETObSHBafYbFNIeSNO>(a_, 
			bj_);
        return context?.Operators.SingleOrNull<Tuples.Tuple_FbAEUOYETObSHBafYbFNIeSNO>(bk_);
    }

    [CqlDeclaration("Get Paid Claims for Provided Services Only")]
    public Tuples.Tuple_FbAEUOYETObSHBafYbFNIeSNO Get_Paid_Claims_for_Provided_Services_Only(IEnumerable<ClaimResponse> claimResponse, IEnumerable<Claim> claim, IEnumerable<CqlCode> ProductOrServiceValueSet)
    {
        var b_ = this.Get_All_Professional_and_Institutional_Claims_and_Claim_Responses(claimResponse, 
			claim);
        var a_ = new Tuples.Tuple_GjTATZbNccdVYWChGHHdRUXSM[]
		{
			b_,
		};
        Func<Tuples.Tuple_GjTATZbNccdVYWChGHHdRUXSM,Tuples.Tuple_FbAEUOYETObSHBafYbFNIeSNO> c_ = (MedicalClaimAndResponse) => (((context?.Operators.And(((bool?)(MedicalClaimAndResponse?.MedicalClaimResponse == null)), 
				((bool?)(MedicalClaimAndResponse?.MedicalClaim == null))) ?? false))
				? ((null as Tuples.Tuple_FbAEUOYETObSHBafYbFNIeSNO))
				: (this.Get_Corresponding_Claim_for_Services_Only(MedicalClaimAndResponse?.MedicalClaimResponse, 
						MedicalClaimAndResponse?.MedicalClaim, 
						ProductOrServiceValueSet)))
;
        var d_ = context?.Operators.SelectOrNull<Tuples.Tuple_GjTATZbNccdVYWChGHHdRUXSM, Tuples.Tuple_FbAEUOYETObSHBafYbFNIeSNO>(a_, 
			c_);
        return context?.Operators.SingleOrNull<Tuples.Tuple_FbAEUOYETObSHBafYbFNIeSNO>(d_);
    }

    [CqlDeclaration("Get All Pharmacy Claims and Claim Responses")]
    public Tuples.Tuple_ENRfaLDabXeaNdJYVdOfebBTR Get_All_Pharmacy_Claims_and_Claim_Responses(IEnumerable<ClaimResponse> claimResponse, IEnumerable<Claim> claim)
    {
        var a_ = this.Pharmacy_Claims_Response(claimResponse);
        var b_ = this.Pharmacy_Claims(claim);
        return new Tuples.Tuple_ENRfaLDabXeaNdJYVdOfebBTR
		{
			PharmacyClaimResponse = a_,
			PharmacyClaim = b_,
		};
    }

    [CqlDeclaration("Get Corresponding Claim for Pharmacy Services")]
    public Tuples.Tuple_BOANHMYNiCIfFjRZRMEXCcXTO Get_Corresponding_Claim_for_Pharmacy_Services(IEnumerable<ClaimResponse> claimResponse, IEnumerable<Claim> claim, IEnumerable<CqlCode> ProductOrServiceValueSet)
    {
        var c_ = this.Get_All_Paid_Claim_Reponses(claimResponse);
        var d_ = this.Pharmacy_Claim_With_Medication(claim, 
			ProductOrServiceValueSet);
        var b_ = new Tuples.Tuple_EDASHZgEHSQJbecPJIZegfOIB
		{
			PaidPharmacyClaimResponse = c_,
			MedicalClaim = d_,
		};
        var a_ = new Tuples.Tuple_EDASHZgEHSQJbecPJIZegfOIB[]
		{
			b_,
		};
        Func<Tuples.Tuple_EDASHZgEHSQJbecPJIZegfOIB,Tuples.Tuple_BOANHMYNiCIfFjRZRMEXCcXTO> bs_ = (ClaimAndResponse) => 
        {
            var h_ = ClaimAndResponse?.MedicalClaim;
            Func<Tuples.Tuple_FOLKddIQBPRMYYfjeMUjEIBhC,Tuples.Tuple_DgRFfDaEDhBINgYbMaeRWZWVT> ae_ = (medClaim) => 
            {
                var i_ = medClaim;
                var k_ = medClaim?.LineItem;
                Func<Claim.ItemComponent,bool?> ad_ = (medClaimLineItem) => 
                {
                    var l_ = ClaimAndResponse?.PaidPharmacyClaimResponse;
                    Func<Tuples.Tuple_EbJRLQXEhRCeIIZLcXEYbTEDL,IEnumerable<Tuples.Tuple_EbJRLQXEhRCeIIZLcXEYbTEDL>> ab_ = (pClaim) => 
                    {
                        var m_ = pClaim?.LineItems;
                        Func<ClaimResponse.ItemComponent,bool?> y_ = (pClaimLineItem) => 
                        {
                            var o_ = (((medClaim?.Claim is Resource)
								? ((medClaim?.Claim as Resource)?.IdElement)
								: (null))
 as object);
                            var n_ = (context?.Operators.Convert<string>(o_) as object);
                            var q_ = (pClaim?.Response?.Request?.ReferenceElement as object);
                            var r_ = context?.Operators.Convert<string>(q_);
                            var p_ = (NCQAFHIRBase_1_0_0.GetId(r_) as object);
                            var s_ = context?.Operators.Equal(n_, 
								p_);
                            var u_ = (medClaimLineItem?.SequenceElement as object);
                            var t_ = (context?.Operators.Convert<Integer>(u_) as object);
                            var w_ = (pClaimLineItem?.ItemSequenceElement as object);
                            var v_ = (context?.Operators.Convert<Integer>(w_) as object);
                            var x_ = context?.Operators.Equal(t_, 
								v_);
                            return context?.Operators.And(s_, 
								x_);
                        };
                        var z_ = context?.Operators.WhereOrNull<ClaimResponse.ItemComponent>(m_, 
							y_);
                        Func<ClaimResponse.ItemComponent,Tuples.Tuple_EbJRLQXEhRCeIIZLcXEYbTEDL> aa_ = (pClaimLineItem) => pClaim;
                        return context?.Operators.SelectOrNull<ClaimResponse.ItemComponent, Tuples.Tuple_EbJRLQXEhRCeIIZLcXEYbTEDL>(z_, 
							aa_);
                    };
                    var ac_ = context?.Operators.SelectManyOrNull<Tuples.Tuple_EbJRLQXEhRCeIIZLcXEYbTEDL, Tuples.Tuple_EbJRLQXEhRCeIIZLcXEYbTEDL>(l_, 
						ab_);
                    return context?.Operators.ExistsInList<Tuples.Tuple_EbJRLQXEhRCeIIZLcXEYbTEDL>(ac_);
                };
                var j_ = context?.Operators.WhereOrNull<Claim.ItemComponent>(k_, 
					ad_);
                return new Tuples.Tuple_DgRFfDaEDhBINgYbMaeRWZWVT
				{
					PaidClaim = i_,
					ClaimItem = j_,
				};
            };
            var g_ = context?.Operators.SelectOrNull<Tuples.Tuple_FOLKddIQBPRMYYfjeMUjEIBhC, Tuples.Tuple_DgRFfDaEDhBINgYbMaeRWZWVT>(h_, 
				ae_);
            var f_ = new Tuples.Tuple_DOALBUVOFWRHAUjdPUNBfNdUB
			{
				AggregateClaim = g_,
			};
            var e_ = new Tuples.Tuple_DOALBUVOFWRHAUjdPUNBfNdUB[]
			{
				f_,
			};
            Func<Tuples.Tuple_DOALBUVOFWRHAUjdPUNBfNdUB,Tuples.Tuple_BOANHMYNiCIfFjRZRMEXCcXTO> bq_ = (ClaimWithPaidResponse) => 
            {
                var ah_ = ClaimWithPaidResponse?.AggregateClaim;
                Func<Tuples.Tuple_DgRFfDaEDhBINgYbMaeRWZWVT,bool?> aj_ = (@this) => 
                {
                    bool? ai_ = ((bool?)(@this?.ClaimItem == null));
                    return context?.Operators.Not(ai_);
                };
                var ak_ = context?.Operators.WhereOrNull<Tuples.Tuple_DgRFfDaEDhBINgYbMaeRWZWVT>(ah_, 
					aj_);
                Func<Tuples.Tuple_DgRFfDaEDhBINgYbMaeRWZWVT,IEnumerable<Claim.ItemComponent>> al_ = (@this) => 
                {
                    return @this?.ClaimItem;
                };
                var am_ = context?.Operators.SelectOrNull<Tuples.Tuple_DgRFfDaEDhBINgYbMaeRWZWVT, IEnumerable<Claim.ItemComponent>>(ak_, 
					al_);
                var an_ = context?.Operators.FlattenList<Claim.ItemComponent>(am_);
                Func<Tuples.Tuple_DgRFfDaEDhBINgYbMaeRWZWVT,bool?> ar_ = (@this) => 
                {
                    bool? aq_ = ((bool?)(@this?.PaidClaim == null));
                    return context?.Operators.Not(aq_);
                };
                var as_ = context?.Operators.WhereOrNull<Tuples.Tuple_DgRFfDaEDhBINgYbMaeRWZWVT>(ah_, 
					ar_);
                Func<Tuples.Tuple_DgRFfDaEDhBINgYbMaeRWZWVT,Tuples.Tuple_FOLKddIQBPRMYYfjeMUjEIBhC> at_ = (@this) => 
                {
                    return @this?.PaidClaim;
                };
                var ao_ = context?.Operators.SelectOrNull<Tuples.Tuple_DgRFfDaEDhBINgYbMaeRWZWVT, Tuples.Tuple_FOLKddIQBPRMYYfjeMUjEIBhC>(as_, 
					at_);
                Func<Tuples.Tuple_DgRFfDaEDhBINgYbMaeRWZWVT,bool?> ax_ = (@this) => 
                {
                    bool? aw_ = ((bool?)(@this?.ClaimItem == null));
                    return context?.Operators.Not(aw_);
                };
                var ay_ = context?.Operators.WhereOrNull<Tuples.Tuple_DgRFfDaEDhBINgYbMaeRWZWVT>(ah_, 
					ax_);
                var ba_ = context?.Operators.SelectOrNull<Tuples.Tuple_DgRFfDaEDhBINgYbMaeRWZWVT, IEnumerable<Claim.ItemComponent>>(ay_, 
					al_);
                var bb_ = context?.Operators.FlattenList<Claim.ItemComponent>(ba_);
                Func<Claim.ItemComponent,CqlInterval<CqlDateTime>> bd_ = (PaidItem) => 
                {
                    var bc_ = (PaidItem?.Serviced as object);
                    return NCQAFHIRBase_1_0_0.Normalize_Interval(bc_);
                };
                var au_ = context?.Operators.SelectOrNull<Claim.ItemComponent, CqlInterval<CqlDateTime>>(bb_, 
					bd_);
                Func<Tuples.Tuple_DgRFfDaEDhBINgYbMaeRWZWVT,bool?> bh_ = (@this) => 
                {
                    bool? bg_ = ((bool?)(@this?.ClaimItem == null));
                    return context?.Operators.Not(bg_);
                };
                var bi_ = context?.Operators.WhereOrNull<Tuples.Tuple_DgRFfDaEDhBINgYbMaeRWZWVT>(ah_, 
					bh_);
                var bk_ = context?.Operators.SelectOrNull<Tuples.Tuple_DgRFfDaEDhBINgYbMaeRWZWVT, IEnumerable<Claim.ItemComponent>>(bi_, 
					al_);
                var bl_ = context?.Operators.FlattenList<Claim.ItemComponent>(bk_);
                Func<Claim.ItemComponent,CqlInterval<CqlDate>> bm_ = (i) => (((context?.Operators.Not(((bool?)(i?.Quantity == null))) ?? false))
						? (context?.Operators.Interval(context?.Operators.ConvertDateTimeToDate(context?.Operators.Start(NCQAFHIRBase_1_0_0.Normalize_Interval((i?.Serviced as object)))), 
								context?.Operators.ConvertDateTimeToDate(context?.Operators.Subtract(context?.Operators.Add(context?.Operators.Start(NCQAFHIRBase_1_0_0.Normalize_Interval((i?.Serviced as object))), 
											new CqlQuantity(FHIRHelpers_4_0_001.ToDecimal(i?.Quantity?.ValueElement), 
												"day")), 
										context?.Operators.Quantity(1m, 
											"day"))), 
								true, 
								true))
						: ((null as CqlInterval<CqlDate>)))
;
                var be_ = context?.Operators.SelectOrNull<Claim.ItemComponent, CqlInterval<CqlDate>>(bl_, 
					bm_);
                var ag_ = (((context?.Operators.ExistsInList<Claim.ItemComponent>(an_) ?? false))
					? (new Tuples.Tuple_BOANHMYNiCIfFjRZRMEXCcXTO
						{
							originalClaim = ao_,
							ServicePeriod = au_,
							CoveredDays = be_,
						})
					: ((null as Tuples.Tuple_BOANHMYNiCIfFjRZRMEXCcXTO)))
;
                var af_ = new Tuples.Tuple_BOANHMYNiCIfFjRZRMEXCcXTO[]
				{
					ag_,
				};
                Func<Tuples.Tuple_BOANHMYNiCIfFjRZRMEXCcXTO,bool?> bo_ = (FinalList) => 
                {
                    bool? bn_ = ((bool?)(FinalList == null));
                    return context?.Operators.Not(bn_);
                };
                var bp_ = context?.Operators.WhereOrNull<Tuples.Tuple_BOANHMYNiCIfFjRZRMEXCcXTO>(af_, 
					bo_);
                return context?.Operators.SingleOrNull<Tuples.Tuple_BOANHMYNiCIfFjRZRMEXCcXTO>(bp_);
            };
            var br_ = context?.Operators.SelectOrNull<Tuples.Tuple_DOALBUVOFWRHAUjdPUNBfNdUB, Tuples.Tuple_BOANHMYNiCIfFjRZRMEXCcXTO>(e_, 
				bq_);
            return context?.Operators.SingleOrNull<Tuples.Tuple_BOANHMYNiCIfFjRZRMEXCcXTO>(br_);
        };
        var bt_ = context?.Operators.SelectOrNull<Tuples.Tuple_EDASHZgEHSQJbecPJIZegfOIB, Tuples.Tuple_BOANHMYNiCIfFjRZRMEXCcXTO>(a_, 
			bs_);
        return context?.Operators.SingleOrNull<Tuples.Tuple_BOANHMYNiCIfFjRZRMEXCcXTO>(bt_);
    }

    [CqlDeclaration("Get Paid Claims for Pharmacy Services")]
    public Tuples.Tuple_BOANHMYNiCIfFjRZRMEXCcXTO Get_Paid_Claims_for_Pharmacy_Services(IEnumerable<ClaimResponse> claimResponse, IEnumerable<Claim> claim, IEnumerable<CqlCode> ProductOrServiceValueSet)
    {
        var b_ = this.Get_All_Pharmacy_Claims_and_Claim_Responses(claimResponse, 
			claim);
        var a_ = new Tuples.Tuple_ENRfaLDabXeaNdJYVdOfebBTR[]
		{
			b_,
		};
        Func<Tuples.Tuple_ENRfaLDabXeaNdJYVdOfebBTR,Tuples.Tuple_BOANHMYNiCIfFjRZRMEXCcXTO> c_ = (PharmacyClaimAndResponse) => (((context?.Operators.And(((bool?)(PharmacyClaimAndResponse?.PharmacyClaimResponse == null)), 
				((bool?)(PharmacyClaimAndResponse?.PharmacyClaim == null))) ?? false))
				? ((null as Tuples.Tuple_BOANHMYNiCIfFjRZRMEXCcXTO))
				: (this.Get_Corresponding_Claim_for_Pharmacy_Services(PharmacyClaimAndResponse?.PharmacyClaimResponse, 
						PharmacyClaimAndResponse?.PharmacyClaim, 
						ProductOrServiceValueSet)))
;
        var d_ = context?.Operators.SelectOrNull<Tuples.Tuple_ENRfaLDabXeaNdJYVdOfebBTR, Tuples.Tuple_BOANHMYNiCIfFjRZRMEXCcXTO>(a_, 
			c_);
        return context?.Operators.SingleOrNull<Tuples.Tuple_BOANHMYNiCIfFjRZRMEXCcXTO>(d_);
    }

    [CqlDeclaration("Get Claim With Corresponding Claim Response")]
    public IEnumerable<Tuples.Tuple_HQUdYchKGNXjEWMCbcWSEKdVI> Get_Claim_With_Corresponding_Claim_Response(IEnumerable<ClaimResponse> claimResponse, IEnumerable<Claim> claim)
    {
        Func<Claim,Tuples.Tuple_HQUdYchKGNXjEWMCbcWSEKdVI> af_ = (Claim) => 
        {
            Func<ClaimResponse,bool?> g_ = (CR) => 
            {
                var c_ = (Claim?.IdElement as object);
                var b_ = (context?.Operators.Convert<string>(c_) as object);
                var e_ = (CR?.Request?.ReferenceElement as object);
                var f_ = context?.Operators.Convert<string>(e_);
                var d_ = (NCQAFHIRBase_1_0_0.GetId(f_) as object);
                return context?.Operators.Equal(b_, 
					d_);
            };
            var a_ = context?.Operators.WhereOrNull<ClaimResponse>(claimResponse, 
				g_);
            Func<Claim,bool?> ae_ = (C) => 
            {
                var j_ = (Claim?.IdElement as object);
                var i_ = (context?.Operators.Convert<string>(j_) as object);
                Func<ClaimResponse,bool?> r_ = (CR) => 
                {
                    var n_ = (Claim?.IdElement as object);
                    var m_ = (context?.Operators.Convert<string>(n_) as object);
                    var p_ = (CR?.Request?.ReferenceElement as object);
                    var q_ = context?.Operators.Convert<string>(p_);
                    var o_ = (NCQAFHIRBase_1_0_0.GetId(q_) as object);
                    return context?.Operators.Equal(m_, 
						o_);
                };
                var s_ = context?.Operators.WhereOrNull<ClaimResponse>(claimResponse, 
					r_);
                Func<ClaimResponse,bool?> u_ = (@this) => 
                {
                    bool? t_ = ((bool?)(@this?.Request == null));
                    return context?.Operators.Not(t_);
                };
                var v_ = context?.Operators.WhereOrNull<ClaimResponse>(s_, 
					u_);
                Func<ClaimResponse,ResourceReference> w_ = (@this) => 
                {
                    return @this?.Request;
                };
                var x_ = context?.Operators.SelectOrNull<ClaimResponse, ResourceReference>(v_, 
					w_);
                Func<ResourceReference,bool?> z_ = (@this) => 
                {
                    bool? y_ = ((bool?)(@this?.ReferenceElement == null));
                    return context?.Operators.Not(y_);
                };
                var aa_ = context?.Operators.WhereOrNull<ResourceReference>(x_, 
					z_);
                Func<ResourceReference,FhirString> ab_ = (@this) => 
                {
                    return @this?.ReferenceElement;
                };
                var ac_ = context?.Operators.SelectOrNull<ResourceReference, FhirString>(aa_, 
					ab_);
                var l_ = (context?.Operators.SingleOrNull<FhirString>(ac_) as object);
                var ad_ = context?.Operators.Convert<string>(l_);
                var k_ = (NCQAFHIRBase_1_0_0.GetId(ad_) as object);
                return context?.Operators.Equal(i_, 
					k_);
            };
            var h_ = context?.Operators.WhereOrNull<Claim>(claim, 
				ae_);
            return new Tuples.Tuple_HQUdYchKGNXjEWMCbcWSEKdVI
			{
				ClaimResponse = a_,
				OriginalClaim = h_,
			};
        };
        return context?.Operators.SelectOrNull<Claim, Tuples.Tuple_HQUdYchKGNXjEWMCbcWSEKdVI>(claim, 
			af_);
    }

    [CqlDeclaration("Medical Claims With Nonacute or Acute Inpatient Discharge")]
    public Tuples.Tuple_CYfZbbEjJgLODachBhLiZaXQE Medical_Claims_With_Nonacute_or_Acute_Inpatient_Discharge(IEnumerable<Claim> claim)
    {
        var c_ = this.Professional_or_Institutional_Claims(claim);
        var b_ = new Tuples.Tuple_EWMRhBHgcOUGZLgIBDbjPHISO
		{
			MedicalClaim = c_,
		};
        var a_ = new Tuples.Tuple_EWMRhBHgcOUGZLgIBDbjPHISO[]
		{
			b_,
		};
        Func<Tuples.Tuple_EWMRhBHgcOUGZLgIBDbjPHISO,Tuples.Tuple_CYfZbbEjJgLODachBhLiZaXQE> bf_ = (ClaimWithInpatientStay) => 
        {
            var g_ = ClaimWithInpatientStay?.MedicalClaim;
            Func<Claim,bool?> p_ = (c) => 
            {
                var h_ = (c?.Item as IEnumerable<Claim.ItemComponent>);
                Func<Claim.ItemComponent,bool?> n_ = (i) => 
                {
                    var i_ = (FHIRHelpers_4_0_001.ToConcept(i?.Revenue)?.codes as IEnumerable<CqlCode>);
                    Func<CqlCode,bool?> l_ = (rev) => 
                    {
                        var j_ = rev?.code;
                        var k_ = this.Inpatient_Stay();
                        return context?.Operators.StringInValueSet(j_, 
							k_);
                    };
                    var m_ = context?.Operators.WhereOrNull<CqlCode>(i_, 
						l_);
                    return context?.Operators.ExistsInList<CqlCode>(m_);
                };
                var o_ = context?.Operators.WhereOrNull<Claim.ItemComponent>(h_, 
					n_);
                return context?.Operators.ExistsInList<Claim.ItemComponent>(o_);
            };
            var f_ = (((ClaimWithInpatientStay?.MedicalClaim == null))
				? ((null as IEnumerable<Claim>))
				: (context?.Operators.WhereOrNull<Claim>(g_, 
						p_)))
;
            Func<Claim,bool?> ah_ = (c) => 
            {
                var s_ = (c?.Item as IEnumerable<Claim.ItemComponent>);
                Func<Claim.ItemComponent,bool?> y_ = (i) => 
                {
                    var t_ = (FHIRHelpers_4_0_001.ToConcept(i?.Revenue)?.codes as IEnumerable<CqlCode>);
                    Func<CqlCode,bool?> w_ = (rev) => 
                    {
                        var u_ = rev?.code;
                        var v_ = this.Nonacute_Inpatient_Stay();
                        return context?.Operators.StringInValueSet(u_, 
							v_);
                    };
                    var x_ = context?.Operators.WhereOrNull<CqlCode>(t_, 
						w_);
                    return context?.Operators.ExistsInList<CqlCode>(x_);
                };
                var z_ = context?.Operators.WhereOrNull<Claim.ItemComponent>(s_, 
					y_);
                var aa_ = context?.Operators.ExistsInList<Claim.ItemComponent>(z_);
                var ab_ = (c?.SubType?.Coding as IEnumerable<Coding>);
                Func<Coding,bool?> ae_ = (tob) => 
                {
                    var ac_ = tob?.CodeElement?.Value;
                    var ad_ = this.Nonacute_Inpatient_Stay();
                    return context?.Operators.StringInValueSet(ac_, 
						ad_);
                };
                var af_ = context?.Operators.WhereOrNull<Coding>(ab_, 
					ae_);
                var ag_ = context?.Operators.ExistsInList<Coding>(af_);
                return context?.Operators.Or(aa_, 
					ag_);
            };
            var q_ = (((ClaimWithInpatientStay?.MedicalClaim == null))
				? ((null as IEnumerable<Claim>))
				: (context?.Operators.WhereOrNull<Claim>(g_, 
						ah_)))
;
            var e_ = new Tuples.Tuple_BcRbRSiZXcAFIKNCdPcQULMGb
			{
				InpatientStayLineItems = f_,
				NonacuteInpatientLineItems = q_,
			};
            var d_ = new Tuples.Tuple_BcRbRSiZXcAFIKNCdPcQULMGb[]
			{
				e_,
			};
            Func<Tuples.Tuple_BcRbRSiZXcAFIKNCdPcQULMGb,Tuples.Tuple_CYfZbbEjJgLODachBhLiZaXQE> bd_ = (LineItemDefinition) => 
            {
                var ai_ = LineItemDefinition?.InpatientStayLineItems;
                var ak_ = LineItemDefinition?.NonacuteInpatientLineItems;
                Func<Claim,IEnumerable<Claim>> ar_ = (nonAcuteInpatientStay) => 
                {
                    var al_ = LineItemDefinition?.InpatientStayLineItems;
                    Func<Claim,bool?> ao_ = (inpatientStay) => 
                    {
                        var am_ = (nonAcuteInpatientStay?.IdElement as object);
                        var an_ = (inpatientStay?.IdElement as object);
                        return context?.Operators.Equal(am_, 
							an_);
                    };
                    var ap_ = context?.Operators.WhereOrNull<Claim>(al_, 
						ao_);
                    Func<Claim,Claim> aq_ = (inpatientStay) => nonAcuteInpatientStay;
                    return context?.Operators.SelectOrNull<Claim, Claim>(ap_, 
						aq_);
                };
                var aj_ = context?.Operators.SelectManyOrNull<Claim, Claim>(ak_, 
					ar_);
                Func<Claim,IEnumerable<Claim>> bb_ = (inpatientStay) => 
                {
                    var av_ = LineItemDefinition?.NonacuteInpatientLineItems;
                    Func<Claim,bool?> ay_ = (nonAcuteInpatientStay) => 
                    {
                        var aw_ = (inpatientStay?.IdElement as object);
                        var ax_ = (nonAcuteInpatientStay?.IdElement as object);
                        return context?.Operators.Equal(aw_, 
							ax_);
                    };
                    var az_ = context?.Operators.WhereOrNull<Claim>(av_, 
						ay_);
                    Func<Claim,Claim> ba_ = (nonAcuteInpatientStay) => inpatientStay;
                    return context?.Operators.SelectOrNull<Claim, Claim>(az_, 
						ba_);
                };
                var bc_ = context?.Operators.SelectManyOrNull<Claim, Claim>(ai_, 
					bb_);
                var as_ = context?.Operators.ListExcept<Claim>(ai_, 
					bc_);
                return new Tuples.Tuple_CYfZbbEjJgLODachBhLiZaXQE
				{
					InpatientDischarge = ai_,
					NonacuteInpatientDischarge = aj_,
					AcuteInpatientDischarge = as_,
				};
            };
            var be_ = context?.Operators.SelectOrNull<Tuples.Tuple_BcRbRSiZXcAFIKNCdPcQULMGb, Tuples.Tuple_CYfZbbEjJgLODachBhLiZaXQE>(d_, 
				bd_);
            return context?.Operators.SingleOrNull<Tuples.Tuple_CYfZbbEjJgLODachBhLiZaXQE>(be_);
        };
        var bg_ = context?.Operators.SelectOrNull<Tuples.Tuple_EWMRhBHgcOUGZLgIBDbjPHISO, Tuples.Tuple_CYfZbbEjJgLODachBhLiZaXQE>(a_, 
			bf_);
        return context?.Operators.SingleOrNull<Tuples.Tuple_CYfZbbEjJgLODachBhLiZaXQE>(bg_);
    }

    [CqlDeclaration("Get Prescriber NPI from Claims")]
    public Tuples.Tuple_CEXhgaFKbhdeeAYTYBhHTGXUY Get_Prescriber_NPI_from_Claims(IEnumerable<Claim> claim)
    {
        Func<Claim,Tuples.Tuple_GIfhUVACThMQNGPGjYhYHEfGS> ak_ = (C) => 
        {
            var d_ = C;
            var f_ = (C?.CareTeam as IEnumerable<Claim.CareTeamComponent>);
            Func<Claim.CareTeamComponent,bool?> k_ = (ct) => 
            {
                var h_ = (ct?.SequenceElement as object);
                var i_ = context?.Operators.Convert<Integer>(h_);
                var g_ = (FHIRHelpers_4_0_001.ToInteger(i_) as object);
                var j_ = (((int?)1) as object);
                return context?.Operators.Equal(g_, 
					j_);
            };
            var l_ = context?.Operators.WhereOrNull<Claim.CareTeamComponent>(f_, 
				k_);
            Func<Claim.CareTeamComponent,bool?> n_ = (@this) => 
            {
                bool? m_ = ((bool?)(@this?.Provider == null));
                return context?.Operators.Not(m_);
            };
            var o_ = context?.Operators.WhereOrNull<Claim.CareTeamComponent>(l_, 
				n_);
            Func<Claim.CareTeamComponent,ResourceReference> p_ = (@this) => 
            {
                return @this?.Provider;
            };
            var e_ = context?.Operators.SelectOrNull<Claim.CareTeamComponent, ResourceReference>(o_, 
				p_);
            Func<Claim.CareTeamComponent,bool?> w_ = (ct) => 
            {
                var t_ = (ct?.SequenceElement as object);
                var u_ = context?.Operators.Convert<Integer>(t_);
                var s_ = (FHIRHelpers_4_0_001.ToInteger(u_) as object);
                var v_ = (((int?)1) as object);
                return context?.Operators.Equal(s_, 
					v_);
            };
            var x_ = context?.Operators.WhereOrNull<Claim.CareTeamComponent>(f_, 
				w_);
            Func<Claim.CareTeamComponent,bool?> z_ = (@this) => 
            {
                bool? y_ = ((bool?)(@this?.Provider == null));
                return context?.Operators.Not(y_);
            };
            var aa_ = context?.Operators.WhereOrNull<Claim.CareTeamComponent>(x_, 
				z_);
            var ac_ = context?.Operators.SelectOrNull<Claim.CareTeamComponent, ResourceReference>(aa_, 
				p_);
            Func<ResourceReference,string> aj_ = (p) => 
            {
                var ae_ = p?.ReferenceElement;
                var ad_ = new FhirString[]
				{
					ae_,
				};
                Func<FhirString,string> ah_ = (r) => 
                {
                    var af_ = (r as object);
                    var ag_ = context?.Operators.Convert<string>(af_);
                    return NCQAFHIRBase_1_0_0.GetId(ag_);
                };
                var ai_ = context?.Operators.SelectOrNull<FhirString, string>(ad_, 
					ah_);
                return context?.Operators.SingleOrNull<string>(ai_);
            };
            var q_ = context?.Operators.SelectOrNull<ResourceReference, string>(ac_, 
				aj_);
            return new Tuples.Tuple_GIfhUVACThMQNGPGjYhYHEfGS
			{
				SingleCareTeam = d_,
				CareTeamsProvider = e_,
				CareTeamsProviderID = q_,
			};
        };
        var c_ = context?.Operators.SelectOrNull<Claim, Tuples.Tuple_GIfhUVACThMQNGPGjYhYHEfGS>(claim, 
			ak_);
        var b_ = new Tuples.Tuple_GMJgYefQcULgUcRJJAbTfRThR
		{
			CareTeams = c_,
		};
        var a_ = new Tuples.Tuple_GMJgYefQcULgUcRJJAbTfRThR[]
		{
			b_,
		};
        Func<Tuples.Tuple_GMJgYefQcULgUcRJJAbTfRThR,Tuples.Tuple_CEXhgaFKbhdeeAYTYBhHTGXUY> dt_ = (ClaimProperties) => 
        {
            var ao_ = context?.Operators.RetrieveByValueSet<Practitioner>(null, 
				null);
            Func<Practitioner,bool?> ay_ = (p) => 
            {
                var ap_ = (p?.IdElement as object);
                var aq_ = context?.Operators.Convert<string>(ap_);
                var ar_ = ClaimProperties?.CareTeams;
                Func<Tuples.Tuple_GIfhUVACThMQNGPGjYhYHEfGS,bool?> at_ = (@this) => 
                {
                    bool? as_ = ((bool?)(@this?.CareTeamsProviderID == null));
                    return context?.Operators.Not(as_);
                };
                var au_ = context?.Operators.WhereOrNull<Tuples.Tuple_GIfhUVACThMQNGPGjYhYHEfGS>(ar_, 
					at_);
                Func<Tuples.Tuple_GIfhUVACThMQNGPGjYhYHEfGS,IEnumerable<string>> av_ = (@this) => 
                {
                    return @this?.CareTeamsProviderID;
                };
                var aw_ = context?.Operators.SelectOrNull<Tuples.Tuple_GIfhUVACThMQNGPGjYhYHEfGS, IEnumerable<string>>(au_, 
					av_);
                var ax_ = context?.Operators.FlattenList<string>(aw_);
                return context?.Operators.InList<string>(aq_, 
					ax_);
            };
            var an_ = context?.Operators.WhereOrNull<Practitioner>(ao_, 
				ay_);
            var am_ = new Tuples.Tuple_DIQeTbDBBRFOAGiGbFgLLFZOe
			{
				Practitioners = an_,
			};
            var al_ = new Tuples.Tuple_DIQeTbDBBRFOAGiGbFgLLFZOe[]
			{
				am_,
			};
            Func<Tuples.Tuple_DIQeTbDBBRFOAGiGbFgLLFZOe,Tuples.Tuple_CEXhgaFKbhdeeAYTYBhHTGXUY> dr_ = (PractitionerMatch) => 
            {
                var bc_ = PractitionerMatch?.Practitioners;
                Func<Practitioner,bool?> be_ = (P) => 
                {
                    bool? bd_ = ((bool?)(P == null));
                    return context?.Operators.Not(bd_);
                };
                var bf_ = context?.Operators.WhereOrNull<Practitioner>(bc_, 
					be_);
                Func<Practitioner,Tuples.Tuple_FNLPNAPOaaMjChWUXdhfgcWIR> cl_ = (P) => 
                {
                    var bh_ = (P?.Identifier as IEnumerable<Identifier>);
                    Func<Identifier,bool?> bt_ = (l) => 
                    {
                        var bi_ = (l?.SystemElement?.Value as object);
                        var bj_ = ("http://hl7.org/fhir/sid/us-npi" as object);
                        var bk_ = context?.Operators.Equal(bi_, 
							bj_);
                        var bm_ = l?.Type;
                        var bl_ = (FHIRHelpers_4_0_001.ToConcept(bm_) as object);
                        var bo_ = NCQATerminology_1_0_0.Provider_number();
                        var bn_ = (context?.Operators.ConvertCodeToConcept(bo_) as object);
                        var bp_ = context?.Operators.Equivalent(bl_, 
							bn_);
                        var bq_ = context?.Operators.And(bk_, 
							bp_);
                        bool? br_ = ((bool?)(l?.ValueElement?.Value == null));
                        var bs_ = context?.Operators.Not(br_);
                        return context?.Operators.And(bq_, 
							bs_);
                    };
                    var bu_ = context?.Operators.WhereOrNull<Identifier>(bh_, 
						bt_);
                    Func<Identifier,FhirString> bv_ = (l) => 
                    {
                        return l?.ValueElement;
                    };
                    var bg_ = context?.Operators.SelectOrNull<Identifier, FhirString>(bu_, 
						bv_);
                    Func<Identifier,bool?> ci_ = (l) => 
                    {
                        var by_ = (l?.SystemElement?.Value as object);
                        var bz_ = ("http://hl7.org/fhir/sid/us-npi" as object);
                        var ca_ = context?.Operators.Equal(by_, 
							bz_);
                        var cc_ = l?.Type;
                        var cb_ = (FHIRHelpers_4_0_001.ToConcept(cc_) as object);
                        var ce_ = NCQATerminology_1_0_0.Provider_number();
                        var cd_ = (context?.Operators.ConvertCodeToConcept(ce_) as object);
                        var cf_ = context?.Operators.Equivalent(cb_, 
							cd_);
                        var cg_ = context?.Operators.And(ca_, 
							cf_);
                        bool? ch_ = ((bool?)(l?.ValueElement?.Value == null));
                        return context?.Operators.And(cg_, 
							ch_);
                    };
                    var cj_ = context?.Operators.WhereOrNull<Identifier>(bh_, 
						ci_);
                    Func<Identifier,Identifier> ck_ = (l) => l;
                    var bw_ = context?.Operators.SelectOrNull<Identifier, Identifier>(cj_, 
						ck_);
                    return new Tuples.Tuple_FNLPNAPOaaMjChWUXdhfgcWIR
					{
						AllIdentifiers = bg_,
						NullIdentifiers = bw_,
					};
                };
                var bb_ = context?.Operators.SelectOrNull<Practitioner, Tuples.Tuple_FNLPNAPOaaMjChWUXdhfgcWIR>(bf_, 
					cl_);
                var ba_ = new Tuples.Tuple_QDOjYOQaAUWAWKDPBcQCSKDH
				{
					IdentifierTuple = bb_,
				};
                var az_ = new Tuples.Tuple_QDOjYOQaAUWAWKDPBcQCSKDH[]
				{
					ba_,
				};
                Func<Tuples.Tuple_QDOjYOQaAUWAWKDPBcQCSKDH,Tuples.Tuple_CEXhgaFKbhdeeAYTYBhHTGXUY> dp_ = (GetIdentifiers) => 
                {
                    var cn_ = ClaimProperties?.CareTeams;
                    Func<Tuples.Tuple_GIfhUVACThMQNGPGjYhYHEfGS,bool?> cp_ = (@this) => 
                    {
                        bool? co_ = ((bool?)(@this?.SingleCareTeam == null));
                        return context?.Operators.Not(co_);
                    };
                    var cq_ = context?.Operators.WhereOrNull<Tuples.Tuple_GIfhUVACThMQNGPGjYhYHEfGS>(cn_, 
						cp_);
                    Func<Tuples.Tuple_GIfhUVACThMQNGPGjYhYHEfGS,Claim> cr_ = (@this) => 
                    {
                        return @this?.SingleCareTeam;
                    };
                    var cs_ = context?.Operators.SelectOrNull<Tuples.Tuple_GIfhUVACThMQNGPGjYhYHEfGS, Claim>(cq_, 
						cr_);
                    Func<Tuples.Tuple_GIfhUVACThMQNGPGjYhYHEfGS,bool?> cv_ = (@this) => 
                    {
                        bool? cu_ = ((bool?)(@this?.SingleCareTeam == null));
                        return context?.Operators.Not(cu_);
                    };
                    var cw_ = context?.Operators.WhereOrNull<Tuples.Tuple_GIfhUVACThMQNGPGjYhYHEfGS>(cn_, 
						cv_);
                    var cy_ = context?.Operators.SelectOrNull<Tuples.Tuple_GIfhUVACThMQNGPGjYhYHEfGS, Claim>(cw_, 
						cr_);
                    Func<Claim,bool?> cz_ = (X) => ((bool?)((X?.CareTeam as IEnumerable<Claim.CareTeamComponent>) == null));
                    var da_ = context?.Operators.WhereOrNull<Claim>(cy_, 
						cz_);
                    var db_ = context?.Operators.CountOrNull<Claim>(da_);
                    var dc_ = GetIdentifiers?.IdentifierTuple;
                    Func<Tuples.Tuple_FNLPNAPOaaMjChWUXdhfgcWIR,IEnumerable<FhirString>> dd_ = (X) => 
                    {
                        return X?.AllIdentifiers;
                    };
                    var de_ = context?.Operators.SelectOrNull<Tuples.Tuple_FNLPNAPOaaMjChWUXdhfgcWIR, IEnumerable<FhirString>>(dc_, 
						dd_);
                    var df_ = context?.Operators.FlattenList<FhirString>(de_);
                    Func<FhirString,FhirString> dg_ = (X) => X;
                    var dh_ = context?.Operators.SelectOrNull<FhirString, FhirString>(df_, 
						dg_);
                    var di_ = context?.Operators.CountOrNull<FhirString>(dh_);
                    var dj_ = context?.Operators.Add(db_, 
						di_);
                    Func<Tuples.Tuple_FNLPNAPOaaMjChWUXdhfgcWIR,IEnumerable<Identifier>> dl_ = (X) => 
                    {
                        return X?.NullIdentifiers;
                    };
                    var dm_ = context?.Operators.SelectOrNull<Tuples.Tuple_FNLPNAPOaaMjChWUXdhfgcWIR, IEnumerable<Identifier>>(dc_, 
						dl_);
                    var dn_ = context?.Operators.FlattenList<Identifier>(dm_);
                    var do_ = context?.Operators.CountOrNull<Identifier>(dn_);
                    var cm_ = (((context?.Operators.ExistsInList<Claim>(cs_) ?? false))
						? (context?.Operators.Add(dj_, 
								do_))
						: (((int?)0)))
;
                    return new Tuples.Tuple_CEXhgaFKbhdeeAYTYBhHTGXUY
					{
						IdentifierCount = cm_,
					};
                };
                var dq_ = context?.Operators.SelectOrNull<Tuples.Tuple_QDOjYOQaAUWAWKDPBcQCSKDH, Tuples.Tuple_CEXhgaFKbhdeeAYTYBhHTGXUY>(az_, 
					dp_);
                return context?.Operators.SingleOrNull<Tuples.Tuple_CEXhgaFKbhdeeAYTYBhHTGXUY>(dq_);
            };
            var ds_ = context?.Operators.SelectOrNull<Tuples.Tuple_DIQeTbDBBRFOAGiGbFgLLFZOe, Tuples.Tuple_CEXhgaFKbhdeeAYTYBhHTGXUY>(al_, 
				dr_);
            return context?.Operators.SingleOrNull<Tuples.Tuple_CEXhgaFKbhdeeAYTYBhHTGXUY>(ds_);
        };
        var du_ = context?.Operators.SelectOrNull<Tuples.Tuple_GMJgYefQcULgUcRJJAbTfRThR, Tuples.Tuple_CEXhgaFKbhdeeAYTYBhHTGXUY>(a_, 
			dt_);
        return context?.Operators.SingleOrNull<Tuples.Tuple_CEXhgaFKbhdeeAYTYBhHTGXUY>(du_);
    }

    [CqlDeclaration("Get Pharmacy NPI from Claims")]
    public Tuples.Tuple_CEXhgaFKbhdeeAYTYBhHTGXUY Get_Pharmacy_NPI_from_Claims(IEnumerable<Claim> claim)
    {
        Func<Claim,Tuples.Tuple_FPCXihcEeChSjIUJHVXRcEXMI> am_ = (C) => 
        {
            var d_ = (C?.Item as IEnumerable<Claim.ItemComponent>);
            Func<Claim.ItemComponent,bool?> k_ = (i) => 
            {
                var h_ = (i?.SequenceElement as object);
                var i_ = context?.Operators.Convert<Integer>(h_);
                var g_ = (FHIRHelpers_4_0_001.ToInteger(i_) as object);
                var j_ = (((int?)1) as object);
                return context?.Operators.Equal(g_, 
					j_);
            };
            var l_ = context?.Operators.WhereOrNull<Claim.ItemComponent>(d_, 
				k_);
            Func<Claim.ItemComponent,bool?> n_ = (@this) => 
            {
                bool? m_ = ((bool?)(@this?.Location == null));
                return context?.Operators.Not(m_);
            };
            var o_ = context?.Operators.WhereOrNull<Claim.ItemComponent>(l_, 
				n_);
            Func<Claim.ItemComponent,DataType> p_ = (@this) => 
            {
                return @this?.Location;
            };
            var q_ = context?.Operators.SelectOrNull<Claim.ItemComponent, DataType>(o_, 
				p_);
            Func<DataType,ResourceReference> r_ = (l) => (l as ResourceReference);
            var e_ = context?.Operators.SelectOrNull<DataType, ResourceReference>(q_, 
				r_);
            Func<Claim.ItemComponent,bool?> y_ = (i) => 
            {
                var v_ = (i?.SequenceElement as object);
                var w_ = context?.Operators.Convert<Integer>(v_);
                var u_ = (FHIRHelpers_4_0_001.ToInteger(w_) as object);
                var x_ = (((int?)1) as object);
                return context?.Operators.Equal(u_, 
					x_);
            };
            var z_ = context?.Operators.WhereOrNull<Claim.ItemComponent>(d_, 
				y_);
            Func<Claim.ItemComponent,bool?> ab_ = (@this) => 
            {
                bool? aa_ = ((bool?)(@this?.Location == null));
                return context?.Operators.Not(aa_);
            };
            var ac_ = context?.Operators.WhereOrNull<Claim.ItemComponent>(z_, 
				ab_);
            var ae_ = context?.Operators.SelectOrNull<Claim.ItemComponent, DataType>(ac_, 
				p_);
            Func<DataType,string> al_ = (l) => 
            {
                var ag_ = ((l as ResourceReference))?.ReferenceElement;
                var af_ = new FhirString[]
				{
					ag_,
				};
                Func<FhirString,string> aj_ = (r) => 
                {
                    var ah_ = (r as object);
                    var ai_ = context?.Operators.Convert<string>(ah_);
                    return NCQAFHIRBase_1_0_0.GetId(ai_);
                };
                var ak_ = context?.Operators.SelectOrNull<FhirString, string>(af_, 
					aj_);
                return context?.Operators.SingleOrNull<string>(ak_);
            };
            var s_ = context?.Operators.SelectOrNull<DataType, string>(ae_, 
				al_);
            return new Tuples.Tuple_FPCXihcEeChSjIUJHVXRcEXMI
			{
				SingleItem = d_,
				ItemLocation = e_,
				ItemLocationID = s_,
			};
        };
        var c_ = context?.Operators.SelectOrNull<Claim, Tuples.Tuple_FPCXihcEeChSjIUJHVXRcEXMI>(claim, 
			am_);
        var b_ = new Tuples.Tuple_FbiEbRAPBSZAgWUQOLFeLJQTa
		{
			ItemsLocationReferences = c_,
		};
        var a_ = new Tuples.Tuple_FbiEbRAPBSZAgWUQOLFeLJQTa[]
		{
			b_,
		};
        Func<Tuples.Tuple_FbiEbRAPBSZAgWUQOLFeLJQTa,Tuples.Tuple_CEXhgaFKbhdeeAYTYBhHTGXUY> dx_ = (ClaimProperties) => 
        {
            var aq_ = context?.Operators.RetrieveByValueSet<Location>(null, 
				null);
            Func<Location,bool?> ba_ = (l) => 
            {
                var ar_ = (l?.IdElement as object);
                var as_ = context?.Operators.Convert<string>(ar_);
                var at_ = ClaimProperties?.ItemsLocationReferences;
                Func<Tuples.Tuple_FPCXihcEeChSjIUJHVXRcEXMI,bool?> av_ = (@this) => 
                {
                    bool? au_ = ((bool?)(@this?.ItemLocationID == null));
                    return context?.Operators.Not(au_);
                };
                var aw_ = context?.Operators.WhereOrNull<Tuples.Tuple_FPCXihcEeChSjIUJHVXRcEXMI>(at_, 
					av_);
                Func<Tuples.Tuple_FPCXihcEeChSjIUJHVXRcEXMI,IEnumerable<string>> ax_ = (@this) => 
                {
                    return @this?.ItemLocationID;
                };
                var ay_ = context?.Operators.SelectOrNull<Tuples.Tuple_FPCXihcEeChSjIUJHVXRcEXMI, IEnumerable<string>>(aw_, 
					ax_);
                var az_ = context?.Operators.FlattenList<string>(ay_);
                return context?.Operators.InList<string>(as_, 
					az_);
            };
            var ap_ = context?.Operators.WhereOrNull<Location>(aq_, 
				ba_);
            var ao_ = new Tuples.Tuple_CZQfDISCFaOQaLKEbbAcDRfcP
			{
				CorrespondingLocations = ap_,
			};
            var an_ = new Tuples.Tuple_CZQfDISCFaOQaLKEbbAcDRfcP[]
			{
				ao_,
			};
            Func<Tuples.Tuple_CZQfDISCFaOQaLKEbbAcDRfcP,Tuples.Tuple_CEXhgaFKbhdeeAYTYBhHTGXUY> dv_ = (GetLocation) => 
            {
                var be_ = GetLocation?.CorrespondingLocations;
                Func<Location,bool?> bg_ = (C) => 
                {
                    bool? bf_ = ((bool?)(C == null));
                    return context?.Operators.Not(bf_);
                };
                var bh_ = context?.Operators.WhereOrNull<Location>(be_, 
					bg_);
                Func<Location,Tuples.Tuple_FNLPNAPOaaMjChWUXdhfgcWIR> cn_ = (C) => 
                {
                    var bj_ = (C?.Identifier as IEnumerable<Identifier>);
                    Func<Identifier,bool?> bv_ = (l) => 
                    {
                        var bk_ = (l?.SystemElement?.Value as object);
                        var bl_ = ("http://hl7.org/fhir/sid/us-npi" as object);
                        var bm_ = context?.Operators.Equal(bk_, 
							bl_);
                        var bo_ = l?.Type;
                        var bn_ = (FHIRHelpers_4_0_001.ToConcept(bo_) as object);
                        var bq_ = NCQATerminology_1_0_0.Provider_number();
                        var bp_ = (context?.Operators.ConvertCodeToConcept(bq_) as object);
                        var br_ = context?.Operators.Equivalent(bn_, 
							bp_);
                        var bs_ = context?.Operators.And(bm_, 
							br_);
                        bool? bt_ = ((bool?)(l?.ValueElement?.Value == null));
                        var bu_ = context?.Operators.Not(bt_);
                        return context?.Operators.And(bs_, 
							bu_);
                    };
                    var bw_ = context?.Operators.WhereOrNull<Identifier>(bj_, 
						bv_);
                    Func<Identifier,FhirString> bx_ = (l) => 
                    {
                        return l?.ValueElement;
                    };
                    var bi_ = context?.Operators.SelectOrNull<Identifier, FhirString>(bw_, 
						bx_);
                    Func<Identifier,bool?> ck_ = (l) => 
                    {
                        var ca_ = (l?.SystemElement?.Value as object);
                        var cb_ = ("http://hl7.org/fhir/sid/us-npi" as object);
                        var cc_ = context?.Operators.Equal(ca_, 
							cb_);
                        var ce_ = l?.Type;
                        var cd_ = (FHIRHelpers_4_0_001.ToConcept(ce_) as object);
                        var cg_ = NCQATerminology_1_0_0.Provider_number();
                        var cf_ = (context?.Operators.ConvertCodeToConcept(cg_) as object);
                        var ch_ = context?.Operators.Equivalent(cd_, 
							cf_);
                        var ci_ = context?.Operators.And(cc_, 
							ch_);
                        bool? cj_ = ((bool?)(l?.ValueElement?.Value == null));
                        return context?.Operators.And(ci_, 
							cj_);
                    };
                    var cl_ = context?.Operators.WhereOrNull<Identifier>(bj_, 
						ck_);
                    Func<Identifier,Identifier> cm_ = (l) => l;
                    var by_ = context?.Operators.SelectOrNull<Identifier, Identifier>(cl_, 
						cm_);
                    return new Tuples.Tuple_FNLPNAPOaaMjChWUXdhfgcWIR
					{
						AllIdentifiers = bi_,
						NullIdentifiers = by_,
					};
                };
                var bd_ = context?.Operators.SelectOrNull<Location, Tuples.Tuple_FNLPNAPOaaMjChWUXdhfgcWIR>(bh_, 
					cn_);
                var bc_ = new Tuples.Tuple_QDOjYOQaAUWAWKDPBcQCSKDH
				{
					IdentifierTuple = bd_,
				};
                var bb_ = new Tuples.Tuple_QDOjYOQaAUWAWKDPBcQCSKDH[]
				{
					bc_,
				};
                Func<Tuples.Tuple_QDOjYOQaAUWAWKDPBcQCSKDH,Tuples.Tuple_CEXhgaFKbhdeeAYTYBhHTGXUY> dt_ = (GetIdentifiers) => 
                {
                    var cp_ = ClaimProperties?.ItemsLocationReferences;
                    Func<Tuples.Tuple_FPCXihcEeChSjIUJHVXRcEXMI,bool?> cr_ = (@this) => 
                    {
                        bool? cq_ = ((bool?)(@this?.SingleItem == null));
                        return context?.Operators.Not(cq_);
                    };
                    var cs_ = context?.Operators.WhereOrNull<Tuples.Tuple_FPCXihcEeChSjIUJHVXRcEXMI>(cp_, 
						cr_);
                    Func<Tuples.Tuple_FPCXihcEeChSjIUJHVXRcEXMI,IEnumerable<Claim.ItemComponent>> ct_ = (@this) => 
                    {
                        return @this?.SingleItem;
                    };
                    var cu_ = context?.Operators.SelectOrNull<Tuples.Tuple_FPCXihcEeChSjIUJHVXRcEXMI, IEnumerable<Claim.ItemComponent>>(cs_, 
						ct_);
                    var cv_ = context?.Operators.FlattenList<Claim.ItemComponent>(cu_);
                    Func<Tuples.Tuple_FPCXihcEeChSjIUJHVXRcEXMI,bool?> cy_ = (@this) => 
                    {
                        bool? cx_ = ((bool?)(@this?.ItemLocation == null));
                        return context?.Operators.Not(cx_);
                    };
                    var cz_ = context?.Operators.WhereOrNull<Tuples.Tuple_FPCXihcEeChSjIUJHVXRcEXMI>(cp_, 
						cy_);
                    Func<Tuples.Tuple_FPCXihcEeChSjIUJHVXRcEXMI,IEnumerable<ResourceReference>> da_ = (@this) => 
                    {
                        return @this?.ItemLocation;
                    };
                    var db_ = context?.Operators.SelectOrNull<Tuples.Tuple_FPCXihcEeChSjIUJHVXRcEXMI, IEnumerable<ResourceReference>>(cz_, 
						da_);
                    var dc_ = context?.Operators.FlattenList<ResourceReference>(db_);
                    Func<ResourceReference,bool?> dd_ = (X) => ((bool?)(X?.ReferenceElement?.Value == null));
                    var de_ = context?.Operators.WhereOrNull<ResourceReference>(dc_, 
						dd_);
                    var df_ = context?.Operators.CountOrNull<ResourceReference>(de_);
                    var dg_ = GetIdentifiers?.IdentifierTuple;
                    Func<Tuples.Tuple_FNLPNAPOaaMjChWUXdhfgcWIR,IEnumerable<FhirString>> dh_ = (X) => 
                    {
                        return X?.AllIdentifiers;
                    };
                    var di_ = context?.Operators.SelectOrNull<Tuples.Tuple_FNLPNAPOaaMjChWUXdhfgcWIR, IEnumerable<FhirString>>(dg_, 
						dh_);
                    var dj_ = context?.Operators.FlattenList<FhirString>(di_);
                    Func<FhirString,FhirString> dk_ = (X) => X;
                    var dl_ = context?.Operators.SelectOrNull<FhirString, FhirString>(dj_, 
						dk_);
                    var dm_ = context?.Operators.CountOrNull<FhirString>(dl_);
                    var dn_ = context?.Operators.Add(df_, 
						dm_);
                    Func<Tuples.Tuple_FNLPNAPOaaMjChWUXdhfgcWIR,IEnumerable<Identifier>> dp_ = (X) => 
                    {
                        return X?.NullIdentifiers;
                    };
                    var dq_ = context?.Operators.SelectOrNull<Tuples.Tuple_FNLPNAPOaaMjChWUXdhfgcWIR, IEnumerable<Identifier>>(dg_, 
						dp_);
                    var dr_ = context?.Operators.FlattenList<Identifier>(dq_);
                    var ds_ = context?.Operators.CountOrNull<Identifier>(dr_);
                    var co_ = (((context?.Operators.ExistsInList<Claim.ItemComponent>(cv_) ?? false))
						? (context?.Operators.Add(dn_, 
								ds_))
						: (((int?)0)))
;
                    return new Tuples.Tuple_CEXhgaFKbhdeeAYTYBhHTGXUY
					{
						IdentifierCount = co_,
					};
                };
                var du_ = context?.Operators.SelectOrNull<Tuples.Tuple_QDOjYOQaAUWAWKDPBcQCSKDH, Tuples.Tuple_CEXhgaFKbhdeeAYTYBhHTGXUY>(bb_, 
					dt_);
                return context?.Operators.SingleOrNull<Tuples.Tuple_CEXhgaFKbhdeeAYTYBhHTGXUY>(du_);
            };
            var dw_ = context?.Operators.SelectOrNull<Tuples.Tuple_CZQfDISCFaOQaLKEbbAcDRfcP, Tuples.Tuple_CEXhgaFKbhdeeAYTYBhHTGXUY>(an_, 
				dv_);
            return context?.Operators.SingleOrNull<Tuples.Tuple_CEXhgaFKbhdeeAYTYBhHTGXUY>(dw_);
        };
        var dy_ = context?.Operators.SelectOrNull<Tuples.Tuple_FbiEbRAPBSZAgWUQOLFeLJQTa, Tuples.Tuple_CEXhgaFKbhdeeAYTYBhHTGXUY>(a_, 
			dx_);
        return context?.Operators.SingleOrNull<Tuples.Tuple_CEXhgaFKbhdeeAYTYBhHTGXUY>(dy_);
    }

}<|MERGE_RESOLUTION|>--- conflicted
+++ resolved
@@ -1685,10 +1685,10 @@
 			d_,
 		};
         Func<Tuples.Tuple_GjTATZbNccdVYWChGHHdRUXSM,Tuples.Tuple_FbAEUOYETObSHBafYbFNIeSNO> e_ = (MedicalClaimAndResponse) => (((context?.Operators.And(((bool?)(MedicalClaimAndResponse?.MedicalClaimResponse == null)), 
-				((bool?)(MedicalClaimAndResponse?.MedicalClaim == null))) ?? false))
+((bool?)(MedicalClaimAndResponse?.MedicalClaim == null))) ?? false))
 				? ((null as Tuples.Tuple_FbAEUOYETObSHBafYbFNIeSNO))
 				: (this.Get_Corresponding_Claim_for_Services_and_Conditions(MedicalClaimAndResponse?.MedicalClaimResponse, 
-						MedicalClaimAndResponse?.MedicalClaim, 
+MedicalClaimAndResponse?.MedicalClaim, 
 						ProductOrServiceValueSet, 
 						DiagnosisValueSet)))
 ;
@@ -1818,13 +1818,8 @@
 						ClaimofInterest = ProcedureClaims,
 						ClaimID = ProcedureClaims?.IdElement,
 						LineItems = context?.Operators.WhereOrNull<Claim.ItemComponent>((ProcedureClaims?.Item as IEnumerable<Claim.ItemComponent>), 
-<<<<<<< HEAD
-							(ResponseItem) => context?.Operators.Equal(((context?.Operators?.TypeConverter.Convert<Integer>((ResponseItem?.SequenceElement as object)))?.Value as object), 
-									(((int?)1) as object))),
-=======
 							(ResponseItem) => context?.Operators.Equal(((context?.Operators.Convert<Integer>((ResponseItem?.SequenceElement as object)))?.Value as object), 
 (((int?)1) as object))),
->>>>>>> cf2a29d5
 					}))
 ;
         return context?.Operators.SelectOrNull<Claim, Tuples.Tuple_DXaYeZVOEAELKIhLMVHZBeASM>(al_, 
@@ -1996,10 +1991,10 @@
 			b_,
 		};
         Func<Tuples.Tuple_GjTATZbNccdVYWChGHHdRUXSM,Tuples.Tuple_FbAEUOYETObSHBafYbFNIeSNO> c_ = (MedicalClaimAndResponse) => (((context?.Operators.And(((bool?)(MedicalClaimAndResponse?.MedicalClaimResponse == null)), 
-				((bool?)(MedicalClaimAndResponse?.MedicalClaim == null))) ?? false))
+((bool?)(MedicalClaimAndResponse?.MedicalClaim == null))) ?? false))
 				? ((null as Tuples.Tuple_FbAEUOYETObSHBafYbFNIeSNO))
 				: (this.Get_Corresponding_Claim_for_Services_or_Conditions(MedicalClaimAndResponse?.MedicalClaimResponse, 
-						MedicalClaimAndResponse?.MedicalClaim, 
+MedicalClaimAndResponse?.MedicalClaim, 
 						ProductOrServiceValueSet, 
 						DiagnosisValueSet)))
 ;
@@ -2248,10 +2243,10 @@
 			b_,
 		};
         Func<Tuples.Tuple_GjTATZbNccdVYWChGHHdRUXSM,Tuples.Tuple_FbAEUOYETObSHBafYbFNIeSNO> c_ = (MedicalClaimAndResponse) => (((context?.Operators.And(((bool?)(MedicalClaimAndResponse?.MedicalClaimResponse == null)), 
-				((bool?)(MedicalClaimAndResponse?.MedicalClaim == null))) ?? false))
+((bool?)(MedicalClaimAndResponse?.MedicalClaim == null))) ?? false))
 				? ((null as Tuples.Tuple_FbAEUOYETObSHBafYbFNIeSNO))
 				: (this.Get_Corresponding_Claim_for_Services_Only(MedicalClaimAndResponse?.MedicalClaimResponse, 
-						MedicalClaimAndResponse?.MedicalClaim, 
+MedicalClaimAndResponse?.MedicalClaim, 
 						ProductOrServiceValueSet)))
 ;
         var d_ = context?.Operators.SelectOrNull<Tuples.Tuple_GjTATZbNccdVYWChGHHdRUXSM, Tuples.Tuple_FbAEUOYETObSHBafYbFNIeSNO>(a_, 
@@ -2459,10 +2454,10 @@
 			b_,
 		};
         Func<Tuples.Tuple_ENRfaLDabXeaNdJYVdOfebBTR,Tuples.Tuple_BOANHMYNiCIfFjRZRMEXCcXTO> c_ = (PharmacyClaimAndResponse) => (((context?.Operators.And(((bool?)(PharmacyClaimAndResponse?.PharmacyClaimResponse == null)), 
-				((bool?)(PharmacyClaimAndResponse?.PharmacyClaim == null))) ?? false))
+((bool?)(PharmacyClaimAndResponse?.PharmacyClaim == null))) ?? false))
 				? ((null as Tuples.Tuple_BOANHMYNiCIfFjRZRMEXCcXTO))
 				: (this.Get_Corresponding_Claim_for_Pharmacy_Services(PharmacyClaimAndResponse?.PharmacyClaimResponse, 
-						PharmacyClaimAndResponse?.PharmacyClaim, 
+PharmacyClaimAndResponse?.PharmacyClaim, 
 						ProductOrServiceValueSet)))
 ;
         var d_ = context?.Operators.SelectOrNull<Tuples.Tuple_ENRfaLDabXeaNdJYVdOfebBTR, Tuples.Tuple_BOANHMYNiCIfFjRZRMEXCcXTO>(a_, 
