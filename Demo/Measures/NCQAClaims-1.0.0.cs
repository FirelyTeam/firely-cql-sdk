using System;
using System.Linq;
using System.Collections.Generic;
using Hl7.Cql.Runtime;
using Hl7.Cql.Primitives;
using Hl7.Cql;
using Hl7.Cql.ValueSets;
using Hl7.Cql.Iso8601;
using Hl7.Fhir.Model;
using Range = Hl7.Fhir.Model.Range;
using Task = Hl7.Fhir.Model.Task;
[System.CodeDom.Compiler.GeneratedCode(".NET Code Generation", "0.9.0.0")]
[CqlLibrary("NCQAClaims", "1.0.0")]
public class NCQAClaims_1_0_0
{


    internal CqlContext context;

    #region Cached values

    internal Lazy<CqlValueSet> __Inpatient_Stay;
    internal Lazy<CqlValueSet> __Nonacute_Inpatient_Stay;

    #endregion
    public NCQAClaims_1_0_0(CqlContext context)
    {
        this.context = context ?? throw new ArgumentNullException("context");

        FHIRHelpers_4_0_001 = new FHIRHelpers_4_0_001(context);
        NCQAFHIRBase_1_0_0 = new NCQAFHIRBase_1_0_0(context);
        NCQATerminology_1_0_0 = new NCQATerminology_1_0_0(context);

        __Inpatient_Stay = new Lazy<CqlValueSet>(this.Inpatient_Stay_Value);
        __Nonacute_Inpatient_Stay = new Lazy<CqlValueSet>(this.Nonacute_Inpatient_Stay_Value);
    }
    #region Dependencies

    public FHIRHelpers_4_0_001 FHIRHelpers_4_0_001 { get; }
    public NCQAFHIRBase_1_0_0 NCQAFHIRBase_1_0_0 { get; }
    public NCQATerminology_1_0_0 NCQATerminology_1_0_0 { get; }

    #endregion

	private CqlValueSet Inpatient_Stay_Value() => 
		new CqlValueSet("https://www.ncqa.org/fhir/valueset/2.16.840.1.113883.3.464.1004.1395", null);

    [CqlDeclaration("Inpatient Stay")]
    [CqlValueSet("https://www.ncqa.org/fhir/valueset/2.16.840.1.113883.3.464.1004.1395")]
	public CqlValueSet Inpatient_Stay() => 
		__Inpatient_Stay.Value;

	private CqlValueSet Nonacute_Inpatient_Stay_Value() => 
		new CqlValueSet("https://www.ncqa.org/fhir/valueset/2.16.840.1.113883.3.464.1004.1398", null);

    [CqlDeclaration("Nonacute Inpatient Stay")]
    [CqlValueSet("https://www.ncqa.org/fhir/valueset/2.16.840.1.113883.3.464.1004.1398")]
	public CqlValueSet Nonacute_Inpatient_Stay() => 
		__Nonacute_Inpatient_Stay.Value;

    [CqlDeclaration("Professional or Institutional Claims")]
	public IEnumerable<Claim> Professional_or_Institutional_Claims(IEnumerable<Claim> claim)
	{
		var a_ = context.Operators;
		bool? b_(Claim MedicalClaim)
		{
			var d_ = context.Operators;
			var f_ = MedicalClaim?.Type;
			var g_ = FHIRHelpers_4_0_001.ToConcept(f_);
			var h_ = g_?.codes;
			var i_ = NCQATerminology_1_0_0.Professional();
			var j_ = d_.ListContains<CqlCode>((h_ as IEnumerable<CqlCode>), i_);
			var m_ = FHIRHelpers_4_0_001.ToConcept(f_);
			var n_ = m_?.codes;
			var o_ = NCQATerminology_1_0_0.Institutional();
			var p_ = d_.ListContains<CqlCode>((n_ as IEnumerable<CqlCode>), o_);
			var q_ = d_.Or(j_, p_);

			return q_;
		};
		var c_ = a_.WhereOrNull<Claim>(claim, b_);

		return c_;
	}

    [CqlDeclaration("Pharmacy Claims")]
	public IEnumerable<Claim> Pharmacy_Claims(IEnumerable<Claim> claim)
	{
		var a_ = context.Operators;
		bool? b_(Claim PharmacyClaim)
		{
			var d_ = context.Operators;
			var e_ = PharmacyClaim?.Type;
			var f_ = FHIRHelpers_4_0_001.ToConcept(e_);
			var g_ = f_?.codes;
			var h_ = NCQATerminology_1_0_0.Pharmacy();
			var i_ = d_.ListContains<CqlCode>((g_ as IEnumerable<CqlCode>), h_);

			return i_;
		};
		var c_ = a_.WhereOrNull<Claim>(claim, b_);

		return c_;
	}

    [CqlDeclaration("Professional or Institutional Claims Response")]
	public IEnumerable<ClaimResponse> Professional_or_Institutional_Claims_Response(IEnumerable<ClaimResponse> claimResponse)
	{
		var a_ = context.Operators;
		bool? b_(ClaimResponse MedicalResponse)
		{
			var d_ = context.Operators;
			var f_ = MedicalResponse?.Type;
			var g_ = FHIRHelpers_4_0_001.ToConcept(f_);
			var h_ = g_?.codes;
			var i_ = NCQATerminology_1_0_0.Professional();
			var j_ = d_.ListContains<CqlCode>((h_ as IEnumerable<CqlCode>), i_);
			var m_ = FHIRHelpers_4_0_001.ToConcept(f_);
			var n_ = m_?.codes;
			var o_ = NCQATerminology_1_0_0.Institutional();
			var p_ = d_.ListContains<CqlCode>((n_ as IEnumerable<CqlCode>), o_);
			var q_ = d_.Or(j_, p_);

			return q_;
		};
		var c_ = a_.WhereOrNull<ClaimResponse>(claimResponse, b_);

		return c_;
	}

    [CqlDeclaration("Pharmacy Claims Response")]
	public IEnumerable<ClaimResponse> Pharmacy_Claims_Response(IEnumerable<ClaimResponse> claimResponse)
	{
		var a_ = context.Operators;
		bool? b_(ClaimResponse PharmacyResponse)
		{
			var d_ = context.Operators;
			var e_ = PharmacyResponse?.Type;
			var f_ = FHIRHelpers_4_0_001.ToConcept(e_);
			var g_ = f_?.codes;
			var h_ = NCQATerminology_1_0_0.Pharmacy();
			var i_ = d_.ListContains<CqlCode>((g_ as IEnumerable<CqlCode>), h_);

			return i_;
		};
		var c_ = a_.WhereOrNull<ClaimResponse>(claimResponse, b_);

		return c_;
	}

    [CqlDeclaration("Medical Claims With Procedure and POS")]
	public IEnumerable<Tuples.Tuple_DTeHhjMPXBSEFRBcdiBHhKQDA> Medical_Claims_With_Procedure_and_POS(IEnumerable<Claim> claim, IEnumerable<CqlCode> posCodes, IEnumerable<CqlCode> ProductOrServiceValueSet)
	{
		var a_ = context.Operators;
		var c_ = this.Professional_or_Institutional_Claims(claim);
		string e_(CqlCode p)
		{
			var o_ = p?.code;

			return o_;
		};
		var f_ = a_.SelectOrNull<CqlCode, string>(ProductOrServiceValueSet, e_);
		string h_(CqlCode pos)
		{
			var p_ = pos?.code;

			return p_;
		};
		var i_ = a_.SelectOrNull<CqlCode, string>(posCodes, h_);
		var j_ = new Tuples.Tuple_EWMRhBHgcOUGZLgIBDbjPHISO
		{
			MedicalClaim = c_,
			ProceduresAsStrings = f_,
			POSAsString = i_,
		};
		var k_ = new Tuples.Tuple_EWMRhBHgcOUGZLgIBDbjPHISO[]
		{
<<<<<<< HEAD
			j_,
		};
		IEnumerable<Tuples.Tuple_DTeHhjMPXBSEFRBcdiBHhKQDA> l_(Tuples.Tuple_EWMRhBHgcOUGZLgIBDbjPHISO ClaimWithPosCode)
		{
			var q_ = context.Operators;
			var s_ = ClaimWithPosCode?.MedicalClaim;
			Tuples.Tuple_DTeHhjMPXBSEFRBcdiBHhKQDA t_(Claim ClaimofInterest)
			{
				var x_ = context.Operators;
				IEnumerable<Claim.ItemComponent> z_()
				{
					if ((ClaimofInterest is null))
					{
						IEnumerable<Claim.ItemComponent> af_ = null;

						return (af_ as IEnumerable<Claim.ItemComponent>);
					}
					else
					{
						var ag_ = context.Operators;
						var ah_ = ClaimofInterest?.Item;
						bool? ai_(Claim.ItemComponent ItemOnLine)
						{
							var ak_ = context.Operators;
							var an_ = ItemOnLine?.ProductOrService;
							var ao_ = FHIRHelpers_4_0_001.ToConcept(an_);
							var ap_ = ao_?.codes;
							bool? aq_(CqlCode LineCode)
							{
								var bc_ = context.Operators;
								var bd_ = LineCode?.code;
								var be_ = ClaimWithPosCode?.ProceduresAsStrings;
								var bf_ = bc_.InList<string>(bd_, be_);

								return bf_;
							};
							var ar_ = ak_.WhereOrNull<CqlCode>((ap_ as IEnumerable<CqlCode>), aq_);
							var as_ = ak_.ExistsInList<CqlCode>(ar_);
							var av_ = ItemOnLine?.Location;
							var aw_ = FHIRHelpers_4_0_001.ToConcept((av_ as CodeableConcept));
							var ax_ = aw_?.codes;
							bool? ay_(CqlCode PosCode)
=======
			PharmacyClaim = c_,
			MedicationsAsStrings = d_,
		};
        var a_ = new Tuples.Tuple_BAGeQidBiLhNHVFiERZPAUdCY[]
		{
			b_,
		};
        Func<Tuples.Tuple_BAGeQidBiLhNHVFiERZPAUdCY,IEnumerable<Tuples.Tuple_FOLKddIQBPRMYYfjeMUjEIBhC>> bi_ = (ClaimWithMedication) => 
        {
            var f_ = ClaimWithMedication?.PharmacyClaim;
            Func<Claim,Tuples.Tuple_FOLKddIQBPRMYYfjeMUjEIBhC> be_ = (Pharmacy) => 
            {
                var i_ = Pharmacy;
                var k_ = (Pharmacy?.Item as IEnumerable<Claim.ItemComponent>);
                Func<Claim.ItemComponent,bool?> q_ = (ItemOnLine) => 
                {
                    var l_ = (FHIRHelpers_4_0_001.ToConcept(ItemOnLine?.ProductOrService)?.codes as IEnumerable<CqlCode>);
                    Func<CqlCode,bool?> o_ = (LineCode) => 
                    {
                        var m_ = LineCode?.code;
                        var n_ = ClaimWithMedication?.MedicationsAsStrings;
                        return context?.Operators.InList<string>(m_, 
							n_);
                    };
                    var p_ = context?.Operators.WhereOrNull<CqlCode>(l_, 
						o_);
                    return context?.Operators.ExistsInList<CqlCode>(p_);
                };
                var j_ = context?.Operators.WhereOrNull<Claim.ItemComponent>(k_, 
					q_);
                var h_ = new Tuples.Tuple_CNibCQZPIWCUUGeAXcXWGiTgj
				{
					Claim = i_,
					LineItems = j_,
				};
                var g_ = new Tuples.Tuple_CNibCQZPIWCUUGeAXcXWGiTgj[]
				{
					h_,
				};
                Func<Tuples.Tuple_CNibCQZPIWCUUGeAXcXWGiTgj,Tuples.Tuple_FOLKddIQBPRMYYfjeMUjEIBhC> bc_ = (LineItemDefinition) => 
                {
                    var s_ = LineItemDefinition?.Claim;
                    var r_ = new Claim[]
					{
						s_,
					};
                    Func<Claim,Tuples.Tuple_FOLKddIQBPRMYYfjeMUjEIBhC> ba_ = (ClaimLines) => 
                    {
                        var w_ = (ClaimLines?.Item as IEnumerable<Claim.ItemComponent>);
                        Func<Claim.ItemComponent,bool?> ac_ = (i) => 
                        {
                            var x_ = (FHIRHelpers_4_0_001.ToConcept(i?.ProductOrService)?.codes as IEnumerable<CqlCode>);
                            Func<CqlCode,bool?> aa_ = (LineCode) => 
                            {
                                var y_ = LineCode?.code;
                                var z_ = ClaimWithMedication?.MedicationsAsStrings;
                                return context?.Operators.InList<string>(y_, 
									z_);
                            };
                            var ab_ = context?.Operators.WhereOrNull<CqlCode>(x_, 
								aa_);
                            return context?.Operators.ExistsInList<CqlCode>(ab_);
                        };
                        var ad_ = context?.Operators.WhereOrNull<Claim.ItemComponent>(w_, 
							ac_);
                        Func<Claim.ItemComponent,Tuples.Tuple_DadNQNcGichTGjKhdjJicQeTP> ax_ = (i) => 
                        {
                            bool? af_ = ((bool?)(i?.Quantity == null));
                            var ag_ = (i?.Serviced as object);
                            var ah_ = NCQAFHIRBase_1_0_0.Normalize_Interval(ag_);
                            var ai_ = context?.Operators.Start(ah_);
                            var an_ = i?.Quantity?.ValueElement;
                            var am_ = new CqlQuantity(FHIRHelpers_4_0_001.ToDecimal(an_), 
								"day");
                            var ao_ = context?.Operators.Add(ai_, 
								am_);
                            var ap_ = context?.Operators.Quantity(1m, 
								"day");
                            var aq_ = context?.Operators.Subtract(ao_, 
								ap_);
                            var ar_ = (context?.Operators.Interval(FHIRHelpers_4_0_001.ToDate(((i?.Serviced as object) as Date)), 
									context?.Operators.Subtract(context?.Operators.Add(FHIRHelpers_4_0_001.ToDate(((i?.Serviced as object) as Date)), 
											new CqlQuantity(FHIRHelpers_4_0_001.ToDecimal(i?.Quantity?.ValueElement), 
												"day")), 
										context?.Operators.Quantity(1m, 
											"day")), 
									true, 
									true))?.low;
                            var as_ = context?.Operators.ConvertDateToDateTime(ar_);
                            var at_ = (context?.Operators.Interval(FHIRHelpers_4_0_001.ToDate(((i?.Serviced as object) as Date)), 
									context?.Operators.Subtract(context?.Operators.Add(FHIRHelpers_4_0_001.ToDate(((i?.Serviced as object) as Date)), 
											new CqlQuantity(FHIRHelpers_4_0_001.ToDecimal(i?.Quantity?.ValueElement), 
												"day")), 
										context?.Operators.Quantity(1m, 
											"day")), 
									true, 
									true))?.high;
                            var au_ = context?.Operators.ConvertDateToDateTime(at_);
                            var av_ = (context?.Operators.Interval(FHIRHelpers_4_0_001.ToDate(((i?.Serviced as object) as Date)), 
									context?.Operators.Subtract(context?.Operators.Add(FHIRHelpers_4_0_001.ToDate(((i?.Serviced as object) as Date)), 
											new CqlQuantity(FHIRHelpers_4_0_001.ToDecimal(i?.Quantity?.ValueElement), 
												"day")), 
										context?.Operators.Quantity(1m, 
											"day")), 
									true, 
									true))?.lowClosed;
                            var aw_ = (context?.Operators.Interval(FHIRHelpers_4_0_001.ToDate(((i?.Serviced as object) as Date)), 
									context?.Operators.Subtract(context?.Operators.Add(FHIRHelpers_4_0_001.ToDate(((i?.Serviced as object) as Date)), 
											new CqlQuantity(FHIRHelpers_4_0_001.ToDecimal(i?.Quantity?.ValueElement), 
												"day")), 
										context?.Operators.Quantity(1m, 
											"day")), 
									true, 
									true))?.highClosed;
                            var ae_ = (((context?.Operators.Not(af_) ?? false))
								? ((((((i?.Serviced as object) is Period as bool?) ?? false))
										? (context?.Operators.Interval(ai_, 
												aq_, 
												true, 
												true))
										: (context?.Operators.Interval(as_, 
												au_, 
												av_, 
												aw_)))
)
								: ((null as CqlInterval<CqlDateTime>)))
;
                            return new Tuples.Tuple_DadNQNcGichTGjKhdjJicQeTP
>>>>>>> cedac435
							{
								var bg_ = context.Operators;
								var bh_ = PosCode?.code;
								var bi_ = ClaimWithPosCode?.POSAsString;
								var bj_ = bg_.InList<string>(bh_, bi_);

								return bj_;
							};
<<<<<<< HEAD
							var az_ = ak_.WhereOrNull<CqlCode>((ax_ as IEnumerable<CqlCode>), ay_);
							var ba_ = ak_.ExistsInList<CqlCode>(az_);
							var bb_ = ak_.And(as_, ba_);

							return bb_;
						};
						var aj_ = ag_.WhereOrNull<Claim.ItemComponent>((ah_ as IEnumerable<Claim.ItemComponent>), ai_);
=======
                        };
                        var v_ = context?.Operators.SelectOrNull<Claim.ItemComponent, Tuples.Tuple_DadNQNcGichTGjKhdjJicQeTP>(ad_, 
							ax_);
                        var u_ = new Tuples.Tuple_BYGeMjQEUUIJcKZHQOCRZhZCU
						{
							CoveredDays = v_,
						};
                        var t_ = new Tuples.Tuple_BYGeMjQEUUIJcKZHQOCRZhZCU[]
						{
							u_,
						};
                        Func<Tuples.Tuple_BYGeMjQEUUIJcKZHQOCRZhZCU,Tuples.Tuple_FOLKddIQBPRMYYfjeMUjEIBhC> ay_ = (ItemCalculation) => (((context?.Operators.ExistsInList<Claim.ItemComponent>(LineItemDefinition?.LineItems) ?? false))
								? (new Tuples.Tuple_FOLKddIQBPRMYYfjeMUjEIBhC
									{
										Claim = LineItemDefinition?.Claim,
										LineItem = LineItemDefinition?.LineItems,
										ServicePeriod = context?.Operators.SelectOrNull<DataType, CqlInterval<CqlDateTime>>(context?.Operators.SelectOrNull<Claim.ItemComponent, DataType>(context?.Operators.WhereOrNull<Claim.ItemComponent>(LineItemDefinition?.LineItems, 
													(@this) => context?.Operators.Not(((bool?)(@this?.Serviced == null)))), 
												(@this) => @this?.Serviced), 
											(NormalDate) => NCQAFHIRBase_1_0_0.Normalize_Interval(NormalDate)),
										CoveredDays = context?.Operators.SelectOrNull<Tuples.Tuple_DadNQNcGichTGjKhdjJicQeTP, CqlInterval<CqlDateTime>>(ItemCalculation?.CoveredDays, 
											(d) => d?.DaysSupplyInterval),
									})
								: ((null as Tuples.Tuple_FOLKddIQBPRMYYfjeMUjEIBhC)))
;
                        var az_ = context?.Operators.SelectOrNull<Tuples.Tuple_BYGeMjQEUUIJcKZHQOCRZhZCU, Tuples.Tuple_FOLKddIQBPRMYYfjeMUjEIBhC>(t_, 
							ay_);
                        return context?.Operators.SingleOrNull<Tuples.Tuple_FOLKddIQBPRMYYfjeMUjEIBhC>(az_);
                    };
                    var bb_ = context?.Operators.SelectOrNull<Claim, Tuples.Tuple_FOLKddIQBPRMYYfjeMUjEIBhC>(r_, 
						ba_);
                    return context?.Operators.SingleOrNull<Tuples.Tuple_FOLKddIQBPRMYYfjeMUjEIBhC>(bb_);
                };
                var bd_ = context?.Operators.SelectOrNull<Tuples.Tuple_CNibCQZPIWCUUGeAXcXWGiTgj, Tuples.Tuple_FOLKddIQBPRMYYfjeMUjEIBhC>(g_, 
					bc_);
                return context?.Operators.SingleOrNull<Tuples.Tuple_FOLKddIQBPRMYYfjeMUjEIBhC>(bd_);
            };
            var bf_ = context?.Operators.SelectOrNull<Claim, Tuples.Tuple_FOLKddIQBPRMYYfjeMUjEIBhC>(f_, 
				be_);
            Func<Tuples.Tuple_FOLKddIQBPRMYYfjeMUjEIBhC,bool?> bh_ = (FinalList) => 
            {
                bool? bg_ = ((bool?)(FinalList == null));
                return context?.Operators.Not(bg_);
            };
            return context?.Operators.WhereOrNull<Tuples.Tuple_FOLKddIQBPRMYYfjeMUjEIBhC>(bf_, 
				bh_);
        };
        var bj_ = context?.Operators.SelectOrNull<Tuples.Tuple_BAGeQidBiLhNHVFiERZPAUdCY, IEnumerable<Tuples.Tuple_FOLKddIQBPRMYYfjeMUjEIBhC>>(a_, 
			bi_);
        return context?.Operators.SingleOrNull<IEnumerable<Tuples.Tuple_FOLKddIQBPRMYYfjeMUjEIBhC>>(bj_);
    }
>>>>>>> cedac435

						return aj_;
					};
				};
				var aa_ = new Tuples.Tuple_CNibCQZPIWCUUGeAXcXWGiTgj
				{
					Claim = ClaimofInterest,
					LineItems = z_(),
				};
				var ab_ = new Tuples.Tuple_CNibCQZPIWCUUGeAXcXWGiTgj[]
				{
					aa_,
				};
				Tuples.Tuple_DTeHhjMPXBSEFRBcdiBHhKQDA ac_(Tuples.Tuple_CNibCQZPIWCUUGeAXcXWGiTgj LineItemDefinition)
				{
					Tuples.Tuple_DTeHhjMPXBSEFRBcdiBHhKQDA bk_()
					{
						if ((context.Operators.ExistsInList<Claim.ItemComponent>(LineItemDefinition?.LineItems) ?? false))
						{
							var bl_ = LineItemDefinition?.Claim;
							var bm_ = context.Operators;
							var bp_ = LineItemDefinition?.LineItems;
							bool? bq_(Claim.ItemComponent @this)
							{
								var bx_ = context.Operators;
								var by_ = @this?.Serviced;
								var bz_ = bx_.Not((bool?)(by_ is null));

								return bz_;
							};
							var br_ = bm_.WhereOrNull<Claim.ItemComponent>(bp_, bq_);
							DataType bs_(Claim.ItemComponent @this)
							{
								var ca_ = @this?.Serviced;

								return ca_;
							};
							var bt_ = bm_.SelectOrNull<Claim.ItemComponent, DataType>(br_, bs_);
							CqlInterval<CqlDateTime> bu_(DataType NormalDate)
							{
								var cb_ = NCQAFHIRBase_1_0_0.Normalize_Interval(NormalDate);

								return cb_;
							};
							var bv_ = bm_.SelectOrNull<DataType, CqlInterval<CqlDateTime>>(bt_, bu_);
							var bw_ = new Tuples.Tuple_DTeHhjMPXBSEFRBcdiBHhKQDA
							{
								Claim = bl_,
								ServicePeriod = bv_,
							};

							return bw_;
						}
						else
						{
							Tuples.Tuple_DTeHhjMPXBSEFRBcdiBHhKQDA cc_ = null;

							return (cc_ as Tuples.Tuple_DTeHhjMPXBSEFRBcdiBHhKQDA);
						};
					};

					return bk_();
				};
				var ad_ = x_.SelectOrNull<Tuples.Tuple_CNibCQZPIWCUUGeAXcXWGiTgj, Tuples.Tuple_DTeHhjMPXBSEFRBcdiBHhKQDA>(ab_, ac_);
				var ae_ = x_.SingleOrNull<Tuples.Tuple_DTeHhjMPXBSEFRBcdiBHhKQDA>(ad_);

				return ae_;
			};
			var u_ = q_.SelectOrNull<Claim, Tuples.Tuple_DTeHhjMPXBSEFRBcdiBHhKQDA>(s_, t_);
			bool? v_(Tuples.Tuple_DTeHhjMPXBSEFRBcdiBHhKQDA FinalList)
			{
				var cd_ = context.Operators;
				var ce_ = cd_.Not((bool?)(FinalList is null));

				return ce_;
			};
			var w_ = q_.WhereOrNull<Tuples.Tuple_DTeHhjMPXBSEFRBcdiBHhKQDA>(u_, v_);

			return w_;
		};
		var m_ = a_.SelectOrNull<Tuples.Tuple_EWMRhBHgcOUGZLgIBDbjPHISO, IEnumerable<Tuples.Tuple_DTeHhjMPXBSEFRBcdiBHhKQDA>>(k_, l_);
		var n_ = a_.SingleOrNull<IEnumerable<Tuples.Tuple_DTeHhjMPXBSEFRBcdiBHhKQDA>>(m_);

		return n_;
	}

    [CqlDeclaration("Medical Claims With Procedure in Header or on Line Item")]
	public IEnumerable<Tuples.Tuple_DTeHhjMPXBSEFRBcdiBHhKQDA> Medical_Claims_With_Procedure_in_Header_or_on_Line_Item(IEnumerable<Claim> claim, IEnumerable<CqlCode> ProductOrServiceValueSet)
	{
		var a_ = context.Operators;
		var c_ = this.Professional_or_Institutional_Claims(claim);
		string e_(CqlCode p)
		{
			var l_ = p?.code;

			return l_;
		};
		var f_ = a_.SelectOrNull<CqlCode, string>(ProductOrServiceValueSet, e_);
		var g_ = new Tuples.Tuple_EWMRhBHgcOUGZLgIBDbjPHISO
		{
			MedicalClaim = c_,
			ProceduresAsStrings = f_,
		};
		var h_ = new Tuples.Tuple_EWMRhBHgcOUGZLgIBDbjPHISO[]
		{
			g_,
		};
		IEnumerable<Tuples.Tuple_DTeHhjMPXBSEFRBcdiBHhKQDA> i_(Tuples.Tuple_EWMRhBHgcOUGZLgIBDbjPHISO ClaimWithProcedure)
		{
			var m_ = context.Operators;
			var o_ = ClaimWithProcedure?.MedicalClaim;
			Tuples.Tuple_DTeHhjMPXBSEFRBcdiBHhKQDA p_(Claim ClaimofInterest)
			{
				var t_ = context.Operators;
				IEnumerable<Claim.ItemComponent> v_()
				{
					if ((ClaimofInterest is null))
					{
<<<<<<< HEAD
						IEnumerable<Claim.ItemComponent> ab_ = null;

						return (ab_ as IEnumerable<Claim.ItemComponent>);
					}
					else
					{
						var ac_ = context.Operators;
						var ad_ = ClaimofInterest?.Item;
						bool? ae_(Claim.ItemComponent ItemOnLine)
						{
							var ag_ = context.Operators;
							var aj_ = ItemOnLine?.ProductOrService;
							var ak_ = FHIRHelpers_4_0_001.ToConcept(aj_);
							var al_ = ak_?.codes;
							bool? am_(CqlCode LineCode)
=======
						bd_,
					};
                    Func<Claim,Tuples.Tuple_DTeHhjMPXBSEFRBcdiBHhKQDA> cd_ = (ClaimforDiagnosis) => 
                    {
                        var bg_ = (ClaimforDiagnosis?.Item as IEnumerable<Claim.ItemComponent>);
                        var bj_ = ClaimforDiagnosis;
                        var bi_ = new Claim[]
						{
							bj_,
						};
                        Func<Claim,bool?> bz_ = (RightClaim) => 
                        {
                            var bk_ = (RightClaim?.Diagnosis as IEnumerable<Claim.DiagnosisComponent>);
                            Func<Claim.DiagnosisComponent,bool?> bx_ = (RightDiagnosis) => 
                            {
                                var bm_ = (RightDiagnosis?.SequenceElement as object);
                                var bn_ = context?.Operators.Convert<Integer>(bm_);
                                var bl_ = (FHIRHelpers_4_0_001.ToInteger(bn_) as object);
                                var bo_ = (((int?)1) as object);
                                var bp_ = context?.Operators.Equal(bl_, 
									bo_);
                                var bq_ = (RightDiagnosis?.Diagnosis as object);
                                var br_ = context?.Operators.LateBoundProperty<IEnumerable<Coding>>(bq_, 
									"coding");
                                Func<Coding,bool?> bu_ = (DiagnosisCode) => 
                                {
                                    var bs_ = DiagnosisCode?.CodeElement?.Value;
                                    var bt_ = ClaimWithProcedure?.DiagnosesAsStrings;
                                    return context?.Operators.InList<string>(bs_, 
										bt_);
                                };
                                var bv_ = context?.Operators.WhereOrNull<Coding>(br_, 
									bu_);
                                var bw_ = context?.Operators.ExistsInList<Coding>(bv_);
                                return context?.Operators.And(bp_, 
									bw_);
                            };
                            var by_ = context?.Operators.WhereOrNull<Claim.DiagnosisComponent>(bk_, 
								bx_);
                            return context?.Operators.ExistsInList<Claim.DiagnosisComponent>(by_);
                        };
                        var ca_ = context?.Operators.WhereOrNull<Claim>(bi_, 
							bz_);
                        var bh_ = (((ClaimforDiagnosis == null))
							? (null)
							: (context?.Operators.SingleOrNull<Claim>(ca_)))
;
                        var bf_ = new Tuples.Tuple_iUHcMLYFdMEcPJJeOVJdQjbI
						{
							Procedure = bg_,
							LineItems = bh_,
						};
                        var be_ = new Tuples.Tuple_iUHcMLYFdMEcPJJeOVJdQjbI[]
						{
							bf_,
						};
                        Func<Tuples.Tuple_iUHcMLYFdMEcPJJeOVJdQjbI,Tuples.Tuple_DTeHhjMPXBSEFRBcdiBHhKQDA> cb_ = (LineItemDefinition) => (((context?.Operators.And(context?.Operators.Not(((bool?)(LineItemDefinition == null))), 
								context?.Operators.Not(((bool?)(LineItemDefinition?.LineItems == null)))) ?? false))
								? (new Tuples.Tuple_DTeHhjMPXBSEFRBcdiBHhKQDA
									{
										Claim = LineItemDefinition?.LineItems,
										ServicePeriod = context?.Operators.SelectOrNull<Claim.ItemComponent, CqlInterval<CqlDateTime>>((LineItemDefinition?.LineItems?.Item as IEnumerable<Claim.ItemComponent>), 
											(NormalDate) => NCQAFHIRBase_1_0_0.Normalize_Interval((NormalDate?.Serviced as object))),
									})
								: ((null as Tuples.Tuple_DTeHhjMPXBSEFRBcdiBHhKQDA)))
;
                        var cc_ = context?.Operators.SelectOrNull<Tuples.Tuple_iUHcMLYFdMEcPJJeOVJdQjbI, Tuples.Tuple_DTeHhjMPXBSEFRBcdiBHhKQDA>(be_, 
							cb_);
                        return context?.Operators.SingleOrNull<Tuples.Tuple_DTeHhjMPXBSEFRBcdiBHhKQDA>(cc_);
                    };
                    var ce_ = context?.Operators.SelectOrNull<Claim, Tuples.Tuple_DTeHhjMPXBSEFRBcdiBHhKQDA>(bc_, 
						cd_);
                    return context?.Operators.SingleOrNull<Tuples.Tuple_DTeHhjMPXBSEFRBcdiBHhKQDA>(ce_);
                };
                var cg_ = context?.Operators.SelectOrNull<Tuples.Tuple_CIIbRNfJieBVcNIWHEUWMVhOB, Tuples.Tuple_DTeHhjMPXBSEFRBcdiBHhKQDA>(i_, 
					cf_);
                return context?.Operators.SingleOrNull<Tuples.Tuple_DTeHhjMPXBSEFRBcdiBHhKQDA>(cg_);
            };
            var ci_ = context?.Operators.SelectOrNull<Claim, Tuples.Tuple_DTeHhjMPXBSEFRBcdiBHhKQDA>(h_, 
				ch_);
            Func<Tuples.Tuple_DTeHhjMPXBSEFRBcdiBHhKQDA,bool?> ck_ = (FinalList) => 
            {
                bool? cj_ = ((bool?)(FinalList == null));
                return context?.Operators.Not(cj_);
            };
            return context?.Operators.WhereOrNull<Tuples.Tuple_DTeHhjMPXBSEFRBcdiBHhKQDA>(ci_, 
				ck_);
        };
        var cm_ = context?.Operators.SelectOrNull<Tuples.Tuple_EUYHPiEZNTBOHPgZNKhGAORRb, IEnumerable<Tuples.Tuple_DTeHhjMPXBSEFRBcdiBHhKQDA>>(a_, 
			cl_);
        return context?.Operators.SingleOrNull<IEnumerable<Tuples.Tuple_DTeHhjMPXBSEFRBcdiBHhKQDA>>(cm_);
    }

    [CqlDeclaration("Medical Claims With Principal Diagnosis")]
    public IEnumerable<Tuples.Tuple_HLLRUdKceDPKeIXGFiiNKjMKI> Medical_Claims_With_Principal_Diagnosis(IEnumerable<Claim> claim, IEnumerable<CqlCode> DiagnosisValueSet)
    {
        var c_ = this.Professional_or_Institutional_Claims(claim);
        Func<CqlCode,string> e_ = (d) => 
        {
            return d?.code;
        };
        var d_ = context?.Operators.SelectOrNull<CqlCode, string>(DiagnosisValueSet, 
			e_);
        var b_ = new Tuples.Tuple_HGJgSEUEXcXLiIPXgcJWiVdUX
		{
			MedicalClaim = c_,
			DiagnosesAsStrings = d_,
		};
        var a_ = new Tuples.Tuple_HGJgSEUEXcXLiIPXgcJWiVdUX[]
		{
			b_,
		};
        Func<Tuples.Tuple_HGJgSEUEXcXLiIPXgcJWiVdUX,IEnumerable<Tuples.Tuple_HLLRUdKceDPKeIXGFiiNKjMKI>> ag_ = (ClaimWithDiagnosis) => 
        {
            var i_ = ClaimWithDiagnosis?.MedicalClaim;
            Func<Claim,bool?> y_ = (RightClaim) => 
            {
                var j_ = (RightClaim?.Diagnosis as IEnumerable<Claim.DiagnosisComponent>);
                Func<Claim.DiagnosisComponent,bool?> w_ = (RightDiagnosis) => 
                {
                    var l_ = (RightDiagnosis?.SequenceElement as object);
                    var m_ = context?.Operators.Convert<Integer>(l_);
                    var k_ = (FHIRHelpers_4_0_001.ToInteger(m_) as object);
                    var n_ = (((int?)1) as object);
                    var o_ = context?.Operators.Equal(k_, 
						n_);
                    var p_ = (RightDiagnosis?.Diagnosis as object);
                    var q_ = context?.Operators.LateBoundProperty<IEnumerable<Coding>>(p_, 
						"coding");
                    Func<Coding,bool?> t_ = (DiagnosisCode) => 
                    {
                        var r_ = DiagnosisCode?.CodeElement?.Value;
                        var s_ = ClaimWithDiagnosis?.DiagnosesAsStrings;
                        return context?.Operators.InList<string>(r_, 
							s_);
                    };
                    var u_ = context?.Operators.WhereOrNull<Coding>(q_, 
						t_);
                    var v_ = context?.Operators.ExistsInList<Coding>(u_);
                    return context?.Operators.And(o_, 
						v_);
                };
                var x_ = context?.Operators.WhereOrNull<Claim.DiagnosisComponent>(j_, 
					w_);
                return context?.Operators.ExistsInList<Claim.DiagnosisComponent>(x_);
            };
            var h_ = (((ClaimWithDiagnosis?.MedicalClaim == null))
				? ((null as IEnumerable<Claim>))
				: (context?.Operators.WhereOrNull<Claim>(i_, 
						y_)))
;
            var g_ = new Tuples.Tuple_FADJTWQjaQgiVVcFZjGXbPFbN
			{
				LineItems = h_,
			};
            var f_ = new Tuples.Tuple_FADJTWQjaQgiVVcFZjGXbPFbN[]
			{
				g_,
			};
            Func<Tuples.Tuple_FADJTWQjaQgiVVcFZjGXbPFbN,IEnumerable<Tuples.Tuple_HLLRUdKceDPKeIXGFiiNKjMKI>> ae_ = (LineItemDefinition) => 
            {
                var z_ = LineItemDefinition?.LineItems;
                Func<Claim,Tuples.Tuple_HLLRUdKceDPKeIXGFiiNKjMKI> aa_ = (ClaimWithDiagnosis) => (((context?.Operators.Not(((bool?)(ClaimWithDiagnosis == null))) ?? false))
						? (new Tuples.Tuple_HLLRUdKceDPKeIXGFiiNKjMKI
>>>>>>> cedac435
							{
								var bn_ = context.Operators;
								var bo_ = LineCode?.code;
								var bp_ = ClaimWithProcedure?.ProceduresAsStrings;
								var bq_ = bn_.InList<string>(bo_, bp_);

								return bq_;
							};
							var an_ = ag_.WhereOrNull<CqlCode>((al_ as IEnumerable<CqlCode>), am_);
							var ao_ = ag_.ExistsInList<CqlCode>(an_);
							var ax_ = ClaimofInterest?.Procedure;
							bool? ay_(Claim.ProcedureComponent @this)
							{
								var br_ = context.Operators;
								var bs_ = @this?.Procedure;
								var bt_ = br_.Not((bool?)(bs_ is null));

<<<<<<< HEAD
								return bt_;
							};
							var az_ = ag_.WhereOrNull<Claim.ProcedureComponent>((ax_ as IEnumerable<Claim.ProcedureComponent>), ay_);
							DataType ba_(Claim.ProcedureComponent @this)
							{
								var bu_ = @this?.Procedure;
=======
    [CqlDeclaration("Get All Paid Claim Reponses")]
    public IEnumerable<Tuples.Tuple_EbJRLQXEhRCeIIZLcXEYbTEDL> Get_All_Paid_Claim_Reponses(IEnumerable<ClaimResponse> claimResponse)
    {
        Func<ClaimResponse,bool?> i_ = (ResponseItem) => 
        {
            var d_ = (ResponseItem?.OutcomeElement as object);
            var e_ = context?.Operators.Convert<string>(d_);
            var g_ = "complete";
            var h_ = "partial";
            var f_ = (new string[]
			{
				g_,
				h_,
			} as IEnumerable<string>);
            return context?.Operators.InList<string>(e_, 
				f_);
        };
        var c_ = context?.Operators.WhereOrNull<ClaimResponse>(claimResponse, 
			i_);
        var b_ = new Tuples.Tuple_GRhdjhBUGcJfFRBeODDiYLCdD
		{
			PaidResponse = c_,
		};
        var a_ = new Tuples.Tuple_GRhdjhBUGcJfFRBeODDiYLCdD[]
		{
			b_,
		};
        Func<Tuples.Tuple_GRhdjhBUGcJfFRBeODDiYLCdD,IEnumerable<Tuples.Tuple_EbJRLQXEhRCeIIZLcXEYbTEDL>> av_ = (ClaimResponse) => 
        {
            var j_ = ClaimResponse?.PaidResponse;
            Func<ClaimResponse,Tuples.Tuple_EbJRLQXEhRCeIIZLcXEYbTEDL> au_ = (ClmResp) => 
            {
                var k_ = ClmResp;
                var m_ = (ClmResp?.Request?.ReferenceElement as object);
                var n_ = context?.Operators.Convert<string>(m_);
                var l_ = NCQAFHIRBase_1_0_0.GetId(n_);
                var p_ = (ClmResp?.Item as IEnumerable<ClaimResponse.ItemComponent>);
                Func<ClaimResponse.ItemComponent,bool?> at_ = (ResponseItem) => 
                {
                    var q_ = ResponseItem?.Adjudication;
                    Func<ClaimResponse.AdjudicationComponent,bool?> s_ = (@this) => 
                    {
                        bool? r_ = ((bool?)(@this?.Category == null));
                        return context?.Operators.Not(r_);
                    };
                    var t_ = context?.Operators.WhereOrNull<ClaimResponse.AdjudicationComponent>(q_, 
						s_);
                    Func<ClaimResponse.AdjudicationComponent,CodeableConcept> u_ = (@this) => 
                    {
                        return @this?.Category;
                    };
                    var v_ = context?.Operators.SelectOrNull<ClaimResponse.AdjudicationComponent, CodeableConcept>(t_, 
						u_);
                    Func<CodeableConcept,bool?> x_ = (@this) => 
                    {
                        bool? w_ = ((bool?)(@this?.Coding == null));
                        return context?.Operators.Not(w_);
                    };
                    var y_ = context?.Operators.WhereOrNull<CodeableConcept>(v_, 
						x_);
                    Func<CodeableConcept,List<Coding>> z_ = (@this) => 
                    {
                        return @this?.Coding;
                    };
                    var aa_ = context?.Operators.SelectOrNull<CodeableConcept, List<Coding>>(y_, 
						z_);
                    var ab_ = context?.Operators.FlattenList<Coding>(aa_);
                    Func<Coding,bool?> ae_ = (CategoryItem) => 
                    {
                        var ac_ = (CategoryItem?.CodeElement?.Value as object);
                        var ad_ = ("benefit" as object);
                        return context?.Operators.Equal(ac_, 
							ad_);
                    };
                    var af_ = context?.Operators.WhereOrNull<Coding>(ab_, 
						ae_);
                    var ag_ = context?.Operators.ExistsInList<Coding>(af_);
                    Func<ClaimResponse.AdjudicationComponent,bool?> aj_ = (@this) => 
                    {
                        bool? ai_ = ((bool?)(@this?.Amount == null));
                        return context?.Operators.Not(ai_);
                    };
                    var ak_ = context?.Operators.WhereOrNull<ClaimResponse.AdjudicationComponent>(q_, 
						aj_);
                    Func<ClaimResponse.AdjudicationComponent,Money> al_ = (@this) => 
                    {
                        return @this?.Amount;
                    };
                    var am_ = context?.Operators.SelectOrNull<ClaimResponse.AdjudicationComponent, Money>(ak_, 
						al_);
                    Func<Money,bool?> aq_ = (DollarAmount) => 
                    {
                        var ao_ = DollarAmount?.ValueElement;
                        var an_ = (FHIRHelpers_4_0_001.ToDecimal(ao_) as object);
                        var ap_ = (context?.Operators.ConvertIntegerToDecimal(((int?)0)) as object);
                        return context?.Operators.Greater(an_, 
							ap_);
                    };
                    var ar_ = context?.Operators.WhereOrNull<Money>(am_, 
						aq_);
                    var as_ = context?.Operators.ExistsInList<Money>(ar_);
                    return context?.Operators.And(ag_, 
						as_);
                };
                var o_ = context?.Operators.WhereOrNull<ClaimResponse.ItemComponent>(p_, 
					at_);
                return new Tuples.Tuple_EbJRLQXEhRCeIIZLcXEYbTEDL
				{
					Response = k_,
					ResponseID = l_,
					LineItems = o_,
				};
            };
            return context?.Operators.SelectOrNull<ClaimResponse, Tuples.Tuple_EbJRLQXEhRCeIIZLcXEYbTEDL>(j_, 
				au_);
        };
        var aw_ = context?.Operators.SelectOrNull<Tuples.Tuple_GRhdjhBUGcJfFRBeODDiYLCdD, IEnumerable<Tuples.Tuple_EbJRLQXEhRCeIIZLcXEYbTEDL>>(a_, 
			av_);
        return context?.Operators.SingleOrNull<IEnumerable<Tuples.Tuple_EbJRLQXEhRCeIIZLcXEYbTEDL>>(aw_);
    }
>>>>>>> cedac435

								return bu_;
							};
							var bb_ = ag_.SelectOrNull<Claim.ProcedureComponent, DataType>(az_, ba_);
							bool? bc_(DataType @this)
							{
								var bv_ = context.Operators;
								var bx_ = bv_.LateBoundProperty<object>(@this, "coding");
								var by_ = bv_.Not((bool?)(bx_ is null));

<<<<<<< HEAD
								return by_;
							};
							var bd_ = ag_.WhereOrNull<DataType>(bb_, bc_);
							object be_(DataType @this)
							{
								var bz_ = context.Operators;
								var ca_ = bz_.LateBoundProperty<object>(@this, "coding");
=======
    [CqlDeclaration("Get Corresponding Claim for Services and Conditions")]
    public Tuples.Tuple_FbAEUOYETObSHBafYbFNIeSNO Get_Corresponding_Claim_for_Services_and_Conditions(IEnumerable<ClaimResponse> claimResponse, IEnumerable<Claim> claim, IEnumerable<CqlCode> ProductOrServiceValueSet, IEnumerable<CqlCode> DiagnosisValueSet)
    {
        var c_ = this.Get_All_Paid_Claim_Reponses(claimResponse);
        var d_ = this.Get_All_Claims_With_Procedure_and_Diagnosis(claim, 
			ProductOrServiceValueSet, 
			DiagnosisValueSet);
        var b_ = new Tuples.Tuple_ELXXNjRZXJcQDXjEEQXFeNQKZ
		{
			PaidMedicalClaimResponse = c_,
			MedicalClaim = d_,
		};
        var a_ = new Tuples.Tuple_ELXXNjRZXJcQDXjEEQXFeNQKZ[]
		{
			b_,
		};
        Func<Tuples.Tuple_ELXXNjRZXJcQDXjEEQXFeNQKZ,Tuples.Tuple_FbAEUOYETObSHBafYbFNIeSNO> bj_ = (ClaimAndResponse) => 
        {
            var h_ = ClaimAndResponse?.MedicalClaim;
            Func<Tuples.Tuple_DXaYeZVOEAELKIhLMVHZBeASM,Tuples.Tuple_CAKcSTUVVXcPjYRXATiiRAEMg> ae_ = (medClaim) => 
            {
                var i_ = medClaim;
                var k_ = medClaim?.LineItems;
                Func<Claim.ItemComponent,bool?> ad_ = (medClaimLineItem) => 
                {
                    var l_ = ClaimAndResponse?.PaidMedicalClaimResponse;
                    Func<Tuples.Tuple_EbJRLQXEhRCeIIZLcXEYbTEDL,IEnumerable<Tuples.Tuple_EbJRLQXEhRCeIIZLcXEYbTEDL>> ab_ = (pClaim) => 
                    {
                        var m_ = pClaim?.LineItems;
                        Func<ClaimResponse.ItemComponent,bool?> y_ = (pClaimLineItem) => 
                        {
                            var o_ = (((medClaim?.ClaimofInterest is Resource)
								? ((medClaim?.ClaimofInterest as Resource)?.IdElement)
								: (null))
 as object);
                            var n_ = (context?.Operators.Convert<string>(o_) as object);
                            var q_ = (pClaim?.Response?.Request?.ReferenceElement as object);
                            var r_ = context?.Operators.Convert<string>(q_);
                            var p_ = (NCQAFHIRBase_1_0_0.GetId(r_) as object);
                            var s_ = context?.Operators.Equal(n_, 
								p_);
                            var u_ = (medClaimLineItem?.SequenceElement as object);
                            var t_ = (context?.Operators.Convert<Integer>(u_) as object);
                            var w_ = (pClaimLineItem?.ItemSequenceElement as object);
                            var v_ = (context?.Operators.Convert<Integer>(w_) as object);
                            var x_ = context?.Operators.Equal(t_, 
								v_);
                            return context?.Operators.And(s_, 
								x_);
                        };
                        var z_ = context?.Operators.WhereOrNull<ClaimResponse.ItemComponent>(m_, 
							y_);
                        Func<ClaimResponse.ItemComponent,Tuples.Tuple_EbJRLQXEhRCeIIZLcXEYbTEDL> aa_ = (pClaimLineItem) => pClaim;
                        return context?.Operators.SelectOrNull<ClaimResponse.ItemComponent, Tuples.Tuple_EbJRLQXEhRCeIIZLcXEYbTEDL>(z_, 
							aa_);
                    };
                    var ac_ = context?.Operators.SelectManyOrNull<Tuples.Tuple_EbJRLQXEhRCeIIZLcXEYbTEDL, Tuples.Tuple_EbJRLQXEhRCeIIZLcXEYbTEDL>(l_, 
						ab_);
                    return context?.Operators.ExistsInList<Tuples.Tuple_EbJRLQXEhRCeIIZLcXEYbTEDL>(ac_);
                };
                var j_ = context?.Operators.WhereOrNull<Claim.ItemComponent>(k_, 
					ad_);
                return new Tuples.Tuple_CAKcSTUVVXcPjYRXATiiRAEMg
				{
					PaidClaim = i_,
					ClaimItem = j_,
				};
            };
            var g_ = context?.Operators.SelectOrNull<Tuples.Tuple_DXaYeZVOEAELKIhLMVHZBeASM, Tuples.Tuple_CAKcSTUVVXcPjYRXATiiRAEMg>(h_, 
				ae_);
            var f_ = new Tuples.Tuple_CTafBejCOJKDPBQMRaUKGZGDD
			{
				AggregateClaim = g_,
			};
            var e_ = new Tuples.Tuple_CTafBejCOJKDPBQMRaUKGZGDD[]
			{
				f_,
			};
            Func<Tuples.Tuple_CTafBejCOJKDPBQMRaUKGZGDD,Tuples.Tuple_FbAEUOYETObSHBafYbFNIeSNO> bh_ = (ClaimWithPaidResponse) => 
            {
                var ah_ = ClaimWithPaidResponse?.AggregateClaim;
                Func<Tuples.Tuple_CAKcSTUVVXcPjYRXATiiRAEMg,bool?> aj_ = (@this) => 
                {
                    bool? ai_ = ((bool?)(@this?.ClaimItem == null));
                    return context?.Operators.Not(ai_);
                };
                var ak_ = context?.Operators.WhereOrNull<Tuples.Tuple_CAKcSTUVVXcPjYRXATiiRAEMg>(ah_, 
					aj_);
                Func<Tuples.Tuple_CAKcSTUVVXcPjYRXATiiRAEMg,IEnumerable<Claim.ItemComponent>> al_ = (@this) => 
                {
                    return @this?.ClaimItem;
                };
                var am_ = context?.Operators.SelectOrNull<Tuples.Tuple_CAKcSTUVVXcPjYRXATiiRAEMg, IEnumerable<Claim.ItemComponent>>(ak_, 
					al_);
                var an_ = context?.Operators.FlattenList<Claim.ItemComponent>(am_);
                Func<Tuples.Tuple_CAKcSTUVVXcPjYRXATiiRAEMg,bool?> ar_ = (@this) => 
                {
                    bool? aq_ = ((bool?)(@this?.PaidClaim == null));
                    return context?.Operators.Not(aq_);
                };
                var as_ = context?.Operators.WhereOrNull<Tuples.Tuple_CAKcSTUVVXcPjYRXATiiRAEMg>(ah_, 
					ar_);
                Func<Tuples.Tuple_CAKcSTUVVXcPjYRXATiiRAEMg,Tuples.Tuple_DXaYeZVOEAELKIhLMVHZBeASM> at_ = (@this) => 
                {
                    return @this?.PaidClaim;
                };
                var ao_ = context?.Operators.SelectOrNull<Tuples.Tuple_CAKcSTUVVXcPjYRXATiiRAEMg, Tuples.Tuple_DXaYeZVOEAELKIhLMVHZBeASM>(as_, 
					at_);
                Func<Tuples.Tuple_CAKcSTUVVXcPjYRXATiiRAEMg,bool?> ax_ = (@this) => 
                {
                    bool? aw_ = ((bool?)(@this?.ClaimItem == null));
                    return context?.Operators.Not(aw_);
                };
                var ay_ = context?.Operators.WhereOrNull<Tuples.Tuple_CAKcSTUVVXcPjYRXATiiRAEMg>(ah_, 
					ax_);
                var ba_ = context?.Operators.SelectOrNull<Tuples.Tuple_CAKcSTUVVXcPjYRXATiiRAEMg, IEnumerable<Claim.ItemComponent>>(ay_, 
					al_);
                var bb_ = context?.Operators.FlattenList<Claim.ItemComponent>(ba_);
                Func<Claim.ItemComponent,CqlInterval<CqlDateTime>> bd_ = (PaidItem) => 
                {
                    var bc_ = (PaidItem?.Serviced as object);
                    return NCQAFHIRBase_1_0_0.Normalize_Interval(bc_);
                };
                var au_ = context?.Operators.SelectOrNull<Claim.ItemComponent, CqlInterval<CqlDateTime>>(bb_, 
					bd_);
                var ag_ = (((context?.Operators.ExistsInList<Claim.ItemComponent>(an_) ?? false))
					? (new Tuples.Tuple_FbAEUOYETObSHBafYbFNIeSNO
						{
							originalClaim = ao_,
							ServicePeriod = au_,
						})
					: ((null as Tuples.Tuple_FbAEUOYETObSHBafYbFNIeSNO)))
;
                var af_ = new Tuples.Tuple_FbAEUOYETObSHBafYbFNIeSNO[]
				{
					ag_,
				};
                Func<Tuples.Tuple_FbAEUOYETObSHBafYbFNIeSNO,bool?> bf_ = (FinalList) => 
                {
                    bool? be_ = ((bool?)(FinalList == null));
                    return context?.Operators.Not(be_);
                };
                var bg_ = context?.Operators.WhereOrNull<Tuples.Tuple_FbAEUOYETObSHBafYbFNIeSNO>(af_, 
					bf_);
                return context?.Operators.SingleOrNull<Tuples.Tuple_FbAEUOYETObSHBafYbFNIeSNO>(bg_);
            };
            var bi_ = context?.Operators.SelectOrNull<Tuples.Tuple_CTafBejCOJKDPBQMRaUKGZGDD, Tuples.Tuple_FbAEUOYETObSHBafYbFNIeSNO>(e_, 
				bh_);
            return context?.Operators.SingleOrNull<Tuples.Tuple_FbAEUOYETObSHBafYbFNIeSNO>(bi_);
        };
        var bk_ = context?.Operators.SelectOrNull<Tuples.Tuple_ELXXNjRZXJcQDXjEEQXFeNQKZ, Tuples.Tuple_FbAEUOYETObSHBafYbFNIeSNO>(a_, 
			bj_);
        return context?.Operators.SingleOrNull<Tuples.Tuple_FbAEUOYETObSHBafYbFNIeSNO>(bk_);
    }
>>>>>>> cedac435

								return ca_;
							};
							var bf_ = ag_.SelectOrNull<DataType, object>(bd_, be_);
							var bg_ = ag_.FlattenLateBoundList(bf_);
							Coding bh_(object @object) => 
								(@object as Coding);
							var bi_ = ag_.SelectOrNull<object, Coding>(bg_, bh_);
							bool? bj_(Coding HeaderCode)
							{
								var cb_ = context.Operators;
								var cc_ = HeaderCode?.CodeElement;
								var cd_ = cc_?.Value;
								var ce_ = ClaimWithProcedure?.ProceduresAsStrings;
								var cf_ = cb_.InList<string>(cd_, ce_);

								return cf_;
							};
							var bk_ = ag_.WhereOrNull<Coding>(bi_, bj_);
							var bl_ = ag_.ExistsInList<Coding>(bk_);
							var bm_ = ag_.Or(ao_, bl_);

							return bm_;
						};
						var af_ = ac_.WhereOrNull<Claim.ItemComponent>((ad_ as IEnumerable<Claim.ItemComponent>), ae_);

						return af_;
					};
				};
				var w_ = new Tuples.Tuple_CNibCQZPIWCUUGeAXcXWGiTgj
				{
					Claim = ClaimofInterest,
					LineItems = v_(),
				};
				var x_ = new Tuples.Tuple_CNibCQZPIWCUUGeAXcXWGiTgj[]
				{
					w_,
				};
				Tuples.Tuple_DTeHhjMPXBSEFRBcdiBHhKQDA y_(Tuples.Tuple_CNibCQZPIWCUUGeAXcXWGiTgj LineItemDefinition)
				{
					Tuples.Tuple_DTeHhjMPXBSEFRBcdiBHhKQDA cg_()
					{
<<<<<<< HEAD
						if ((context.Operators.ExistsInList<Claim.ItemComponent>(LineItemDefinition?.LineItems) ?? false))
						{
							var ch_ = LineItemDefinition?.Claim;
							var ci_ = context.Operators;
							var cl_ = LineItemDefinition?.LineItems;
							bool? cm_(Claim.ItemComponent @this)
							{
								var ct_ = context.Operators;
								var cu_ = @this?.Serviced;
								var cv_ = ct_.Not((bool?)(cu_ is null));

								return cv_;
							};
							var cn_ = ci_.WhereOrNull<Claim.ItemComponent>(cl_, cm_);
							DataType co_(Claim.ItemComponent @this)
							{
								var cw_ = @this?.Serviced;
=======
						ClaimofInterest = ProcedureClaims,
						ClaimID = ProcedureClaims?.IdElement,
						LineItems = context?.Operators.WhereOrNull<Claim.ItemComponent>((ProcedureClaims?.Item as IEnumerable<Claim.ItemComponent>), 
							(ResponseItem) => context?.Operators.Equal(((context?.Operators.Convert<Integer>((ResponseItem?.SequenceElement as object)))?.Value as object), 
									(((int?)1) as object))),
					}))
;
        return context?.Operators.SelectOrNull<Claim, Tuples.Tuple_DXaYeZVOEAELKIhLMVHZBeASM>(al_, 
			am_);
    }

    [CqlDeclaration("Get Corresponding Claim for Services or Conditions")]
    public Tuples.Tuple_FbAEUOYETObSHBafYbFNIeSNO Get_Corresponding_Claim_for_Services_or_Conditions(IEnumerable<ClaimResponse> claimResponse, IEnumerable<Claim> claim, IEnumerable<CqlCode> ProductOrServiceValueSet, IEnumerable<CqlCode> DiagnosisValueSet)
    {
        var c_ = this.Get_All_Paid_Claim_Reponses(claimResponse);
        var d_ = this.Get_All_Claims_With_Procedure_or_Diagnosis(claim, 
			ProductOrServiceValueSet, 
			DiagnosisValueSet);
        var b_ = new Tuples.Tuple_ELXXNjRZXJcQDXjEEQXFeNQKZ
		{
			PaidMedicalClaimResponse = c_,
			MedicalClaim = d_,
		};
        var a_ = new Tuples.Tuple_ELXXNjRZXJcQDXjEEQXFeNQKZ[]
		{
			b_,
		};
        Func<Tuples.Tuple_ELXXNjRZXJcQDXjEEQXFeNQKZ,Tuples.Tuple_FbAEUOYETObSHBafYbFNIeSNO> bj_ = (ClaimAndResponse) => 
        {
            var h_ = ClaimAndResponse?.MedicalClaim;
            Func<Tuples.Tuple_DXaYeZVOEAELKIhLMVHZBeASM,Tuples.Tuple_CAKcSTUVVXcPjYRXATiiRAEMg> ae_ = (medClaim) => 
            {
                var i_ = medClaim;
                var k_ = medClaim?.LineItems;
                Func<Claim.ItemComponent,bool?> ad_ = (medClaimLineItem) => 
                {
                    var l_ = ClaimAndResponse?.PaidMedicalClaimResponse;
                    Func<Tuples.Tuple_EbJRLQXEhRCeIIZLcXEYbTEDL,IEnumerable<Tuples.Tuple_EbJRLQXEhRCeIIZLcXEYbTEDL>> ab_ = (pClaim) => 
                    {
                        var m_ = pClaim?.LineItems;
                        Func<ClaimResponse.ItemComponent,bool?> y_ = (pClaimLineItem) => 
                        {
                            var o_ = (((medClaim?.ClaimofInterest is Resource)
								? ((medClaim?.ClaimofInterest as Resource)?.IdElement)
								: (null))
 as object);
                            var n_ = (context?.Operators.Convert<string>(o_) as object);
                            var q_ = (pClaim?.Response?.Request?.ReferenceElement as object);
                            var r_ = context?.Operators.Convert<string>(q_);
                            var p_ = (NCQAFHIRBase_1_0_0.GetId(r_) as object);
                            var s_ = context?.Operators.Equal(n_, 
								p_);
                            var u_ = (medClaimLineItem?.SequenceElement as object);
                            var t_ = (context?.Operators.Convert<Integer>(u_) as object);
                            var w_ = (pClaimLineItem?.ItemSequenceElement as object);
                            var v_ = (context?.Operators.Convert<Integer>(w_) as object);
                            var x_ = context?.Operators.Equal(t_, 
								v_);
                            return context?.Operators.And(s_, 
								x_);
                        };
                        var z_ = context?.Operators.WhereOrNull<ClaimResponse.ItemComponent>(m_, 
							y_);
                        Func<ClaimResponse.ItemComponent,Tuples.Tuple_EbJRLQXEhRCeIIZLcXEYbTEDL> aa_ = (pClaimLineItem) => pClaim;
                        return context?.Operators.SelectOrNull<ClaimResponse.ItemComponent, Tuples.Tuple_EbJRLQXEhRCeIIZLcXEYbTEDL>(z_, 
							aa_);
                    };
                    var ac_ = context?.Operators.SelectManyOrNull<Tuples.Tuple_EbJRLQXEhRCeIIZLcXEYbTEDL, Tuples.Tuple_EbJRLQXEhRCeIIZLcXEYbTEDL>(l_, 
						ab_);
                    return context?.Operators.ExistsInList<Tuples.Tuple_EbJRLQXEhRCeIIZLcXEYbTEDL>(ac_);
                };
                var j_ = context?.Operators.WhereOrNull<Claim.ItemComponent>(k_, 
					ad_);
                return new Tuples.Tuple_CAKcSTUVVXcPjYRXATiiRAEMg
				{
					PaidClaim = i_,
					ClaimItem = j_,
				};
            };
            var g_ = context?.Operators.SelectOrNull<Tuples.Tuple_DXaYeZVOEAELKIhLMVHZBeASM, Tuples.Tuple_CAKcSTUVVXcPjYRXATiiRAEMg>(h_, 
				ae_);
            var f_ = new Tuples.Tuple_CTafBejCOJKDPBQMRaUKGZGDD
			{
				AggregateClaim = g_,
			};
            var e_ = new Tuples.Tuple_CTafBejCOJKDPBQMRaUKGZGDD[]
			{
				f_,
			};
            Func<Tuples.Tuple_CTafBejCOJKDPBQMRaUKGZGDD,Tuples.Tuple_FbAEUOYETObSHBafYbFNIeSNO> bh_ = (ClaimWithPaidResponse) => 
            {
                var ah_ = ClaimWithPaidResponse?.AggregateClaim;
                Func<Tuples.Tuple_CAKcSTUVVXcPjYRXATiiRAEMg,bool?> aj_ = (@this) => 
                {
                    bool? ai_ = ((bool?)(@this?.ClaimItem == null));
                    return context?.Operators.Not(ai_);
                };
                var ak_ = context?.Operators.WhereOrNull<Tuples.Tuple_CAKcSTUVVXcPjYRXATiiRAEMg>(ah_, 
					aj_);
                Func<Tuples.Tuple_CAKcSTUVVXcPjYRXATiiRAEMg,IEnumerable<Claim.ItemComponent>> al_ = (@this) => 
                {
                    return @this?.ClaimItem;
                };
                var am_ = context?.Operators.SelectOrNull<Tuples.Tuple_CAKcSTUVVXcPjYRXATiiRAEMg, IEnumerable<Claim.ItemComponent>>(ak_, 
					al_);
                var an_ = context?.Operators.FlattenList<Claim.ItemComponent>(am_);
                Func<Tuples.Tuple_CAKcSTUVVXcPjYRXATiiRAEMg,bool?> ar_ = (@this) => 
                {
                    bool? aq_ = ((bool?)(@this?.PaidClaim == null));
                    return context?.Operators.Not(aq_);
                };
                var as_ = context?.Operators.WhereOrNull<Tuples.Tuple_CAKcSTUVVXcPjYRXATiiRAEMg>(ah_, 
					ar_);
                Func<Tuples.Tuple_CAKcSTUVVXcPjYRXATiiRAEMg,Tuples.Tuple_DXaYeZVOEAELKIhLMVHZBeASM> at_ = (@this) => 
                {
                    return @this?.PaidClaim;
                };
                var ao_ = context?.Operators.SelectOrNull<Tuples.Tuple_CAKcSTUVVXcPjYRXATiiRAEMg, Tuples.Tuple_DXaYeZVOEAELKIhLMVHZBeASM>(as_, 
					at_);
                Func<Tuples.Tuple_CAKcSTUVVXcPjYRXATiiRAEMg,bool?> ax_ = (@this) => 
                {
                    bool? aw_ = ((bool?)(@this?.ClaimItem == null));
                    return context?.Operators.Not(aw_);
                };
                var ay_ = context?.Operators.WhereOrNull<Tuples.Tuple_CAKcSTUVVXcPjYRXATiiRAEMg>(ah_, 
					ax_);
                var ba_ = context?.Operators.SelectOrNull<Tuples.Tuple_CAKcSTUVVXcPjYRXATiiRAEMg, IEnumerable<Claim.ItemComponent>>(ay_, 
					al_);
                var bb_ = context?.Operators.FlattenList<Claim.ItemComponent>(ba_);
                Func<Claim.ItemComponent,CqlInterval<CqlDateTime>> bd_ = (PaidItem) => 
                {
                    var bc_ = (PaidItem?.Serviced as object);
                    return NCQAFHIRBase_1_0_0.Normalize_Interval(bc_);
                };
                var au_ = context?.Operators.SelectOrNull<Claim.ItemComponent, CqlInterval<CqlDateTime>>(bb_, 
					bd_);
                var ag_ = (((context?.Operators.ExistsInList<Claim.ItemComponent>(an_) ?? false))
					? (new Tuples.Tuple_FbAEUOYETObSHBafYbFNIeSNO
						{
							originalClaim = ao_,
							ServicePeriod = au_,
						})
					: ((null as Tuples.Tuple_FbAEUOYETObSHBafYbFNIeSNO)))
;
                var af_ = new Tuples.Tuple_FbAEUOYETObSHBafYbFNIeSNO[]
				{
					ag_,
				};
                Func<Tuples.Tuple_FbAEUOYETObSHBafYbFNIeSNO,bool?> bf_ = (FinalList) => 
                {
                    bool? be_ = ((bool?)(FinalList == null));
                    return context?.Operators.Not(be_);
                };
                var bg_ = context?.Operators.WhereOrNull<Tuples.Tuple_FbAEUOYETObSHBafYbFNIeSNO>(af_, 
					bf_);
                return context?.Operators.SingleOrNull<Tuples.Tuple_FbAEUOYETObSHBafYbFNIeSNO>(bg_);
            };
            var bi_ = context?.Operators.SelectOrNull<Tuples.Tuple_CTafBejCOJKDPBQMRaUKGZGDD, Tuples.Tuple_FbAEUOYETObSHBafYbFNIeSNO>(e_, 
				bh_);
            return context?.Operators.SingleOrNull<Tuples.Tuple_FbAEUOYETObSHBafYbFNIeSNO>(bi_);
        };
        var bk_ = context?.Operators.SelectOrNull<Tuples.Tuple_ELXXNjRZXJcQDXjEEQXFeNQKZ, Tuples.Tuple_FbAEUOYETObSHBafYbFNIeSNO>(a_, 
			bj_);
        return context?.Operators.SingleOrNull<Tuples.Tuple_FbAEUOYETObSHBafYbFNIeSNO>(bk_);
    }
>>>>>>> cedac435

								return cw_;
							};
							var cp_ = ci_.SelectOrNull<Claim.ItemComponent, DataType>(cn_, co_);
							CqlInterval<CqlDateTime> cq_(DataType NormalDate)
							{
								var cx_ = NCQAFHIRBase_1_0_0.Normalize_Interval(NormalDate);

								return cx_;
							};
							var cr_ = ci_.SelectOrNull<DataType, CqlInterval<CqlDateTime>>(cp_, cq_);
							var cs_ = new Tuples.Tuple_DTeHhjMPXBSEFRBcdiBHhKQDA
							{
								Claim = ch_,
								ServicePeriod = cr_,
							};

<<<<<<< HEAD
							return cs_;
						}
						else
						{
							Tuples.Tuple_DTeHhjMPXBSEFRBcdiBHhKQDA cy_ = null;
=======
    [CqlDeclaration("Get Corresponding Claim for Services Only")]
    public Tuples.Tuple_FbAEUOYETObSHBafYbFNIeSNO Get_Corresponding_Claim_for_Services_Only(IEnumerable<ClaimResponse> claimResponse, IEnumerable<Claim> claim, IEnumerable<CqlCode> ProductOrServiceValueSet)
    {
        var c_ = this.Get_All_Paid_Claim_Reponses(claimResponse);
        var d_ = this.Get_All_Claims_With_Procedure_Only(claim, 
			ProductOrServiceValueSet);
        var b_ = new Tuples.Tuple_ELXXNjRZXJcQDXjEEQXFeNQKZ
		{
			PaidMedicalClaimResponse = c_,
			MedicalClaim = d_,
		};
        var a_ = new Tuples.Tuple_ELXXNjRZXJcQDXjEEQXFeNQKZ[]
		{
			b_,
		};
        Func<Tuples.Tuple_ELXXNjRZXJcQDXjEEQXFeNQKZ,Tuples.Tuple_FbAEUOYETObSHBafYbFNIeSNO> bj_ = (ClaimAndResponse) => 
        {
            var h_ = ClaimAndResponse?.MedicalClaim;
            Func<Tuples.Tuple_DXaYeZVOEAELKIhLMVHZBeASM,Tuples.Tuple_CAKcSTUVVXcPjYRXATiiRAEMg> ae_ = (medClaim) => 
            {
                var i_ = medClaim;
                var k_ = medClaim?.LineItems;
                Func<Claim.ItemComponent,bool?> ad_ = (medClaimLineItem) => 
                {
                    var l_ = ClaimAndResponse?.PaidMedicalClaimResponse;
                    Func<Tuples.Tuple_EbJRLQXEhRCeIIZLcXEYbTEDL,IEnumerable<Tuples.Tuple_EbJRLQXEhRCeIIZLcXEYbTEDL>> ab_ = (pClaim) => 
                    {
                        var m_ = pClaim?.LineItems;
                        Func<ClaimResponse.ItemComponent,bool?> y_ = (pClaimLineItem) => 
                        {
                            var o_ = (((medClaim?.ClaimofInterest is Resource)
								? ((medClaim?.ClaimofInterest as Resource)?.IdElement)
								: (null))
 as object);
                            var n_ = (context?.Operators.Convert<string>(o_) as object);
                            var q_ = (pClaim?.Response?.Request?.ReferenceElement as object);
                            var r_ = context?.Operators.Convert<string>(q_);
                            var p_ = (NCQAFHIRBase_1_0_0.GetId(r_) as object);
                            var s_ = context?.Operators.Equal(n_, 
								p_);
                            var u_ = (medClaimLineItem?.SequenceElement as object);
                            var t_ = (context?.Operators.Convert<Integer>(u_) as object);
                            var w_ = (pClaimLineItem?.ItemSequenceElement as object);
                            var v_ = (context?.Operators.Convert<Integer>(w_) as object);
                            var x_ = context?.Operators.Equal(t_, 
								v_);
                            return context?.Operators.And(s_, 
								x_);
                        };
                        var z_ = context?.Operators.WhereOrNull<ClaimResponse.ItemComponent>(m_, 
							y_);
                        Func<ClaimResponse.ItemComponent,Tuples.Tuple_EbJRLQXEhRCeIIZLcXEYbTEDL> aa_ = (pClaimLineItem) => pClaim;
                        return context?.Operators.SelectOrNull<ClaimResponse.ItemComponent, Tuples.Tuple_EbJRLQXEhRCeIIZLcXEYbTEDL>(z_, 
							aa_);
                    };
                    var ac_ = context?.Operators.SelectManyOrNull<Tuples.Tuple_EbJRLQXEhRCeIIZLcXEYbTEDL, Tuples.Tuple_EbJRLQXEhRCeIIZLcXEYbTEDL>(l_, 
						ab_);
                    return context?.Operators.ExistsInList<Tuples.Tuple_EbJRLQXEhRCeIIZLcXEYbTEDL>(ac_);
                };
                var j_ = context?.Operators.WhereOrNull<Claim.ItemComponent>(k_, 
					ad_);
                return new Tuples.Tuple_CAKcSTUVVXcPjYRXATiiRAEMg
				{
					PaidClaim = i_,
					ClaimItem = j_,
				};
            };
            var g_ = context?.Operators.SelectOrNull<Tuples.Tuple_DXaYeZVOEAELKIhLMVHZBeASM, Tuples.Tuple_CAKcSTUVVXcPjYRXATiiRAEMg>(h_, 
				ae_);
            var f_ = new Tuples.Tuple_CTafBejCOJKDPBQMRaUKGZGDD
			{
				AggregateClaim = g_,
			};
            var e_ = new Tuples.Tuple_CTafBejCOJKDPBQMRaUKGZGDD[]
			{
				f_,
			};
            Func<Tuples.Tuple_CTafBejCOJKDPBQMRaUKGZGDD,Tuples.Tuple_FbAEUOYETObSHBafYbFNIeSNO> bh_ = (ClaimWithPaidResponse) => 
            {
                var ah_ = ClaimWithPaidResponse?.AggregateClaim;
                Func<Tuples.Tuple_CAKcSTUVVXcPjYRXATiiRAEMg,bool?> aj_ = (@this) => 
                {
                    bool? ai_ = ((bool?)(@this?.ClaimItem == null));
                    return context?.Operators.Not(ai_);
                };
                var ak_ = context?.Operators.WhereOrNull<Tuples.Tuple_CAKcSTUVVXcPjYRXATiiRAEMg>(ah_, 
					aj_);
                Func<Tuples.Tuple_CAKcSTUVVXcPjYRXATiiRAEMg,IEnumerable<Claim.ItemComponent>> al_ = (@this) => 
                {
                    return @this?.ClaimItem;
                };
                var am_ = context?.Operators.SelectOrNull<Tuples.Tuple_CAKcSTUVVXcPjYRXATiiRAEMg, IEnumerable<Claim.ItemComponent>>(ak_, 
					al_);
                var an_ = context?.Operators.FlattenList<Claim.ItemComponent>(am_);
                Func<Tuples.Tuple_CAKcSTUVVXcPjYRXATiiRAEMg,bool?> ar_ = (@this) => 
                {
                    bool? aq_ = ((bool?)(@this?.PaidClaim == null));
                    return context?.Operators.Not(aq_);
                };
                var as_ = context?.Operators.WhereOrNull<Tuples.Tuple_CAKcSTUVVXcPjYRXATiiRAEMg>(ah_, 
					ar_);
                Func<Tuples.Tuple_CAKcSTUVVXcPjYRXATiiRAEMg,Tuples.Tuple_DXaYeZVOEAELKIhLMVHZBeASM> at_ = (@this) => 
                {
                    return @this?.PaidClaim;
                };
                var ao_ = context?.Operators.SelectOrNull<Tuples.Tuple_CAKcSTUVVXcPjYRXATiiRAEMg, Tuples.Tuple_DXaYeZVOEAELKIhLMVHZBeASM>(as_, 
					at_);
                Func<Tuples.Tuple_CAKcSTUVVXcPjYRXATiiRAEMg,bool?> ax_ = (@this) => 
                {
                    bool? aw_ = ((bool?)(@this?.ClaimItem == null));
                    return context?.Operators.Not(aw_);
                };
                var ay_ = context?.Operators.WhereOrNull<Tuples.Tuple_CAKcSTUVVXcPjYRXATiiRAEMg>(ah_, 
					ax_);
                var ba_ = context?.Operators.SelectOrNull<Tuples.Tuple_CAKcSTUVVXcPjYRXATiiRAEMg, IEnumerable<Claim.ItemComponent>>(ay_, 
					al_);
                var bb_ = context?.Operators.FlattenList<Claim.ItemComponent>(ba_);
                Func<Claim.ItemComponent,CqlInterval<CqlDateTime>> bd_ = (PaidItem) => 
                {
                    var bc_ = (PaidItem?.Serviced as object);
                    return NCQAFHIRBase_1_0_0.Normalize_Interval(bc_);
                };
                var au_ = context?.Operators.SelectOrNull<Claim.ItemComponent, CqlInterval<CqlDateTime>>(bb_, 
					bd_);
                var ag_ = (((context?.Operators.ExistsInList<Claim.ItemComponent>(an_) ?? false))
					? (new Tuples.Tuple_FbAEUOYETObSHBafYbFNIeSNO
						{
							originalClaim = ao_,
							ServicePeriod = au_,
						})
					: ((null as Tuples.Tuple_FbAEUOYETObSHBafYbFNIeSNO)))
;
                var af_ = new Tuples.Tuple_FbAEUOYETObSHBafYbFNIeSNO[]
				{
					ag_,
				};
                Func<Tuples.Tuple_FbAEUOYETObSHBafYbFNIeSNO,bool?> bf_ = (FinalList) => 
                {
                    bool? be_ = ((bool?)(FinalList == null));
                    return context?.Operators.Not(be_);
                };
                var bg_ = context?.Operators.WhereOrNull<Tuples.Tuple_FbAEUOYETObSHBafYbFNIeSNO>(af_, 
					bf_);
                return context?.Operators.SingleOrNull<Tuples.Tuple_FbAEUOYETObSHBafYbFNIeSNO>(bg_);
            };
            var bi_ = context?.Operators.SelectOrNull<Tuples.Tuple_CTafBejCOJKDPBQMRaUKGZGDD, Tuples.Tuple_FbAEUOYETObSHBafYbFNIeSNO>(e_, 
				bh_);
            return context?.Operators.SingleOrNull<Tuples.Tuple_FbAEUOYETObSHBafYbFNIeSNO>(bi_);
        };
        var bk_ = context?.Operators.SelectOrNull<Tuples.Tuple_ELXXNjRZXJcQDXjEEQXFeNQKZ, Tuples.Tuple_FbAEUOYETObSHBafYbFNIeSNO>(a_, 
			bj_);
        return context?.Operators.SingleOrNull<Tuples.Tuple_FbAEUOYETObSHBafYbFNIeSNO>(bk_);
    }
>>>>>>> cedac435

							return (cy_ as Tuples.Tuple_DTeHhjMPXBSEFRBcdiBHhKQDA);
						};
					};

					return cg_();
				};
				var z_ = t_.SelectOrNull<Tuples.Tuple_CNibCQZPIWCUUGeAXcXWGiTgj, Tuples.Tuple_DTeHhjMPXBSEFRBcdiBHhKQDA>(x_, y_);
				var aa_ = t_.SingleOrNull<Tuples.Tuple_DTeHhjMPXBSEFRBcdiBHhKQDA>(z_);

				return aa_;
			};
			var q_ = m_.SelectOrNull<Claim, Tuples.Tuple_DTeHhjMPXBSEFRBcdiBHhKQDA>(o_, p_);
			bool? r_(Tuples.Tuple_DTeHhjMPXBSEFRBcdiBHhKQDA FinalList)
			{
				var cz_ = context.Operators;
				var da_ = cz_.Not((bool?)(FinalList is null));

				return da_;
			};
			var s_ = m_.WhereOrNull<Tuples.Tuple_DTeHhjMPXBSEFRBcdiBHhKQDA>(q_, r_);

			return s_;
		};
<<<<<<< HEAD
		var j_ = a_.SelectOrNull<Tuples.Tuple_EWMRhBHgcOUGZLgIBDbjPHISO, IEnumerable<Tuples.Tuple_DTeHhjMPXBSEFRBcdiBHhKQDA>>(h_, i_);
		var k_ = a_.SingleOrNull<IEnumerable<Tuples.Tuple_DTeHhjMPXBSEFRBcdiBHhKQDA>>(j_);
=======
        var a_ = new Tuples.Tuple_EDASHZgEHSQJbecPJIZegfOIB[]
		{
			b_,
		};
        Func<Tuples.Tuple_EDASHZgEHSQJbecPJIZegfOIB,Tuples.Tuple_BOANHMYNiCIfFjRZRMEXCcXTO> bs_ = (ClaimAndResponse) => 
        {
            var h_ = ClaimAndResponse?.MedicalClaim;
            Func<Tuples.Tuple_FOLKddIQBPRMYYfjeMUjEIBhC,Tuples.Tuple_DgRFfDaEDhBINgYbMaeRWZWVT> ae_ = (medClaim) => 
            {
                var i_ = medClaim;
                var k_ = medClaim?.LineItem;
                Func<Claim.ItemComponent,bool?> ad_ = (medClaimLineItem) => 
                {
                    var l_ = ClaimAndResponse?.PaidPharmacyClaimResponse;
                    Func<Tuples.Tuple_EbJRLQXEhRCeIIZLcXEYbTEDL,IEnumerable<Tuples.Tuple_EbJRLQXEhRCeIIZLcXEYbTEDL>> ab_ = (pClaim) => 
                    {
                        var m_ = pClaim?.LineItems;
                        Func<ClaimResponse.ItemComponent,bool?> y_ = (pClaimLineItem) => 
                        {
                            var o_ = (((medClaim?.Claim is Resource)
								? ((medClaim?.Claim as Resource)?.IdElement)
								: (null))
 as object);
                            var n_ = (context?.Operators.Convert<string>(o_) as object);
                            var q_ = (pClaim?.Response?.Request?.ReferenceElement as object);
                            var r_ = context?.Operators.Convert<string>(q_);
                            var p_ = (NCQAFHIRBase_1_0_0.GetId(r_) as object);
                            var s_ = context?.Operators.Equal(n_, 
								p_);
                            var u_ = (medClaimLineItem?.SequenceElement as object);
                            var t_ = (context?.Operators.Convert<Integer>(u_) as object);
                            var w_ = (pClaimLineItem?.ItemSequenceElement as object);
                            var v_ = (context?.Operators.Convert<Integer>(w_) as object);
                            var x_ = context?.Operators.Equal(t_, 
								v_);
                            return context?.Operators.And(s_, 
								x_);
                        };
                        var z_ = context?.Operators.WhereOrNull<ClaimResponse.ItemComponent>(m_, 
							y_);
                        Func<ClaimResponse.ItemComponent,Tuples.Tuple_EbJRLQXEhRCeIIZLcXEYbTEDL> aa_ = (pClaimLineItem) => pClaim;
                        return context?.Operators.SelectOrNull<ClaimResponse.ItemComponent, Tuples.Tuple_EbJRLQXEhRCeIIZLcXEYbTEDL>(z_, 
							aa_);
                    };
                    var ac_ = context?.Operators.SelectManyOrNull<Tuples.Tuple_EbJRLQXEhRCeIIZLcXEYbTEDL, Tuples.Tuple_EbJRLQXEhRCeIIZLcXEYbTEDL>(l_, 
						ab_);
                    return context?.Operators.ExistsInList<Tuples.Tuple_EbJRLQXEhRCeIIZLcXEYbTEDL>(ac_);
                };
                var j_ = context?.Operators.WhereOrNull<Claim.ItemComponent>(k_, 
					ad_);
                return new Tuples.Tuple_DgRFfDaEDhBINgYbMaeRWZWVT
				{
					PaidClaim = i_,
					ClaimItem = j_,
				};
            };
            var g_ = context?.Operators.SelectOrNull<Tuples.Tuple_FOLKddIQBPRMYYfjeMUjEIBhC, Tuples.Tuple_DgRFfDaEDhBINgYbMaeRWZWVT>(h_, 
				ae_);
            var f_ = new Tuples.Tuple_DOALBUVOFWRHAUjdPUNBfNdUB
			{
				AggregateClaim = g_,
			};
            var e_ = new Tuples.Tuple_DOALBUVOFWRHAUjdPUNBfNdUB[]
			{
				f_,
			};
            Func<Tuples.Tuple_DOALBUVOFWRHAUjdPUNBfNdUB,Tuples.Tuple_BOANHMYNiCIfFjRZRMEXCcXTO> bq_ = (ClaimWithPaidResponse) => 
            {
                var ah_ = ClaimWithPaidResponse?.AggregateClaim;
                Func<Tuples.Tuple_DgRFfDaEDhBINgYbMaeRWZWVT,bool?> aj_ = (@this) => 
                {
                    bool? ai_ = ((bool?)(@this?.ClaimItem == null));
                    return context?.Operators.Not(ai_);
                };
                var ak_ = context?.Operators.WhereOrNull<Tuples.Tuple_DgRFfDaEDhBINgYbMaeRWZWVT>(ah_, 
					aj_);
                Func<Tuples.Tuple_DgRFfDaEDhBINgYbMaeRWZWVT,IEnumerable<Claim.ItemComponent>> al_ = (@this) => 
                {
                    return @this?.ClaimItem;
                };
                var am_ = context?.Operators.SelectOrNull<Tuples.Tuple_DgRFfDaEDhBINgYbMaeRWZWVT, IEnumerable<Claim.ItemComponent>>(ak_, 
					al_);
                var an_ = context?.Operators.FlattenList<Claim.ItemComponent>(am_);
                Func<Tuples.Tuple_DgRFfDaEDhBINgYbMaeRWZWVT,bool?> ar_ = (@this) => 
                {
                    bool? aq_ = ((bool?)(@this?.PaidClaim == null));
                    return context?.Operators.Not(aq_);
                };
                var as_ = context?.Operators.WhereOrNull<Tuples.Tuple_DgRFfDaEDhBINgYbMaeRWZWVT>(ah_, 
					ar_);
                Func<Tuples.Tuple_DgRFfDaEDhBINgYbMaeRWZWVT,Tuples.Tuple_FOLKddIQBPRMYYfjeMUjEIBhC> at_ = (@this) => 
                {
                    return @this?.PaidClaim;
                };
                var ao_ = context?.Operators.SelectOrNull<Tuples.Tuple_DgRFfDaEDhBINgYbMaeRWZWVT, Tuples.Tuple_FOLKddIQBPRMYYfjeMUjEIBhC>(as_, 
					at_);
                Func<Tuples.Tuple_DgRFfDaEDhBINgYbMaeRWZWVT,bool?> ax_ = (@this) => 
                {
                    bool? aw_ = ((bool?)(@this?.ClaimItem == null));
                    return context?.Operators.Not(aw_);
                };
                var ay_ = context?.Operators.WhereOrNull<Tuples.Tuple_DgRFfDaEDhBINgYbMaeRWZWVT>(ah_, 
					ax_);
                var ba_ = context?.Operators.SelectOrNull<Tuples.Tuple_DgRFfDaEDhBINgYbMaeRWZWVT, IEnumerable<Claim.ItemComponent>>(ay_, 
					al_);
                var bb_ = context?.Operators.FlattenList<Claim.ItemComponent>(ba_);
                Func<Claim.ItemComponent,CqlInterval<CqlDateTime>> bd_ = (PaidItem) => 
                {
                    var bc_ = (PaidItem?.Serviced as object);
                    return NCQAFHIRBase_1_0_0.Normalize_Interval(bc_);
                };
                var au_ = context?.Operators.SelectOrNull<Claim.ItemComponent, CqlInterval<CqlDateTime>>(bb_, 
					bd_);
                Func<Tuples.Tuple_DgRFfDaEDhBINgYbMaeRWZWVT,bool?> bh_ = (@this) => 
                {
                    bool? bg_ = ((bool?)(@this?.ClaimItem == null));
                    return context?.Operators.Not(bg_);
                };
                var bi_ = context?.Operators.WhereOrNull<Tuples.Tuple_DgRFfDaEDhBINgYbMaeRWZWVT>(ah_, 
					bh_);
                var bk_ = context?.Operators.SelectOrNull<Tuples.Tuple_DgRFfDaEDhBINgYbMaeRWZWVT, IEnumerable<Claim.ItemComponent>>(bi_, 
					al_);
                var bl_ = context?.Operators.FlattenList<Claim.ItemComponent>(bk_);
                Func<Claim.ItemComponent,CqlInterval<CqlDate>> bm_ = (i) => (((context?.Operators.Not(((bool?)(i?.Quantity == null))) ?? false))
						? (context?.Operators.Interval(context?.Operators.ConvertDateTimeToDate(context?.Operators.Start(NCQAFHIRBase_1_0_0.Normalize_Interval((i?.Serviced as object)))), 
								context?.Operators.ConvertDateTimeToDate(context?.Operators.Subtract(context?.Operators.Add(context?.Operators.Start(NCQAFHIRBase_1_0_0.Normalize_Interval((i?.Serviced as object))), 
											new CqlQuantity(FHIRHelpers_4_0_001.ToDecimal(i?.Quantity?.ValueElement), 
												"day")), 
										context?.Operators.Quantity(1m, 
											"day"))), 
								true, 
								true))
						: ((null as CqlInterval<CqlDate>)))
;
                var be_ = context?.Operators.SelectOrNull<Claim.ItemComponent, CqlInterval<CqlDate>>(bl_, 
					bm_);
                var ag_ = (((context?.Operators.ExistsInList<Claim.ItemComponent>(an_) ?? false))
					? (new Tuples.Tuple_BOANHMYNiCIfFjRZRMEXCcXTO
						{
							originalClaim = ao_,
							ServicePeriod = au_,
							CoveredDays = be_,
						})
					: ((null as Tuples.Tuple_BOANHMYNiCIfFjRZRMEXCcXTO)))
;
                var af_ = new Tuples.Tuple_BOANHMYNiCIfFjRZRMEXCcXTO[]
				{
					ag_,
				};
                Func<Tuples.Tuple_BOANHMYNiCIfFjRZRMEXCcXTO,bool?> bo_ = (FinalList) => 
                {
                    bool? bn_ = ((bool?)(FinalList == null));
                    return context?.Operators.Not(bn_);
                };
                var bp_ = context?.Operators.WhereOrNull<Tuples.Tuple_BOANHMYNiCIfFjRZRMEXCcXTO>(af_, 
					bo_);
                return context?.Operators.SingleOrNull<Tuples.Tuple_BOANHMYNiCIfFjRZRMEXCcXTO>(bp_);
            };
            var br_ = context?.Operators.SelectOrNull<Tuples.Tuple_DOALBUVOFWRHAUjdPUNBfNdUB, Tuples.Tuple_BOANHMYNiCIfFjRZRMEXCcXTO>(e_, 
				bq_);
            return context?.Operators.SingleOrNull<Tuples.Tuple_BOANHMYNiCIfFjRZRMEXCcXTO>(br_);
        };
        var bt_ = context?.Operators.SelectOrNull<Tuples.Tuple_EDASHZgEHSQJbecPJIZegfOIB, Tuples.Tuple_BOANHMYNiCIfFjRZRMEXCcXTO>(a_, 
			bs_);
        return context?.Operators.SingleOrNull<Tuples.Tuple_BOANHMYNiCIfFjRZRMEXCcXTO>(bt_);
    }
>>>>>>> cedac435

		return k_;
	}

<<<<<<< HEAD
    [CqlDeclaration("Medical Claims With Diagnosis")]
	public Tuples.Tuple_HLLRUdKceDPKeIXGFiiNKjMKI Medical_Claims_With_Diagnosis(IEnumerable<Claim> claim, IEnumerable<CqlCode> DiagnosisValueSet)
	{
		var a_ = context.Operators;
		var c_ = this.Professional_or_Institutional_Claims(claim);
		string e_(CqlCode d)
		{
			var l_ = d?.code;
=======
    [CqlDeclaration("Get Claim With Corresponding Claim Response")]
    public IEnumerable<Tuples.Tuple_HQUdYchKGNXjEWMCbcWSEKdVI> Get_Claim_With_Corresponding_Claim_Response(IEnumerable<ClaimResponse> claimResponse, IEnumerable<Claim> claim)
    {
        Func<Claim,Tuples.Tuple_HQUdYchKGNXjEWMCbcWSEKdVI> af_ = (Claim) => 
        {
            Func<ClaimResponse,bool?> g_ = (CR) => 
            {
                var c_ = (Claim?.IdElement as object);
                var b_ = (context?.Operators.Convert<string>(c_) as object);
                var e_ = (CR?.Request?.ReferenceElement as object);
                var f_ = context?.Operators.Convert<string>(e_);
                var d_ = (NCQAFHIRBase_1_0_0.GetId(f_) as object);
                return context?.Operators.Equal(b_, 
					d_);
            };
            var a_ = context?.Operators.WhereOrNull<ClaimResponse>(claimResponse, 
				g_);
            Func<Claim,bool?> ae_ = (C) => 
            {
                var j_ = (Claim?.IdElement as object);
                var i_ = (context?.Operators.Convert<string>(j_) as object);
                Func<ClaimResponse,bool?> r_ = (CR) => 
                {
                    var n_ = (Claim?.IdElement as object);
                    var m_ = (context?.Operators.Convert<string>(n_) as object);
                    var p_ = (CR?.Request?.ReferenceElement as object);
                    var q_ = context?.Operators.Convert<string>(p_);
                    var o_ = (NCQAFHIRBase_1_0_0.GetId(q_) as object);
                    return context?.Operators.Equal(m_, 
						o_);
                };
                var s_ = context?.Operators.WhereOrNull<ClaimResponse>(claimResponse, 
					r_);
                Func<ClaimResponse,bool?> u_ = (@this) => 
                {
                    bool? t_ = ((bool?)(@this?.Request == null));
                    return context?.Operators.Not(t_);
                };
                var v_ = context?.Operators.WhereOrNull<ClaimResponse>(s_, 
					u_);
                Func<ClaimResponse,ResourceReference> w_ = (@this) => 
                {
                    return @this?.Request;
                };
                var x_ = context?.Operators.SelectOrNull<ClaimResponse, ResourceReference>(v_, 
					w_);
                Func<ResourceReference,bool?> z_ = (@this) => 
                {
                    bool? y_ = ((bool?)(@this?.ReferenceElement == null));
                    return context?.Operators.Not(y_);
                };
                var aa_ = context?.Operators.WhereOrNull<ResourceReference>(x_, 
					z_);
                Func<ResourceReference,FhirString> ab_ = (@this) => 
                {
                    return @this?.ReferenceElement;
                };
                var ac_ = context?.Operators.SelectOrNull<ResourceReference, FhirString>(aa_, 
					ab_);
                var l_ = (context?.Operators.SingleOrNull<FhirString>(ac_) as object);
                var ad_ = context?.Operators.Convert<string>(l_);
                var k_ = (NCQAFHIRBase_1_0_0.GetId(ad_) as object);
                return context?.Operators.Equal(i_, 
					k_);
            };
            var h_ = context?.Operators.WhereOrNull<Claim>(claim, 
				ae_);
            return new Tuples.Tuple_HQUdYchKGNXjEWMCbcWSEKdVI
			{
				ClaimResponse = a_,
				OriginalClaim = h_,
			};
        };
        return context?.Operators.SelectOrNull<Claim, Tuples.Tuple_HQUdYchKGNXjEWMCbcWSEKdVI>(claim, 
			af_);
    }
>>>>>>> cedac435

			return l_;
		};
		var f_ = a_.SelectOrNull<CqlCode, string>(DiagnosisValueSet, e_);
		var g_ = new Tuples.Tuple_HGJgSEUEXcXLiIPXgcJWiVdUX
		{
			MedicalClaim = c_,
			DiagnosesAsStrings = f_,
		};
		var h_ = new Tuples.Tuple_HGJgSEUEXcXLiIPXgcJWiVdUX[]
		{
			g_,
		};
		Tuples.Tuple_HLLRUdKceDPKeIXGFiiNKjMKI i_(Tuples.Tuple_HGJgSEUEXcXLiIPXgcJWiVdUX ClaimWithDiagnosis)
		{
			var m_ = context.Operators;
			IEnumerable<Claim> o_()
			{
				if ((ClaimWithDiagnosis?.MedicalClaim is null))
				{
					IEnumerable<Claim> u_ = null;

					return (u_ as IEnumerable<Claim>);
				}
				else
				{
					var v_ = context.Operators;
					var w_ = ClaimWithDiagnosis?.MedicalClaim;
					bool? x_(Claim DiagnosisLine)
					{
						var z_ = context.Operators;
						var ah_ = DiagnosisLine?.Diagnosis;
						bool? ai_(Claim.DiagnosisComponent @this)
						{
							var aw_ = context.Operators;
							var ax_ = @this?.Diagnosis;
							var ay_ = aw_.Not((bool?)(ax_ is null));

							return ay_;
						};
						var aj_ = z_.WhereOrNull<Claim.DiagnosisComponent>((ah_ as IEnumerable<Claim.DiagnosisComponent>), ai_);
						DataType ak_(Claim.DiagnosisComponent @this)
						{
							var az_ = @this?.Diagnosis;

							return az_;
						};
						var al_ = z_.SelectOrNull<Claim.DiagnosisComponent, DataType>(aj_, ak_);
						bool? am_(DataType @this)
						{
							var ba_ = context.Operators;
							var bc_ = ba_.LateBoundProperty<object>(@this, "coding");
							var bd_ = ba_.Not((bool?)(bc_ is null));

							return bd_;
						};
						var an_ = z_.WhereOrNull<DataType>(al_, am_);
						object ao_(DataType @this)
						{
							var be_ = context.Operators;
							var bf_ = be_.LateBoundProperty<object>(@this, "coding");

							return bf_;
						};
						var ap_ = z_.SelectOrNull<DataType, object>(an_, ao_);
						var aq_ = z_.FlattenLateBoundList(ap_);
						Coding ar_(object @object) => 
							(@object as Coding);
						var as_ = z_.SelectOrNull<object, Coding>(aq_, ar_);
						bool? at_(Coding HeaderCode)
						{
							var bg_ = context.Operators;
							var bh_ = HeaderCode?.CodeElement;
							var bi_ = bh_?.Value;
							var bj_ = ClaimWithDiagnosis?.DiagnosesAsStrings;
							var bk_ = bg_.InList<string>(bi_, bj_);

							return bk_;
						};
						var au_ = z_.WhereOrNull<Coding>(as_, at_);
						var av_ = z_.ExistsInList<Coding>(au_);

						return av_;
					};
					var y_ = v_.WhereOrNull<Claim>(w_, x_);

					return y_;
				};
			};
			var p_ = new Tuples.Tuple_FcALBBGFXRhKjhIaDWMVWUhJg
			{
				DiagnosisItems = o_(),
			};
			var q_ = new Tuples.Tuple_FcALBBGFXRhKjhIaDWMVWUhJg[]
			{
				p_,
			};
			Tuples.Tuple_HLLRUdKceDPKeIXGFiiNKjMKI r_(Tuples.Tuple_FcALBBGFXRhKjhIaDWMVWUhJg HeaderDefinition)
			{
				var bl_ = context.Operators;
				Tuples.Tuple_HLLRUdKceDPKeIXGFiiNKjMKI bn_()
				{
					if ((context.Operators.ExistsInList<Claim>(HeaderDefinition?.DiagnosisItems) ?? false))
					{
						var bs_ = HeaderDefinition?.DiagnosisItems;
						var bt_ = context.Operators;
						bool? by_(Claim @this)
						{
							var cg_ = context.Operators;
							var ch_ = @this?.Item;
							var ci_ = cg_.Not((bool?)(ch_ is null));

							return ci_;
						};
						var bz_ = bt_.WhereOrNull<Claim>(bs_, by_);
						List<Claim.ItemComponent> ca_(Claim @this)
						{
							var cj_ = @this?.Item;

							return cj_;
						};
						var cb_ = bt_.SelectOrNull<Claim, List<Claim.ItemComponent>>(bz_, ca_);
						var cc_ = bt_.FlattenList<Claim.ItemComponent>(cb_);
						CqlInterval<CqlDateTime> cd_(Claim.ItemComponent NormalDate)
						{
							var ck_ = NormalDate?.Serviced;
							var cl_ = NCQAFHIRBase_1_0_0.Normalize_Interval(ck_);

							return cl_;
						};
						var ce_ = bt_.SelectOrNull<Claim.ItemComponent, CqlInterval<CqlDateTime>>(cc_, cd_);
						var cf_ = new Tuples.Tuple_HLLRUdKceDPKeIXGFiiNKjMKI
						{
							Claim = bs_,
							ServicePeriod = ce_,
						};

						return cf_;
					}
					else
					{
						Tuples.Tuple_HLLRUdKceDPKeIXGFiiNKjMKI cm_ = null;

						return (cm_ as Tuples.Tuple_HLLRUdKceDPKeIXGFiiNKjMKI);
					};
				};
				var bo_ = new Tuples.Tuple_HLLRUdKceDPKeIXGFiiNKjMKI[]
				{
					bn_(),
				};
				bool? bp_(Tuples.Tuple_HLLRUdKceDPKeIXGFiiNKjMKI FinalList)
				{
					var cn_ = context.Operators;
					var co_ = cn_.Not((bool?)(FinalList is null));

					return co_;
				};
				var bq_ = bl_.WhereOrNull<Tuples.Tuple_HLLRUdKceDPKeIXGFiiNKjMKI>(bo_, bp_);
				var br_ = bl_.SingleOrNull<Tuples.Tuple_HLLRUdKceDPKeIXGFiiNKjMKI>(bq_);

				return br_;
			};
			var s_ = m_.SelectOrNull<Tuples.Tuple_FcALBBGFXRhKjhIaDWMVWUhJg, Tuples.Tuple_HLLRUdKceDPKeIXGFiiNKjMKI>(q_, r_);
			var t_ = m_.SingleOrNull<Tuples.Tuple_HLLRUdKceDPKeIXGFiiNKjMKI>(s_);

			return t_;
		};
		var j_ = a_.SelectOrNull<Tuples.Tuple_HGJgSEUEXcXLiIPXgcJWiVdUX, Tuples.Tuple_HLLRUdKceDPKeIXGFiiNKjMKI>(h_, i_);
		var k_ = a_.SingleOrNull<Tuples.Tuple_HLLRUdKceDPKeIXGFiiNKjMKI>(j_);

		return k_;
	}

    [CqlDeclaration("Pharmacy Claim With Medication")]
	public IEnumerable<Tuples.Tuple_FOLKddIQBPRMYYfjeMUjEIBhC> Pharmacy_Claim_With_Medication(IEnumerable<Claim> claim, IEnumerable<CqlCode> MedicationCodes)
	{
		var a_ = context.Operators;
		var c_ = this.Pharmacy_Claims(claim);
		string e_(CqlCode p)
		{
			var l_ = p?.code;

			return l_;
		};
		var f_ = a_.SelectOrNull<CqlCode, string>(MedicationCodes, e_);
		var g_ = new Tuples.Tuple_BAGeQidBiLhNHVFiERZPAUdCY
		{
			PharmacyClaim = c_,
			MedicationsAsStrings = f_,
		};
		var h_ = new Tuples.Tuple_BAGeQidBiLhNHVFiERZPAUdCY[]
		{
			g_,
		};
		IEnumerable<Tuples.Tuple_FOLKddIQBPRMYYfjeMUjEIBhC> i_(Tuples.Tuple_BAGeQidBiLhNHVFiERZPAUdCY ClaimWithMedication)
		{
			var m_ = context.Operators;
			var o_ = ClaimWithMedication?.PharmacyClaim;
			Tuples.Tuple_FOLKddIQBPRMYYfjeMUjEIBhC p_(Claim Pharmacy)
			{
				var t_ = context.Operators;
				var w_ = Pharmacy?.Item;
				bool? x_(Claim.ItemComponent ItemOnLine)
				{
					var ae_ = context.Operators;
					var ag_ = ItemOnLine?.ProductOrService;
					var ah_ = FHIRHelpers_4_0_001.ToConcept(ag_);
					var ai_ = ah_?.codes;
					bool? aj_(CqlCode LineCode)
					{
						var am_ = context.Operators;
						var an_ = LineCode?.code;
						var ao_ = ClaimWithMedication?.MedicationsAsStrings;
						var ap_ = am_.InList<string>(an_, ao_);

						return ap_;
					};
					var ak_ = ae_.WhereOrNull<CqlCode>((ai_ as IEnumerable<CqlCode>), aj_);
					var al_ = ae_.ExistsInList<CqlCode>(ak_);

					return al_;
				};
				var y_ = t_.WhereOrNull<Claim.ItemComponent>((w_ as IEnumerable<Claim.ItemComponent>), x_);
				var z_ = new Tuples.Tuple_CNibCQZPIWCUUGeAXcXWGiTgj
				{
					Claim = Pharmacy,
					LineItems = y_,
				};
				var aa_ = new Tuples.Tuple_CNibCQZPIWCUUGeAXcXWGiTgj[]
				{
					z_,
				};
				Tuples.Tuple_FOLKddIQBPRMYYfjeMUjEIBhC ab_(Tuples.Tuple_CNibCQZPIWCUUGeAXcXWGiTgj LineItemDefinition)
				{
					var aq_ = context.Operators;
					var as_ = LineItemDefinition?.Claim;
					var at_ = new Claim[]
					{
						as_,
					};
					Tuples.Tuple_FOLKddIQBPRMYYfjeMUjEIBhC au_(Claim ClaimLines)
					{
						var ax_ = context.Operators;
						var bb_ = ClaimLines?.Item;
						bool? bc_(Claim.ItemComponent i)
						{
							var bl_ = context.Operators;
							var bn_ = i?.ProductOrService;
							var bo_ = FHIRHelpers_4_0_001.ToConcept(bn_);
							var bp_ = bo_?.codes;
							bool? bq_(CqlCode LineCode)
							{
								var bt_ = context.Operators;
								var bu_ = LineCode?.code;
								var bv_ = ClaimWithMedication?.MedicationsAsStrings;
								var bw_ = bt_.InList<string>(bu_, bv_);

								return bw_;
							};
							var br_ = bl_.WhereOrNull<CqlCode>((bp_ as IEnumerable<CqlCode>), bq_);
							var bs_ = bl_.ExistsInList<CqlCode>(br_);

							return bs_;
						};
						var bd_ = ax_.WhereOrNull<Claim.ItemComponent>((bb_ as IEnumerable<Claim.ItemComponent>), bc_);
						Tuples.Tuple_DadNQNcGichTGjKhdjJicQeTP be_(Claim.ItemComponent i)
						{
							CqlInterval<CqlDateTime> bx_()
							{
								if ((context.Operators.Not((bool?)(i?.Quantity is null)) ?? false))
								{
									CqlInterval<CqlDateTime> bz_()
									{
										if (i?.Serviced is Period)
										{
											var ca_ = context.Operators;
											var cc_ = i?.Serviced;
											var cd_ = NCQAFHIRBase_1_0_0.Normalize_Interval(cc_);
											var ce_ = ca_.Start(cd_);
											var cj_ = NCQAFHIRBase_1_0_0.Normalize_Interval(cc_);
											var ck_ = ca_.Start(cj_);
											var cl_ = i?.Quantity;
											var cm_ = cl_?.ValueElement;
											var cn_ = FHIRHelpers_4_0_001.ToDecimal(cm_);
											var co_ = new CqlQuantity
											{
												value = cn_,
												unit = "day",
											};
											var cp_ = ca_.Add(ck_, co_);
											var cr_ = ca_.Quantity(1m, "day");
											var cs_ = ca_.Subtract(cp_, cr_);
											var ct_ = ca_.Interval(ce_, cs_, true, true);

											return ct_;
										}
										else
										{
											var cu_ = context.Operators;
											var cx_ = i?.Serviced;
											var cy_ = FHIRHelpers_4_0_001.ToDate((cx_ as Date));
											var dc_ = FHIRHelpers_4_0_001.ToDate((cx_ as Date));
											var dd_ = i?.Quantity;
											var de_ = dd_?.ValueElement;
											var df_ = FHIRHelpers_4_0_001.ToDecimal(de_);
											var dg_ = new CqlQuantity
											{
												value = df_,
												unit = "day",
											};
											var dh_ = cu_.Add(dc_, dg_);
											var dj_ = cu_.Quantity(1m, "day");
											var dk_ = cu_.Subtract(dh_, dj_);
											var dl_ = cu_.Interval(cy_, dk_, true, true);
											var dm_ = dl_?.low;
											var dn_ = cu_.ConvertDateToDateTime(dm_);
											var dr_ = FHIRHelpers_4_0_001.ToDate((cx_ as Date));
											var dv_ = FHIRHelpers_4_0_001.ToDate((cx_ as Date));
											var dx_ = dd_?.ValueElement;
											var dy_ = FHIRHelpers_4_0_001.ToDecimal(dx_);
											var dz_ = new CqlQuantity
											{
												value = dy_,
												unit = "day",
											};
											var ea_ = cu_.Add(dv_, dz_);
											var ec_ = cu_.Quantity(1m, "day");
											var ed_ = cu_.Subtract(ea_, ec_);
											var ee_ = cu_.Interval(dr_, ed_, true, true);
											var ef_ = ee_?.high;
											var eg_ = cu_.ConvertDateToDateTime(ef_);
											var ej_ = FHIRHelpers_4_0_001.ToDate((cx_ as Date));
											var en_ = FHIRHelpers_4_0_001.ToDate((cx_ as Date));
											var ep_ = dd_?.ValueElement;
											var eq_ = FHIRHelpers_4_0_001.ToDecimal(ep_);
											var er_ = new CqlQuantity
											{
												value = eq_,
												unit = "day",
											};
											var es_ = cu_.Add(en_, er_);
											var eu_ = cu_.Quantity(1m, "day");
											var ev_ = cu_.Subtract(es_, eu_);
											var ew_ = cu_.Interval(ej_, ev_, true, true);
											var ex_ = ew_?.lowClosed;
											var fa_ = FHIRHelpers_4_0_001.ToDate((cx_ as Date));
											var fe_ = FHIRHelpers_4_0_001.ToDate((cx_ as Date));
											var fg_ = dd_?.ValueElement;
											var fh_ = FHIRHelpers_4_0_001.ToDecimal(fg_);
											var fi_ = new CqlQuantity
											{
												value = fh_,
												unit = "day",
											};
											var fj_ = cu_.Add(fe_, fi_);
											var fl_ = cu_.Quantity(1m, "day");
											var fm_ = cu_.Subtract(fj_, fl_);
											var fn_ = cu_.Interval(fa_, fm_, true, true);
											var fo_ = fn_?.highClosed;
											var fp_ = cu_.Interval(dn_, eg_, ex_, fo_);

											return fp_;
										};
									};

									return bz_();
								}
								else
								{
									CqlInterval<CqlDateTime> fq_ = null;

									return (fq_ as CqlInterval<CqlDateTime>);
								};
							};
							var by_ = new Tuples.Tuple_DadNQNcGichTGjKhdjJicQeTP
							{
								DaysSupplyInterval = bx_(),
							};

							return by_;
						};
						var bf_ = ax_.SelectOrNull<Claim.ItemComponent, Tuples.Tuple_DadNQNcGichTGjKhdjJicQeTP>(bd_, be_);
						var bg_ = new Tuples.Tuple_BYGeMjQEUUIJcKZHQOCRZhZCU
						{
							CoveredDays = bf_,
						};
						var bh_ = new Tuples.Tuple_BYGeMjQEUUIJcKZHQOCRZhZCU[]
						{
							bg_,
						};
						Tuples.Tuple_FOLKddIQBPRMYYfjeMUjEIBhC bi_(Tuples.Tuple_BYGeMjQEUUIJcKZHQOCRZhZCU ItemCalculation)
						{
							Tuples.Tuple_FOLKddIQBPRMYYfjeMUjEIBhC fr_()
							{
								if ((context.Operators.ExistsInList<Claim.ItemComponent>(LineItemDefinition?.LineItems) ?? false))
								{
									var fs_ = LineItemDefinition?.Claim;
									var ft_ = LineItemDefinition?.LineItems;
									var fu_ = context.Operators;
									bool? fy_(Claim.ItemComponent @this)
									{
										var gj_ = context.Operators;
										var gk_ = @this?.Serviced;
										var gl_ = gj_.Not((bool?)(gk_ is null));

										return gl_;
									};
									var fz_ = fu_.WhereOrNull<Claim.ItemComponent>(ft_, fy_);
									DataType ga_(Claim.ItemComponent @this)
									{
										var gm_ = @this?.Serviced;

										return gm_;
									};
									var gb_ = fu_.SelectOrNull<Claim.ItemComponent, DataType>(fz_, ga_);
									CqlInterval<CqlDateTime> gc_(DataType NormalDate)
									{
										var gn_ = NCQAFHIRBase_1_0_0.Normalize_Interval(NormalDate);

										return gn_;
									};
									var gd_ = fu_.SelectOrNull<DataType, CqlInterval<CqlDateTime>>(gb_, gc_);
									var gf_ = ItemCalculation?.CoveredDays;
									CqlInterval<CqlDateTime> gg_(Tuples.Tuple_DadNQNcGichTGjKhdjJicQeTP d)
									{
										var go_ = d?.DaysSupplyInterval;

										return go_;
									};
									var gh_ = fu_.SelectOrNull<Tuples.Tuple_DadNQNcGichTGjKhdjJicQeTP, CqlInterval<CqlDateTime>>(gf_, gg_);
									var gi_ = new Tuples.Tuple_FOLKddIQBPRMYYfjeMUjEIBhC
									{
										Claim = fs_,
										LineItem = ft_,
										ServicePeriod = gd_,
										CoveredDays = gh_,
									};

									return gi_;
								}
								else
								{
									Tuples.Tuple_FOLKddIQBPRMYYfjeMUjEIBhC gp_ = null;

									return (gp_ as Tuples.Tuple_FOLKddIQBPRMYYfjeMUjEIBhC);
								};
							};

							return fr_();
						};
						var bj_ = ax_.SelectOrNull<Tuples.Tuple_BYGeMjQEUUIJcKZHQOCRZhZCU, Tuples.Tuple_FOLKddIQBPRMYYfjeMUjEIBhC>(bh_, bi_);
						var bk_ = ax_.SingleOrNull<Tuples.Tuple_FOLKddIQBPRMYYfjeMUjEIBhC>(bj_);

						return bk_;
					};
					var av_ = aq_.SelectOrNull<Claim, Tuples.Tuple_FOLKddIQBPRMYYfjeMUjEIBhC>(at_, au_);
					var aw_ = aq_.SingleOrNull<Tuples.Tuple_FOLKddIQBPRMYYfjeMUjEIBhC>(av_);

					return aw_;
				};
				var ac_ = t_.SelectOrNull<Tuples.Tuple_CNibCQZPIWCUUGeAXcXWGiTgj, Tuples.Tuple_FOLKddIQBPRMYYfjeMUjEIBhC>(aa_, ab_);
				var ad_ = t_.SingleOrNull<Tuples.Tuple_FOLKddIQBPRMYYfjeMUjEIBhC>(ac_);

				return ad_;
			};
			var q_ = m_.SelectOrNull<Claim, Tuples.Tuple_FOLKddIQBPRMYYfjeMUjEIBhC>(o_, p_);
			bool? r_(Tuples.Tuple_FOLKddIQBPRMYYfjeMUjEIBhC FinalList)
			{
				var gq_ = context.Operators;
				var gr_ = gq_.Not((bool?)(FinalList is null));

				return gr_;
			};
			var s_ = m_.WhereOrNull<Tuples.Tuple_FOLKddIQBPRMYYfjeMUjEIBhC>(q_, r_);

			return s_;
		};
		var j_ = a_.SelectOrNull<Tuples.Tuple_BAGeQidBiLhNHVFiERZPAUdCY, IEnumerable<Tuples.Tuple_FOLKddIQBPRMYYfjeMUjEIBhC>>(h_, i_);
		var k_ = a_.SingleOrNull<IEnumerable<Tuples.Tuple_FOLKddIQBPRMYYfjeMUjEIBhC>>(j_);

		return k_;
	}

    [CqlDeclaration("Medical Claims With Diagnosis and Procedure")]
	public IEnumerable<Tuples.Tuple_DTeHhjMPXBSEFRBcdiBHhKQDA> Medical_Claims_With_Diagnosis_and_Procedure(IEnumerable<Claim> claim, IEnumerable<CqlCode> DiagnosisValueSet, IEnumerable<CqlCode> ProductOrServiceValueSet)
	{
		var a_ = context.Operators;
		var c_ = this.Professional_or_Institutional_Claims(claim);
		string e_(CqlCode d)
		{
			var o_ = d?.code;

			return o_;
		};
		var f_ = a_.SelectOrNull<CqlCode, string>(DiagnosisValueSet, e_);
		string h_(CqlCode p)
		{
			var p_ = p?.code;

			return p_;
		};
		var i_ = a_.SelectOrNull<CqlCode, string>(ProductOrServiceValueSet, h_);
		var j_ = new Tuples.Tuple_EUYHPiEZNTBOHPgZNKhGAORRb
		{
			MedicalClaim = c_,
			DiagnosesAsStrings = f_,
			ProceduresAsStrings = i_,
		};
		var k_ = new Tuples.Tuple_EUYHPiEZNTBOHPgZNKhGAORRb[]
		{
			j_,
		};
		IEnumerable<Tuples.Tuple_DTeHhjMPXBSEFRBcdiBHhKQDA> l_(Tuples.Tuple_EUYHPiEZNTBOHPgZNKhGAORRb ClaimWithDiagnosis)
		{
			var q_ = context.Operators;
			IEnumerable<Claim> s_()
			{
				if ((ClaimWithDiagnosis?.MedicalClaim is null))
				{
					IEnumerable<Claim> y_ = null;

					return (y_ as IEnumerable<Claim>);
				}
				else
				{
					var z_ = context.Operators;
					var aa_ = ClaimWithDiagnosis?.MedicalClaim;
					bool? ab_(Claim DiagnosisLine)
					{
						var ad_ = context.Operators;
						var al_ = DiagnosisLine?.Diagnosis;
						bool? am_(Claim.DiagnosisComponent @this)
						{
							var ba_ = context.Operators;
							var bb_ = @this?.Diagnosis;
							var bc_ = ba_.Not((bool?)(bb_ is null));

							return bc_;
						};
						var an_ = ad_.WhereOrNull<Claim.DiagnosisComponent>((al_ as IEnumerable<Claim.DiagnosisComponent>), am_);
						DataType ao_(Claim.DiagnosisComponent @this)
						{
							var bd_ = @this?.Diagnosis;

							return bd_;
						};
						var ap_ = ad_.SelectOrNull<Claim.DiagnosisComponent, DataType>(an_, ao_);
						bool? aq_(DataType @this)
						{
							var be_ = context.Operators;
							var bg_ = be_.LateBoundProperty<object>(@this, "coding");
							var bh_ = be_.Not((bool?)(bg_ is null));

							return bh_;
						};
						var ar_ = ad_.WhereOrNull<DataType>(ap_, aq_);
						object as_(DataType @this)
						{
							var bi_ = context.Operators;
							var bj_ = bi_.LateBoundProperty<object>(@this, "coding");

							return bj_;
						};
						var at_ = ad_.SelectOrNull<DataType, object>(ar_, as_);
						var au_ = ad_.FlattenLateBoundList(at_);
						Coding av_(object @object) => 
							(@object as Coding);
						var aw_ = ad_.SelectOrNull<object, Coding>(au_, av_);
						bool? ax_(Coding HeaderCode)
						{
							var bk_ = context.Operators;
							var bl_ = HeaderCode?.CodeElement;
							var bm_ = bl_?.Value;
							var bn_ = ClaimWithDiagnosis?.DiagnosesAsStrings;
							var bo_ = bk_.InList<string>(bm_, bn_);

							return bo_;
						};
						var ay_ = ad_.WhereOrNull<Coding>(aw_, ax_);
						var az_ = ad_.ExistsInList<Coding>(ay_);

						return az_;
					};
					var ac_ = z_.WhereOrNull<Claim>(aa_, ab_);

					return ac_;
				};
			};
			var t_ = new Tuples.Tuple_FcALBBGFXRhKjhIaDWMVWUhJg
			{
				DiagnosisItems = s_(),
			};
			var u_ = new Tuples.Tuple_FcALBBGFXRhKjhIaDWMVWUhJg[]
			{
				t_,
			};
			IEnumerable<Tuples.Tuple_DTeHhjMPXBSEFRBcdiBHhKQDA> v_(Tuples.Tuple_FcALBBGFXRhKjhIaDWMVWUhJg ClaimWithProcedure)
			{
				var bp_ = context.Operators;
				var br_ = ClaimWithProcedure?.DiagnosisItems;
				Tuples.Tuple_DTeHhjMPXBSEFRBcdiBHhKQDA bs_(Claim ClaimofInterest)
				{
					var bw_ = context.Operators;
					Claim by_()
					{
						if ((ClaimofInterest is null))
						{
							return null;
						}
						else
						{
							var ce_ = context.Operators;
							var cg_ = new Claim[]
							{
								ClaimofInterest,
							};
							bool? ch_(Claim ItemOnLine)
							{
								var ck_ = context.Operators;
								var ct_ = ItemOnLine?.Procedure;
								bool? cu_(Claim.ProcedureComponent @this)
								{
									var ed_ = context.Operators;
									var ee_ = @this?.Procedure;
									var ef_ = ed_.Not((bool?)(ee_ is null));

									return ef_;
								};
								var cv_ = ck_.WhereOrNull<Claim.ProcedureComponent>((ct_ as IEnumerable<Claim.ProcedureComponent>), cu_);
								DataType cw_(Claim.ProcedureComponent @this)
								{
									var eg_ = @this?.Procedure;

									return eg_;
								};
								var cx_ = ck_.SelectOrNull<Claim.ProcedureComponent, DataType>(cv_, cw_);
								bool? cy_(DataType @this)
								{
									var eh_ = context.Operators;
									var ej_ = eh_.LateBoundProperty<object>(@this, "coding");
									var ek_ = eh_.Not((bool?)(ej_ is null));

									return ek_;
								};
								var cz_ = ck_.WhereOrNull<DataType>(cx_, cy_);
								object da_(DataType @this)
								{
									var el_ = context.Operators;
									var em_ = el_.LateBoundProperty<object>(@this, "coding");

									return em_;
								};
								var db_ = ck_.SelectOrNull<DataType, object>(cz_, da_);
								var dc_ = ck_.FlattenLateBoundList(db_);
								Coding dd_(object @object) => 
									(@object as Coding);
								var de_ = ck_.SelectOrNull<object, Coding>(dc_, dd_);
								bool? df_(Coding ProcedureHeaderCode)
								{
									var en_ = context.Operators;
									var eo_ = ProcedureHeaderCode?.CodeElement;
									var ep_ = eo_?.Value;
									var eq_ = ClaimWithDiagnosis?.ProceduresAsStrings;
									var er_ = en_.InList<string>(ep_, eq_);

									return er_;
								};
								var dg_ = ck_.WhereOrNull<Coding>(de_, df_);
								var dh_ = ck_.ExistsInList<Coding>(dg_);
								var dp_ = ItemOnLine?.Item;
								bool? dq_(Claim.ItemComponent @this)
								{
									var es_ = context.Operators;
									var et_ = @this?.ProductOrService;
									var eu_ = es_.Not((bool?)(et_ is null));

									return eu_;
								};
								var dr_ = ck_.WhereOrNull<Claim.ItemComponent>((dp_ as IEnumerable<Claim.ItemComponent>), dq_);
								CodeableConcept ds_(Claim.ItemComponent @this)
								{
									var ev_ = @this?.ProductOrService;

									return ev_;
								};
								var dt_ = ck_.SelectOrNull<Claim.ItemComponent, CodeableConcept>(dr_, ds_);
								bool? du_(CodeableConcept @this)
								{
									var ew_ = context.Operators;
									var ex_ = @this?.Coding;
									var ey_ = ew_.Not((bool?)(ex_ is null));

									return ey_;
								};
								var dv_ = ck_.WhereOrNull<CodeableConcept>(dt_, du_);
								List<Coding> dw_(CodeableConcept @this)
								{
									var ez_ = @this?.Coding;

									return ez_;
								};
								var dx_ = ck_.SelectOrNull<CodeableConcept, List<Coding>>(dv_, dw_);
								var dy_ = ck_.FlattenList<Coding>(dx_);
								bool? dz_(Coding LineCode)
								{
									var fa_ = context.Operators;
									var fb_ = LineCode?.CodeElement;
									var fc_ = fb_?.Value;
									var fd_ = ClaimWithDiagnosis?.ProceduresAsStrings;
									var fe_ = fa_.InList<string>(fc_, fd_);

									return fe_;
								};
								var ea_ = ck_.WhereOrNull<Coding>(dy_, dz_);
								var eb_ = ck_.ExistsInList<Coding>(ea_);
								var ec_ = ck_.Or(dh_, eb_);

								return ec_;
							};
							var ci_ = ce_.WhereOrNull<Claim>(cg_, ch_);
							var cj_ = ce_.SingleOrNull<Claim>(ci_);

							return cj_;
						};
					};
					var bz_ = new Tuples.Tuple_DQefEeUREeePUGdeeZLYSgFcU
					{
						ProcedureItems = by_(),
					};
					var ca_ = new Tuples.Tuple_DQefEeUREeePUGdeeZLYSgFcU[]
					{
						bz_,
					};
					Tuples.Tuple_DTeHhjMPXBSEFRBcdiBHhKQDA cb_(Tuples.Tuple_DQefEeUREeePUGdeeZLYSgFcU HeaderDefinition)
					{
						Tuples.Tuple_DTeHhjMPXBSEFRBcdiBHhKQDA ff_()
						{
							if ((context.Operators.Not((bool?)(HeaderDefinition?.ProcedureItems is null)) ?? false))
							{
								var fg_ = HeaderDefinition?.ProcedureItems;
								var fh_ = context.Operators;
								var fj_ = fg_?.Item;
								CqlInterval<CqlDateTime> fk_(Claim.ItemComponent NormalDate)
								{
									var fn_ = NormalDate?.Serviced;
									var fo_ = NCQAFHIRBase_1_0_0.Normalize_Interval(fn_);

									return fo_;
								};
								var fl_ = fh_.SelectOrNull<Claim.ItemComponent, CqlInterval<CqlDateTime>>((fj_ as IEnumerable<Claim.ItemComponent>), fk_);
								var fm_ = new Tuples.Tuple_DTeHhjMPXBSEFRBcdiBHhKQDA
								{
									Claim = fg_,
									ServicePeriod = fl_,
								};

								return fm_;
							}
							else
							{
								Tuples.Tuple_DTeHhjMPXBSEFRBcdiBHhKQDA fp_ = null;

								return (fp_ as Tuples.Tuple_DTeHhjMPXBSEFRBcdiBHhKQDA);
							};
						};

						return ff_();
					};
					var cc_ = bw_.SelectOrNull<Tuples.Tuple_DQefEeUREeePUGdeeZLYSgFcU, Tuples.Tuple_DTeHhjMPXBSEFRBcdiBHhKQDA>(ca_, cb_);
					var cd_ = bw_.SingleOrNull<Tuples.Tuple_DTeHhjMPXBSEFRBcdiBHhKQDA>(cc_);

					return cd_;
				};
				var bt_ = bp_.SelectOrNull<Claim, Tuples.Tuple_DTeHhjMPXBSEFRBcdiBHhKQDA>(br_, bs_);
				bool? bu_(Tuples.Tuple_DTeHhjMPXBSEFRBcdiBHhKQDA FinalList)
				{
					var fq_ = context.Operators;
					var fr_ = fq_.Not((bool?)(FinalList is null));

					return fr_;
				};
				var bv_ = bp_.WhereOrNull<Tuples.Tuple_DTeHhjMPXBSEFRBcdiBHhKQDA>(bt_, bu_);

				return bv_;
			};
			var w_ = q_.SelectOrNull<Tuples.Tuple_FcALBBGFXRhKjhIaDWMVWUhJg, IEnumerable<Tuples.Tuple_DTeHhjMPXBSEFRBcdiBHhKQDA>>(u_, v_);
			var x_ = q_.SingleOrNull<IEnumerable<Tuples.Tuple_DTeHhjMPXBSEFRBcdiBHhKQDA>>(w_);

			return x_;
		};
		var m_ = a_.SelectOrNull<Tuples.Tuple_EUYHPiEZNTBOHPgZNKhGAORRb, IEnumerable<Tuples.Tuple_DTeHhjMPXBSEFRBcdiBHhKQDA>>(k_, l_);
		var n_ = a_.SingleOrNull<IEnumerable<Tuples.Tuple_DTeHhjMPXBSEFRBcdiBHhKQDA>>(m_);

		return n_;
	}

    [CqlDeclaration("Medical Claims With Principal Diagnosis and Procedure")]
	public IEnumerable<Tuples.Tuple_DTeHhjMPXBSEFRBcdiBHhKQDA> Medical_Claims_With_Principal_Diagnosis_and_Procedure(IEnumerable<Claim> claim, IEnumerable<CqlCode> DiagnosisValueSet, IEnumerable<CqlCode> ProductOrServiceValueSet)
	{
		var a_ = context.Operators;
		var c_ = this.Professional_or_Institutional_Claims(claim);
		string e_(CqlCode d)
		{
			var o_ = d?.code;

			return o_;
		};
		var f_ = a_.SelectOrNull<CqlCode, string>(DiagnosisValueSet, e_);
		string h_(CqlCode p)
		{
			var p_ = p?.code;

			return p_;
		};
		var i_ = a_.SelectOrNull<CqlCode, string>(ProductOrServiceValueSet, h_);
		var j_ = new Tuples.Tuple_EUYHPiEZNTBOHPgZNKhGAORRb
		{
			MedicalClaim = c_,
			DiagnosesAsStrings = f_,
			ProceduresAsStrings = i_,
		};
		var k_ = new Tuples.Tuple_EUYHPiEZNTBOHPgZNKhGAORRb[]
		{
			j_,
		};
		IEnumerable<Tuples.Tuple_DTeHhjMPXBSEFRBcdiBHhKQDA> l_(Tuples.Tuple_EUYHPiEZNTBOHPgZNKhGAORRb ClaimWithProcedure)
		{
			var q_ = context.Operators;
			var s_ = ClaimWithProcedure?.MedicalClaim;
			Tuples.Tuple_DTeHhjMPXBSEFRBcdiBHhKQDA t_(Claim ClaimofInterest)
			{
				var x_ = context.Operators;
				Claim z_()
				{
					if ((ClaimofInterest is null))
					{
						return null;
					}
					else
					{
						var af_ = context.Operators;
						var ah_ = new Claim[]
						{
							ClaimofInterest,
						};
						bool? ai_(Claim ItemOnLine)
						{
							var al_ = context.Operators;
							var at_ = ItemOnLine?.Item;
							bool? au_(Claim.ItemComponent @this)
							{
								var ce_ = context.Operators;
								var cf_ = @this?.ProductOrService;
								var cg_ = ce_.Not((bool?)(cf_ is null));

								return cg_;
							};
							var av_ = al_.WhereOrNull<Claim.ItemComponent>((at_ as IEnumerable<Claim.ItemComponent>), au_);
							CodeableConcept aw_(Claim.ItemComponent @this)
							{
								var ch_ = @this?.ProductOrService;

								return ch_;
							};
							var ax_ = al_.SelectOrNull<Claim.ItemComponent, CodeableConcept>(av_, aw_);
							bool? ay_(CodeableConcept @this)
							{
								var ci_ = context.Operators;
								var cj_ = @this?.Coding;
								var ck_ = ci_.Not((bool?)(cj_ is null));

								return ck_;
							};
							var az_ = al_.WhereOrNull<CodeableConcept>(ax_, ay_);
							List<Coding> ba_(CodeableConcept @this)
							{
								var cl_ = @this?.Coding;

								return cl_;
							};
							var bb_ = al_.SelectOrNull<CodeableConcept, List<Coding>>(az_, ba_);
							var bc_ = al_.FlattenList<Coding>(bb_);
							bool? bd_(Coding LineCode)
							{
								var cm_ = context.Operators;
								var cn_ = LineCode?.CodeElement;
								var co_ = cn_?.Value;
								var cp_ = ClaimWithProcedure?.ProceduresAsStrings;
								var cq_ = cm_.InList<string>(co_, cp_);

								return cq_;
							};
							var be_ = al_.WhereOrNull<Coding>(bc_, bd_);
							var bf_ = al_.ExistsInList<Coding>(be_);
							var bo_ = ItemOnLine?.Procedure;
							bool? bp_(Claim.ProcedureComponent @this)
							{
								var cr_ = context.Operators;
								var cs_ = @this?.Procedure;
								var ct_ = cr_.Not((bool?)(cs_ is null));

								return ct_;
							};
							var bq_ = al_.WhereOrNull<Claim.ProcedureComponent>((bo_ as IEnumerable<Claim.ProcedureComponent>), bp_);
							DataType br_(Claim.ProcedureComponent @this)
							{
								var cu_ = @this?.Procedure;

								return cu_;
							};
							var bs_ = al_.SelectOrNull<Claim.ProcedureComponent, DataType>(bq_, br_);
							bool? bt_(DataType @this)
							{
								var cv_ = context.Operators;
								var cx_ = cv_.LateBoundProperty<object>(@this, "coding");
								var cy_ = cv_.Not((bool?)(cx_ is null));

								return cy_;
							};
							var bu_ = al_.WhereOrNull<DataType>(bs_, bt_);
							object bv_(DataType @this)
							{
								var cz_ = context.Operators;
								var da_ = cz_.LateBoundProperty<object>(@this, "coding");

								return da_;
							};
							var bw_ = al_.SelectOrNull<DataType, object>(bu_, bv_);
							var bx_ = al_.FlattenLateBoundList(bw_);
							Coding by_(object @object) => 
								(@object as Coding);
							var bz_ = al_.SelectOrNull<object, Coding>(bx_, by_);
							bool? ca_(Coding HeaderCode)
							{
								var db_ = context.Operators;
								var dc_ = HeaderCode?.CodeElement;
								var dd_ = dc_?.Value;
								var de_ = ClaimWithProcedure?.ProceduresAsStrings;
								var df_ = db_.InList<string>(dd_, de_);

								return df_;
							};
							var cb_ = al_.WhereOrNull<Coding>(bz_, ca_);
							var cc_ = al_.ExistsInList<Coding>(cb_);
							var cd_ = al_.Or(bf_, cc_);

							return cd_;
						};
						var aj_ = af_.WhereOrNull<Claim>(ah_, ai_);
						var ak_ = af_.SingleOrNull<Claim>(aj_);

						return ak_;
					};
				};
				var aa_ = new Tuples.Tuple_CIIbRNfJieBVcNIWHEUWMVhOB
				{
					Claim = ClaimofInterest,
					ProcedureItems = z_(),
				};
				var ab_ = new Tuples.Tuple_CIIbRNfJieBVcNIWHEUWMVhOB[]
				{
					aa_,
				};
				Tuples.Tuple_DTeHhjMPXBSEFRBcdiBHhKQDA ac_(Tuples.Tuple_CIIbRNfJieBVcNIWHEUWMVhOB DiagnosisCheck)
				{
					var dg_ = context.Operators;
					var di_ = DiagnosisCheck?.ProcedureItems;
					var dj_ = new Claim[]
					{
						di_,
					};
					Tuples.Tuple_DTeHhjMPXBSEFRBcdiBHhKQDA dk_(Claim ClaimforDiagnosis)
					{
						var dn_ = context.Operators;
						var dp_ = ClaimforDiagnosis?.Item;
						Claim dq_()
						{
							if ((ClaimforDiagnosis is null))
							{
								return null;
							}
							else
							{
								var dw_ = context.Operators;
								var dy_ = new Claim[]
								{
									ClaimforDiagnosis,
								};
								bool? dz_(Claim RightClaim)
								{
									var ec_ = context.Operators;
									var ee_ = RightClaim?.Diagnosis;
									bool? ef_(Claim.DiagnosisComponent RightDiagnosis)
									{
										var ei_ = context.Operators;
										var el_ = ei_.TypeConverter;
										var em_ = RightDiagnosis?.SequenceElement;
										var en_ = el_.Convert<Integer>(em_);
										var eo_ = FHIRHelpers_4_0_001.ToInteger(en_);
										var ep_ = ei_.Equal(eo_, (int?)1);
										var et_ = RightDiagnosis?.Diagnosis;
										var eu_ = ei_.LateBoundProperty<IEnumerable<Coding>>(et_, "coding");
										bool? ev_(Coding DiagnosisCode)
										{
											var ez_ = context.Operators;
											var fa_ = DiagnosisCode?.CodeElement;
											var fb_ = fa_?.Value;
											var fc_ = ClaimWithProcedure?.DiagnosesAsStrings;
											var fd_ = ez_.InList<string>(fb_, fc_);

											return fd_;
										};
										var ew_ = ei_.WhereOrNull<Coding>(eu_, ev_);
										var ex_ = ei_.ExistsInList<Coding>(ew_);
										var ey_ = ei_.And(ep_, ex_);

										return ey_;
									};
									var eg_ = ec_.WhereOrNull<Claim.DiagnosisComponent>((ee_ as IEnumerable<Claim.DiagnosisComponent>), ef_);
									var eh_ = ec_.ExistsInList<Claim.DiagnosisComponent>(eg_);

									return eh_;
								};
								var ea_ = dw_.WhereOrNull<Claim>(dy_, dz_);
								var eb_ = dw_.SingleOrNull<Claim>(ea_);

								return eb_;
							};
						};
						var dr_ = new Tuples.Tuple_iUHcMLYFdMEcPJJeOVJdQjbI
						{
							Procedure = (dp_ as IEnumerable<Claim.ItemComponent>),
							LineItems = dq_(),
						};
						var ds_ = new Tuples.Tuple_iUHcMLYFdMEcPJJeOVJdQjbI[]
						{
							dr_,
						};
						Tuples.Tuple_DTeHhjMPXBSEFRBcdiBHhKQDA dt_(Tuples.Tuple_iUHcMLYFdMEcPJJeOVJdQjbI LineItemDefinition)
						{
							Tuples.Tuple_DTeHhjMPXBSEFRBcdiBHhKQDA fe_()
							{
								if ((context.Operators.And(context.Operators.Not((bool?)(LineItemDefinition is null)), context.Operators.Not((bool?)(LineItemDefinition?.LineItems is null))) ?? false))
								{
									var ff_ = LineItemDefinition?.LineItems;
									var fg_ = context.Operators;
									var fi_ = ff_?.Item;
									CqlInterval<CqlDateTime> fj_(Claim.ItemComponent NormalDate)
									{
										var fm_ = NormalDate?.Serviced;
										var fn_ = NCQAFHIRBase_1_0_0.Normalize_Interval(fm_);

										return fn_;
									};
									var fk_ = fg_.SelectOrNull<Claim.ItemComponent, CqlInterval<CqlDateTime>>((fi_ as IEnumerable<Claim.ItemComponent>), fj_);
									var fl_ = new Tuples.Tuple_DTeHhjMPXBSEFRBcdiBHhKQDA
									{
										Claim = ff_,
										ServicePeriod = fk_,
									};

									return fl_;
								}
								else
								{
									Tuples.Tuple_DTeHhjMPXBSEFRBcdiBHhKQDA fo_ = null;

									return (fo_ as Tuples.Tuple_DTeHhjMPXBSEFRBcdiBHhKQDA);
								};
							};

							return fe_();
						};
						var du_ = dn_.SelectOrNull<Tuples.Tuple_iUHcMLYFdMEcPJJeOVJdQjbI, Tuples.Tuple_DTeHhjMPXBSEFRBcdiBHhKQDA>(ds_, dt_);
						var dv_ = dn_.SingleOrNull<Tuples.Tuple_DTeHhjMPXBSEFRBcdiBHhKQDA>(du_);

						return dv_;
					};
					var dl_ = dg_.SelectOrNull<Claim, Tuples.Tuple_DTeHhjMPXBSEFRBcdiBHhKQDA>(dj_, dk_);
					var dm_ = dg_.SingleOrNull<Tuples.Tuple_DTeHhjMPXBSEFRBcdiBHhKQDA>(dl_);

					return dm_;
				};
				var ad_ = x_.SelectOrNull<Tuples.Tuple_CIIbRNfJieBVcNIWHEUWMVhOB, Tuples.Tuple_DTeHhjMPXBSEFRBcdiBHhKQDA>(ab_, ac_);
				var ae_ = x_.SingleOrNull<Tuples.Tuple_DTeHhjMPXBSEFRBcdiBHhKQDA>(ad_);

				return ae_;
			};
			var u_ = q_.SelectOrNull<Claim, Tuples.Tuple_DTeHhjMPXBSEFRBcdiBHhKQDA>(s_, t_);
			bool? v_(Tuples.Tuple_DTeHhjMPXBSEFRBcdiBHhKQDA FinalList)
			{
				var fp_ = context.Operators;
				var fq_ = fp_.Not((bool?)(FinalList is null));

				return fq_;
			};
			var w_ = q_.WhereOrNull<Tuples.Tuple_DTeHhjMPXBSEFRBcdiBHhKQDA>(u_, v_);

			return w_;
		};
		var m_ = a_.SelectOrNull<Tuples.Tuple_EUYHPiEZNTBOHPgZNKhGAORRb, IEnumerable<Tuples.Tuple_DTeHhjMPXBSEFRBcdiBHhKQDA>>(k_, l_);
		var n_ = a_.SingleOrNull<IEnumerable<Tuples.Tuple_DTeHhjMPXBSEFRBcdiBHhKQDA>>(m_);

		return n_;
	}

    [CqlDeclaration("Medical Claims With Principal Diagnosis")]
	public IEnumerable<Tuples.Tuple_HLLRUdKceDPKeIXGFiiNKjMKI> Medical_Claims_With_Principal_Diagnosis(IEnumerable<Claim> claim, IEnumerable<CqlCode> DiagnosisValueSet)
	{
		var a_ = context.Operators;
		var c_ = this.Professional_or_Institutional_Claims(claim);
		string e_(CqlCode d)
		{
			var l_ = d?.code;

			return l_;
		};
		var f_ = a_.SelectOrNull<CqlCode, string>(DiagnosisValueSet, e_);
		var g_ = new Tuples.Tuple_HGJgSEUEXcXLiIPXgcJWiVdUX
		{
			MedicalClaim = c_,
			DiagnosesAsStrings = f_,
		};
		var h_ = new Tuples.Tuple_HGJgSEUEXcXLiIPXgcJWiVdUX[]
		{
			g_,
		};
		IEnumerable<Tuples.Tuple_HLLRUdKceDPKeIXGFiiNKjMKI> i_(Tuples.Tuple_HGJgSEUEXcXLiIPXgcJWiVdUX ClaimWithDiagnosis)
		{
			var m_ = context.Operators;
			IEnumerable<Claim> o_()
			{
				if ((ClaimWithDiagnosis?.MedicalClaim is null))
				{
					IEnumerable<Claim> u_ = null;

					return (u_ as IEnumerable<Claim>);
				}
				else
				{
					var v_ = context.Operators;
					var w_ = ClaimWithDiagnosis?.MedicalClaim;
					bool? x_(Claim RightClaim)
					{
						var z_ = context.Operators;
						var ab_ = RightClaim?.Diagnosis;
						bool? ac_(Claim.DiagnosisComponent RightDiagnosis)
						{
							var af_ = context.Operators;
							var ai_ = af_.TypeConverter;
							var aj_ = RightDiagnosis?.SequenceElement;
							var ak_ = ai_.Convert<Integer>(aj_);
							var al_ = FHIRHelpers_4_0_001.ToInteger(ak_);
							var am_ = af_.Equal(al_, (int?)1);
							var aq_ = RightDiagnosis?.Diagnosis;
							var ar_ = af_.LateBoundProperty<IEnumerable<Coding>>(aq_, "coding");
							bool? as_(Coding DiagnosisCode)
							{
								var aw_ = context.Operators;
								var ax_ = DiagnosisCode?.CodeElement;
								var ay_ = ax_?.Value;
								var az_ = ClaimWithDiagnosis?.DiagnosesAsStrings;
								var ba_ = aw_.InList<string>(ay_, az_);

								return ba_;
							};
							var at_ = af_.WhereOrNull<Coding>(ar_, as_);
							var au_ = af_.ExistsInList<Coding>(at_);
							var av_ = af_.And(am_, au_);

							return av_;
						};
						var ad_ = z_.WhereOrNull<Claim.DiagnosisComponent>((ab_ as IEnumerable<Claim.DiagnosisComponent>), ac_);
						var ae_ = z_.ExistsInList<Claim.DiagnosisComponent>(ad_);

						return ae_;
					};
					var y_ = v_.WhereOrNull<Claim>(w_, x_);

					return y_;
				};
			};
			var p_ = new Tuples.Tuple_FADJTWQjaQgiVVcFZjGXbPFbN
			{
				LineItems = o_(),
			};
			var q_ = new Tuples.Tuple_FADJTWQjaQgiVVcFZjGXbPFbN[]
			{
				p_,
			};
			IEnumerable<Tuples.Tuple_HLLRUdKceDPKeIXGFiiNKjMKI> r_(Tuples.Tuple_FADJTWQjaQgiVVcFZjGXbPFbN LineItemDefinition)
			{
				var bb_ = context.Operators;
				var bd_ = LineItemDefinition?.LineItems;
				Tuples.Tuple_HLLRUdKceDPKeIXGFiiNKjMKI be_(Claim ClaimWithDiagnosis)
				{
					Tuples.Tuple_HLLRUdKceDPKeIXGFiiNKjMKI bi_()
					{
						if ((context.Operators.Not((bool?)(ClaimWithDiagnosis is null)) ?? false))
						{
							var bj_ = LineItemDefinition?.LineItems;
							var bk_ = context.Operators;
							bool? bp_(Claim @this)
							{
								var bx_ = context.Operators;
								var by_ = @this?.Item;
								var bz_ = bx_.Not((bool?)(by_ is null));

								return bz_;
							};
							var bq_ = bk_.WhereOrNull<Claim>(bj_, bp_);
							List<Claim.ItemComponent> br_(Claim @this)
							{
								var ca_ = @this?.Item;

								return ca_;
							};
							var bs_ = bk_.SelectOrNull<Claim, List<Claim.ItemComponent>>(bq_, br_);
							var bt_ = bk_.FlattenList<Claim.ItemComponent>(bs_);
							CqlInterval<CqlDateTime> bu_(Claim.ItemComponent NormalDate)
							{
								var cb_ = NormalDate?.Serviced;
								var cc_ = NCQAFHIRBase_1_0_0.Normalize_Interval(cb_);

								return cc_;
							};
							var bv_ = bk_.SelectOrNull<Claim.ItemComponent, CqlInterval<CqlDateTime>>(bt_, bu_);
							var bw_ = new Tuples.Tuple_HLLRUdKceDPKeIXGFiiNKjMKI
							{
								Claim = bj_,
								ServicePeriod = bv_,
							};

							return bw_;
						}
						else
						{
							Tuples.Tuple_HLLRUdKceDPKeIXGFiiNKjMKI cd_ = null;

							return (cd_ as Tuples.Tuple_HLLRUdKceDPKeIXGFiiNKjMKI);
						};
					};

					return bi_();
				};
				var bf_ = bb_.SelectOrNull<Claim, Tuples.Tuple_HLLRUdKceDPKeIXGFiiNKjMKI>(bd_, be_);
				bool? bg_(Tuples.Tuple_HLLRUdKceDPKeIXGFiiNKjMKI FinalList)
				{
					var ce_ = context.Operators;
					var cf_ = ce_.Not((bool?)(FinalList is null));

					return cf_;
				};
				var bh_ = bb_.WhereOrNull<Tuples.Tuple_HLLRUdKceDPKeIXGFiiNKjMKI>(bf_, bg_);

				return bh_;
			};
			var s_ = m_.SelectOrNull<Tuples.Tuple_FADJTWQjaQgiVVcFZjGXbPFbN, IEnumerable<Tuples.Tuple_HLLRUdKceDPKeIXGFiiNKjMKI>>(q_, r_);
			var t_ = m_.SingleOrNull<IEnumerable<Tuples.Tuple_HLLRUdKceDPKeIXGFiiNKjMKI>>(s_);

			return t_;
		};
		var j_ = a_.SelectOrNull<Tuples.Tuple_HGJgSEUEXcXLiIPXgcJWiVdUX, IEnumerable<Tuples.Tuple_HLLRUdKceDPKeIXGFiiNKjMKI>>(h_, i_);
		var k_ = a_.SingleOrNull<IEnumerable<Tuples.Tuple_HLLRUdKceDPKeIXGFiiNKjMKI>>(j_);

		return k_;
	}

    [CqlDeclaration("Get All Professional and Institutional Claims and Claim Responses")]
	public Tuples.Tuple_GjTATZbNccdVYWChGHHdRUXSM Get_All_Professional_and_Institutional_Claims_and_Claim_Responses(IEnumerable<ClaimResponse> claimResponse, IEnumerable<Claim> claim)
	{
		var a_ = this.Professional_or_Institutional_Claims_Response(claimResponse);
		var b_ = this.Professional_or_Institutional_Claims(claim);
		var c_ = new Tuples.Tuple_GjTATZbNccdVYWChGHHdRUXSM
		{
			MedicalClaimResponse = a_,
			MedicalClaim = b_,
		};

		return c_;
	}

    [CqlDeclaration("Get All Paid Claim Reponses")]
	public IEnumerable<Tuples.Tuple_EbJRLQXEhRCeIIZLcXEYbTEDL> Get_All_Paid_Claim_Reponses(IEnumerable<ClaimResponse> claimResponse)
	{
		var a_ = context.Operators;
		bool? d_(ClaimResponse ResponseItem)
		{
			var k_ = context.Operators;
			var l_ = context.Deeper(new CallStackEntry("ToString", null, null));
			var m_ = l_.Operators;
			var n_ = m_.TypeConverter;
			var o_ = ResponseItem?.OutcomeElement;
			var p_ = n_.Convert<string>(o_);
			var q_ = new string[]
			{
				"complete",
				"partial",
			};
			var r_ = k_.InList<string>(p_, (q_ as IEnumerable<string>));

			return r_;
		};
		var e_ = a_.WhereOrNull<ClaimResponse>(claimResponse, d_);
		var f_ = new Tuples.Tuple_GRhdjhBUGcJfFRBeODDiYLCdD
		{
			PaidResponse = e_,
		};
		var g_ = new Tuples.Tuple_GRhdjhBUGcJfFRBeODDiYLCdD[]
		{
			f_,
		};
		IEnumerable<Tuples.Tuple_EbJRLQXEhRCeIIZLcXEYbTEDL> h_(Tuples.Tuple_GRhdjhBUGcJfFRBeODDiYLCdD ClaimResponse)
		{
			var s_ = context.Operators;
			var t_ = ClaimResponse?.PaidResponse;
			Tuples.Tuple_EbJRLQXEhRCeIIZLcXEYbTEDL u_(ClaimResponse ClmResp)
			{
				var w_ = context.Deeper(new CallStackEntry("ToString", null, null));
				var x_ = w_.Operators;
				var y_ = x_.TypeConverter;
				var z_ = ClmResp?.Request;
				var aa_ = z_?.ReferenceElement;
				var ab_ = y_.Convert<string>(aa_);
				var ac_ = NCQAFHIRBase_1_0_0.GetId(ab_);
				var ad_ = context.Operators;
				var ae_ = ClmResp?.Item;
				bool? af_(ClaimResponse.ItemComponent ResponseItem)
				{
					var ai_ = context.Operators;
					var aq_ = ResponseItem?.Adjudication;
					bool? ar_(ClaimResponse.AdjudicationComponent @this)
					{
						var bq_ = context.Operators;
						var br_ = @this?.Category;
						var bs_ = bq_.Not((bool?)(br_ is null));

						return bs_;
					};
					var as_ = ai_.WhereOrNull<ClaimResponse.AdjudicationComponent>(aq_, ar_);
					CodeableConcept at_(ClaimResponse.AdjudicationComponent @this)
					{
						var bt_ = @this?.Category;

						return bt_;
					};
					var au_ = ai_.SelectOrNull<ClaimResponse.AdjudicationComponent, CodeableConcept>(as_, at_);
					bool? av_(CodeableConcept @this)
					{
						var bu_ = context.Operators;
						var bv_ = @this?.Coding;
						var bw_ = bu_.Not((bool?)(bv_ is null));

						return bw_;
					};
					var aw_ = ai_.WhereOrNull<CodeableConcept>(au_, av_);
					List<Coding> ax_(CodeableConcept @this)
					{
						var bx_ = @this?.Coding;

						return bx_;
					};
					var ay_ = ai_.SelectOrNull<CodeableConcept, List<Coding>>(aw_, ax_);
					var az_ = ai_.FlattenList<Coding>(ay_);
					bool? ba_(Coding CategoryItem)
					{
						var by_ = context.Operators;
						var bz_ = CategoryItem?.CodeElement;
						var ca_ = bz_?.Value;
						var cb_ = by_.Equal(ca_, "benefit");

						return cb_;
					};
					var bb_ = ai_.WhereOrNull<Coding>(az_, ba_);
					var bc_ = ai_.ExistsInList<Coding>(bb_);
					bool? bi_(ClaimResponse.AdjudicationComponent @this)
					{
						var cc_ = context.Operators;
						var cd_ = @this?.Amount;
						var ce_ = cc_.Not((bool?)(cd_ is null));

						return ce_;
					};
					var bj_ = ai_.WhereOrNull<ClaimResponse.AdjudicationComponent>(aq_, bi_);
					Money bk_(ClaimResponse.AdjudicationComponent @this)
					{
						var cf_ = @this?.Amount;

						return cf_;
					};
					var bl_ = ai_.SelectOrNull<ClaimResponse.AdjudicationComponent, Money>(bj_, bk_);
					bool? bm_(Money DollarAmount)
					{
						var cg_ = context.Operators;
						var ch_ = DollarAmount?.ValueElement;
						var ci_ = FHIRHelpers_4_0_001.ToDecimal(ch_);
						var ck_ = cg_.ConvertIntegerToDecimal((int?)0);
						var cl_ = cg_.Greater(ci_, ck_);

						return cl_;
					};
					var bn_ = ai_.WhereOrNull<Money>(bl_, bm_);
					var bo_ = ai_.ExistsInList<Money>(bn_);
					var bp_ = ai_.And(bc_, bo_);

					return bp_;
				};
				var ag_ = ad_.WhereOrNull<ClaimResponse.ItemComponent>((ae_ as IEnumerable<ClaimResponse.ItemComponent>), af_);
				var ah_ = new Tuples.Tuple_EbJRLQXEhRCeIIZLcXEYbTEDL
				{
					Response = ClmResp,
					ResponseID = ac_,
					LineItems = ag_,
				};

				return ah_;
			};
			var v_ = s_.SelectOrNull<ClaimResponse, Tuples.Tuple_EbJRLQXEhRCeIIZLcXEYbTEDL>(t_, u_);

			return v_;
		};
		var i_ = a_.SelectOrNull<Tuples.Tuple_GRhdjhBUGcJfFRBeODDiYLCdD, IEnumerable<Tuples.Tuple_EbJRLQXEhRCeIIZLcXEYbTEDL>>(g_, h_);
		var j_ = a_.SingleOrNull<IEnumerable<Tuples.Tuple_EbJRLQXEhRCeIIZLcXEYbTEDL>>(i_);

		return j_;
	}

    [CqlDeclaration("Get All Claims With Procedure and Diagnosis")]
	public IEnumerable<Tuples.Tuple_DXaYeZVOEAELKIhLMVHZBeASM> Get_All_Claims_With_Procedure_and_Diagnosis(IEnumerable<Claim> claim, IEnumerable<CqlCode> ProductOrServiceValueSet, IEnumerable<CqlCode> DiagnosisValueSet)
	{
		var a_ = context.Operators;
		bool? c_(Claim AllClaims)
		{
			var g_ = context.Operators;
			var o_ = AllClaims?.Item;
			bool? p_(Claim.ItemComponent @this)
			{
				var az_ = context.Operators;
				var ba_ = @this?.ProductOrService;
				var bb_ = az_.Not((bool?)(ba_ is null));

				return bb_;
			};
			var q_ = g_.WhereOrNull<Claim.ItemComponent>(o_, p_);
			CodeableConcept r_(Claim.ItemComponent @this)
			{
				var bc_ = @this?.ProductOrService;

				return bc_;
			};
			var s_ = g_.SelectOrNull<Claim.ItemComponent, CodeableConcept>(q_, r_);
			bool? t_(CodeableConcept @this)
			{
				var bd_ = context.Operators;
				var be_ = @this?.Coding;
				var bf_ = bd_.Not((bool?)(be_ is null));

				return bf_;
			};
			var u_ = g_.WhereOrNull<CodeableConcept>(s_, t_);
			List<Coding> v_(CodeableConcept @this)
			{
				var bg_ = @this?.Coding;

				return bg_;
			};
			var w_ = g_.SelectOrNull<CodeableConcept, List<Coding>>(u_, v_);
			var x_ = g_.FlattenList<Coding>(w_);
			bool? y_(Coding ProductOrServiceCode)
			{
				var bh_ = context.Operators;
				var bi_ = FHIRHelpers_4_0_001.ToCode(ProductOrServiceCode);
				var bj_ = bh_.CodeInList(bi_, ProductOrServiceValueSet);

				return bj_;
			};
			var z_ = g_.WhereOrNull<Coding>(x_, y_);
			var aa_ = g_.ExistsInList<Coding>(z_);
			var aj_ = AllClaims?.Diagnosis;
			bool? ak_(Claim.DiagnosisComponent @this)
			{
				var bk_ = context.Operators;
				var bl_ = @this?.Diagnosis;
				var bm_ = bk_.Not((bool?)(bl_ is null));

				return bm_;
			};
			var al_ = g_.WhereOrNull<Claim.DiagnosisComponent>((aj_ as IEnumerable<Claim.DiagnosisComponent>), ak_);
			DataType am_(Claim.DiagnosisComponent @this)
			{
				var bn_ = @this?.Diagnosis;

				return bn_;
			};
			var an_ = g_.SelectOrNull<Claim.DiagnosisComponent, DataType>(al_, am_);
			bool? ao_(DataType @this)
			{
				var bo_ = context.Operators;
				var bq_ = bo_.LateBoundProperty<object>(@this, "coding");
				var br_ = bo_.Not((bool?)(bq_ is null));

				return br_;
			};
			var ap_ = g_.WhereOrNull<DataType>(an_, ao_);
			object aq_(DataType @this)
			{
				var bs_ = context.Operators;
				var bt_ = bs_.LateBoundProperty<object>(@this, "coding");

				return bt_;
			};
			var ar_ = g_.SelectOrNull<DataType, object>(ap_, aq_);
			var as_ = g_.FlattenLateBoundList(ar_);
			Coding at_(object @object) => 
				(@object as Coding);
			var au_ = g_.SelectOrNull<object, Coding>(as_, at_);
			bool? av_(Coding DiagnosisCode)
			{
				var bu_ = context.Operators;
				var bv_ = FHIRHelpers_4_0_001.ToCode(DiagnosisCode);
				var bw_ = bu_.CodeInList(bv_, DiagnosisValueSet);

				return bw_;
			};
			var aw_ = g_.WhereOrNull<Coding>(au_, av_);
			var ax_ = g_.ExistsInList<Coding>(aw_);
			var ay_ = g_.And(aa_, ax_);

			return ay_;
		};
		var d_ = a_.WhereOrNull<Claim>(claim, c_);
		Tuples.Tuple_DXaYeZVOEAELKIhLMVHZBeASM e_(Claim ProcedureClaims)
		{
			var bx_ = ProcedureClaims?.IdElement;
			var by_ = context.Operators;
			var bz_ = ProcedureClaims?.Item;
			bool? ca_(Claim.ItemComponent ResponseItem)
			{
				var cd_ = context.Operators;
				var cf_ = ResponseItem?.ProductOrService;
				var cg_ = cf_?.Coding;
				bool? ch_(Coding ProductOrServiceCode)
				{
					var ck_ = context.Operators;
					var cl_ = FHIRHelpers_4_0_001.ToCode(ProductOrServiceCode);
					var cm_ = ck_.CodeInList(cl_, ProductOrServiceValueSet);

					return cm_;
				};
				var ci_ = cd_.WhereOrNull<Coding>((cg_ as IEnumerable<Coding>), ch_);
				var cj_ = cd_.ExistsInList<Coding>(ci_);

				return cj_;
			};
			var cb_ = by_.WhereOrNull<Claim.ItemComponent>((bz_ as IEnumerable<Claim.ItemComponent>), ca_);
			var cc_ = new Tuples.Tuple_DXaYeZVOEAELKIhLMVHZBeASM
			{
				ClaimofInterest = ProcedureClaims,
				ClaimID = bx_,
				LineItems = cb_,
			};

			return cc_;
		};
		var f_ = a_.SelectOrNull<Claim, Tuples.Tuple_DXaYeZVOEAELKIhLMVHZBeASM>(d_, e_);

		return f_;
	}

    [CqlDeclaration("Get Corresponding Claim for Services and Conditions")]
	public Tuples.Tuple_FbAEUOYETObSHBafYbFNIeSNO Get_Corresponding_Claim_for_Services_and_Conditions(IEnumerable<ClaimResponse> claimResponse, IEnumerable<Claim> claim, IEnumerable<CqlCode> ProductOrServiceValueSet, IEnumerable<CqlCode> DiagnosisValueSet)
	{
		var a_ = context.Operators;
		var c_ = this.Get_All_Paid_Claim_Reponses(claimResponse);
		var d_ = this.Get_All_Claims_With_Procedure_and_Diagnosis(claim, ProductOrServiceValueSet, DiagnosisValueSet);
		var e_ = new Tuples.Tuple_ELXXNjRZXJcQDXjEEQXFeNQKZ
		{
			PaidMedicalClaimResponse = c_,
			MedicalClaim = d_,
		};
		var f_ = new Tuples.Tuple_ELXXNjRZXJcQDXjEEQXFeNQKZ[]
		{
			e_,
		};
		Tuples.Tuple_FbAEUOYETObSHBafYbFNIeSNO g_(Tuples.Tuple_ELXXNjRZXJcQDXjEEQXFeNQKZ ClaimAndResponse)
		{
			var j_ = context.Operators;
			var m_ = ClaimAndResponse?.MedicalClaim;
			Tuples.Tuple_CAKcSTUVVXcPjYRXATiiRAEMg n_(Tuples.Tuple_DXaYeZVOEAELKIhLMVHZBeASM medClaim)
			{
				var u_ = context.Operators;
				var v_ = medClaim?.LineItems;
				bool? w_(Claim.ItemComponent medClaimLineItem)
				{
					var z_ = context.Operators;
					var ab_ = ClaimAndResponse?.PaidMedicalClaimResponse;
					IEnumerable<Tuples.Tuple_EbJRLQXEhRCeIIZLcXEYbTEDL> ac_(Tuples.Tuple_EbJRLQXEhRCeIIZLcXEYbTEDL pClaim)
					{
						var af_ = context.Operators;
						var ah_ = pClaim?.LineItems;
						bool? ai_(ClaimResponse.ItemComponent pClaimLineItem)
						{
							var am_ = context.Operators;
							var ao_ = context.Deeper(new CallStackEntry("ToString", null, null));
							var ap_ = ao_.Operators;
							var aq_ = ap_.TypeConverter;
							Id ar_()
							{
								if (medClaim?.ClaimofInterest is Resource)
								{
									var bn_ = medClaim?.ClaimofInterest;
									var bo_ = (bn_ as Resource).IdElement;

									return bo_;
								}
								else
								{
									return null;
								};
							};
							var as_ = aq_.Convert<string>(ar_());
							var au_ = ao_.Operators;
							var av_ = au_.TypeConverter;
							var aw_ = pClaim?.Response;
							var ax_ = aw_?.Request;
							var ay_ = ax_?.ReferenceElement;
							var az_ = av_.Convert<string>(ay_);
							var ba_ = NCQAFHIRBase_1_0_0.GetId(az_);
							var bb_ = am_.Equal(as_, ba_);
							var be_ = am_.TypeConverter;
							var bf_ = medClaimLineItem?.SequenceElement;
							var bg_ = be_.Convert<Integer>(bf_);
							var bi_ = am_.TypeConverter;
							var bj_ = pClaimLineItem?.ItemSequenceElement;
							var bk_ = bi_.Convert<Integer>(bj_);
							var bl_ = am_.Equal(bg_, bk_);
							var bm_ = am_.And(bb_, bl_);

							return bm_;
						};
						var aj_ = af_.WhereOrNull<ClaimResponse.ItemComponent>(ah_, ai_);
						Tuples.Tuple_EbJRLQXEhRCeIIZLcXEYbTEDL ak_(ClaimResponse.ItemComponent pClaimLineItem) => 
							pClaim;
						var al_ = af_.SelectOrNull<ClaimResponse.ItemComponent, Tuples.Tuple_EbJRLQXEhRCeIIZLcXEYbTEDL>(aj_, ak_);

						return al_;
					};
					var ad_ = z_.SelectManyOrNull<Tuples.Tuple_EbJRLQXEhRCeIIZLcXEYbTEDL, Tuples.Tuple_EbJRLQXEhRCeIIZLcXEYbTEDL>(ab_, ac_);
					var ae_ = z_.ExistsInList<Tuples.Tuple_EbJRLQXEhRCeIIZLcXEYbTEDL>(ad_);

					return ae_;
				};
				var x_ = u_.WhereOrNull<Claim.ItemComponent>(v_, w_);
				var y_ = new Tuples.Tuple_CAKcSTUVVXcPjYRXATiiRAEMg
				{
					PaidClaim = medClaim,
					ClaimItem = x_,
				};

				return y_;
			};
			var o_ = j_.SelectOrNull<Tuples.Tuple_DXaYeZVOEAELKIhLMVHZBeASM, Tuples.Tuple_CAKcSTUVVXcPjYRXATiiRAEMg>(m_, n_);
			var p_ = new Tuples.Tuple_CTafBejCOJKDPBQMRaUKGZGDD
			{
				AggregateClaim = o_,
			};
			var q_ = new Tuples.Tuple_CTafBejCOJKDPBQMRaUKGZGDD[]
			{
				p_,
			};
			Tuples.Tuple_FbAEUOYETObSHBafYbFNIeSNO r_(Tuples.Tuple_CTafBejCOJKDPBQMRaUKGZGDD ClaimWithPaidResponse)
			{
				var bp_ = context.Operators;
				Tuples.Tuple_FbAEUOYETObSHBafYbFNIeSNO br_()
				{
					if ((context.Operators.ExistsInList<Claim.ItemComponent>(context.Operators.FlattenList<Claim.ItemComponent>(context.Operators.SelectOrNull<Tuples.Tuple_CAKcSTUVVXcPjYRXATiiRAEMg, IEnumerable<Claim.ItemComponent>>(context.Operators.WhereOrNull<Tuples.Tuple_CAKcSTUVVXcPjYRXATiiRAEMg>(ClaimWithPaidResponse?.AggregateClaim, (Tuples.Tuple_CAKcSTUVVXcPjYRXATiiRAEMg @this) => 
											context.Operators.Not((bool?)(@this?.ClaimItem is null))), (Tuples.Tuple_CAKcSTUVVXcPjYRXATiiRAEMg @this) => 
										@this?.ClaimItem))) ?? false))
					{
						var bw_ = context.Operators;
						var by_ = ClaimWithPaidResponse?.AggregateClaim;
						bool? bz_(Tuples.Tuple_CAKcSTUVVXcPjYRXATiiRAEMg @this)
						{
							var cq_ = context.Operators;
							var cr_ = @this?.PaidClaim;
							var cs_ = cq_.Not((bool?)(cr_ is null));

							return cs_;
						};
						var ca_ = bw_.WhereOrNull<Tuples.Tuple_CAKcSTUVVXcPjYRXATiiRAEMg>(by_, bz_);
						Tuples.Tuple_DXaYeZVOEAELKIhLMVHZBeASM cb_(Tuples.Tuple_CAKcSTUVVXcPjYRXATiiRAEMg @this)
						{
							var ct_ = @this?.PaidClaim;

							return ct_;
						};
						var cc_ = bw_.SelectOrNull<Tuples.Tuple_CAKcSTUVVXcPjYRXATiiRAEMg, Tuples.Tuple_DXaYeZVOEAELKIhLMVHZBeASM>(ca_, cb_);
						bool? ci_(Tuples.Tuple_CAKcSTUVVXcPjYRXATiiRAEMg @this)
						{
							var cu_ = context.Operators;
							var cv_ = @this?.ClaimItem;
							var cw_ = cu_.Not((bool?)(cv_ is null));

							return cw_;
						};
						var cj_ = bw_.WhereOrNull<Tuples.Tuple_CAKcSTUVVXcPjYRXATiiRAEMg>(by_, ci_);
						IEnumerable<Claim.ItemComponent> ck_(Tuples.Tuple_CAKcSTUVVXcPjYRXATiiRAEMg @this)
						{
							var cx_ = @this?.ClaimItem;

							return cx_;
						};
						var cl_ = bw_.SelectOrNull<Tuples.Tuple_CAKcSTUVVXcPjYRXATiiRAEMg, IEnumerable<Claim.ItemComponent>>(cj_, ck_);
						var cm_ = bw_.FlattenList<Claim.ItemComponent>(cl_);
						CqlInterval<CqlDateTime> cn_(Claim.ItemComponent PaidItem)
						{
							var cy_ = PaidItem?.Serviced;
							var cz_ = NCQAFHIRBase_1_0_0.Normalize_Interval(cy_);

							return cz_;
						};
						var co_ = bw_.SelectOrNull<Claim.ItemComponent, CqlInterval<CqlDateTime>>(cm_, cn_);
						var cp_ = new Tuples.Tuple_FbAEUOYETObSHBafYbFNIeSNO
						{
							originalClaim = cc_,
							ServicePeriod = co_,
						};

						return cp_;
					}
					else
					{
						Tuples.Tuple_FbAEUOYETObSHBafYbFNIeSNO da_ = null;

						return (da_ as Tuples.Tuple_FbAEUOYETObSHBafYbFNIeSNO);
					};
				};
				var bs_ = new Tuples.Tuple_FbAEUOYETObSHBafYbFNIeSNO[]
				{
					br_(),
				};
				bool? bt_(Tuples.Tuple_FbAEUOYETObSHBafYbFNIeSNO FinalList)
				{
					var db_ = context.Operators;
					var dc_ = db_.Not((bool?)(FinalList is null));

					return dc_;
				};
				var bu_ = bp_.WhereOrNull<Tuples.Tuple_FbAEUOYETObSHBafYbFNIeSNO>(bs_, bt_);
				var bv_ = bp_.SingleOrNull<Tuples.Tuple_FbAEUOYETObSHBafYbFNIeSNO>(bu_);

				return bv_;
			};
			var s_ = j_.SelectOrNull<Tuples.Tuple_CTafBejCOJKDPBQMRaUKGZGDD, Tuples.Tuple_FbAEUOYETObSHBafYbFNIeSNO>(q_, r_);
			var t_ = j_.SingleOrNull<Tuples.Tuple_FbAEUOYETObSHBafYbFNIeSNO>(s_);

			return t_;
		};
		var h_ = a_.SelectOrNull<Tuples.Tuple_ELXXNjRZXJcQDXjEEQXFeNQKZ, Tuples.Tuple_FbAEUOYETObSHBafYbFNIeSNO>(f_, g_);
		var i_ = a_.SingleOrNull<Tuples.Tuple_FbAEUOYETObSHBafYbFNIeSNO>(h_);

		return i_;
	}

    [CqlDeclaration("Get Paid Claims for Provided Service and Condition")]
	public Tuples.Tuple_FbAEUOYETObSHBafYbFNIeSNO Get_Paid_Claims_for_Provided_Service_and_Condition(IEnumerable<ClaimResponse> claimResponse, IEnumerable<Claim> claim, IEnumerable<CqlCode> ProductOrServiceValueSet, IEnumerable<CqlCode> DiagnosisValueSet)
	{
		var a_ = context.Operators;
		var e_ = this.Get_All_Professional_and_Institutional_Claims_and_Claim_Responses(claimResponse, claim);
		var f_ = new Tuples.Tuple_GjTATZbNccdVYWChGHHdRUXSM[]
		{
			e_,
		};
		Tuples.Tuple_FbAEUOYETObSHBafYbFNIeSNO g_(Tuples.Tuple_GjTATZbNccdVYWChGHHdRUXSM MedicalClaimAndResponse)
		{
			Tuples.Tuple_FbAEUOYETObSHBafYbFNIeSNO n_()
			{
				if ((context.Operators.And((bool?)(MedicalClaimAndResponse?.MedicalClaimResponse is null), (bool?)(MedicalClaimAndResponse?.MedicalClaim is null)) ?? false))
				{
					Tuples.Tuple_FbAEUOYETObSHBafYbFNIeSNO o_ = null;

					return (o_ as Tuples.Tuple_FbAEUOYETObSHBafYbFNIeSNO);
				}
				else
				{
					var p_ = MedicalClaimAndResponse?.MedicalClaimResponse;
					var q_ = MedicalClaimAndResponse?.MedicalClaim;
					var r_ = this.Get_Corresponding_Claim_for_Services_and_Conditions(p_, q_, ProductOrServiceValueSet, DiagnosisValueSet);

					return r_;
				};
			};

			return n_();
		};
		var h_ = a_.SelectOrNull<Tuples.Tuple_GjTATZbNccdVYWChGHHdRUXSM, Tuples.Tuple_FbAEUOYETObSHBafYbFNIeSNO>(f_, g_);
		var i_ = a_.SingleOrNull<Tuples.Tuple_FbAEUOYETObSHBafYbFNIeSNO>(h_);
		var j_ = new Tuples.Tuple_FbAEUOYETObSHBafYbFNIeSNO[]
		{
			i_,
		};
		bool? k_(Tuples.Tuple_FbAEUOYETObSHBafYbFNIeSNO FinalList)
		{
			var s_ = context.Operators;
			var t_ = s_.Not((bool?)(FinalList is null));

			return t_;
		};
		var l_ = a_.WhereOrNull<Tuples.Tuple_FbAEUOYETObSHBafYbFNIeSNO>(j_, k_);
		var m_ = a_.SingleOrNull<Tuples.Tuple_FbAEUOYETObSHBafYbFNIeSNO>(l_);

		return m_;
	}

    [CqlDeclaration("Get All Claims With Procedure or Diagnosis")]
	public IEnumerable<Tuples.Tuple_DXaYeZVOEAELKIhLMVHZBeASM> Get_All_Claims_With_Procedure_or_Diagnosis(IEnumerable<Claim> claim, IEnumerable<CqlCode> ProductOrServiceValueSet, IEnumerable<CqlCode> DiagnosisValueSet)
	{
		var a_ = context.Operators;
		bool? c_(Claim AllClaims)
		{
			var g_ = context.Operators;
			var o_ = AllClaims?.Item;
			bool? p_(Claim.ItemComponent @this)
			{
				var az_ = context.Operators;
				var ba_ = @this?.ProductOrService;
				var bb_ = az_.Not((bool?)(ba_ is null));

				return bb_;
			};
			var q_ = g_.WhereOrNull<Claim.ItemComponent>(o_, p_);
			CodeableConcept r_(Claim.ItemComponent @this)
			{
				var bc_ = @this?.ProductOrService;

				return bc_;
			};
			var s_ = g_.SelectOrNull<Claim.ItemComponent, CodeableConcept>(q_, r_);
			bool? t_(CodeableConcept @this)
			{
				var bd_ = context.Operators;
				var be_ = @this?.Coding;
				var bf_ = bd_.Not((bool?)(be_ is null));

				return bf_;
			};
			var u_ = g_.WhereOrNull<CodeableConcept>(s_, t_);
			List<Coding> v_(CodeableConcept @this)
			{
				var bg_ = @this?.Coding;

				return bg_;
			};
			var w_ = g_.SelectOrNull<CodeableConcept, List<Coding>>(u_, v_);
			var x_ = g_.FlattenList<Coding>(w_);
			bool? y_(Coding ProductOrServiceCode)
			{
				var bh_ = context.Operators;
				var bi_ = FHIRHelpers_4_0_001.ToCode(ProductOrServiceCode);
				var bj_ = bh_.CodeInList(bi_, ProductOrServiceValueSet);

				return bj_;
			};
			var z_ = g_.WhereOrNull<Coding>(x_, y_);
			var aa_ = g_.ExistsInList<Coding>(z_);
			var aj_ = AllClaims?.Diagnosis;
			bool? ak_(Claim.DiagnosisComponent @this)
			{
				var bk_ = context.Operators;
				var bl_ = @this?.Diagnosis;
				var bm_ = bk_.Not((bool?)(bl_ is null));

				return bm_;
			};
			var al_ = g_.WhereOrNull<Claim.DiagnosisComponent>((aj_ as IEnumerable<Claim.DiagnosisComponent>), ak_);
			DataType am_(Claim.DiagnosisComponent @this)
			{
				var bn_ = @this?.Diagnosis;

				return bn_;
			};
			var an_ = g_.SelectOrNull<Claim.DiagnosisComponent, DataType>(al_, am_);
			bool? ao_(DataType @this)
			{
				var bo_ = context.Operators;
				var bq_ = bo_.LateBoundProperty<object>(@this, "coding");
				var br_ = bo_.Not((bool?)(bq_ is null));

				return br_;
			};
			var ap_ = g_.WhereOrNull<DataType>(an_, ao_);
			object aq_(DataType @this)
			{
				var bs_ = context.Operators;
				var bt_ = bs_.LateBoundProperty<object>(@this, "coding");

				return bt_;
			};
			var ar_ = g_.SelectOrNull<DataType, object>(ap_, aq_);
			var as_ = g_.FlattenLateBoundList(ar_);
			Coding at_(object @object) => 
				(@object as Coding);
			var au_ = g_.SelectOrNull<object, Coding>(as_, at_);
			bool? av_(Coding DiagnosisCode)
			{
				var bu_ = context.Operators;
				var bv_ = FHIRHelpers_4_0_001.ToCode(DiagnosisCode);
				var bw_ = bu_.CodeInList(bv_, DiagnosisValueSet);

				return bw_;
			};
			var aw_ = g_.WhereOrNull<Coding>(au_, av_);
			var ax_ = g_.ExistsInList<Coding>(aw_);
			var ay_ = g_.Or(aa_, ax_);

			return ay_;
		};
		var d_ = a_.WhereOrNull<Claim>(claim, c_);
		Tuples.Tuple_DXaYeZVOEAELKIhLMVHZBeASM e_(Claim ProcedureClaims)
		{
			Tuples.Tuple_DXaYeZVOEAELKIhLMVHZBeASM bx_()
			{
				if ((context.Operators.ExistsInList<Claim.ItemComponent>(context.Operators.WhereOrNull<Claim.ItemComponent>((ProcedureClaims?.Item as IEnumerable<Claim.ItemComponent>), (Claim.ItemComponent ResponseItem) => 
								context.Operators.ExistsInList<Coding>(context.Operators.WhereOrNull<Coding>((ResponseItem?.ProductOrService?.Coding as IEnumerable<Coding>), (Coding ProductOrServiceCode) => 
											context.Operators.CodeInList(FHIRHelpers_4_0_001.ToCode(ProductOrServiceCode), ProductOrServiceValueSet))))) ?? false))
				{
					var by_ = ProcedureClaims?.IdElement;
					var bz_ = context.Operators;
					var ca_ = ProcedureClaims?.Item;
					bool? cb_(Claim.ItemComponent ResponseItem)
					{
						var ce_ = context.Operators;
						var cg_ = ResponseItem?.ProductOrService;
						var ch_ = cg_?.Coding;
						bool? ci_(Coding ProductOrServiceCode)
						{
							var cl_ = context.Operators;
							var cm_ = FHIRHelpers_4_0_001.ToCode(ProductOrServiceCode);
							var cn_ = cl_.CodeInList(cm_, ProductOrServiceValueSet);

							return cn_;
						};
						var cj_ = ce_.WhereOrNull<Coding>((ch_ as IEnumerable<Coding>), ci_);
						var ck_ = ce_.ExistsInList<Coding>(cj_);

						return ck_;
					};
					var cc_ = bz_.WhereOrNull<Claim.ItemComponent>((ca_ as IEnumerable<Claim.ItemComponent>), cb_);
					var cd_ = new Tuples.Tuple_DXaYeZVOEAELKIhLMVHZBeASM
					{
						ClaimofInterest = ProcedureClaims,
						ClaimID = by_,
						LineItems = cc_,
					};

					return cd_;
				}
				else
				{
					var co_ = ProcedureClaims?.IdElement;
					var cp_ = context.Operators;
					var cq_ = ProcedureClaims?.Item;
					bool? cr_(Claim.ItemComponent ResponseItem)
					{
						var cu_ = context.Operators;
						var cw_ = cu_.TypeConverter;
						var cx_ = ResponseItem?.SequenceElement;
						var cy_ = cw_.Convert<Integer>(cx_);
						var cz_ = cy_?.Value;
						var da_ = cu_.Equal(cz_, (int?)1);

						return da_;
					};
					var cs_ = cp_.WhereOrNull<Claim.ItemComponent>((cq_ as IEnumerable<Claim.ItemComponent>), cr_);
					var ct_ = new Tuples.Tuple_DXaYeZVOEAELKIhLMVHZBeASM
					{
						ClaimofInterest = ProcedureClaims,
						ClaimID = co_,
						LineItems = cs_,
					};

					return ct_;
				};
			};

			return bx_();
		};
		var f_ = a_.SelectOrNull<Claim, Tuples.Tuple_DXaYeZVOEAELKIhLMVHZBeASM>(d_, e_);

		return f_;
	}

    [CqlDeclaration("Get Corresponding Claim for Services or Conditions")]
	public Tuples.Tuple_FbAEUOYETObSHBafYbFNIeSNO Get_Corresponding_Claim_for_Services_or_Conditions(IEnumerable<ClaimResponse> claimResponse, IEnumerable<Claim> claim, IEnumerable<CqlCode> ProductOrServiceValueSet, IEnumerable<CqlCode> DiagnosisValueSet)
	{
		var a_ = context.Operators;
		var c_ = this.Get_All_Paid_Claim_Reponses(claimResponse);
		var d_ = this.Get_All_Claims_With_Procedure_or_Diagnosis(claim, ProductOrServiceValueSet, DiagnosisValueSet);
		var e_ = new Tuples.Tuple_ELXXNjRZXJcQDXjEEQXFeNQKZ
		{
			PaidMedicalClaimResponse = c_,
			MedicalClaim = d_,
		};
		var f_ = new Tuples.Tuple_ELXXNjRZXJcQDXjEEQXFeNQKZ[]
		{
			e_,
		};
		Tuples.Tuple_FbAEUOYETObSHBafYbFNIeSNO g_(Tuples.Tuple_ELXXNjRZXJcQDXjEEQXFeNQKZ ClaimAndResponse)
		{
			var j_ = context.Operators;
			var m_ = ClaimAndResponse?.MedicalClaim;
			Tuples.Tuple_CAKcSTUVVXcPjYRXATiiRAEMg n_(Tuples.Tuple_DXaYeZVOEAELKIhLMVHZBeASM medClaim)
			{
				var u_ = context.Operators;
				var v_ = medClaim?.LineItems;
				bool? w_(Claim.ItemComponent medClaimLineItem)
				{
					var z_ = context.Operators;
					var ab_ = ClaimAndResponse?.PaidMedicalClaimResponse;
					IEnumerable<Tuples.Tuple_EbJRLQXEhRCeIIZLcXEYbTEDL> ac_(Tuples.Tuple_EbJRLQXEhRCeIIZLcXEYbTEDL pClaim)
					{
						var af_ = context.Operators;
						var ah_ = pClaim?.LineItems;
						bool? ai_(ClaimResponse.ItemComponent pClaimLineItem)
						{
							var am_ = context.Operators;
							var ao_ = context.Deeper(new CallStackEntry("ToString", null, null));
							var ap_ = ao_.Operators;
							var aq_ = ap_.TypeConverter;
							Id ar_()
							{
								if (medClaim?.ClaimofInterest is Resource)
								{
									var bn_ = medClaim?.ClaimofInterest;
									var bo_ = (bn_ as Resource).IdElement;

									return bo_;
								}
								else
								{
									return null;
								};
							};
							var as_ = aq_.Convert<string>(ar_());
							var au_ = ao_.Operators;
							var av_ = au_.TypeConverter;
							var aw_ = pClaim?.Response;
							var ax_ = aw_?.Request;
							var ay_ = ax_?.ReferenceElement;
							var az_ = av_.Convert<string>(ay_);
							var ba_ = NCQAFHIRBase_1_0_0.GetId(az_);
							var bb_ = am_.Equal(as_, ba_);
							var be_ = am_.TypeConverter;
							var bf_ = medClaimLineItem?.SequenceElement;
							var bg_ = be_.Convert<Integer>(bf_);
							var bi_ = am_.TypeConverter;
							var bj_ = pClaimLineItem?.ItemSequenceElement;
							var bk_ = bi_.Convert<Integer>(bj_);
							var bl_ = am_.Equal(bg_, bk_);
							var bm_ = am_.And(bb_, bl_);

							return bm_;
						};
						var aj_ = af_.WhereOrNull<ClaimResponse.ItemComponent>(ah_, ai_);
						Tuples.Tuple_EbJRLQXEhRCeIIZLcXEYbTEDL ak_(ClaimResponse.ItemComponent pClaimLineItem) => 
							pClaim;
						var al_ = af_.SelectOrNull<ClaimResponse.ItemComponent, Tuples.Tuple_EbJRLQXEhRCeIIZLcXEYbTEDL>(aj_, ak_);

						return al_;
					};
					var ad_ = z_.SelectManyOrNull<Tuples.Tuple_EbJRLQXEhRCeIIZLcXEYbTEDL, Tuples.Tuple_EbJRLQXEhRCeIIZLcXEYbTEDL>(ab_, ac_);
					var ae_ = z_.ExistsInList<Tuples.Tuple_EbJRLQXEhRCeIIZLcXEYbTEDL>(ad_);

					return ae_;
				};
				var x_ = u_.WhereOrNull<Claim.ItemComponent>(v_, w_);
				var y_ = new Tuples.Tuple_CAKcSTUVVXcPjYRXATiiRAEMg
				{
					PaidClaim = medClaim,
					ClaimItem = x_,
				};

				return y_;
			};
			var o_ = j_.SelectOrNull<Tuples.Tuple_DXaYeZVOEAELKIhLMVHZBeASM, Tuples.Tuple_CAKcSTUVVXcPjYRXATiiRAEMg>(m_, n_);
			var p_ = new Tuples.Tuple_CTafBejCOJKDPBQMRaUKGZGDD
			{
				AggregateClaim = o_,
			};
			var q_ = new Tuples.Tuple_CTafBejCOJKDPBQMRaUKGZGDD[]
			{
				p_,
			};
			Tuples.Tuple_FbAEUOYETObSHBafYbFNIeSNO r_(Tuples.Tuple_CTafBejCOJKDPBQMRaUKGZGDD ClaimWithPaidResponse)
			{
				var bp_ = context.Operators;
				Tuples.Tuple_FbAEUOYETObSHBafYbFNIeSNO br_()
				{
					if ((context.Operators.ExistsInList<Claim.ItemComponent>(context.Operators.FlattenList<Claim.ItemComponent>(context.Operators.SelectOrNull<Tuples.Tuple_CAKcSTUVVXcPjYRXATiiRAEMg, IEnumerable<Claim.ItemComponent>>(context.Operators.WhereOrNull<Tuples.Tuple_CAKcSTUVVXcPjYRXATiiRAEMg>(ClaimWithPaidResponse?.AggregateClaim, (Tuples.Tuple_CAKcSTUVVXcPjYRXATiiRAEMg @this) => 
											context.Operators.Not((bool?)(@this?.ClaimItem is null))), (Tuples.Tuple_CAKcSTUVVXcPjYRXATiiRAEMg @this) => 
										@this?.ClaimItem))) ?? false))
					{
						var bw_ = context.Operators;
						var by_ = ClaimWithPaidResponse?.AggregateClaim;
						bool? bz_(Tuples.Tuple_CAKcSTUVVXcPjYRXATiiRAEMg @this)
						{
							var cq_ = context.Operators;
							var cr_ = @this?.PaidClaim;
							var cs_ = cq_.Not((bool?)(cr_ is null));

							return cs_;
						};
						var ca_ = bw_.WhereOrNull<Tuples.Tuple_CAKcSTUVVXcPjYRXATiiRAEMg>(by_, bz_);
						Tuples.Tuple_DXaYeZVOEAELKIhLMVHZBeASM cb_(Tuples.Tuple_CAKcSTUVVXcPjYRXATiiRAEMg @this)
						{
							var ct_ = @this?.PaidClaim;

							return ct_;
						};
						var cc_ = bw_.SelectOrNull<Tuples.Tuple_CAKcSTUVVXcPjYRXATiiRAEMg, Tuples.Tuple_DXaYeZVOEAELKIhLMVHZBeASM>(ca_, cb_);
						bool? ci_(Tuples.Tuple_CAKcSTUVVXcPjYRXATiiRAEMg @this)
						{
							var cu_ = context.Operators;
							var cv_ = @this?.ClaimItem;
							var cw_ = cu_.Not((bool?)(cv_ is null));

							return cw_;
						};
						var cj_ = bw_.WhereOrNull<Tuples.Tuple_CAKcSTUVVXcPjYRXATiiRAEMg>(by_, ci_);
						IEnumerable<Claim.ItemComponent> ck_(Tuples.Tuple_CAKcSTUVVXcPjYRXATiiRAEMg @this)
						{
							var cx_ = @this?.ClaimItem;

							return cx_;
						};
						var cl_ = bw_.SelectOrNull<Tuples.Tuple_CAKcSTUVVXcPjYRXATiiRAEMg, IEnumerable<Claim.ItemComponent>>(cj_, ck_);
						var cm_ = bw_.FlattenList<Claim.ItemComponent>(cl_);
						CqlInterval<CqlDateTime> cn_(Claim.ItemComponent PaidItem)
						{
							var cy_ = PaidItem?.Serviced;
							var cz_ = NCQAFHIRBase_1_0_0.Normalize_Interval(cy_);

							return cz_;
						};
						var co_ = bw_.SelectOrNull<Claim.ItemComponent, CqlInterval<CqlDateTime>>(cm_, cn_);
						var cp_ = new Tuples.Tuple_FbAEUOYETObSHBafYbFNIeSNO
						{
							originalClaim = cc_,
							ServicePeriod = co_,
						};

						return cp_;
					}
					else
					{
						Tuples.Tuple_FbAEUOYETObSHBafYbFNIeSNO da_ = null;

						return (da_ as Tuples.Tuple_FbAEUOYETObSHBafYbFNIeSNO);
					};
				};
				var bs_ = new Tuples.Tuple_FbAEUOYETObSHBafYbFNIeSNO[]
				{
					br_(),
				};
				bool? bt_(Tuples.Tuple_FbAEUOYETObSHBafYbFNIeSNO FinalList)
				{
					var db_ = context.Operators;
					var dc_ = db_.Not((bool?)(FinalList is null));

					return dc_;
				};
				var bu_ = bp_.WhereOrNull<Tuples.Tuple_FbAEUOYETObSHBafYbFNIeSNO>(bs_, bt_);
				var bv_ = bp_.SingleOrNull<Tuples.Tuple_FbAEUOYETObSHBafYbFNIeSNO>(bu_);

				return bv_;
			};
			var s_ = j_.SelectOrNull<Tuples.Tuple_CTafBejCOJKDPBQMRaUKGZGDD, Tuples.Tuple_FbAEUOYETObSHBafYbFNIeSNO>(q_, r_);
			var t_ = j_.SingleOrNull<Tuples.Tuple_FbAEUOYETObSHBafYbFNIeSNO>(s_);

			return t_;
		};
		var h_ = a_.SelectOrNull<Tuples.Tuple_ELXXNjRZXJcQDXjEEQXFeNQKZ, Tuples.Tuple_FbAEUOYETObSHBafYbFNIeSNO>(f_, g_);
		var i_ = a_.SingleOrNull<Tuples.Tuple_FbAEUOYETObSHBafYbFNIeSNO>(h_);

		return i_;
	}

    [CqlDeclaration("Get Paid Claims for Provided Services or Conditions")]
	public Tuples.Tuple_FbAEUOYETObSHBafYbFNIeSNO Get_Paid_Claims_for_Provided_Services_or_Conditions(IEnumerable<ClaimResponse> claimResponse, IEnumerable<Claim> claim, IEnumerable<CqlCode> ProductOrServiceValueSet, IEnumerable<CqlCode> DiagnosisValueSet)
	{
		var a_ = context.Operators;
		var c_ = this.Get_All_Professional_and_Institutional_Claims_and_Claim_Responses(claimResponse, claim);
		var d_ = new Tuples.Tuple_GjTATZbNccdVYWChGHHdRUXSM[]
		{
			c_,
		};
		Tuples.Tuple_FbAEUOYETObSHBafYbFNIeSNO e_(Tuples.Tuple_GjTATZbNccdVYWChGHHdRUXSM MedicalClaimAndResponse)
		{
			Tuples.Tuple_FbAEUOYETObSHBafYbFNIeSNO h_()
			{
				if ((context.Operators.And((bool?)(MedicalClaimAndResponse?.MedicalClaimResponse is null), (bool?)(MedicalClaimAndResponse?.MedicalClaim is null)) ?? false))
				{
					Tuples.Tuple_FbAEUOYETObSHBafYbFNIeSNO i_ = null;

					return (i_ as Tuples.Tuple_FbAEUOYETObSHBafYbFNIeSNO);
				}
				else
				{
					var j_ = MedicalClaimAndResponse?.MedicalClaimResponse;
					var k_ = MedicalClaimAndResponse?.MedicalClaim;
					var l_ = this.Get_Corresponding_Claim_for_Services_or_Conditions(j_, k_, ProductOrServiceValueSet, DiagnosisValueSet);

					return l_;
				};
			};

			return h_();
		};
		var f_ = a_.SelectOrNull<Tuples.Tuple_GjTATZbNccdVYWChGHHdRUXSM, Tuples.Tuple_FbAEUOYETObSHBafYbFNIeSNO>(d_, e_);
		var g_ = a_.SingleOrNull<Tuples.Tuple_FbAEUOYETObSHBafYbFNIeSNO>(f_);

		return g_;
	}

    [CqlDeclaration("Get All Claims With Procedure Only")]
	public IEnumerable<Tuples.Tuple_DXaYeZVOEAELKIhLMVHZBeASM> Get_All_Claims_With_Procedure_Only(IEnumerable<Claim> claim, IEnumerable<CqlCode> ProductOrServiceValueSet)
	{
		var a_ = context.Operators;
		bool? c_(Claim AllClaims)
		{
			var g_ = context.Operators;
			var n_ = AllClaims?.Item;
			bool? o_(Claim.ItemComponent @this)
			{
				var aa_ = context.Operators;
				var ab_ = @this?.ProductOrService;
				var ac_ = aa_.Not((bool?)(ab_ is null));

				return ac_;
			};
			var p_ = g_.WhereOrNull<Claim.ItemComponent>(n_, o_);
			CodeableConcept q_(Claim.ItemComponent @this)
			{
				var ad_ = @this?.ProductOrService;

				return ad_;
			};
			var r_ = g_.SelectOrNull<Claim.ItemComponent, CodeableConcept>(p_, q_);
			bool? s_(CodeableConcept @this)
			{
				var ae_ = context.Operators;
				var af_ = @this?.Coding;
				var ag_ = ae_.Not((bool?)(af_ is null));

				return ag_;
			};
			var t_ = g_.WhereOrNull<CodeableConcept>(r_, s_);
			List<Coding> u_(CodeableConcept @this)
			{
				var ah_ = @this?.Coding;

				return ah_;
			};
			var v_ = g_.SelectOrNull<CodeableConcept, List<Coding>>(t_, u_);
			var w_ = g_.FlattenList<Coding>(v_);
			bool? x_(Coding ProductOrServiceCode)
			{
				var ai_ = context.Operators;
				var aj_ = FHIRHelpers_4_0_001.ToCode(ProductOrServiceCode);
				var ak_ = ai_.CodeInList(aj_, ProductOrServiceValueSet);

				return ak_;
			};
			var y_ = g_.WhereOrNull<Coding>(w_, x_);
			var z_ = g_.ExistsInList<Coding>(y_);

			return z_;
		};
		var d_ = a_.WhereOrNull<Claim>(claim, c_);
		Tuples.Tuple_DXaYeZVOEAELKIhLMVHZBeASM e_(Claim AllClaims)
		{
			var al_ = AllClaims?.IdElement;
			var am_ = context.Operators;
			var an_ = AllClaims?.Item;
			bool? ao_(Claim.ItemComponent ResponseItem)
			{
				var ar_ = context.Operators;
				var at_ = ResponseItem?.ProductOrService;
				var au_ = at_?.Coding;
				bool? av_(Coding ProductOrServiceCode)
				{
					var ay_ = context.Operators;
					var az_ = FHIRHelpers_4_0_001.ToCode(ProductOrServiceCode);
					var ba_ = ay_.CodeInList(az_, ProductOrServiceValueSet);

					return ba_;
				};
				var aw_ = ar_.WhereOrNull<Coding>((au_ as IEnumerable<Coding>), av_);
				var ax_ = ar_.ExistsInList<Coding>(aw_);

				return ax_;
			};
			var ap_ = am_.WhereOrNull<Claim.ItemComponent>((an_ as IEnumerable<Claim.ItemComponent>), ao_);
			var aq_ = new Tuples.Tuple_DXaYeZVOEAELKIhLMVHZBeASM
			{
				ClaimofInterest = AllClaims,
				ClaimID = al_,
				LineItems = ap_,
			};

			return aq_;
		};
		var f_ = a_.SelectOrNull<Claim, Tuples.Tuple_DXaYeZVOEAELKIhLMVHZBeASM>(d_, e_);

		return f_;
	}

    [CqlDeclaration("Get Corresponding Claim for Services Only")]
	public Tuples.Tuple_FbAEUOYETObSHBafYbFNIeSNO Get_Corresponding_Claim_for_Services_Only(IEnumerable<ClaimResponse> claimResponse, IEnumerable<Claim> claim, IEnumerable<CqlCode> ProductOrServiceValueSet)
	{
		var a_ = context.Operators;
		var c_ = this.Get_All_Paid_Claim_Reponses(claimResponse);
		var d_ = this.Get_All_Claims_With_Procedure_Only(claim, ProductOrServiceValueSet);
		var e_ = new Tuples.Tuple_ELXXNjRZXJcQDXjEEQXFeNQKZ
		{
			PaidMedicalClaimResponse = c_,
			MedicalClaim = d_,
		};
		var f_ = new Tuples.Tuple_ELXXNjRZXJcQDXjEEQXFeNQKZ[]
		{
			e_,
		};
		Tuples.Tuple_FbAEUOYETObSHBafYbFNIeSNO g_(Tuples.Tuple_ELXXNjRZXJcQDXjEEQXFeNQKZ ClaimAndResponse)
		{
			var j_ = context.Operators;
			var m_ = ClaimAndResponse?.MedicalClaim;
			Tuples.Tuple_CAKcSTUVVXcPjYRXATiiRAEMg n_(Tuples.Tuple_DXaYeZVOEAELKIhLMVHZBeASM medClaim)
			{
				var u_ = context.Operators;
				var v_ = medClaim?.LineItems;
				bool? w_(Claim.ItemComponent medClaimLineItem)
				{
					var z_ = context.Operators;
					var ab_ = ClaimAndResponse?.PaidMedicalClaimResponse;
					IEnumerable<Tuples.Tuple_EbJRLQXEhRCeIIZLcXEYbTEDL> ac_(Tuples.Tuple_EbJRLQXEhRCeIIZLcXEYbTEDL pClaim)
					{
						var af_ = context.Operators;
						var ah_ = pClaim?.LineItems;
						bool? ai_(ClaimResponse.ItemComponent pClaimLineItem)
						{
							var am_ = context.Operators;
							var ao_ = context.Deeper(new CallStackEntry("ToString", null, null));
							var ap_ = ao_.Operators;
							var aq_ = ap_.TypeConverter;
							Id ar_()
							{
								if (medClaim?.ClaimofInterest is Resource)
								{
									var bn_ = medClaim?.ClaimofInterest;
									var bo_ = (bn_ as Resource).IdElement;

									return bo_;
								}
								else
								{
									return null;
								};
							};
							var as_ = aq_.Convert<string>(ar_());
							var au_ = ao_.Operators;
							var av_ = au_.TypeConverter;
							var aw_ = pClaim?.Response;
							var ax_ = aw_?.Request;
							var ay_ = ax_?.ReferenceElement;
							var az_ = av_.Convert<string>(ay_);
							var ba_ = NCQAFHIRBase_1_0_0.GetId(az_);
							var bb_ = am_.Equal(as_, ba_);
							var be_ = am_.TypeConverter;
							var bf_ = medClaimLineItem?.SequenceElement;
							var bg_ = be_.Convert<Integer>(bf_);
							var bi_ = am_.TypeConverter;
							var bj_ = pClaimLineItem?.ItemSequenceElement;
							var bk_ = bi_.Convert<Integer>(bj_);
							var bl_ = am_.Equal(bg_, bk_);
							var bm_ = am_.And(bb_, bl_);

							return bm_;
						};
						var aj_ = af_.WhereOrNull<ClaimResponse.ItemComponent>(ah_, ai_);
						Tuples.Tuple_EbJRLQXEhRCeIIZLcXEYbTEDL ak_(ClaimResponse.ItemComponent pClaimLineItem) => 
							pClaim;
						var al_ = af_.SelectOrNull<ClaimResponse.ItemComponent, Tuples.Tuple_EbJRLQXEhRCeIIZLcXEYbTEDL>(aj_, ak_);

						return al_;
					};
					var ad_ = z_.SelectManyOrNull<Tuples.Tuple_EbJRLQXEhRCeIIZLcXEYbTEDL, Tuples.Tuple_EbJRLQXEhRCeIIZLcXEYbTEDL>(ab_, ac_);
					var ae_ = z_.ExistsInList<Tuples.Tuple_EbJRLQXEhRCeIIZLcXEYbTEDL>(ad_);

					return ae_;
				};
				var x_ = u_.WhereOrNull<Claim.ItemComponent>(v_, w_);
				var y_ = new Tuples.Tuple_CAKcSTUVVXcPjYRXATiiRAEMg
				{
					PaidClaim = medClaim,
					ClaimItem = x_,
				};

				return y_;
			};
			var o_ = j_.SelectOrNull<Tuples.Tuple_DXaYeZVOEAELKIhLMVHZBeASM, Tuples.Tuple_CAKcSTUVVXcPjYRXATiiRAEMg>(m_, n_);
			var p_ = new Tuples.Tuple_CTafBejCOJKDPBQMRaUKGZGDD
			{
				AggregateClaim = o_,
			};
			var q_ = new Tuples.Tuple_CTafBejCOJKDPBQMRaUKGZGDD[]
			{
				p_,
			};
			Tuples.Tuple_FbAEUOYETObSHBafYbFNIeSNO r_(Tuples.Tuple_CTafBejCOJKDPBQMRaUKGZGDD ClaimWithPaidResponse)
			{
				var bp_ = context.Operators;
				Tuples.Tuple_FbAEUOYETObSHBafYbFNIeSNO br_()
				{
					if ((context.Operators.ExistsInList<Claim.ItemComponent>(context.Operators.FlattenList<Claim.ItemComponent>(context.Operators.SelectOrNull<Tuples.Tuple_CAKcSTUVVXcPjYRXATiiRAEMg, IEnumerable<Claim.ItemComponent>>(context.Operators.WhereOrNull<Tuples.Tuple_CAKcSTUVVXcPjYRXATiiRAEMg>(ClaimWithPaidResponse?.AggregateClaim, (Tuples.Tuple_CAKcSTUVVXcPjYRXATiiRAEMg @this) => 
											context.Operators.Not((bool?)(@this?.ClaimItem is null))), (Tuples.Tuple_CAKcSTUVVXcPjYRXATiiRAEMg @this) => 
										@this?.ClaimItem))) ?? false))
					{
						var bw_ = context.Operators;
						var by_ = ClaimWithPaidResponse?.AggregateClaim;
						bool? bz_(Tuples.Tuple_CAKcSTUVVXcPjYRXATiiRAEMg @this)
						{
							var cq_ = context.Operators;
							var cr_ = @this?.PaidClaim;
							var cs_ = cq_.Not((bool?)(cr_ is null));

							return cs_;
						};
						var ca_ = bw_.WhereOrNull<Tuples.Tuple_CAKcSTUVVXcPjYRXATiiRAEMg>(by_, bz_);
						Tuples.Tuple_DXaYeZVOEAELKIhLMVHZBeASM cb_(Tuples.Tuple_CAKcSTUVVXcPjYRXATiiRAEMg @this)
						{
							var ct_ = @this?.PaidClaim;

							return ct_;
						};
						var cc_ = bw_.SelectOrNull<Tuples.Tuple_CAKcSTUVVXcPjYRXATiiRAEMg, Tuples.Tuple_DXaYeZVOEAELKIhLMVHZBeASM>(ca_, cb_);
						bool? ci_(Tuples.Tuple_CAKcSTUVVXcPjYRXATiiRAEMg @this)
						{
							var cu_ = context.Operators;
							var cv_ = @this?.ClaimItem;
							var cw_ = cu_.Not((bool?)(cv_ is null));

							return cw_;
						};
						var cj_ = bw_.WhereOrNull<Tuples.Tuple_CAKcSTUVVXcPjYRXATiiRAEMg>(by_, ci_);
						IEnumerable<Claim.ItemComponent> ck_(Tuples.Tuple_CAKcSTUVVXcPjYRXATiiRAEMg @this)
						{
							var cx_ = @this?.ClaimItem;

							return cx_;
						};
						var cl_ = bw_.SelectOrNull<Tuples.Tuple_CAKcSTUVVXcPjYRXATiiRAEMg, IEnumerable<Claim.ItemComponent>>(cj_, ck_);
						var cm_ = bw_.FlattenList<Claim.ItemComponent>(cl_);
						CqlInterval<CqlDateTime> cn_(Claim.ItemComponent PaidItem)
						{
							var cy_ = PaidItem?.Serviced;
							var cz_ = NCQAFHIRBase_1_0_0.Normalize_Interval(cy_);

							return cz_;
						};
						var co_ = bw_.SelectOrNull<Claim.ItemComponent, CqlInterval<CqlDateTime>>(cm_, cn_);
						var cp_ = new Tuples.Tuple_FbAEUOYETObSHBafYbFNIeSNO
						{
							originalClaim = cc_,
							ServicePeriod = co_,
						};

						return cp_;
					}
					else
					{
						Tuples.Tuple_FbAEUOYETObSHBafYbFNIeSNO da_ = null;

						return (da_ as Tuples.Tuple_FbAEUOYETObSHBafYbFNIeSNO);
					};
				};
				var bs_ = new Tuples.Tuple_FbAEUOYETObSHBafYbFNIeSNO[]
				{
					br_(),
				};
				bool? bt_(Tuples.Tuple_FbAEUOYETObSHBafYbFNIeSNO FinalList)
				{
					var db_ = context.Operators;
					var dc_ = db_.Not((bool?)(FinalList is null));

					return dc_;
				};
				var bu_ = bp_.WhereOrNull<Tuples.Tuple_FbAEUOYETObSHBafYbFNIeSNO>(bs_, bt_);
				var bv_ = bp_.SingleOrNull<Tuples.Tuple_FbAEUOYETObSHBafYbFNIeSNO>(bu_);

				return bv_;
			};
			var s_ = j_.SelectOrNull<Tuples.Tuple_CTafBejCOJKDPBQMRaUKGZGDD, Tuples.Tuple_FbAEUOYETObSHBafYbFNIeSNO>(q_, r_);
			var t_ = j_.SingleOrNull<Tuples.Tuple_FbAEUOYETObSHBafYbFNIeSNO>(s_);

			return t_;
		};
		var h_ = a_.SelectOrNull<Tuples.Tuple_ELXXNjRZXJcQDXjEEQXFeNQKZ, Tuples.Tuple_FbAEUOYETObSHBafYbFNIeSNO>(f_, g_);
		var i_ = a_.SingleOrNull<Tuples.Tuple_FbAEUOYETObSHBafYbFNIeSNO>(h_);

		return i_;
	}

    [CqlDeclaration("Get Paid Claims for Provided Services Only")]
	public Tuples.Tuple_FbAEUOYETObSHBafYbFNIeSNO Get_Paid_Claims_for_Provided_Services_Only(IEnumerable<ClaimResponse> claimResponse, IEnumerable<Claim> claim, IEnumerable<CqlCode> ProductOrServiceValueSet)
	{
		var a_ = context.Operators;
		var c_ = this.Get_All_Professional_and_Institutional_Claims_and_Claim_Responses(claimResponse, claim);
		var d_ = new Tuples.Tuple_GjTATZbNccdVYWChGHHdRUXSM[]
		{
			c_,
		};
		Tuples.Tuple_FbAEUOYETObSHBafYbFNIeSNO e_(Tuples.Tuple_GjTATZbNccdVYWChGHHdRUXSM MedicalClaimAndResponse)
		{
			Tuples.Tuple_FbAEUOYETObSHBafYbFNIeSNO h_()
			{
				if ((context.Operators.And((bool?)(MedicalClaimAndResponse?.MedicalClaimResponse is null), (bool?)(MedicalClaimAndResponse?.MedicalClaim is null)) ?? false))
				{
					Tuples.Tuple_FbAEUOYETObSHBafYbFNIeSNO i_ = null;

					return (i_ as Tuples.Tuple_FbAEUOYETObSHBafYbFNIeSNO);
				}
				else
				{
					var j_ = MedicalClaimAndResponse?.MedicalClaimResponse;
					var k_ = MedicalClaimAndResponse?.MedicalClaim;
					var l_ = this.Get_Corresponding_Claim_for_Services_Only(j_, k_, ProductOrServiceValueSet);

					return l_;
				};
			};

			return h_();
		};
		var f_ = a_.SelectOrNull<Tuples.Tuple_GjTATZbNccdVYWChGHHdRUXSM, Tuples.Tuple_FbAEUOYETObSHBafYbFNIeSNO>(d_, e_);
		var g_ = a_.SingleOrNull<Tuples.Tuple_FbAEUOYETObSHBafYbFNIeSNO>(f_);

		return g_;
	}

    [CqlDeclaration("Get All Pharmacy Claims and Claim Responses")]
	public Tuples.Tuple_ENRfaLDabXeaNdJYVdOfebBTR Get_All_Pharmacy_Claims_and_Claim_Responses(IEnumerable<ClaimResponse> claimResponse, IEnumerable<Claim> claim)
	{
		var a_ = this.Pharmacy_Claims_Response(claimResponse);
		var b_ = this.Pharmacy_Claims(claim);
		var c_ = new Tuples.Tuple_ENRfaLDabXeaNdJYVdOfebBTR
		{
			PharmacyClaimResponse = a_,
			PharmacyClaim = b_,
		};

		return c_;
	}

    [CqlDeclaration("Get Corresponding Claim for Pharmacy Services")]
	public Tuples.Tuple_BOANHMYNiCIfFjRZRMEXCcXTO Get_Corresponding_Claim_for_Pharmacy_Services(IEnumerable<ClaimResponse> claimResponse, IEnumerable<Claim> claim, IEnumerable<CqlCode> ProductOrServiceValueSet)
	{
		var a_ = context.Operators;
		var c_ = this.Get_All_Paid_Claim_Reponses(claimResponse);
		var d_ = this.Pharmacy_Claim_With_Medication(claim, ProductOrServiceValueSet);
		var e_ = new Tuples.Tuple_EDASHZgEHSQJbecPJIZegfOIB
		{
			PaidPharmacyClaimResponse = c_,
			MedicalClaim = d_,
		};
		var f_ = new Tuples.Tuple_EDASHZgEHSQJbecPJIZegfOIB[]
		{
			e_,
		};
		Tuples.Tuple_BOANHMYNiCIfFjRZRMEXCcXTO g_(Tuples.Tuple_EDASHZgEHSQJbecPJIZegfOIB ClaimAndResponse)
		{
			var j_ = context.Operators;
			var m_ = ClaimAndResponse?.MedicalClaim;
			Tuples.Tuple_DgRFfDaEDhBINgYbMaeRWZWVT n_(Tuples.Tuple_FOLKddIQBPRMYYfjeMUjEIBhC medClaim)
			{
				var u_ = context.Operators;
				var v_ = medClaim?.LineItem;
				bool? w_(Claim.ItemComponent medClaimLineItem)
				{
					var z_ = context.Operators;
					var ab_ = ClaimAndResponse?.PaidPharmacyClaimResponse;
					IEnumerable<Tuples.Tuple_EbJRLQXEhRCeIIZLcXEYbTEDL> ac_(Tuples.Tuple_EbJRLQXEhRCeIIZLcXEYbTEDL pClaim)
					{
						var af_ = context.Operators;
						var ah_ = pClaim?.LineItems;
						bool? ai_(ClaimResponse.ItemComponent pClaimLineItem)
						{
							var am_ = context.Operators;
							var ao_ = context.Deeper(new CallStackEntry("ToString", null, null));
							var ap_ = ao_.Operators;
							var aq_ = ap_.TypeConverter;
							Id ar_()
							{
								if (medClaim?.Claim is Resource)
								{
									var bn_ = medClaim?.Claim;
									var bo_ = (bn_ as Resource).IdElement;

									return bo_;
								}
								else
								{
									return null;
								};
							};
							var as_ = aq_.Convert<string>(ar_());
							var au_ = ao_.Operators;
							var av_ = au_.TypeConverter;
							var aw_ = pClaim?.Response;
							var ax_ = aw_?.Request;
							var ay_ = ax_?.ReferenceElement;
							var az_ = av_.Convert<string>(ay_);
							var ba_ = NCQAFHIRBase_1_0_0.GetId(az_);
							var bb_ = am_.Equal(as_, ba_);
							var be_ = am_.TypeConverter;
							var bf_ = medClaimLineItem?.SequenceElement;
							var bg_ = be_.Convert<Integer>(bf_);
							var bi_ = am_.TypeConverter;
							var bj_ = pClaimLineItem?.ItemSequenceElement;
							var bk_ = bi_.Convert<Integer>(bj_);
							var bl_ = am_.Equal(bg_, bk_);
							var bm_ = am_.And(bb_, bl_);

							return bm_;
						};
						var aj_ = af_.WhereOrNull<ClaimResponse.ItemComponent>(ah_, ai_);
						Tuples.Tuple_EbJRLQXEhRCeIIZLcXEYbTEDL ak_(ClaimResponse.ItemComponent pClaimLineItem) => 
							pClaim;
						var al_ = af_.SelectOrNull<ClaimResponse.ItemComponent, Tuples.Tuple_EbJRLQXEhRCeIIZLcXEYbTEDL>(aj_, ak_);

						return al_;
					};
					var ad_ = z_.SelectManyOrNull<Tuples.Tuple_EbJRLQXEhRCeIIZLcXEYbTEDL, Tuples.Tuple_EbJRLQXEhRCeIIZLcXEYbTEDL>(ab_, ac_);
					var ae_ = z_.ExistsInList<Tuples.Tuple_EbJRLQXEhRCeIIZLcXEYbTEDL>(ad_);

					return ae_;
				};
				var x_ = u_.WhereOrNull<Claim.ItemComponent>(v_, w_);
				var y_ = new Tuples.Tuple_DgRFfDaEDhBINgYbMaeRWZWVT
				{
					PaidClaim = medClaim,
					ClaimItem = x_,
				};

				return y_;
			};
			var o_ = j_.SelectOrNull<Tuples.Tuple_FOLKddIQBPRMYYfjeMUjEIBhC, Tuples.Tuple_DgRFfDaEDhBINgYbMaeRWZWVT>(m_, n_);
			var p_ = new Tuples.Tuple_DOALBUVOFWRHAUjdPUNBfNdUB
			{
				AggregateClaim = o_,
			};
			var q_ = new Tuples.Tuple_DOALBUVOFWRHAUjdPUNBfNdUB[]
			{
				p_,
			};
			Tuples.Tuple_BOANHMYNiCIfFjRZRMEXCcXTO r_(Tuples.Tuple_DOALBUVOFWRHAUjdPUNBfNdUB ClaimWithPaidResponse)
			{
				var bp_ = context.Operators;
				Tuples.Tuple_BOANHMYNiCIfFjRZRMEXCcXTO br_()
				{
					if ((context.Operators.ExistsInList<Claim.ItemComponent>(context.Operators.FlattenList<Claim.ItemComponent>(context.Operators.SelectOrNull<Tuples.Tuple_DgRFfDaEDhBINgYbMaeRWZWVT, IEnumerable<Claim.ItemComponent>>(context.Operators.WhereOrNull<Tuples.Tuple_DgRFfDaEDhBINgYbMaeRWZWVT>(ClaimWithPaidResponse?.AggregateClaim, (Tuples.Tuple_DgRFfDaEDhBINgYbMaeRWZWVT @this) => 
											context.Operators.Not((bool?)(@this?.ClaimItem is null))), (Tuples.Tuple_DgRFfDaEDhBINgYbMaeRWZWVT @this) => 
										@this?.ClaimItem))) ?? false))
					{
						var bw_ = context.Operators;
						var by_ = ClaimWithPaidResponse?.AggregateClaim;
						bool? bz_(Tuples.Tuple_DgRFfDaEDhBINgYbMaeRWZWVT @this)
						{
							var dc_ = context.Operators;
							var dd_ = @this?.PaidClaim;
							var de_ = dc_.Not((bool?)(dd_ is null));

							return de_;
						};
						var ca_ = bw_.WhereOrNull<Tuples.Tuple_DgRFfDaEDhBINgYbMaeRWZWVT>(by_, bz_);
						Tuples.Tuple_FOLKddIQBPRMYYfjeMUjEIBhC cb_(Tuples.Tuple_DgRFfDaEDhBINgYbMaeRWZWVT @this)
						{
							var df_ = @this?.PaidClaim;

							return df_;
						};
						var cc_ = bw_.SelectOrNull<Tuples.Tuple_DgRFfDaEDhBINgYbMaeRWZWVT, Tuples.Tuple_FOLKddIQBPRMYYfjeMUjEIBhC>(ca_, cb_);
						bool? ci_(Tuples.Tuple_DgRFfDaEDhBINgYbMaeRWZWVT @this)
						{
							var dg_ = context.Operators;
							var dh_ = @this?.ClaimItem;
							var di_ = dg_.Not((bool?)(dh_ is null));

							return di_;
						};
						var cj_ = bw_.WhereOrNull<Tuples.Tuple_DgRFfDaEDhBINgYbMaeRWZWVT>(by_, ci_);
						IEnumerable<Claim.ItemComponent> ck_(Tuples.Tuple_DgRFfDaEDhBINgYbMaeRWZWVT @this)
						{
							var dj_ = @this?.ClaimItem;

							return dj_;
						};
						var cl_ = bw_.SelectOrNull<Tuples.Tuple_DgRFfDaEDhBINgYbMaeRWZWVT, IEnumerable<Claim.ItemComponent>>(cj_, ck_);
						var cm_ = bw_.FlattenList<Claim.ItemComponent>(cl_);
						CqlInterval<CqlDateTime> cn_(Claim.ItemComponent PaidItem)
						{
							var dk_ = PaidItem?.Serviced;
							var dl_ = NCQAFHIRBase_1_0_0.Normalize_Interval(dk_);

							return dl_;
						};
						var co_ = bw_.SelectOrNull<Claim.ItemComponent, CqlInterval<CqlDateTime>>(cm_, cn_);
						bool? cu_(Tuples.Tuple_DgRFfDaEDhBINgYbMaeRWZWVT @this)
						{
							var dm_ = context.Operators;
							var dn_ = @this?.ClaimItem;
							var do_ = dm_.Not((bool?)(dn_ is null));

							return do_;
						};
						var cv_ = bw_.WhereOrNull<Tuples.Tuple_DgRFfDaEDhBINgYbMaeRWZWVT>(by_, cu_);
						IEnumerable<Claim.ItemComponent> cw_(Tuples.Tuple_DgRFfDaEDhBINgYbMaeRWZWVT @this)
						{
							var dp_ = @this?.ClaimItem;

							return dp_;
						};
						var cx_ = bw_.SelectOrNull<Tuples.Tuple_DgRFfDaEDhBINgYbMaeRWZWVT, IEnumerable<Claim.ItemComponent>>(cv_, cw_);
						var cy_ = bw_.FlattenList<Claim.ItemComponent>(cx_);
						CqlInterval<CqlDate> cz_(Claim.ItemComponent i)
						{
							CqlInterval<CqlDate> dq_()
							{
								if ((context.Operators.Not((bool?)(i?.Quantity is null)) ?? false))
								{
									var dr_ = context.Operators;
									var du_ = i?.Serviced;
									var dv_ = NCQAFHIRBase_1_0_0.Normalize_Interval(du_);
									var dw_ = dr_.Start(dv_);
									var dx_ = dr_.ConvertDateTimeToDate(dw_);
									var ed_ = NCQAFHIRBase_1_0_0.Normalize_Interval(du_);
									var ee_ = dr_.Start(ed_);
									var ef_ = i?.Quantity;
									var eg_ = ef_?.ValueElement;
									var eh_ = FHIRHelpers_4_0_001.ToDecimal(eg_);
									var ei_ = new CqlQuantity
									{
										value = eh_,
										unit = "day",
									};
									var ej_ = dr_.Add(ee_, ei_);
									var el_ = dr_.Quantity(1m, "day");
									var em_ = dr_.Subtract(ej_, el_);
									var en_ = dr_.ConvertDateTimeToDate(em_);
									var eo_ = dr_.Interval(dx_, en_, true, true);

									return eo_;
								}
								else
								{
									CqlInterval<CqlDate> ep_ = null;

									return (ep_ as CqlInterval<CqlDate>);
								};
							};

							return dq_();
						};
						var da_ = bw_.SelectOrNull<Claim.ItemComponent, CqlInterval<CqlDate>>(cy_, cz_);
						var db_ = new Tuples.Tuple_BOANHMYNiCIfFjRZRMEXCcXTO
						{
							originalClaim = cc_,
							ServicePeriod = co_,
							CoveredDays = da_,
						};

						return db_;
					}
					else
					{
						Tuples.Tuple_BOANHMYNiCIfFjRZRMEXCcXTO eq_ = null;

						return (eq_ as Tuples.Tuple_BOANHMYNiCIfFjRZRMEXCcXTO);
					};
				};
				var bs_ = new Tuples.Tuple_BOANHMYNiCIfFjRZRMEXCcXTO[]
				{
					br_(),
				};
				bool? bt_(Tuples.Tuple_BOANHMYNiCIfFjRZRMEXCcXTO FinalList)
				{
					var er_ = context.Operators;
					var es_ = er_.Not((bool?)(FinalList is null));

					return es_;
				};
				var bu_ = bp_.WhereOrNull<Tuples.Tuple_BOANHMYNiCIfFjRZRMEXCcXTO>(bs_, bt_);
				var bv_ = bp_.SingleOrNull<Tuples.Tuple_BOANHMYNiCIfFjRZRMEXCcXTO>(bu_);

				return bv_;
			};
			var s_ = j_.SelectOrNull<Tuples.Tuple_DOALBUVOFWRHAUjdPUNBfNdUB, Tuples.Tuple_BOANHMYNiCIfFjRZRMEXCcXTO>(q_, r_);
			var t_ = j_.SingleOrNull<Tuples.Tuple_BOANHMYNiCIfFjRZRMEXCcXTO>(s_);

			return t_;
		};
		var h_ = a_.SelectOrNull<Tuples.Tuple_EDASHZgEHSQJbecPJIZegfOIB, Tuples.Tuple_BOANHMYNiCIfFjRZRMEXCcXTO>(f_, g_);
		var i_ = a_.SingleOrNull<Tuples.Tuple_BOANHMYNiCIfFjRZRMEXCcXTO>(h_);

		return i_;
	}

    [CqlDeclaration("Get Paid Claims for Pharmacy Services")]
	public Tuples.Tuple_BOANHMYNiCIfFjRZRMEXCcXTO Get_Paid_Claims_for_Pharmacy_Services(IEnumerable<ClaimResponse> claimResponse, IEnumerable<Claim> claim, IEnumerable<CqlCode> ProductOrServiceValueSet)
	{
		var a_ = context.Operators;
		var c_ = this.Get_All_Pharmacy_Claims_and_Claim_Responses(claimResponse, claim);
		var d_ = new Tuples.Tuple_ENRfaLDabXeaNdJYVdOfebBTR[]
		{
			c_,
		};
		Tuples.Tuple_BOANHMYNiCIfFjRZRMEXCcXTO e_(Tuples.Tuple_ENRfaLDabXeaNdJYVdOfebBTR PharmacyClaimAndResponse)
		{
			Tuples.Tuple_BOANHMYNiCIfFjRZRMEXCcXTO h_()
			{
				if ((context.Operators.And((bool?)(PharmacyClaimAndResponse?.PharmacyClaimResponse is null), (bool?)(PharmacyClaimAndResponse?.PharmacyClaim is null)) ?? false))
				{
					Tuples.Tuple_BOANHMYNiCIfFjRZRMEXCcXTO i_ = null;

					return (i_ as Tuples.Tuple_BOANHMYNiCIfFjRZRMEXCcXTO);
				}
				else
				{
					var j_ = PharmacyClaimAndResponse?.PharmacyClaimResponse;
					var k_ = PharmacyClaimAndResponse?.PharmacyClaim;
					var l_ = this.Get_Corresponding_Claim_for_Pharmacy_Services(j_, k_, ProductOrServiceValueSet);

					return l_;
				};
			};

			return h_();
		};
		var f_ = a_.SelectOrNull<Tuples.Tuple_ENRfaLDabXeaNdJYVdOfebBTR, Tuples.Tuple_BOANHMYNiCIfFjRZRMEXCcXTO>(d_, e_);
		var g_ = a_.SingleOrNull<Tuples.Tuple_BOANHMYNiCIfFjRZRMEXCcXTO>(f_);

		return g_;
	}

    [CqlDeclaration("Get Claim With Corresponding Claim Response")]
	public IEnumerable<Tuples.Tuple_HQUdYchKGNXjEWMCbcWSEKdVI> Get_Claim_With_Corresponding_Claim_Response(IEnumerable<ClaimResponse> claimResponse, IEnumerable<Claim> claim)
	{
		var a_ = context.Operators;
		Tuples.Tuple_HQUdYchKGNXjEWMCbcWSEKdVI b_(Claim Claim)
		{
			var d_ = context.Operators;
			bool? e_(ClaimResponse CR)
			{
				var k_ = context.Operators;
				var l_ = context.Deeper(new CallStackEntry("ToString", null, null));
				var m_ = l_.Operators;
				var n_ = m_.TypeConverter;
				var o_ = Claim?.IdElement;
				var p_ = n_.Convert<string>(o_);
				var r_ = l_.Operators;
				var s_ = r_.TypeConverter;
				var t_ = CR?.Request;
				var u_ = t_?.ReferenceElement;
				var v_ = s_.Convert<string>(u_);
				var w_ = NCQAFHIRBase_1_0_0.GetId(v_);
				var x_ = k_.Equal(p_, w_);

				return x_;
			};
			var f_ = d_.WhereOrNull<ClaimResponse>(claimResponse, e_);
			bool? h_(Claim C)
			{
				var y_ = context.Operators;
				var z_ = context.Deeper(new CallStackEntry("ToString", null, null));
				var aa_ = z_.Operators;
				var ab_ = aa_.TypeConverter;
				var ac_ = Claim?.IdElement;
				var ad_ = ab_.Convert<string>(ac_);
				var af_ = z_.Operators;
				var ag_ = af_.TypeConverter;
				bool? an_(ClaimResponse CR)
				{
					var bb_ = context.Operators;
					var bc_ = context.Deeper(new CallStackEntry("ToString", null, null));
					var bd_ = bc_.Operators;
					var be_ = bd_.TypeConverter;
					var bf_ = Claim?.IdElement;
					var bg_ = be_.Convert<string>(bf_);
					var bi_ = bc_.Operators;
					var bj_ = bi_.TypeConverter;
					var bk_ = CR?.Request;
					var bl_ = bk_?.ReferenceElement;
					var bm_ = bj_.Convert<string>(bl_);
					var bn_ = NCQAFHIRBase_1_0_0.GetId(bm_);
					var bo_ = bb_.Equal(bg_, bn_);

					return bo_;
				};
				var ao_ = y_.WhereOrNull<ClaimResponse>(claimResponse, an_);
				bool? ap_(ClaimResponse @this)
				{
					var bp_ = context.Operators;
					var bq_ = @this?.Request;
					var br_ = bp_.Not((bool?)(bq_ is null));

					return br_;
				};
				var aq_ = y_.WhereOrNull<ClaimResponse>(ao_, ap_);
				ResourceReference ar_(ClaimResponse @this)
				{
					var bs_ = @this?.Request;

					return bs_;
				};
				var as_ = y_.SelectOrNull<ClaimResponse, ResourceReference>(aq_, ar_);
				bool? at_(ResourceReference @this)
				{
					var bt_ = context.Operators;
					var bu_ = @this?.ReferenceElement;
					var bv_ = bt_.Not((bool?)(bu_ is null));

					return bv_;
				};
				var au_ = y_.WhereOrNull<ResourceReference>(as_, at_);
				FhirString av_(ResourceReference @this)
				{
					var bw_ = @this?.ReferenceElement;

					return bw_;
				};
				var aw_ = y_.SelectOrNull<ResourceReference, FhirString>(au_, av_);
				var ax_ = y_.SingleOrNull<FhirString>(aw_);
				var ay_ = ag_.Convert<string>(ax_);
				var az_ = NCQAFHIRBase_1_0_0.GetId(ay_);
				var ba_ = y_.Equal(ad_, az_);

				return ba_;
			};
			var i_ = d_.WhereOrNull<Claim>(claim, h_);
			var j_ = new Tuples.Tuple_HQUdYchKGNXjEWMCbcWSEKdVI
			{
				ClaimResponse = f_,
				OriginalClaim = i_,
			};

			return j_;
		};
		var c_ = a_.SelectOrNull<Claim, Tuples.Tuple_HQUdYchKGNXjEWMCbcWSEKdVI>(claim, b_);

		return c_;
	}

    [CqlDeclaration("Medical Claims With Nonacute or Acute Inpatient Discharge")]
	public Tuples.Tuple_CYfZbbEjJgLODachBhLiZaXQE Medical_Claims_With_Nonacute_or_Acute_Inpatient_Discharge(IEnumerable<Claim> claim)
	{
		var a_ = context.Operators;
		var c_ = this.Professional_or_Institutional_Claims(claim);
		var d_ = new Tuples.Tuple_EWMRhBHgcOUGZLgIBDbjPHISO
		{
			MedicalClaim = c_,
		};
		var e_ = new Tuples.Tuple_EWMRhBHgcOUGZLgIBDbjPHISO[]
		{
			d_,
		};
		Tuples.Tuple_CYfZbbEjJgLODachBhLiZaXQE f_(Tuples.Tuple_EWMRhBHgcOUGZLgIBDbjPHISO ClaimWithInpatientStay)
		{
			var i_ = context.Operators;
			IEnumerable<Claim> k_()
			{
				if ((ClaimWithInpatientStay?.MedicalClaim is null))
				{
					IEnumerable<Claim> r_ = null;

					return (r_ as IEnumerable<Claim>);
				}
				else
				{
					var s_ = context.Operators;
					var t_ = ClaimWithInpatientStay?.MedicalClaim;
					bool? u_(Claim c)
					{
						var w_ = context.Operators;
						var y_ = c?.Item;
						bool? z_(Claim.ItemComponent i)
						{
							var ac_ = context.Operators;
							var ae_ = i?.Revenue;
							var af_ = FHIRHelpers_4_0_001.ToConcept(ae_);
							var ag_ = af_?.codes;
							bool? ah_(CqlCode rev)
							{
								var ak_ = context.Operators;
								var al_ = rev?.code;
								var am_ = this.Inpatient_Stay();
								var an_ = ak_.StringInValueSet(al_, am_);

								return an_;
							};
							var ai_ = ac_.WhereOrNull<CqlCode>((ag_ as IEnumerable<CqlCode>), ah_);
							var aj_ = ac_.ExistsInList<CqlCode>(ai_);

							return aj_;
						};
						var aa_ = w_.WhereOrNull<Claim.ItemComponent>((y_ as IEnumerable<Claim.ItemComponent>), z_);
						var ab_ = w_.ExistsInList<Claim.ItemComponent>(aa_);

						return ab_;
					};
					var v_ = s_.WhereOrNull<Claim>(t_, u_);

					return v_;
				};
			};
			IEnumerable<Claim> l_()
			{
				if ((ClaimWithInpatientStay?.MedicalClaim is null))
				{
					IEnumerable<Claim> ao_ = null;

					return (ao_ as IEnumerable<Claim>);
				}
				else
				{
					var ap_ = context.Operators;
					var aq_ = ClaimWithInpatientStay?.MedicalClaim;
					bool? ar_(Claim c)
					{
						var at_ = context.Operators;
						var aw_ = c?.Item;
						bool? ax_(Claim.ItemComponent i)
						{
							var bi_ = context.Operators;
							var bk_ = i?.Revenue;
							var bl_ = FHIRHelpers_4_0_001.ToConcept(bk_);
							var bm_ = bl_?.codes;
							bool? bn_(CqlCode rev)
							{
								var bq_ = context.Operators;
								var br_ = rev?.code;
								var bs_ = this.Nonacute_Inpatient_Stay();
								var bt_ = bq_.StringInValueSet(br_, bs_);

								return bt_;
							};
							var bo_ = bi_.WhereOrNull<CqlCode>((bm_ as IEnumerable<CqlCode>), bn_);
							var bp_ = bi_.ExistsInList<CqlCode>(bo_);

							return bp_;
						};
						var ay_ = at_.WhereOrNull<Claim.ItemComponent>((aw_ as IEnumerable<Claim.ItemComponent>), ax_);
						var az_ = at_.ExistsInList<Claim.ItemComponent>(ay_);
						var bc_ = c?.SubType;
						var bd_ = bc_?.Coding;
						bool? be_(Coding tob)
						{
							var bu_ = context.Operators;
							var bv_ = tob?.CodeElement;
							var bw_ = bv_?.Value;
							var bx_ = this.Nonacute_Inpatient_Stay();
							var by_ = bu_.StringInValueSet(bw_, bx_);

							return by_;
						};
						var bf_ = at_.WhereOrNull<Coding>((bd_ as IEnumerable<Coding>), be_);
						var bg_ = at_.ExistsInList<Coding>(bf_);
						var bh_ = at_.Or(az_, bg_);

						return bh_;
					};
					var as_ = ap_.WhereOrNull<Claim>(aq_, ar_);

					return as_;
				};
			};
			var m_ = new Tuples.Tuple_BcRbRSiZXcAFIKNCdPcQULMGb
			{
				InpatientStayLineItems = k_(),
				NonacuteInpatientLineItems = l_(),
			};
			var n_ = new Tuples.Tuple_BcRbRSiZXcAFIKNCdPcQULMGb[]
			{
				m_,
			};
			Tuples.Tuple_CYfZbbEjJgLODachBhLiZaXQE o_(Tuples.Tuple_BcRbRSiZXcAFIKNCdPcQULMGb LineItemDefinition)
			{
				var bz_ = LineItemDefinition?.InpatientStayLineItems;
				var ca_ = context.Operators;
				var cb_ = LineItemDefinition?.NonacuteInpatientLineItems;
				IEnumerable<Claim> cc_(Claim nonAcuteInpatientStay)
				{
					var cm_ = context.Operators;
					var co_ = LineItemDefinition?.InpatientStayLineItems;
					bool? cp_(Claim inpatientStay)
					{
						var ct_ = context.Operators;
						var cu_ = nonAcuteInpatientStay?.IdElement;
						var cv_ = inpatientStay?.IdElement;
						var cw_ = ct_.Equal(cu_, cv_);

						return cw_;
					};
					var cq_ = cm_.WhereOrNull<Claim>(co_, cp_);
					Claim cr_(Claim inpatientStay) => 
						nonAcuteInpatientStay;
					var cs_ = cm_.SelectOrNull<Claim, Claim>(cq_, cr_);

					return cs_;
				};
				var cd_ = ca_.SelectManyOrNull<Claim, Claim>(cb_, cc_);
				IEnumerable<Claim> ci_(Claim inpatientStay)
				{
					var cx_ = context.Operators;
					var cz_ = LineItemDefinition?.NonacuteInpatientLineItems;
					bool? da_(Claim nonAcuteInpatientStay)
					{
						var de_ = context.Operators;
						var df_ = inpatientStay?.IdElement;
						var dg_ = nonAcuteInpatientStay?.IdElement;
						var dh_ = de_.Equal(df_, dg_);

						return dh_;
					};
					var db_ = cx_.WhereOrNull<Claim>(cz_, da_);
					Claim dc_(Claim nonAcuteInpatientStay) => 
						inpatientStay;
					var dd_ = cx_.SelectOrNull<Claim, Claim>(db_, dc_);

					return dd_;
				};
				var cj_ = ca_.SelectManyOrNull<Claim, Claim>(bz_, ci_);
				var ck_ = ca_.ListExcept<Claim>(bz_, cj_);
				var cl_ = new Tuples.Tuple_CYfZbbEjJgLODachBhLiZaXQE
				{
					InpatientDischarge = bz_,
					NonacuteInpatientDischarge = cd_,
					AcuteInpatientDischarge = ck_,
				};

				return cl_;
			};
			var p_ = i_.SelectOrNull<Tuples.Tuple_BcRbRSiZXcAFIKNCdPcQULMGb, Tuples.Tuple_CYfZbbEjJgLODachBhLiZaXQE>(n_, o_);
			var q_ = i_.SingleOrNull<Tuples.Tuple_CYfZbbEjJgLODachBhLiZaXQE>(p_);

			return q_;
		};
		var g_ = a_.SelectOrNull<Tuples.Tuple_EWMRhBHgcOUGZLgIBDbjPHISO, Tuples.Tuple_CYfZbbEjJgLODachBhLiZaXQE>(e_, f_);
		var h_ = a_.SingleOrNull<Tuples.Tuple_CYfZbbEjJgLODachBhLiZaXQE>(g_);

		return h_;
	}

    [CqlDeclaration("Get Prescriber NPI from Claims")]
<<<<<<< HEAD
	public Tuples.Tuple_CEXhgaFKbhdeeAYTYBhHTGXUY Get_Prescriber_NPI_from_Claims(IEnumerable<Claim> claim)
	{
		var a_ = context.Operators;
		Tuples.Tuple_GIfhUVACThMQNGPGjYhYHEfGS d_(Claim C)
		{
			var k_ = context.Operators;
			var n_ = C?.CareTeam;
			bool? o_(Claim.CareTeamComponent ct)
			{
				var ai_ = context.Operators;
				var ak_ = ai_.TypeConverter;
				var al_ = ct?.SequenceElement;
				var am_ = ak_.Convert<Integer>(al_);
				var an_ = FHIRHelpers_4_0_001.ToInteger(am_);
				var ao_ = ai_.Equal(an_, (int?)1);

				return ao_;
			};
			var p_ = k_.WhereOrNull<Claim.CareTeamComponent>((n_ as IEnumerable<Claim.CareTeamComponent>), o_);
			bool? q_(Claim.CareTeamComponent @this)
			{
				var ap_ = context.Operators;
				var aq_ = @this?.Provider;
				var ar_ = ap_.Not((bool?)(aq_ is null));

				return ar_;
			};
			var r_ = k_.WhereOrNull<Claim.CareTeamComponent>(p_, q_);
			ResourceReference s_(Claim.CareTeamComponent @this)
			{
				var as_ = @this?.Provider;

				return as_;
			};
			var t_ = k_.SelectOrNull<Claim.CareTeamComponent, ResourceReference>(r_, s_);
			bool? z_(Claim.CareTeamComponent ct)
			{
				var at_ = context.Operators;
				var av_ = at_.TypeConverter;
				var aw_ = ct?.SequenceElement;
				var ax_ = av_.Convert<Integer>(aw_);
				var ay_ = FHIRHelpers_4_0_001.ToInteger(ax_);
				var az_ = at_.Equal(ay_, (int?)1);

				return az_;
			};
			var aa_ = k_.WhereOrNull<Claim.CareTeamComponent>((n_ as IEnumerable<Claim.CareTeamComponent>), z_);
			bool? ab_(Claim.CareTeamComponent @this)
			{
				var ba_ = context.Operators;
				var bb_ = @this?.Provider;
				var bc_ = ba_.Not((bool?)(bb_ is null));

				return bc_;
			};
			var ac_ = k_.WhereOrNull<Claim.CareTeamComponent>(aa_, ab_);
			ResourceReference ad_(Claim.CareTeamComponent @this)
			{
				var bd_ = @this?.Provider;

				return bd_;
			};
			var ae_ = k_.SelectOrNull<Claim.CareTeamComponent, ResourceReference>(ac_, ad_);
			string af_(ResourceReference p)
			{
				var be_ = context.Operators;
				var bg_ = p?.ReferenceElement;
				var bh_ = new FhirString[]
				{
					bg_,
				};
				string bi_(FhirString r)
				{
					var bl_ = context.Deeper(new CallStackEntry("ToString", null, null));
					var bm_ = bl_.Operators;
					var bn_ = bm_.TypeConverter;
					var bo_ = bn_.Convert<string>(r);
					var bp_ = NCQAFHIRBase_1_0_0.GetId(bo_);

					return bp_;
				};
				var bj_ = be_.SelectOrNull<FhirString, string>(bh_, bi_);
				var bk_ = be_.SingleOrNull<string>(bj_);

				return bk_;
			};
			var ag_ = k_.SelectOrNull<ResourceReference, string>(ae_, af_);
			var ah_ = new Tuples.Tuple_GIfhUVACThMQNGPGjYhYHEfGS
			{
				SingleCareTeam = C,
				CareTeamsProvider = t_,
				CareTeamsProviderID = ag_,
			};

			return ah_;
		};
		var e_ = a_.SelectOrNull<Claim, Tuples.Tuple_GIfhUVACThMQNGPGjYhYHEfGS>(claim, d_);
		var f_ = new Tuples.Tuple_GMJgYefQcULgUcRJJAbTfRThR
		{
			CareTeams = e_,
		};
		var g_ = new Tuples.Tuple_GMJgYefQcULgUcRJJAbTfRThR[]
		{
			f_,
		};
		Tuples.Tuple_CEXhgaFKbhdeeAYTYBhHTGXUY h_(Tuples.Tuple_GMJgYefQcULgUcRJJAbTfRThR ClaimProperties)
		{
			var bq_ = context.Operators;
			var bt_ = context.DataRetriever;
			var bu_ = bt_.RetrieveByValueSet<Practitioner>(null, null);
			bool? bv_(Practitioner p)
			{
				var cc_ = context.Operators;
				var cd_ = context.Deeper(new CallStackEntry("ToString", null, null));
				var ce_ = cd_.Operators;
				var cf_ = ce_.TypeConverter;
				var cg_ = p?.IdElement;
				var ch_ = cf_.Convert<string>(cg_);
				var cl_ = ClaimProperties?.CareTeams;
				bool? cm_(Tuples.Tuple_GIfhUVACThMQNGPGjYhYHEfGS @this)
				{
					var cs_ = context.Operators;
					var ct_ = @this?.CareTeamsProviderID;
					var cu_ = cs_.Not((bool?)(ct_ is null));

					return cu_;
				};
				var cn_ = cc_.WhereOrNull<Tuples.Tuple_GIfhUVACThMQNGPGjYhYHEfGS>(cl_, cm_);
				IEnumerable<string> co_(Tuples.Tuple_GIfhUVACThMQNGPGjYhYHEfGS @this)
				{
					var cv_ = @this?.CareTeamsProviderID;

					return cv_;
				};
				var cp_ = cc_.SelectOrNull<Tuples.Tuple_GIfhUVACThMQNGPGjYhYHEfGS, IEnumerable<string>>(cn_, co_);
				var cq_ = cc_.FlattenList<string>(cp_);
				var cr_ = cc_.InList<string>(ch_, cq_);

				return cr_;
			};
			var bw_ = bq_.WhereOrNull<Practitioner>(bu_, bv_);
			var bx_ = new Tuples.Tuple_DIQeTbDBBRFOAGiGbFgLLFZOe
			{
				Practitioners = bw_,
			};
			var by_ = new Tuples.Tuple_DIQeTbDBBRFOAGiGbFgLLFZOe[]
			{
				bx_,
			};
			Tuples.Tuple_CEXhgaFKbhdeeAYTYBhHTGXUY bz_(Tuples.Tuple_DIQeTbDBBRFOAGiGbFgLLFZOe PractitionerMatch)
			{
				var cw_ = context.Operators;
				var da_ = PractitionerMatch?.Practitioners;
				bool? db_(Practitioner P)
				{
					var dk_ = context.Operators;
					var dl_ = dk_.Not((bool?)(P is null));

					return dl_;
				};
				var dc_ = cw_.WhereOrNull<Practitioner>(da_, db_);
				Tuples.Tuple_FNLPNAPOaaMjChWUXdhfgcWIR dd_(Practitioner P)
				{
					var dm_ = context.Operators;
					var do_ = P?.Identifier;
					bool? dp_(Identifier l)
					{
						var eb_ = context.Operators;
						var ee_ = l?.SystemElement;
						var ef_ = ee_?.Value;
						var eg_ = eb_.Equal(ef_, "http://hl7.org/fhir/sid/us-npi");
						var ei_ = l?.Type;
						var ej_ = FHIRHelpers_4_0_001.ToConcept(ei_);
						var el_ = NCQATerminology_1_0_0.Provider_number();
						var em_ = eb_.ConvertCodeToConcept(el_);
						var en_ = eb_.Equivalent(ej_, em_);
						var eo_ = eb_.And(eg_, en_);
						var eq_ = l?.ValueElement;
						var er_ = eq_?.Value;
						var es_ = eb_.Not((bool?)(er_ is null));
						var et_ = eb_.And(eo_, es_);

						return et_;
					};
					var dq_ = dm_.WhereOrNull<Identifier>((do_ as IEnumerable<Identifier>), dp_);
					FhirString dr_(Identifier l)
					{
						var eu_ = l?.ValueElement;

						return eu_;
					};
					var ds_ = dm_.SelectOrNull<Identifier, FhirString>(dq_, dr_);
					bool? dw_(Identifier l)
=======
    public Tuples.Tuple_CEXhgaFKbhdeeAYTYBhHTGXUY Get_Prescriber_NPI_from_Claims(IEnumerable<Claim> claim)
    {
        Func<Claim,Tuples.Tuple_GIfhUVACThMQNGPGjYhYHEfGS> ak_ = (C) => 
        {
            var d_ = C;
            var f_ = (C?.CareTeam as IEnumerable<Claim.CareTeamComponent>);
            Func<Claim.CareTeamComponent,bool?> k_ = (ct) => 
            {
                var h_ = (ct?.SequenceElement as object);
                var i_ = context?.Operators.Convert<Integer>(h_);
                var g_ = (FHIRHelpers_4_0_001.ToInteger(i_) as object);
                var j_ = (((int?)1) as object);
                return context?.Operators.Equal(g_, 
					j_);
            };
            var l_ = context?.Operators.WhereOrNull<Claim.CareTeamComponent>(f_, 
				k_);
            Func<Claim.CareTeamComponent,bool?> n_ = (@this) => 
            {
                bool? m_ = ((bool?)(@this?.Provider == null));
                return context?.Operators.Not(m_);
            };
            var o_ = context?.Operators.WhereOrNull<Claim.CareTeamComponent>(l_, 
				n_);
            Func<Claim.CareTeamComponent,ResourceReference> p_ = (@this) => 
            {
                return @this?.Provider;
            };
            var e_ = context?.Operators.SelectOrNull<Claim.CareTeamComponent, ResourceReference>(o_, 
				p_);
            Func<Claim.CareTeamComponent,bool?> w_ = (ct) => 
            {
                var t_ = (ct?.SequenceElement as object);
                var u_ = context?.Operators.Convert<Integer>(t_);
                var s_ = (FHIRHelpers_4_0_001.ToInteger(u_) as object);
                var v_ = (((int?)1) as object);
                return context?.Operators.Equal(s_, 
					v_);
            };
            var x_ = context?.Operators.WhereOrNull<Claim.CareTeamComponent>(f_, 
				w_);
            Func<Claim.CareTeamComponent,bool?> z_ = (@this) => 
            {
                bool? y_ = ((bool?)(@this?.Provider == null));
                return context?.Operators.Not(y_);
            };
            var aa_ = context?.Operators.WhereOrNull<Claim.CareTeamComponent>(x_, 
				z_);
            var ac_ = context?.Operators.SelectOrNull<Claim.CareTeamComponent, ResourceReference>(aa_, 
				p_);
            Func<ResourceReference,string> aj_ = (p) => 
            {
                var ae_ = p?.ReferenceElement;
                var ad_ = new FhirString[]
				{
					ae_,
				};
                Func<FhirString,string> ah_ = (r) => 
                {
                    var af_ = (r as object);
                    var ag_ = context?.Operators.Convert<string>(af_);
                    return NCQAFHIRBase_1_0_0.GetId(ag_);
                };
                var ai_ = context?.Operators.SelectOrNull<FhirString, string>(ad_, 
					ah_);
                return context?.Operators.SingleOrNull<string>(ai_);
            };
            var q_ = context?.Operators.SelectOrNull<ResourceReference, string>(ac_, 
				aj_);
            return new Tuples.Tuple_GIfhUVACThMQNGPGjYhYHEfGS
			{
				SingleCareTeam = d_,
				CareTeamsProvider = e_,
				CareTeamsProviderID = q_,
			};
        };
        var c_ = context?.Operators.SelectOrNull<Claim, Tuples.Tuple_GIfhUVACThMQNGPGjYhYHEfGS>(claim, 
			ak_);
        var b_ = new Tuples.Tuple_GMJgYefQcULgUcRJJAbTfRThR
		{
			CareTeams = c_,
		};
        var a_ = new Tuples.Tuple_GMJgYefQcULgUcRJJAbTfRThR[]
		{
			b_,
		};
        Func<Tuples.Tuple_GMJgYefQcULgUcRJJAbTfRThR,Tuples.Tuple_CEXhgaFKbhdeeAYTYBhHTGXUY> dt_ = (ClaimProperties) => 
        {
            var ao_ = context?.Operators.RetrieveByValueSet<Practitioner>(null, 
				null);
            Func<Practitioner,bool?> ay_ = (p) => 
            {
                var ap_ = (p?.IdElement as object);
                var aq_ = context?.Operators.Convert<string>(ap_);
                var ar_ = ClaimProperties?.CareTeams;
                Func<Tuples.Tuple_GIfhUVACThMQNGPGjYhYHEfGS,bool?> at_ = (@this) => 
                {
                    bool? as_ = ((bool?)(@this?.CareTeamsProviderID == null));
                    return context?.Operators.Not(as_);
                };
                var au_ = context?.Operators.WhereOrNull<Tuples.Tuple_GIfhUVACThMQNGPGjYhYHEfGS>(ar_, 
					at_);
                Func<Tuples.Tuple_GIfhUVACThMQNGPGjYhYHEfGS,IEnumerable<string>> av_ = (@this) => 
                {
                    return @this?.CareTeamsProviderID;
                };
                var aw_ = context?.Operators.SelectOrNull<Tuples.Tuple_GIfhUVACThMQNGPGjYhYHEfGS, IEnumerable<string>>(au_, 
					av_);
                var ax_ = context?.Operators.FlattenList<string>(aw_);
                return context?.Operators.InList<string>(aq_, 
					ax_);
            };
            var an_ = context?.Operators.WhereOrNull<Practitioner>(ao_, 
				ay_);
            var am_ = new Tuples.Tuple_DIQeTbDBBRFOAGiGbFgLLFZOe
			{
				Practitioners = an_,
			};
            var al_ = new Tuples.Tuple_DIQeTbDBBRFOAGiGbFgLLFZOe[]
			{
				am_,
			};
            Func<Tuples.Tuple_DIQeTbDBBRFOAGiGbFgLLFZOe,Tuples.Tuple_CEXhgaFKbhdeeAYTYBhHTGXUY> dr_ = (PractitionerMatch) => 
            {
                var bc_ = PractitionerMatch?.Practitioners;
                Func<Practitioner,bool?> be_ = (P) => 
                {
                    bool? bd_ = ((bool?)(P == null));
                    return context?.Operators.Not(bd_);
                };
                var bf_ = context?.Operators.WhereOrNull<Practitioner>(bc_, 
					be_);
                Func<Practitioner,Tuples.Tuple_FNLPNAPOaaMjChWUXdhfgcWIR> cl_ = (P) => 
                {
                    var bh_ = (P?.Identifier as IEnumerable<Identifier>);
                    Func<Identifier,bool?> bt_ = (l) => 
                    {
                        var bi_ = (l?.SystemElement?.Value as object);
                        var bj_ = ("http://hl7.org/fhir/sid/us-npi" as object);
                        var bk_ = context?.Operators.Equal(bi_, 
							bj_);
                        var bm_ = l?.Type;
                        var bl_ = (FHIRHelpers_4_0_001.ToConcept(bm_) as object);
                        var bo_ = NCQATerminology_1_0_0.Provider_number();
                        var bn_ = (context?.Operators.ConvertCodeToConcept(bo_) as object);
                        var bp_ = context?.Operators.Equivalent(bl_, 
							bn_);
                        var bq_ = context?.Operators.And(bk_, 
							bp_);
                        bool? br_ = ((bool?)(l?.ValueElement?.Value == null));
                        var bs_ = context?.Operators.Not(br_);
                        return context?.Operators.And(bq_, 
							bs_);
                    };
                    var bu_ = context?.Operators.WhereOrNull<Identifier>(bh_, 
						bt_);
                    Func<Identifier,FhirString> bv_ = (l) => 
                    {
                        return l?.ValueElement;
                    };
                    var bg_ = context?.Operators.SelectOrNull<Identifier, FhirString>(bu_, 
						bv_);
                    Func<Identifier,bool?> ci_ = (l) => 
                    {
                        var by_ = (l?.SystemElement?.Value as object);
                        var bz_ = ("http://hl7.org/fhir/sid/us-npi" as object);
                        var ca_ = context?.Operators.Equal(by_, 
							bz_);
                        var cc_ = l?.Type;
                        var cb_ = (FHIRHelpers_4_0_001.ToConcept(cc_) as object);
                        var ce_ = NCQATerminology_1_0_0.Provider_number();
                        var cd_ = (context?.Operators.ConvertCodeToConcept(ce_) as object);
                        var cf_ = context?.Operators.Equivalent(cb_, 
							cd_);
                        var cg_ = context?.Operators.And(ca_, 
							cf_);
                        bool? ch_ = ((bool?)(l?.ValueElement?.Value == null));
                        return context?.Operators.And(cg_, 
							ch_);
                    };
                    var cj_ = context?.Operators.WhereOrNull<Identifier>(bh_, 
						ci_);
                    Func<Identifier,Identifier> ck_ = (l) => l;
                    var bw_ = context?.Operators.SelectOrNull<Identifier, Identifier>(cj_, 
						ck_);
                    return new Tuples.Tuple_FNLPNAPOaaMjChWUXdhfgcWIR
>>>>>>> cedac435
					{
						var ev_ = context.Operators;
						var ey_ = l?.SystemElement;
						var ez_ = ey_?.Value;
						var fa_ = ev_.Equal(ez_, "http://hl7.org/fhir/sid/us-npi");
						var fc_ = l?.Type;
						var fd_ = FHIRHelpers_4_0_001.ToConcept(fc_);
						var ff_ = NCQATerminology_1_0_0.Provider_number();
						var fg_ = ev_.ConvertCodeToConcept(ff_);
						var fh_ = ev_.Equivalent(fd_, fg_);
						var fi_ = ev_.And(fa_, fh_);
						var fj_ = l?.ValueElement;
						var fk_ = fj_?.Value;
						var fl_ = ev_.And(fi_, (bool?)(fk_ is null));

						return fl_;
					};
					var dx_ = dm_.WhereOrNull<Identifier>((do_ as IEnumerable<Identifier>), dw_);
					Identifier dy_(Identifier l) => 
						l;
					var dz_ = dm_.SelectOrNull<Identifier, Identifier>(dx_, dy_);
					var ea_ = new Tuples.Tuple_FNLPNAPOaaMjChWUXdhfgcWIR
					{
						AllIdentifiers = ds_,
						NullIdentifiers = dz_,
					};

					return ea_;
				};
				var de_ = cw_.SelectOrNull<Practitioner, Tuples.Tuple_FNLPNAPOaaMjChWUXdhfgcWIR>(dc_, dd_);
				var df_ = new Tuples.Tuple_QDOjYOQaAUWAWKDPBcQCSKDH
				{
					IdentifierTuple = de_,
				};
				var dg_ = new Tuples.Tuple_QDOjYOQaAUWAWKDPBcQCSKDH[]
				{
					df_,
				};
				Tuples.Tuple_CEXhgaFKbhdeeAYTYBhHTGXUY dh_(Tuples.Tuple_QDOjYOQaAUWAWKDPBcQCSKDH GetIdentifiers)
				{
					int? fm_()
					{
						if ((context.Operators.ExistsInList<Claim>(context.Operators.SelectOrNull<Tuples.Tuple_GIfhUVACThMQNGPGjYhYHEfGS, Claim>(context.Operators.WhereOrNull<Tuples.Tuple_GIfhUVACThMQNGPGjYhYHEfGS>(ClaimProperties?.CareTeams, (Tuples.Tuple_GIfhUVACThMQNGPGjYhYHEfGS @this) => 
											context.Operators.Not((bool?)(@this?.SingleCareTeam is null))), (Tuples.Tuple_GIfhUVACThMQNGPGjYhYHEfGS @this) => 
										@this?.SingleCareTeam)) ?? false))
						{
							var fo_ = context.Operators;
							var fu_ = ClaimProperties?.CareTeams;
							bool? fv_(Tuples.Tuple_GIfhUVACThMQNGPGjYhYHEfGS @this)
							{
								var gx_ = context.Operators;
								var gy_ = @this?.SingleCareTeam;
								var gz_ = gx_.Not((bool?)(gy_ is null));

								return gz_;
							};
							var fw_ = fo_.WhereOrNull<Tuples.Tuple_GIfhUVACThMQNGPGjYhYHEfGS>(fu_, fv_);
							Claim fx_(Tuples.Tuple_GIfhUVACThMQNGPGjYhYHEfGS @this)
							{
								var ha_ = @this?.SingleCareTeam;

								return ha_;
							};
							var fy_ = fo_.SelectOrNull<Tuples.Tuple_GIfhUVACThMQNGPGjYhYHEfGS, Claim>(fw_, fx_);
							bool? fz_(Claim X)
							{
								var hb_ = X?.CareTeam;

								return (bool?)((hb_ as IEnumerable<Claim.CareTeamComponent>) is null);
							};
							var ga_ = fo_.WhereOrNull<Claim>(fy_, fz_);
							var gb_ = fo_.CountOrNull<Claim>(ga_);
							var gg_ = GetIdentifiers?.IdentifierTuple;
							IEnumerable<FhirString> gh_(Tuples.Tuple_FNLPNAPOaaMjChWUXdhfgcWIR X)
							{
								var hc_ = X?.AllIdentifiers;

								return hc_;
							};
							var gi_ = fo_.SelectOrNull<Tuples.Tuple_FNLPNAPOaaMjChWUXdhfgcWIR, IEnumerable<FhirString>>(gg_, gh_);
							var gj_ = fo_.FlattenList<FhirString>(gi_);
							FhirString gk_(FhirString X) => 
								X;
							var gl_ = fo_.SelectOrNull<FhirString, FhirString>(gj_, gk_);
							var gm_ = fo_.CountOrNull<FhirString>(gl_);
							var gn_ = fo_.Add(gb_, gm_);
							IEnumerable<Identifier> gs_(Tuples.Tuple_FNLPNAPOaaMjChWUXdhfgcWIR X)
							{
								var hd_ = X?.NullIdentifiers;

								return hd_;
							};
							var gt_ = fo_.SelectOrNull<Tuples.Tuple_FNLPNAPOaaMjChWUXdhfgcWIR, IEnumerable<Identifier>>(gg_, gs_);
							var gu_ = fo_.FlattenList<Identifier>(gt_);
							var gv_ = fo_.CountOrNull<Identifier>(gu_);
							var gw_ = fo_.Add(gn_, gv_);

							return gw_;
						}
						else
						{
							return (int?)0;
						};
					};
					var fn_ = new Tuples.Tuple_CEXhgaFKbhdeeAYTYBhHTGXUY
					{
						IdentifierCount = fm_(),
					};

					return fn_;
				};
				var di_ = cw_.SelectOrNull<Tuples.Tuple_QDOjYOQaAUWAWKDPBcQCSKDH, Tuples.Tuple_CEXhgaFKbhdeeAYTYBhHTGXUY>(dg_, dh_);
				var dj_ = cw_.SingleOrNull<Tuples.Tuple_CEXhgaFKbhdeeAYTYBhHTGXUY>(di_);

				return dj_;
			};
			var ca_ = bq_.SelectOrNull<Tuples.Tuple_DIQeTbDBBRFOAGiGbFgLLFZOe, Tuples.Tuple_CEXhgaFKbhdeeAYTYBhHTGXUY>(by_, bz_);
			var cb_ = bq_.SingleOrNull<Tuples.Tuple_CEXhgaFKbhdeeAYTYBhHTGXUY>(ca_);

			return cb_;
		};
		var i_ = a_.SelectOrNull<Tuples.Tuple_GMJgYefQcULgUcRJJAbTfRThR, Tuples.Tuple_CEXhgaFKbhdeeAYTYBhHTGXUY>(g_, h_);
		var j_ = a_.SingleOrNull<Tuples.Tuple_CEXhgaFKbhdeeAYTYBhHTGXUY>(i_);

		return j_;
	}

    [CqlDeclaration("Get Pharmacy NPI from Claims")]
<<<<<<< HEAD
	public Tuples.Tuple_CEXhgaFKbhdeeAYTYBhHTGXUY Get_Pharmacy_NPI_from_Claims(IEnumerable<Claim> claim)
	{
		var a_ = context.Operators;
		Tuples.Tuple_FPCXihcEeChSjIUJHVXRcEXMI d_(Claim C)
		{
			var k_ = C?.Item;
			var l_ = context.Operators;
			bool? q_(Claim.ItemComponent i)
			{
				var am_ = context.Operators;
				var ao_ = am_.TypeConverter;
				var ap_ = i?.SequenceElement;
				var aq_ = ao_.Convert<Integer>(ap_);
				var ar_ = FHIRHelpers_4_0_001.ToInteger(aq_);
				var as_ = am_.Equal(ar_, (int?)1);

				return as_;
			};
			var r_ = l_.WhereOrNull<Claim.ItemComponent>((k_ as IEnumerable<Claim.ItemComponent>), q_);
			bool? s_(Claim.ItemComponent @this)
			{
				var at_ = context.Operators;
				var au_ = @this?.Location;
				var av_ = at_.Not((bool?)(au_ is null));

				return av_;
			};
			var t_ = l_.WhereOrNull<Claim.ItemComponent>(r_, s_);
			DataType u_(Claim.ItemComponent @this)
			{
				var aw_ = @this?.Location;

				return aw_;
			};
			var v_ = l_.SelectOrNull<Claim.ItemComponent, DataType>(t_, u_);
			ResourceReference w_(DataType l) => 
				(l as ResourceReference);
			var x_ = l_.SelectOrNull<DataType, ResourceReference>(v_, w_);
			bool? ad_(Claim.ItemComponent i)
			{
				var ax_ = context.Operators;
				var az_ = ax_.TypeConverter;
				var ba_ = i?.SequenceElement;
				var bb_ = az_.Convert<Integer>(ba_);
				var bc_ = FHIRHelpers_4_0_001.ToInteger(bb_);
				var bd_ = ax_.Equal(bc_, (int?)1);

				return bd_;
			};
			var ae_ = l_.WhereOrNull<Claim.ItemComponent>((k_ as IEnumerable<Claim.ItemComponent>), ad_);
			bool? af_(Claim.ItemComponent @this)
			{
				var be_ = context.Operators;
				var bf_ = @this?.Location;
				var bg_ = be_.Not((bool?)(bf_ is null));

				return bg_;
			};
			var ag_ = l_.WhereOrNull<Claim.ItemComponent>(ae_, af_);
			DataType ah_(Claim.ItemComponent @this)
			{
				var bh_ = @this?.Location;

				return bh_;
			};
			var ai_ = l_.SelectOrNull<Claim.ItemComponent, DataType>(ag_, ah_);
			string aj_(DataType l)
			{
				var bi_ = context.Operators;
				var bk_ = (l as ResourceReference)?.ReferenceElement;
				var bl_ = new FhirString[]
				{
					bk_,
				};
				string bm_(FhirString r)
				{
					var bp_ = context.Deeper(new CallStackEntry("ToString", null, null));
					var bq_ = bp_.Operators;
					var br_ = bq_.TypeConverter;
					var bs_ = br_.Convert<string>(r);
					var bt_ = NCQAFHIRBase_1_0_0.GetId(bs_);

					return bt_;
				};
				var bn_ = bi_.SelectOrNull<FhirString, string>(bl_, bm_);
				var bo_ = bi_.SingleOrNull<string>(bn_);

				return bo_;
			};
			var ak_ = l_.SelectOrNull<DataType, string>(ai_, aj_);
			var al_ = new Tuples.Tuple_FPCXihcEeChSjIUJHVXRcEXMI
			{
				SingleItem = (k_ as IEnumerable<Claim.ItemComponent>),
				ItemLocation = x_,
				ItemLocationID = ak_,
			};

			return al_;
		};
		var e_ = a_.SelectOrNull<Claim, Tuples.Tuple_FPCXihcEeChSjIUJHVXRcEXMI>(claim, d_);
		var f_ = new Tuples.Tuple_FbiEbRAPBSZAgWUQOLFeLJQTa
		{
			ItemsLocationReferences = e_,
		};
		var g_ = new Tuples.Tuple_FbiEbRAPBSZAgWUQOLFeLJQTa[]
		{
			f_,
		};
		Tuples.Tuple_CEXhgaFKbhdeeAYTYBhHTGXUY h_(Tuples.Tuple_FbiEbRAPBSZAgWUQOLFeLJQTa ClaimProperties)
		{
			var bu_ = context.Operators;
			var bx_ = context.DataRetriever;
			var by_ = bx_.RetrieveByValueSet<Location>(null, null);
			bool? bz_(Location l)
			{
				var cg_ = context.Operators;
				var ch_ = context.Deeper(new CallStackEntry("ToString", null, null));
				var ci_ = ch_.Operators;
				var cj_ = ci_.TypeConverter;
				var ck_ = l?.IdElement;
				var cl_ = cj_.Convert<string>(ck_);
				var cp_ = ClaimProperties?.ItemsLocationReferences;
				bool? cq_(Tuples.Tuple_FPCXihcEeChSjIUJHVXRcEXMI @this)
				{
					var cw_ = context.Operators;
					var cx_ = @this?.ItemLocationID;
					var cy_ = cw_.Not((bool?)(cx_ is null));

					return cy_;
				};
				var cr_ = cg_.WhereOrNull<Tuples.Tuple_FPCXihcEeChSjIUJHVXRcEXMI>(cp_, cq_);
				IEnumerable<string> cs_(Tuples.Tuple_FPCXihcEeChSjIUJHVXRcEXMI @this)
				{
					var cz_ = @this?.ItemLocationID;

					return cz_;
				};
				var ct_ = cg_.SelectOrNull<Tuples.Tuple_FPCXihcEeChSjIUJHVXRcEXMI, IEnumerable<string>>(cr_, cs_);
				var cu_ = cg_.FlattenList<string>(ct_);
				var cv_ = cg_.InList<string>(cl_, cu_);

				return cv_;
			};
			var ca_ = bu_.WhereOrNull<Location>(by_, bz_);
			var cb_ = new Tuples.Tuple_CZQfDISCFaOQaLKEbbAcDRfcP
			{
				CorrespondingLocations = ca_,
			};
			var cc_ = new Tuples.Tuple_CZQfDISCFaOQaLKEbbAcDRfcP[]
			{
				cb_,
			};
			Tuples.Tuple_CEXhgaFKbhdeeAYTYBhHTGXUY cd_(Tuples.Tuple_CZQfDISCFaOQaLKEbbAcDRfcP GetLocation)
			{
				var da_ = context.Operators;
				var de_ = GetLocation?.CorrespondingLocations;
				bool? df_(Location C)
				{
					var do_ = context.Operators;
					var dp_ = do_.Not((bool?)(C is null));

					return dp_;
				};
				var dg_ = da_.WhereOrNull<Location>(de_, df_);
				Tuples.Tuple_FNLPNAPOaaMjChWUXdhfgcWIR dh_(Location C)
				{
					var dq_ = context.Operators;
					var ds_ = C?.Identifier;
					bool? dt_(Identifier l)
=======
    public Tuples.Tuple_CEXhgaFKbhdeeAYTYBhHTGXUY Get_Pharmacy_NPI_from_Claims(IEnumerable<Claim> claim)
    {
        Func<Claim,Tuples.Tuple_FPCXihcEeChSjIUJHVXRcEXMI> am_ = (C) => 
        {
            var d_ = (C?.Item as IEnumerable<Claim.ItemComponent>);
            Func<Claim.ItemComponent,bool?> k_ = (i) => 
            {
                var h_ = (i?.SequenceElement as object);
                var i_ = context?.Operators.Convert<Integer>(h_);
                var g_ = (FHIRHelpers_4_0_001.ToInteger(i_) as object);
                var j_ = (((int?)1) as object);
                return context?.Operators.Equal(g_, 
					j_);
            };
            var l_ = context?.Operators.WhereOrNull<Claim.ItemComponent>(d_, 
				k_);
            Func<Claim.ItemComponent,bool?> n_ = (@this) => 
            {
                bool? m_ = ((bool?)(@this?.Location == null));
                return context?.Operators.Not(m_);
            };
            var o_ = context?.Operators.WhereOrNull<Claim.ItemComponent>(l_, 
				n_);
            Func<Claim.ItemComponent,DataType> p_ = (@this) => 
            {
                return @this?.Location;
            };
            var q_ = context?.Operators.SelectOrNull<Claim.ItemComponent, DataType>(o_, 
				p_);
            Func<DataType,ResourceReference> r_ = (l) => (l as ResourceReference);
            var e_ = context?.Operators.SelectOrNull<DataType, ResourceReference>(q_, 
				r_);
            Func<Claim.ItemComponent,bool?> y_ = (i) => 
            {
                var v_ = (i?.SequenceElement as object);
                var w_ = context?.Operators.Convert<Integer>(v_);
                var u_ = (FHIRHelpers_4_0_001.ToInteger(w_) as object);
                var x_ = (((int?)1) as object);
                return context?.Operators.Equal(u_, 
					x_);
            };
            var z_ = context?.Operators.WhereOrNull<Claim.ItemComponent>(d_, 
				y_);
            Func<Claim.ItemComponent,bool?> ab_ = (@this) => 
            {
                bool? aa_ = ((bool?)(@this?.Location == null));
                return context?.Operators.Not(aa_);
            };
            var ac_ = context?.Operators.WhereOrNull<Claim.ItemComponent>(z_, 
				ab_);
            var ae_ = context?.Operators.SelectOrNull<Claim.ItemComponent, DataType>(ac_, 
				p_);
            Func<DataType,string> al_ = (l) => 
            {
                var ag_ = ((l as ResourceReference))?.ReferenceElement;
                var af_ = new FhirString[]
				{
					ag_,
				};
                Func<FhirString,string> aj_ = (r) => 
                {
                    var ah_ = (r as object);
                    var ai_ = context?.Operators.Convert<string>(ah_);
                    return NCQAFHIRBase_1_0_0.GetId(ai_);
                };
                var ak_ = context?.Operators.SelectOrNull<FhirString, string>(af_, 
					aj_);
                return context?.Operators.SingleOrNull<string>(ak_);
            };
            var s_ = context?.Operators.SelectOrNull<DataType, string>(ae_, 
				al_);
            return new Tuples.Tuple_FPCXihcEeChSjIUJHVXRcEXMI
			{
				SingleItem = d_,
				ItemLocation = e_,
				ItemLocationID = s_,
			};
        };
        var c_ = context?.Operators.SelectOrNull<Claim, Tuples.Tuple_FPCXihcEeChSjIUJHVXRcEXMI>(claim, 
			am_);
        var b_ = new Tuples.Tuple_FbiEbRAPBSZAgWUQOLFeLJQTa
		{
			ItemsLocationReferences = c_,
		};
        var a_ = new Tuples.Tuple_FbiEbRAPBSZAgWUQOLFeLJQTa[]
		{
			b_,
		};
        Func<Tuples.Tuple_FbiEbRAPBSZAgWUQOLFeLJQTa,Tuples.Tuple_CEXhgaFKbhdeeAYTYBhHTGXUY> dx_ = (ClaimProperties) => 
        {
            var aq_ = context?.Operators.RetrieveByValueSet<Location>(null, 
				null);
            Func<Location,bool?> ba_ = (l) => 
            {
                var ar_ = (l?.IdElement as object);
                var as_ = context?.Operators.Convert<string>(ar_);
                var at_ = ClaimProperties?.ItemsLocationReferences;
                Func<Tuples.Tuple_FPCXihcEeChSjIUJHVXRcEXMI,bool?> av_ = (@this) => 
                {
                    bool? au_ = ((bool?)(@this?.ItemLocationID == null));
                    return context?.Operators.Not(au_);
                };
                var aw_ = context?.Operators.WhereOrNull<Tuples.Tuple_FPCXihcEeChSjIUJHVXRcEXMI>(at_, 
					av_);
                Func<Tuples.Tuple_FPCXihcEeChSjIUJHVXRcEXMI,IEnumerable<string>> ax_ = (@this) => 
                {
                    return @this?.ItemLocationID;
                };
                var ay_ = context?.Operators.SelectOrNull<Tuples.Tuple_FPCXihcEeChSjIUJHVXRcEXMI, IEnumerable<string>>(aw_, 
					ax_);
                var az_ = context?.Operators.FlattenList<string>(ay_);
                return context?.Operators.InList<string>(as_, 
					az_);
            };
            var ap_ = context?.Operators.WhereOrNull<Location>(aq_, 
				ba_);
            var ao_ = new Tuples.Tuple_CZQfDISCFaOQaLKEbbAcDRfcP
			{
				CorrespondingLocations = ap_,
			};
            var an_ = new Tuples.Tuple_CZQfDISCFaOQaLKEbbAcDRfcP[]
			{
				ao_,
			};
            Func<Tuples.Tuple_CZQfDISCFaOQaLKEbbAcDRfcP,Tuples.Tuple_CEXhgaFKbhdeeAYTYBhHTGXUY> dv_ = (GetLocation) => 
            {
                var be_ = GetLocation?.CorrespondingLocations;
                Func<Location,bool?> bg_ = (C) => 
                {
                    bool? bf_ = ((bool?)(C == null));
                    return context?.Operators.Not(bf_);
                };
                var bh_ = context?.Operators.WhereOrNull<Location>(be_, 
					bg_);
                Func<Location,Tuples.Tuple_FNLPNAPOaaMjChWUXdhfgcWIR> cn_ = (C) => 
                {
                    var bj_ = (C?.Identifier as IEnumerable<Identifier>);
                    Func<Identifier,bool?> bv_ = (l) => 
                    {
                        var bk_ = (l?.SystemElement?.Value as object);
                        var bl_ = ("http://hl7.org/fhir/sid/us-npi" as object);
                        var bm_ = context?.Operators.Equal(bk_, 
							bl_);
                        var bo_ = l?.Type;
                        var bn_ = (FHIRHelpers_4_0_001.ToConcept(bo_) as object);
                        var bq_ = NCQATerminology_1_0_0.Provider_number();
                        var bp_ = (context?.Operators.ConvertCodeToConcept(bq_) as object);
                        var br_ = context?.Operators.Equivalent(bn_, 
							bp_);
                        var bs_ = context?.Operators.And(bm_, 
							br_);
                        bool? bt_ = ((bool?)(l?.ValueElement?.Value == null));
                        var bu_ = context?.Operators.Not(bt_);
                        return context?.Operators.And(bs_, 
							bu_);
                    };
                    var bw_ = context?.Operators.WhereOrNull<Identifier>(bj_, 
						bv_);
                    Func<Identifier,FhirString> bx_ = (l) => 
                    {
                        return l?.ValueElement;
                    };
                    var bi_ = context?.Operators.SelectOrNull<Identifier, FhirString>(bw_, 
						bx_);
                    Func<Identifier,bool?> ck_ = (l) => 
                    {
                        var ca_ = (l?.SystemElement?.Value as object);
                        var cb_ = ("http://hl7.org/fhir/sid/us-npi" as object);
                        var cc_ = context?.Operators.Equal(ca_, 
							cb_);
                        var ce_ = l?.Type;
                        var cd_ = (FHIRHelpers_4_0_001.ToConcept(ce_) as object);
                        var cg_ = NCQATerminology_1_0_0.Provider_number();
                        var cf_ = (context?.Operators.ConvertCodeToConcept(cg_) as object);
                        var ch_ = context?.Operators.Equivalent(cd_, 
							cf_);
                        var ci_ = context?.Operators.And(cc_, 
							ch_);
                        bool? cj_ = ((bool?)(l?.ValueElement?.Value == null));
                        return context?.Operators.And(ci_, 
							cj_);
                    };
                    var cl_ = context?.Operators.WhereOrNull<Identifier>(bj_, 
						ck_);
                    Func<Identifier,Identifier> cm_ = (l) => l;
                    var by_ = context?.Operators.SelectOrNull<Identifier, Identifier>(cl_, 
						cm_);
                    return new Tuples.Tuple_FNLPNAPOaaMjChWUXdhfgcWIR
>>>>>>> cedac435
					{
						var ef_ = context.Operators;
						var ei_ = l?.SystemElement;
						var ej_ = ei_?.Value;
						var ek_ = ef_.Equal(ej_, "http://hl7.org/fhir/sid/us-npi");
						var em_ = l?.Type;
						var en_ = FHIRHelpers_4_0_001.ToConcept(em_);
						var ep_ = NCQATerminology_1_0_0.Provider_number();
						var eq_ = ef_.ConvertCodeToConcept(ep_);
						var er_ = ef_.Equivalent(en_, eq_);
						var es_ = ef_.And(ek_, er_);
						var eu_ = l?.ValueElement;
						var ev_ = eu_?.Value;
						var ew_ = ef_.Not((bool?)(ev_ is null));
						var ex_ = ef_.And(es_, ew_);

						return ex_;
					};
					var du_ = dq_.WhereOrNull<Identifier>((ds_ as IEnumerable<Identifier>), dt_);
					FhirString dv_(Identifier l)
					{
						var ey_ = l?.ValueElement;

						return ey_;
					};
					var dw_ = dq_.SelectOrNull<Identifier, FhirString>(du_, dv_);
					bool? ea_(Identifier l)
					{
						var ez_ = context.Operators;
						var fc_ = l?.SystemElement;
						var fd_ = fc_?.Value;
						var fe_ = ez_.Equal(fd_, "http://hl7.org/fhir/sid/us-npi");
						var fg_ = l?.Type;
						var fh_ = FHIRHelpers_4_0_001.ToConcept(fg_);
						var fj_ = NCQATerminology_1_0_0.Provider_number();
						var fk_ = ez_.ConvertCodeToConcept(fj_);
						var fl_ = ez_.Equivalent(fh_, fk_);
						var fm_ = ez_.And(fe_, fl_);
						var fn_ = l?.ValueElement;
						var fo_ = fn_?.Value;
						var fp_ = ez_.And(fm_, (bool?)(fo_ is null));

						return fp_;
					};
					var eb_ = dq_.WhereOrNull<Identifier>((ds_ as IEnumerable<Identifier>), ea_);
					Identifier ec_(Identifier l) => 
						l;
					var ed_ = dq_.SelectOrNull<Identifier, Identifier>(eb_, ec_);
					var ee_ = new Tuples.Tuple_FNLPNAPOaaMjChWUXdhfgcWIR
					{
						AllIdentifiers = dw_,
						NullIdentifiers = ed_,
					};

					return ee_;
				};
				var di_ = da_.SelectOrNull<Location, Tuples.Tuple_FNLPNAPOaaMjChWUXdhfgcWIR>(dg_, dh_);
				var dj_ = new Tuples.Tuple_QDOjYOQaAUWAWKDPBcQCSKDH
				{
					IdentifierTuple = di_,
				};
				var dk_ = new Tuples.Tuple_QDOjYOQaAUWAWKDPBcQCSKDH[]
				{
					dj_,
				};
				Tuples.Tuple_CEXhgaFKbhdeeAYTYBhHTGXUY dl_(Tuples.Tuple_QDOjYOQaAUWAWKDPBcQCSKDH GetIdentifiers)
				{
					int? fq_()
					{
						if ((context.Operators.ExistsInList<Claim.ItemComponent>(context.Operators.FlattenList<Claim.ItemComponent>(context.Operators.SelectOrNull<Tuples.Tuple_FPCXihcEeChSjIUJHVXRcEXMI, IEnumerable<Claim.ItemComponent>>(context.Operators.WhereOrNull<Tuples.Tuple_FPCXihcEeChSjIUJHVXRcEXMI>(ClaimProperties?.ItemsLocationReferences, (Tuples.Tuple_FPCXihcEeChSjIUJHVXRcEXMI @this) => 
												context.Operators.Not((bool?)(@this?.SingleItem is null))), (Tuples.Tuple_FPCXihcEeChSjIUJHVXRcEXMI @this) => 
											@this?.SingleItem))) ?? false))
						{
							var fs_ = context.Operators;
							var fz_ = ClaimProperties?.ItemsLocationReferences;
							bool? ga_(Tuples.Tuple_FPCXihcEeChSjIUJHVXRcEXMI @this)
							{
								var hd_ = context.Operators;
								var he_ = @this?.ItemLocation;
								var hf_ = hd_.Not((bool?)(he_ is null));

								return hf_;
							};
							var gb_ = fs_.WhereOrNull<Tuples.Tuple_FPCXihcEeChSjIUJHVXRcEXMI>(fz_, ga_);
							IEnumerable<ResourceReference> gc_(Tuples.Tuple_FPCXihcEeChSjIUJHVXRcEXMI @this)
							{
								var hg_ = @this?.ItemLocation;

								return hg_;
							};
							var gd_ = fs_.SelectOrNull<Tuples.Tuple_FPCXihcEeChSjIUJHVXRcEXMI, IEnumerable<ResourceReference>>(gb_, gc_);
							var ge_ = fs_.FlattenList<ResourceReference>(gd_);
							bool? gf_(ResourceReference X)
							{
								var hh_ = X?.ReferenceElement;
								var hi_ = hh_?.Value;

								return (bool?)(hi_ is null);
							};
							var gg_ = fs_.WhereOrNull<ResourceReference>(ge_, gf_);
							var gh_ = fs_.CountOrNull<ResourceReference>(gg_);
							var gm_ = GetIdentifiers?.IdentifierTuple;
							IEnumerable<FhirString> gn_(Tuples.Tuple_FNLPNAPOaaMjChWUXdhfgcWIR X)
							{
								var hj_ = X?.AllIdentifiers;

								return hj_;
							};
							var go_ = fs_.SelectOrNull<Tuples.Tuple_FNLPNAPOaaMjChWUXdhfgcWIR, IEnumerable<FhirString>>(gm_, gn_);
							var gp_ = fs_.FlattenList<FhirString>(go_);
							FhirString gq_(FhirString X) => 
								X;
							var gr_ = fs_.SelectOrNull<FhirString, FhirString>(gp_, gq_);
							var gs_ = fs_.CountOrNull<FhirString>(gr_);
							var gt_ = fs_.Add(gh_, gs_);
							IEnumerable<Identifier> gy_(Tuples.Tuple_FNLPNAPOaaMjChWUXdhfgcWIR X)
							{
								var hk_ = X?.NullIdentifiers;

								return hk_;
							};
							var gz_ = fs_.SelectOrNull<Tuples.Tuple_FNLPNAPOaaMjChWUXdhfgcWIR, IEnumerable<Identifier>>(gm_, gy_);
							var ha_ = fs_.FlattenList<Identifier>(gz_);
							var hb_ = fs_.CountOrNull<Identifier>(ha_);
							var hc_ = fs_.Add(gt_, hb_);

							return hc_;
						}
						else
						{
							return (int?)0;
						};
					};
					var fr_ = new Tuples.Tuple_CEXhgaFKbhdeeAYTYBhHTGXUY
					{
						IdentifierCount = fq_(),
					};

					return fr_;
				};
				var dm_ = da_.SelectOrNull<Tuples.Tuple_QDOjYOQaAUWAWKDPBcQCSKDH, Tuples.Tuple_CEXhgaFKbhdeeAYTYBhHTGXUY>(dk_, dl_);
				var dn_ = da_.SingleOrNull<Tuples.Tuple_CEXhgaFKbhdeeAYTYBhHTGXUY>(dm_);

				return dn_;
			};
			var ce_ = bu_.SelectOrNull<Tuples.Tuple_CZQfDISCFaOQaLKEbbAcDRfcP, Tuples.Tuple_CEXhgaFKbhdeeAYTYBhHTGXUY>(cc_, cd_);
			var cf_ = bu_.SingleOrNull<Tuples.Tuple_CEXhgaFKbhdeeAYTYBhHTGXUY>(ce_);

			return cf_;
		};
		var i_ = a_.SelectOrNull<Tuples.Tuple_FbiEbRAPBSZAgWUQOLFeLJQTa, Tuples.Tuple_CEXhgaFKbhdeeAYTYBhHTGXUY>(g_, h_);
		var j_ = a_.SingleOrNull<Tuples.Tuple_CEXhgaFKbhdeeAYTYBhHTGXUY>(i_);

		return j_;
	}

}<|MERGE_RESOLUTION|>--- conflicted
+++ resolved
@@ -61,2277 +61,966 @@
     [CqlDeclaration("Professional or Institutional Claims")]
 	public IEnumerable<Claim> Professional_or_Institutional_Claims(IEnumerable<Claim> claim)
 	{
-		var a_ = context.Operators;
-		bool? b_(Claim MedicalClaim)
-		{
-			var d_ = context.Operators;
-			var f_ = MedicalClaim?.Type;
-			var g_ = FHIRHelpers_4_0_001.ToConcept(f_);
-			var h_ = g_?.codes;
-			var i_ = NCQATerminology_1_0_0.Professional();
-			var j_ = d_.ListContains<CqlCode>((h_ as IEnumerable<CqlCode>), i_);
-			var m_ = FHIRHelpers_4_0_001.ToConcept(f_);
-			var n_ = m_?.codes;
-			var o_ = NCQATerminology_1_0_0.Institutional();
-			var p_ = d_.ListContains<CqlCode>((n_ as IEnumerable<CqlCode>), o_);
-			var q_ = d_.Or(j_, p_);
-
-			return q_;
-		};
-		var c_ = a_.WhereOrNull<Claim>(claim, b_);
-
-		return c_;
+		bool? a_(Claim MedicalClaim)
+		{
+			var c_ = MedicalClaim?.Type;
+			var d_ = FHIRHelpers_4_0_001.ToConcept(c_);
+			var e_ = d_?.codes;
+			var f_ = NCQATerminology_1_0_0.Professional();
+			var g_ = context.Operators.ListContains<CqlCode>((e_ as IEnumerable<CqlCode>), f_);
+			var i_ = FHIRHelpers_4_0_001.ToConcept(c_);
+			var j_ = i_?.codes;
+			var k_ = NCQATerminology_1_0_0.Institutional();
+			var l_ = context.Operators.ListContains<CqlCode>((j_ as IEnumerable<CqlCode>), k_);
+			var m_ = context.Operators.Or(g_, l_);
+
+			return m_;
+		};
+		var b_ = context.Operators.WhereOrNull<Claim>(claim, a_);
+
+		return b_;
 	}
 
     [CqlDeclaration("Pharmacy Claims")]
 	public IEnumerable<Claim> Pharmacy_Claims(IEnumerable<Claim> claim)
 	{
-		var a_ = context.Operators;
-		bool? b_(Claim PharmacyClaim)
-		{
-			var d_ = context.Operators;
-			var e_ = PharmacyClaim?.Type;
-			var f_ = FHIRHelpers_4_0_001.ToConcept(e_);
-			var g_ = f_?.codes;
-			var h_ = NCQATerminology_1_0_0.Pharmacy();
-			var i_ = d_.ListContains<CqlCode>((g_ as IEnumerable<CqlCode>), h_);
-
-			return i_;
-		};
-		var c_ = a_.WhereOrNull<Claim>(claim, b_);
-
-		return c_;
+		bool? a_(Claim PharmacyClaim)
+		{
+			var c_ = PharmacyClaim?.Type;
+			var d_ = FHIRHelpers_4_0_001.ToConcept(c_);
+			var e_ = d_?.codes;
+			var f_ = NCQATerminology_1_0_0.Pharmacy();
+			var g_ = context.Operators.ListContains<CqlCode>((e_ as IEnumerable<CqlCode>), f_);
+
+			return g_;
+		};
+		var b_ = context.Operators.WhereOrNull<Claim>(claim, a_);
+
+		return b_;
 	}
 
     [CqlDeclaration("Professional or Institutional Claims Response")]
 	public IEnumerable<ClaimResponse> Professional_or_Institutional_Claims_Response(IEnumerable<ClaimResponse> claimResponse)
 	{
-		var a_ = context.Operators;
-		bool? b_(ClaimResponse MedicalResponse)
-		{
-			var d_ = context.Operators;
-			var f_ = MedicalResponse?.Type;
-			var g_ = FHIRHelpers_4_0_001.ToConcept(f_);
-			var h_ = g_?.codes;
-			var i_ = NCQATerminology_1_0_0.Professional();
-			var j_ = d_.ListContains<CqlCode>((h_ as IEnumerable<CqlCode>), i_);
-			var m_ = FHIRHelpers_4_0_001.ToConcept(f_);
-			var n_ = m_?.codes;
-			var o_ = NCQATerminology_1_0_0.Institutional();
-			var p_ = d_.ListContains<CqlCode>((n_ as IEnumerable<CqlCode>), o_);
-			var q_ = d_.Or(j_, p_);
-
-			return q_;
-		};
-		var c_ = a_.WhereOrNull<ClaimResponse>(claimResponse, b_);
-
-		return c_;
+		bool? a_(ClaimResponse MedicalResponse)
+		{
+			var c_ = MedicalResponse?.Type;
+			var d_ = FHIRHelpers_4_0_001.ToConcept(c_);
+			var e_ = d_?.codes;
+			var f_ = NCQATerminology_1_0_0.Professional();
+			var g_ = context.Operators.ListContains<CqlCode>((e_ as IEnumerable<CqlCode>), f_);
+			var i_ = FHIRHelpers_4_0_001.ToConcept(c_);
+			var j_ = i_?.codes;
+			var k_ = NCQATerminology_1_0_0.Institutional();
+			var l_ = context.Operators.ListContains<CqlCode>((j_ as IEnumerable<CqlCode>), k_);
+			var m_ = context.Operators.Or(g_, l_);
+
+			return m_;
+		};
+		var b_ = context.Operators.WhereOrNull<ClaimResponse>(claimResponse, a_);
+
+		return b_;
 	}
 
     [CqlDeclaration("Pharmacy Claims Response")]
 	public IEnumerable<ClaimResponse> Pharmacy_Claims_Response(IEnumerable<ClaimResponse> claimResponse)
 	{
-		var a_ = context.Operators;
-		bool? b_(ClaimResponse PharmacyResponse)
-		{
-			var d_ = context.Operators;
-			var e_ = PharmacyResponse?.Type;
-			var f_ = FHIRHelpers_4_0_001.ToConcept(e_);
-			var g_ = f_?.codes;
-			var h_ = NCQATerminology_1_0_0.Pharmacy();
-			var i_ = d_.ListContains<CqlCode>((g_ as IEnumerable<CqlCode>), h_);
-
-			return i_;
-		};
-		var c_ = a_.WhereOrNull<ClaimResponse>(claimResponse, b_);
-
-		return c_;
+		bool? a_(ClaimResponse PharmacyResponse)
+		{
+			var c_ = PharmacyResponse?.Type;
+			var d_ = FHIRHelpers_4_0_001.ToConcept(c_);
+			var e_ = d_?.codes;
+			var f_ = NCQATerminology_1_0_0.Pharmacy();
+			var g_ = context.Operators.ListContains<CqlCode>((e_ as IEnumerable<CqlCode>), f_);
+
+			return g_;
+		};
+		var b_ = context.Operators.WhereOrNull<ClaimResponse>(claimResponse, a_);
+
+		return b_;
 	}
 
     [CqlDeclaration("Medical Claims With Procedure and POS")]
 	public IEnumerable<Tuples.Tuple_DTeHhjMPXBSEFRBcdiBHhKQDA> Medical_Claims_With_Procedure_and_POS(IEnumerable<Claim> claim, IEnumerable<CqlCode> posCodes, IEnumerable<CqlCode> ProductOrServiceValueSet)
 	{
-		var a_ = context.Operators;
-		var c_ = this.Professional_or_Institutional_Claims(claim);
-		string e_(CqlCode p)
-		{
-			var o_ = p?.code;
-
-			return o_;
-		};
-		var f_ = a_.SelectOrNull<CqlCode, string>(ProductOrServiceValueSet, e_);
-		string h_(CqlCode pos)
-		{
-			var p_ = pos?.code;
-
-			return p_;
-		};
-		var i_ = a_.SelectOrNull<CqlCode, string>(posCodes, h_);
-		var j_ = new Tuples.Tuple_EWMRhBHgcOUGZLgIBDbjPHISO
-		{
-			MedicalClaim = c_,
-			ProceduresAsStrings = f_,
-			POSAsString = i_,
-		};
-		var k_ = new Tuples.Tuple_EWMRhBHgcOUGZLgIBDbjPHISO[]
-		{
-<<<<<<< HEAD
-			j_,
-		};
-		IEnumerable<Tuples.Tuple_DTeHhjMPXBSEFRBcdiBHhKQDA> l_(Tuples.Tuple_EWMRhBHgcOUGZLgIBDbjPHISO ClaimWithPosCode)
-		{
-			var q_ = context.Operators;
-			var s_ = ClaimWithPosCode?.MedicalClaim;
-			Tuples.Tuple_DTeHhjMPXBSEFRBcdiBHhKQDA t_(Claim ClaimofInterest)
-			{
-				var x_ = context.Operators;
-				IEnumerable<Claim.ItemComponent> z_()
+		var a_ = this.Professional_or_Institutional_Claims(claim);
+		string b_(CqlCode p)
+		{
+			var k_ = p?.code;
+
+			return k_;
+		};
+		var c_ = context.Operators.SelectOrNull<CqlCode, string>(ProductOrServiceValueSet, b_);
+		string d_(CqlCode pos)
+		{
+			var l_ = pos?.code;
+
+			return l_;
+		};
+		var e_ = context.Operators.SelectOrNull<CqlCode, string>(posCodes, d_);
+		var f_ = new Tuples.Tuple_EWMRhBHgcOUGZLgIBDbjPHISO
+		{
+			MedicalClaim = a_,
+			ProceduresAsStrings = c_,
+			POSAsString = e_,
+		};
+		var g_ = new Tuples.Tuple_EWMRhBHgcOUGZLgIBDbjPHISO[]
+		{
+			f_,
+		};
+		IEnumerable<Tuples.Tuple_DTeHhjMPXBSEFRBcdiBHhKQDA> h_(Tuples.Tuple_EWMRhBHgcOUGZLgIBDbjPHISO ClaimWithPosCode)
+		{
+			var m_ = ClaimWithPosCode?.MedicalClaim;
+			Tuples.Tuple_DTeHhjMPXBSEFRBcdiBHhKQDA n_(Claim ClaimofInterest)
+			{
+				IEnumerable<Claim.ItemComponent> r_()
 				{
 					if ((ClaimofInterest is null))
 					{
-						IEnumerable<Claim.ItemComponent> af_ = null;
-
-						return (af_ as IEnumerable<Claim.ItemComponent>);
+						IEnumerable<Claim.ItemComponent> x_ = null;
+
+						return (x_ as IEnumerable<Claim.ItemComponent>);
 					}
 					else
 					{
-						var ag_ = context.Operators;
-						var ah_ = ClaimofInterest?.Item;
-						bool? ai_(Claim.ItemComponent ItemOnLine)
-						{
-							var ak_ = context.Operators;
-							var an_ = ItemOnLine?.ProductOrService;
-							var ao_ = FHIRHelpers_4_0_001.ToConcept(an_);
-							var ap_ = ao_?.codes;
-							bool? aq_(CqlCode LineCode)
-							{
-								var bc_ = context.Operators;
-								var bd_ = LineCode?.code;
-								var be_ = ClaimWithPosCode?.ProceduresAsStrings;
-								var bf_ = bc_.InList<string>(bd_, be_);
+						var y_ = ClaimofInterest?.Item;
+						bool? z_(Claim.ItemComponent ItemOnLine)
+						{
+							var ab_ = ItemOnLine?.ProductOrService;
+							var ac_ = FHIRHelpers_4_0_001.ToConcept(ab_);
+							var ad_ = ac_?.codes;
+							bool? ae_(CqlCode LineCode)
+							{
+								var ao_ = LineCode?.code;
+								var ap_ = ClaimWithPosCode?.ProceduresAsStrings;
+								var aq_ = context.Operators.InList<string>(ao_, ap_);
+
+								return aq_;
+							};
+							var af_ = context.Operators.WhereOrNull<CqlCode>((ad_ as IEnumerable<CqlCode>), ae_);
+							var ag_ = context.Operators.ExistsInList<CqlCode>(af_);
+							var ah_ = ItemOnLine?.Location;
+							var ai_ = FHIRHelpers_4_0_001.ToConcept((ah_ as CodeableConcept));
+							var aj_ = ai_?.codes;
+							bool? ak_(CqlCode PosCode)
+							{
+								var ar_ = PosCode?.code;
+								var as_ = ClaimWithPosCode?.POSAsString;
+								var at_ = context.Operators.InList<string>(ar_, as_);
+
+								return at_;
+							};
+							var al_ = context.Operators.WhereOrNull<CqlCode>((aj_ as IEnumerable<CqlCode>), ak_);
+							var am_ = context.Operators.ExistsInList<CqlCode>(al_);
+							var an_ = context.Operators.And(ag_, am_);
+
+							return an_;
+						};
+						var aa_ = context.Operators.WhereOrNull<Claim.ItemComponent>((y_ as IEnumerable<Claim.ItemComponent>), z_);
+
+						return aa_;
+					};
+				};
+				var s_ = new Tuples.Tuple_CNibCQZPIWCUUGeAXcXWGiTgj
+				{
+					Claim = ClaimofInterest,
+					LineItems = r_(),
+				};
+				var t_ = new Tuples.Tuple_CNibCQZPIWCUUGeAXcXWGiTgj[]
+				{
+					s_,
+				};
+				Tuples.Tuple_DTeHhjMPXBSEFRBcdiBHhKQDA u_(Tuples.Tuple_CNibCQZPIWCUUGeAXcXWGiTgj LineItemDefinition)
+				{
+					Tuples.Tuple_DTeHhjMPXBSEFRBcdiBHhKQDA au_()
+					{
+						if ((context.Operators.ExistsInList<Claim.ItemComponent>(LineItemDefinition?.LineItems) ?? false))
+						{
+							var av_ = LineItemDefinition?.Claim;
+							var aw_ = LineItemDefinition?.LineItems;
+							bool? ax_(Claim.ItemComponent @this)
+							{
+								var be_ = @this?.Serviced;
+								var bf_ = context.Operators.Not((bool?)(be_ is null));
 
 								return bf_;
 							};
-							var ar_ = ak_.WhereOrNull<CqlCode>((ap_ as IEnumerable<CqlCode>), aq_);
-							var as_ = ak_.ExistsInList<CqlCode>(ar_);
-							var av_ = ItemOnLine?.Location;
-							var aw_ = FHIRHelpers_4_0_001.ToConcept((av_ as CodeableConcept));
-							var ax_ = aw_?.codes;
-							bool? ay_(CqlCode PosCode)
-=======
-			PharmacyClaim = c_,
-			MedicationsAsStrings = d_,
-		};
-        var a_ = new Tuples.Tuple_BAGeQidBiLhNHVFiERZPAUdCY[]
-		{
-			b_,
-		};
-        Func<Tuples.Tuple_BAGeQidBiLhNHVFiERZPAUdCY,IEnumerable<Tuples.Tuple_FOLKddIQBPRMYYfjeMUjEIBhC>> bi_ = (ClaimWithMedication) => 
-        {
-            var f_ = ClaimWithMedication?.PharmacyClaim;
-            Func<Claim,Tuples.Tuple_FOLKddIQBPRMYYfjeMUjEIBhC> be_ = (Pharmacy) => 
-            {
-                var i_ = Pharmacy;
-                var k_ = (Pharmacy?.Item as IEnumerable<Claim.ItemComponent>);
-                Func<Claim.ItemComponent,bool?> q_ = (ItemOnLine) => 
-                {
-                    var l_ = (FHIRHelpers_4_0_001.ToConcept(ItemOnLine?.ProductOrService)?.codes as IEnumerable<CqlCode>);
-                    Func<CqlCode,bool?> o_ = (LineCode) => 
-                    {
-                        var m_ = LineCode?.code;
-                        var n_ = ClaimWithMedication?.MedicationsAsStrings;
-                        return context?.Operators.InList<string>(m_, 
-							n_);
-                    };
-                    var p_ = context?.Operators.WhereOrNull<CqlCode>(l_, 
-						o_);
-                    return context?.Operators.ExistsInList<CqlCode>(p_);
-                };
-                var j_ = context?.Operators.WhereOrNull<Claim.ItemComponent>(k_, 
-					q_);
-                var h_ = new Tuples.Tuple_CNibCQZPIWCUUGeAXcXWGiTgj
-				{
-					Claim = i_,
-					LineItems = j_,
-				};
-                var g_ = new Tuples.Tuple_CNibCQZPIWCUUGeAXcXWGiTgj[]
-				{
-					h_,
-				};
-                Func<Tuples.Tuple_CNibCQZPIWCUUGeAXcXWGiTgj,Tuples.Tuple_FOLKddIQBPRMYYfjeMUjEIBhC> bc_ = (LineItemDefinition) => 
-                {
-                    var s_ = LineItemDefinition?.Claim;
-                    var r_ = new Claim[]
-					{
-						s_,
-					};
-                    Func<Claim,Tuples.Tuple_FOLKddIQBPRMYYfjeMUjEIBhC> ba_ = (ClaimLines) => 
-                    {
-                        var w_ = (ClaimLines?.Item as IEnumerable<Claim.ItemComponent>);
-                        Func<Claim.ItemComponent,bool?> ac_ = (i) => 
-                        {
-                            var x_ = (FHIRHelpers_4_0_001.ToConcept(i?.ProductOrService)?.codes as IEnumerable<CqlCode>);
-                            Func<CqlCode,bool?> aa_ = (LineCode) => 
-                            {
-                                var y_ = LineCode?.code;
-                                var z_ = ClaimWithMedication?.MedicationsAsStrings;
-                                return context?.Operators.InList<string>(y_, 
-									z_);
-                            };
-                            var ab_ = context?.Operators.WhereOrNull<CqlCode>(x_, 
-								aa_);
-                            return context?.Operators.ExistsInList<CqlCode>(ab_);
-                        };
-                        var ad_ = context?.Operators.WhereOrNull<Claim.ItemComponent>(w_, 
-							ac_);
-                        Func<Claim.ItemComponent,Tuples.Tuple_DadNQNcGichTGjKhdjJicQeTP> ax_ = (i) => 
-                        {
-                            bool? af_ = ((bool?)(i?.Quantity == null));
-                            var ag_ = (i?.Serviced as object);
-                            var ah_ = NCQAFHIRBase_1_0_0.Normalize_Interval(ag_);
-                            var ai_ = context?.Operators.Start(ah_);
-                            var an_ = i?.Quantity?.ValueElement;
-                            var am_ = new CqlQuantity(FHIRHelpers_4_0_001.ToDecimal(an_), 
-								"day");
-                            var ao_ = context?.Operators.Add(ai_, 
-								am_);
-                            var ap_ = context?.Operators.Quantity(1m, 
-								"day");
-                            var aq_ = context?.Operators.Subtract(ao_, 
-								ap_);
-                            var ar_ = (context?.Operators.Interval(FHIRHelpers_4_0_001.ToDate(((i?.Serviced as object) as Date)), 
-									context?.Operators.Subtract(context?.Operators.Add(FHIRHelpers_4_0_001.ToDate(((i?.Serviced as object) as Date)), 
-											new CqlQuantity(FHIRHelpers_4_0_001.ToDecimal(i?.Quantity?.ValueElement), 
-												"day")), 
-										context?.Operators.Quantity(1m, 
-											"day")), 
-									true, 
-									true))?.low;
-                            var as_ = context?.Operators.ConvertDateToDateTime(ar_);
-                            var at_ = (context?.Operators.Interval(FHIRHelpers_4_0_001.ToDate(((i?.Serviced as object) as Date)), 
-									context?.Operators.Subtract(context?.Operators.Add(FHIRHelpers_4_0_001.ToDate(((i?.Serviced as object) as Date)), 
-											new CqlQuantity(FHIRHelpers_4_0_001.ToDecimal(i?.Quantity?.ValueElement), 
-												"day")), 
-										context?.Operators.Quantity(1m, 
-											"day")), 
-									true, 
-									true))?.high;
-                            var au_ = context?.Operators.ConvertDateToDateTime(at_);
-                            var av_ = (context?.Operators.Interval(FHIRHelpers_4_0_001.ToDate(((i?.Serviced as object) as Date)), 
-									context?.Operators.Subtract(context?.Operators.Add(FHIRHelpers_4_0_001.ToDate(((i?.Serviced as object) as Date)), 
-											new CqlQuantity(FHIRHelpers_4_0_001.ToDecimal(i?.Quantity?.ValueElement), 
-												"day")), 
-										context?.Operators.Quantity(1m, 
-											"day")), 
-									true, 
-									true))?.lowClosed;
-                            var aw_ = (context?.Operators.Interval(FHIRHelpers_4_0_001.ToDate(((i?.Serviced as object) as Date)), 
-									context?.Operators.Subtract(context?.Operators.Add(FHIRHelpers_4_0_001.ToDate(((i?.Serviced as object) as Date)), 
-											new CqlQuantity(FHIRHelpers_4_0_001.ToDecimal(i?.Quantity?.ValueElement), 
-												"day")), 
-										context?.Operators.Quantity(1m, 
-											"day")), 
-									true, 
-									true))?.highClosed;
-                            var ae_ = (((context?.Operators.Not(af_) ?? false))
-								? ((((((i?.Serviced as object) is Period as bool?) ?? false))
-										? (context?.Operators.Interval(ai_, 
-												aq_, 
-												true, 
-												true))
-										: (context?.Operators.Interval(as_, 
-												au_, 
-												av_, 
-												aw_)))
-)
-								: ((null as CqlInterval<CqlDateTime>)))
-;
-                            return new Tuples.Tuple_DadNQNcGichTGjKhdjJicQeTP
->>>>>>> cedac435
-							{
-								var bg_ = context.Operators;
-								var bh_ = PosCode?.code;
-								var bi_ = ClaimWithPosCode?.POSAsString;
-								var bj_ = bg_.InList<string>(bh_, bi_);
-
-								return bj_;
-							};
-<<<<<<< HEAD
-							var az_ = ak_.WhereOrNull<CqlCode>((ax_ as IEnumerable<CqlCode>), ay_);
-							var ba_ = ak_.ExistsInList<CqlCode>(az_);
-							var bb_ = ak_.And(as_, ba_);
-
-							return bb_;
-						};
-						var aj_ = ag_.WhereOrNull<Claim.ItemComponent>((ah_ as IEnumerable<Claim.ItemComponent>), ai_);
-=======
-                        };
-                        var v_ = context?.Operators.SelectOrNull<Claim.ItemComponent, Tuples.Tuple_DadNQNcGichTGjKhdjJicQeTP>(ad_, 
-							ax_);
-                        var u_ = new Tuples.Tuple_BYGeMjQEUUIJcKZHQOCRZhZCU
-						{
-							CoveredDays = v_,
-						};
-                        var t_ = new Tuples.Tuple_BYGeMjQEUUIJcKZHQOCRZhZCU[]
-						{
-							u_,
-						};
-                        Func<Tuples.Tuple_BYGeMjQEUUIJcKZHQOCRZhZCU,Tuples.Tuple_FOLKddIQBPRMYYfjeMUjEIBhC> ay_ = (ItemCalculation) => (((context?.Operators.ExistsInList<Claim.ItemComponent>(LineItemDefinition?.LineItems) ?? false))
-								? (new Tuples.Tuple_FOLKddIQBPRMYYfjeMUjEIBhC
-									{
-										Claim = LineItemDefinition?.Claim,
-										LineItem = LineItemDefinition?.LineItems,
-										ServicePeriod = context?.Operators.SelectOrNull<DataType, CqlInterval<CqlDateTime>>(context?.Operators.SelectOrNull<Claim.ItemComponent, DataType>(context?.Operators.WhereOrNull<Claim.ItemComponent>(LineItemDefinition?.LineItems, 
-													(@this) => context?.Operators.Not(((bool?)(@this?.Serviced == null)))), 
-												(@this) => @this?.Serviced), 
-											(NormalDate) => NCQAFHIRBase_1_0_0.Normalize_Interval(NormalDate)),
-										CoveredDays = context?.Operators.SelectOrNull<Tuples.Tuple_DadNQNcGichTGjKhdjJicQeTP, CqlInterval<CqlDateTime>>(ItemCalculation?.CoveredDays, 
-											(d) => d?.DaysSupplyInterval),
-									})
-								: ((null as Tuples.Tuple_FOLKddIQBPRMYYfjeMUjEIBhC)))
-;
-                        var az_ = context?.Operators.SelectOrNull<Tuples.Tuple_BYGeMjQEUUIJcKZHQOCRZhZCU, Tuples.Tuple_FOLKddIQBPRMYYfjeMUjEIBhC>(t_, 
-							ay_);
-                        return context?.Operators.SingleOrNull<Tuples.Tuple_FOLKddIQBPRMYYfjeMUjEIBhC>(az_);
-                    };
-                    var bb_ = context?.Operators.SelectOrNull<Claim, Tuples.Tuple_FOLKddIQBPRMYYfjeMUjEIBhC>(r_, 
-						ba_);
-                    return context?.Operators.SingleOrNull<Tuples.Tuple_FOLKddIQBPRMYYfjeMUjEIBhC>(bb_);
-                };
-                var bd_ = context?.Operators.SelectOrNull<Tuples.Tuple_CNibCQZPIWCUUGeAXcXWGiTgj, Tuples.Tuple_FOLKddIQBPRMYYfjeMUjEIBhC>(g_, 
-					bc_);
-                return context?.Operators.SingleOrNull<Tuples.Tuple_FOLKddIQBPRMYYfjeMUjEIBhC>(bd_);
-            };
-            var bf_ = context?.Operators.SelectOrNull<Claim, Tuples.Tuple_FOLKddIQBPRMYYfjeMUjEIBhC>(f_, 
-				be_);
-            Func<Tuples.Tuple_FOLKddIQBPRMYYfjeMUjEIBhC,bool?> bh_ = (FinalList) => 
-            {
-                bool? bg_ = ((bool?)(FinalList == null));
-                return context?.Operators.Not(bg_);
-            };
-            return context?.Operators.WhereOrNull<Tuples.Tuple_FOLKddIQBPRMYYfjeMUjEIBhC>(bf_, 
-				bh_);
-        };
-        var bj_ = context?.Operators.SelectOrNull<Tuples.Tuple_BAGeQidBiLhNHVFiERZPAUdCY, IEnumerable<Tuples.Tuple_FOLKddIQBPRMYYfjeMUjEIBhC>>(a_, 
-			bi_);
-        return context?.Operators.SingleOrNull<IEnumerable<Tuples.Tuple_FOLKddIQBPRMYYfjeMUjEIBhC>>(bj_);
-    }
->>>>>>> cedac435
-
-						return aj_;
-					};
-				};
-				var aa_ = new Tuples.Tuple_CNibCQZPIWCUUGeAXcXWGiTgj
-				{
-					Claim = ClaimofInterest,
-					LineItems = z_(),
-				};
-				var ab_ = new Tuples.Tuple_CNibCQZPIWCUUGeAXcXWGiTgj[]
-				{
-					aa_,
-				};
-				Tuples.Tuple_DTeHhjMPXBSEFRBcdiBHhKQDA ac_(Tuples.Tuple_CNibCQZPIWCUUGeAXcXWGiTgj LineItemDefinition)
-				{
-					Tuples.Tuple_DTeHhjMPXBSEFRBcdiBHhKQDA bk_()
-					{
-						if ((context.Operators.ExistsInList<Claim.ItemComponent>(LineItemDefinition?.LineItems) ?? false))
-						{
-							var bl_ = LineItemDefinition?.Claim;
-							var bm_ = context.Operators;
-							var bp_ = LineItemDefinition?.LineItems;
-							bool? bq_(Claim.ItemComponent @this)
-							{
-								var bx_ = context.Operators;
-								var by_ = @this?.Serviced;
-								var bz_ = bx_.Not((bool?)(by_ is null));
-
-								return bz_;
-							};
-							var br_ = bm_.WhereOrNull<Claim.ItemComponent>(bp_, bq_);
-							DataType bs_(Claim.ItemComponent @this)
-							{
-								var ca_ = @this?.Serviced;
-
-								return ca_;
-							};
-							var bt_ = bm_.SelectOrNull<Claim.ItemComponent, DataType>(br_, bs_);
-							CqlInterval<CqlDateTime> bu_(DataType NormalDate)
-							{
-								var cb_ = NCQAFHIRBase_1_0_0.Normalize_Interval(NormalDate);
-
-								return cb_;
-							};
-							var bv_ = bm_.SelectOrNull<DataType, CqlInterval<CqlDateTime>>(bt_, bu_);
-							var bw_ = new Tuples.Tuple_DTeHhjMPXBSEFRBcdiBHhKQDA
-							{
-								Claim = bl_,
-								ServicePeriod = bv_,
-							};
-
-							return bw_;
+							var ay_ = context.Operators.WhereOrNull<Claim.ItemComponent>(aw_, ax_);
+							DataType az_(Claim.ItemComponent @this)
+							{
+								var bg_ = @this?.Serviced;
+
+								return bg_;
+							};
+							var ba_ = context.Operators.SelectOrNull<Claim.ItemComponent, DataType>(ay_, az_);
+							CqlInterval<CqlDateTime> bb_(DataType NormalDate)
+							{
+								var bh_ = NCQAFHIRBase_1_0_0.Normalize_Interval(NormalDate);
+
+								return bh_;
+							};
+							var bc_ = context.Operators.SelectOrNull<DataType, CqlInterval<CqlDateTime>>(ba_, bb_);
+							var bd_ = new Tuples.Tuple_DTeHhjMPXBSEFRBcdiBHhKQDA
+							{
+								Claim = av_,
+								ServicePeriod = bc_,
+							};
+
+							return bd_;
 						}
 						else
 						{
-							Tuples.Tuple_DTeHhjMPXBSEFRBcdiBHhKQDA cc_ = null;
-
-							return (cc_ as Tuples.Tuple_DTeHhjMPXBSEFRBcdiBHhKQDA);
-						};
-					};
-
-					return bk_();
-				};
-				var ad_ = x_.SelectOrNull<Tuples.Tuple_CNibCQZPIWCUUGeAXcXWGiTgj, Tuples.Tuple_DTeHhjMPXBSEFRBcdiBHhKQDA>(ab_, ac_);
-				var ae_ = x_.SingleOrNull<Tuples.Tuple_DTeHhjMPXBSEFRBcdiBHhKQDA>(ad_);
-
-				return ae_;
-			};
-			var u_ = q_.SelectOrNull<Claim, Tuples.Tuple_DTeHhjMPXBSEFRBcdiBHhKQDA>(s_, t_);
-			bool? v_(Tuples.Tuple_DTeHhjMPXBSEFRBcdiBHhKQDA FinalList)
-			{
-				var cd_ = context.Operators;
-				var ce_ = cd_.Not((bool?)(FinalList is null));
-
-				return ce_;
-			};
-			var w_ = q_.WhereOrNull<Tuples.Tuple_DTeHhjMPXBSEFRBcdiBHhKQDA>(u_, v_);
-
-			return w_;
-		};
-		var m_ = a_.SelectOrNull<Tuples.Tuple_EWMRhBHgcOUGZLgIBDbjPHISO, IEnumerable<Tuples.Tuple_DTeHhjMPXBSEFRBcdiBHhKQDA>>(k_, l_);
-		var n_ = a_.SingleOrNull<IEnumerable<Tuples.Tuple_DTeHhjMPXBSEFRBcdiBHhKQDA>>(m_);
-
-		return n_;
+							Tuples.Tuple_DTeHhjMPXBSEFRBcdiBHhKQDA bi_ = null;
+
+							return (bi_ as Tuples.Tuple_DTeHhjMPXBSEFRBcdiBHhKQDA);
+						};
+					};
+
+					return au_();
+				};
+				var v_ = context.Operators.SelectOrNull<Tuples.Tuple_CNibCQZPIWCUUGeAXcXWGiTgj, Tuples.Tuple_DTeHhjMPXBSEFRBcdiBHhKQDA>(t_, u_);
+				var w_ = context.Operators.SingleOrNull<Tuples.Tuple_DTeHhjMPXBSEFRBcdiBHhKQDA>(v_);
+
+				return w_;
+			};
+			var o_ = context.Operators.SelectOrNull<Claim, Tuples.Tuple_DTeHhjMPXBSEFRBcdiBHhKQDA>(m_, n_);
+			bool? p_(Tuples.Tuple_DTeHhjMPXBSEFRBcdiBHhKQDA FinalList)
+			{
+				var bj_ = context.Operators.Not((bool?)(FinalList is null));
+
+				return bj_;
+			};
+			var q_ = context.Operators.WhereOrNull<Tuples.Tuple_DTeHhjMPXBSEFRBcdiBHhKQDA>(o_, p_);
+
+			return q_;
+		};
+		var i_ = context.Operators.SelectOrNull<Tuples.Tuple_EWMRhBHgcOUGZLgIBDbjPHISO, IEnumerable<Tuples.Tuple_DTeHhjMPXBSEFRBcdiBHhKQDA>>(g_, h_);
+		var j_ = context.Operators.SingleOrNull<IEnumerable<Tuples.Tuple_DTeHhjMPXBSEFRBcdiBHhKQDA>>(i_);
+
+		return j_;
 	}
 
     [CqlDeclaration("Medical Claims With Procedure in Header or on Line Item")]
 	public IEnumerable<Tuples.Tuple_DTeHhjMPXBSEFRBcdiBHhKQDA> Medical_Claims_With_Procedure_in_Header_or_on_Line_Item(IEnumerable<Claim> claim, IEnumerable<CqlCode> ProductOrServiceValueSet)
 	{
-		var a_ = context.Operators;
-		var c_ = this.Professional_or_Institutional_Claims(claim);
-		string e_(CqlCode p)
-		{
-			var l_ = p?.code;
-
-			return l_;
-		};
-		var f_ = a_.SelectOrNull<CqlCode, string>(ProductOrServiceValueSet, e_);
-		var g_ = new Tuples.Tuple_EWMRhBHgcOUGZLgIBDbjPHISO
-		{
-			MedicalClaim = c_,
-			ProceduresAsStrings = f_,
-		};
-		var h_ = new Tuples.Tuple_EWMRhBHgcOUGZLgIBDbjPHISO[]
-		{
-			g_,
-		};
-		IEnumerable<Tuples.Tuple_DTeHhjMPXBSEFRBcdiBHhKQDA> i_(Tuples.Tuple_EWMRhBHgcOUGZLgIBDbjPHISO ClaimWithProcedure)
-		{
-			var m_ = context.Operators;
-			var o_ = ClaimWithProcedure?.MedicalClaim;
-			Tuples.Tuple_DTeHhjMPXBSEFRBcdiBHhKQDA p_(Claim ClaimofInterest)
-			{
-				var t_ = context.Operators;
-				IEnumerable<Claim.ItemComponent> v_()
+		var a_ = this.Professional_or_Institutional_Claims(claim);
+		string b_(CqlCode p)
+		{
+			var i_ = p?.code;
+
+			return i_;
+		};
+		var c_ = context.Operators.SelectOrNull<CqlCode, string>(ProductOrServiceValueSet, b_);
+		var d_ = new Tuples.Tuple_EWMRhBHgcOUGZLgIBDbjPHISO
+		{
+			MedicalClaim = a_,
+			ProceduresAsStrings = c_,
+		};
+		var e_ = new Tuples.Tuple_EWMRhBHgcOUGZLgIBDbjPHISO[]
+		{
+			d_,
+		};
+		IEnumerable<Tuples.Tuple_DTeHhjMPXBSEFRBcdiBHhKQDA> f_(Tuples.Tuple_EWMRhBHgcOUGZLgIBDbjPHISO ClaimWithProcedure)
+		{
+			var j_ = ClaimWithProcedure?.MedicalClaim;
+			Tuples.Tuple_DTeHhjMPXBSEFRBcdiBHhKQDA k_(Claim ClaimofInterest)
+			{
+				IEnumerable<Claim.ItemComponent> o_()
 				{
 					if ((ClaimofInterest is null))
 					{
-<<<<<<< HEAD
-						IEnumerable<Claim.ItemComponent> ab_ = null;
-
-						return (ab_ as IEnumerable<Claim.ItemComponent>);
+						IEnumerable<Claim.ItemComponent> u_ = null;
+
+						return (u_ as IEnumerable<Claim.ItemComponent>);
 					}
 					else
 					{
-						var ac_ = context.Operators;
-						var ad_ = ClaimofInterest?.Item;
-						bool? ae_(Claim.ItemComponent ItemOnLine)
-						{
-							var ag_ = context.Operators;
-							var aj_ = ItemOnLine?.ProductOrService;
-							var ak_ = FHIRHelpers_4_0_001.ToConcept(aj_);
-							var al_ = ak_?.codes;
-							bool? am_(CqlCode LineCode)
-=======
-						bd_,
-					};
-                    Func<Claim,Tuples.Tuple_DTeHhjMPXBSEFRBcdiBHhKQDA> cd_ = (ClaimforDiagnosis) => 
-                    {
-                        var bg_ = (ClaimforDiagnosis?.Item as IEnumerable<Claim.ItemComponent>);
-                        var bj_ = ClaimforDiagnosis;
-                        var bi_ = new Claim[]
-						{
-							bj_,
-						};
-                        Func<Claim,bool?> bz_ = (RightClaim) => 
-                        {
-                            var bk_ = (RightClaim?.Diagnosis as IEnumerable<Claim.DiagnosisComponent>);
-                            Func<Claim.DiagnosisComponent,bool?> bx_ = (RightDiagnosis) => 
-                            {
-                                var bm_ = (RightDiagnosis?.SequenceElement as object);
-                                var bn_ = context?.Operators.Convert<Integer>(bm_);
-                                var bl_ = (FHIRHelpers_4_0_001.ToInteger(bn_) as object);
-                                var bo_ = (((int?)1) as object);
-                                var bp_ = context?.Operators.Equal(bl_, 
-									bo_);
-                                var bq_ = (RightDiagnosis?.Diagnosis as object);
-                                var br_ = context?.Operators.LateBoundProperty<IEnumerable<Coding>>(bq_, 
-									"coding");
-                                Func<Coding,bool?> bu_ = (DiagnosisCode) => 
-                                {
-                                    var bs_ = DiagnosisCode?.CodeElement?.Value;
-                                    var bt_ = ClaimWithProcedure?.DiagnosesAsStrings;
-                                    return context?.Operators.InList<string>(bs_, 
-										bt_);
-                                };
-                                var bv_ = context?.Operators.WhereOrNull<Coding>(br_, 
-									bu_);
-                                var bw_ = context?.Operators.ExistsInList<Coding>(bv_);
-                                return context?.Operators.And(bp_, 
-									bw_);
-                            };
-                            var by_ = context?.Operators.WhereOrNull<Claim.DiagnosisComponent>(bk_, 
-								bx_);
-                            return context?.Operators.ExistsInList<Claim.DiagnosisComponent>(by_);
-                        };
-                        var ca_ = context?.Operators.WhereOrNull<Claim>(bi_, 
-							bz_);
-                        var bh_ = (((ClaimforDiagnosis == null))
-							? (null)
-							: (context?.Operators.SingleOrNull<Claim>(ca_)))
-;
-                        var bf_ = new Tuples.Tuple_iUHcMLYFdMEcPJJeOVJdQjbI
-						{
-							Procedure = bg_,
-							LineItems = bh_,
-						};
-                        var be_ = new Tuples.Tuple_iUHcMLYFdMEcPJJeOVJdQjbI[]
-						{
-							bf_,
-						};
-                        Func<Tuples.Tuple_iUHcMLYFdMEcPJJeOVJdQjbI,Tuples.Tuple_DTeHhjMPXBSEFRBcdiBHhKQDA> cb_ = (LineItemDefinition) => (((context?.Operators.And(context?.Operators.Not(((bool?)(LineItemDefinition == null))), 
-								context?.Operators.Not(((bool?)(LineItemDefinition?.LineItems == null)))) ?? false))
-								? (new Tuples.Tuple_DTeHhjMPXBSEFRBcdiBHhKQDA
-									{
-										Claim = LineItemDefinition?.LineItems,
-										ServicePeriod = context?.Operators.SelectOrNull<Claim.ItemComponent, CqlInterval<CqlDateTime>>((LineItemDefinition?.LineItems?.Item as IEnumerable<Claim.ItemComponent>), 
-											(NormalDate) => NCQAFHIRBase_1_0_0.Normalize_Interval((NormalDate?.Serviced as object))),
-									})
-								: ((null as Tuples.Tuple_DTeHhjMPXBSEFRBcdiBHhKQDA)))
-;
-                        var cc_ = context?.Operators.SelectOrNull<Tuples.Tuple_iUHcMLYFdMEcPJJeOVJdQjbI, Tuples.Tuple_DTeHhjMPXBSEFRBcdiBHhKQDA>(be_, 
-							cb_);
-                        return context?.Operators.SingleOrNull<Tuples.Tuple_DTeHhjMPXBSEFRBcdiBHhKQDA>(cc_);
-                    };
-                    var ce_ = context?.Operators.SelectOrNull<Claim, Tuples.Tuple_DTeHhjMPXBSEFRBcdiBHhKQDA>(bc_, 
-						cd_);
-                    return context?.Operators.SingleOrNull<Tuples.Tuple_DTeHhjMPXBSEFRBcdiBHhKQDA>(ce_);
-                };
-                var cg_ = context?.Operators.SelectOrNull<Tuples.Tuple_CIIbRNfJieBVcNIWHEUWMVhOB, Tuples.Tuple_DTeHhjMPXBSEFRBcdiBHhKQDA>(i_, 
-					cf_);
-                return context?.Operators.SingleOrNull<Tuples.Tuple_DTeHhjMPXBSEFRBcdiBHhKQDA>(cg_);
-            };
-            var ci_ = context?.Operators.SelectOrNull<Claim, Tuples.Tuple_DTeHhjMPXBSEFRBcdiBHhKQDA>(h_, 
-				ch_);
-            Func<Tuples.Tuple_DTeHhjMPXBSEFRBcdiBHhKQDA,bool?> ck_ = (FinalList) => 
-            {
-                bool? cj_ = ((bool?)(FinalList == null));
-                return context?.Operators.Not(cj_);
-            };
-            return context?.Operators.WhereOrNull<Tuples.Tuple_DTeHhjMPXBSEFRBcdiBHhKQDA>(ci_, 
-				ck_);
-        };
-        var cm_ = context?.Operators.SelectOrNull<Tuples.Tuple_EUYHPiEZNTBOHPgZNKhGAORRb, IEnumerable<Tuples.Tuple_DTeHhjMPXBSEFRBcdiBHhKQDA>>(a_, 
-			cl_);
-        return context?.Operators.SingleOrNull<IEnumerable<Tuples.Tuple_DTeHhjMPXBSEFRBcdiBHhKQDA>>(cm_);
-    }
-
-    [CqlDeclaration("Medical Claims With Principal Diagnosis")]
-    public IEnumerable<Tuples.Tuple_HLLRUdKceDPKeIXGFiiNKjMKI> Medical_Claims_With_Principal_Diagnosis(IEnumerable<Claim> claim, IEnumerable<CqlCode> DiagnosisValueSet)
-    {
-        var c_ = this.Professional_or_Institutional_Claims(claim);
-        Func<CqlCode,string> e_ = (d) => 
-        {
-            return d?.code;
-        };
-        var d_ = context?.Operators.SelectOrNull<CqlCode, string>(DiagnosisValueSet, 
-			e_);
-        var b_ = new Tuples.Tuple_HGJgSEUEXcXLiIPXgcJWiVdUX
-		{
-			MedicalClaim = c_,
-			DiagnosesAsStrings = d_,
-		};
-        var a_ = new Tuples.Tuple_HGJgSEUEXcXLiIPXgcJWiVdUX[]
-		{
-			b_,
-		};
-        Func<Tuples.Tuple_HGJgSEUEXcXLiIPXgcJWiVdUX,IEnumerable<Tuples.Tuple_HLLRUdKceDPKeIXGFiiNKjMKI>> ag_ = (ClaimWithDiagnosis) => 
-        {
-            var i_ = ClaimWithDiagnosis?.MedicalClaim;
-            Func<Claim,bool?> y_ = (RightClaim) => 
-            {
-                var j_ = (RightClaim?.Diagnosis as IEnumerable<Claim.DiagnosisComponent>);
-                Func<Claim.DiagnosisComponent,bool?> w_ = (RightDiagnosis) => 
-                {
-                    var l_ = (RightDiagnosis?.SequenceElement as object);
-                    var m_ = context?.Operators.Convert<Integer>(l_);
-                    var k_ = (FHIRHelpers_4_0_001.ToInteger(m_) as object);
-                    var n_ = (((int?)1) as object);
-                    var o_ = context?.Operators.Equal(k_, 
-						n_);
-                    var p_ = (RightDiagnosis?.Diagnosis as object);
-                    var q_ = context?.Operators.LateBoundProperty<IEnumerable<Coding>>(p_, 
-						"coding");
-                    Func<Coding,bool?> t_ = (DiagnosisCode) => 
-                    {
-                        var r_ = DiagnosisCode?.CodeElement?.Value;
-                        var s_ = ClaimWithDiagnosis?.DiagnosesAsStrings;
-                        return context?.Operators.InList<string>(r_, 
-							s_);
-                    };
-                    var u_ = context?.Operators.WhereOrNull<Coding>(q_, 
-						t_);
-                    var v_ = context?.Operators.ExistsInList<Coding>(u_);
-                    return context?.Operators.And(o_, 
-						v_);
-                };
-                var x_ = context?.Operators.WhereOrNull<Claim.DiagnosisComponent>(j_, 
-					w_);
-                return context?.Operators.ExistsInList<Claim.DiagnosisComponent>(x_);
-            };
-            var h_ = (((ClaimWithDiagnosis?.MedicalClaim == null))
-				? ((null as IEnumerable<Claim>))
-				: (context?.Operators.WhereOrNull<Claim>(i_, 
-						y_)))
-;
-            var g_ = new Tuples.Tuple_FADJTWQjaQgiVVcFZjGXbPFbN
-			{
-				LineItems = h_,
-			};
-            var f_ = new Tuples.Tuple_FADJTWQjaQgiVVcFZjGXbPFbN[]
-			{
-				g_,
-			};
-            Func<Tuples.Tuple_FADJTWQjaQgiVVcFZjGXbPFbN,IEnumerable<Tuples.Tuple_HLLRUdKceDPKeIXGFiiNKjMKI>> ae_ = (LineItemDefinition) => 
-            {
-                var z_ = LineItemDefinition?.LineItems;
-                Func<Claim,Tuples.Tuple_HLLRUdKceDPKeIXGFiiNKjMKI> aa_ = (ClaimWithDiagnosis) => (((context?.Operators.Not(((bool?)(ClaimWithDiagnosis == null))) ?? false))
-						? (new Tuples.Tuple_HLLRUdKceDPKeIXGFiiNKjMKI
->>>>>>> cedac435
-							{
-								var bn_ = context.Operators;
-								var bo_ = LineCode?.code;
-								var bp_ = ClaimWithProcedure?.ProceduresAsStrings;
-								var bq_ = bn_.InList<string>(bo_, bp_);
-
-								return bq_;
-							};
-							var an_ = ag_.WhereOrNull<CqlCode>((al_ as IEnumerable<CqlCode>), am_);
-							var ao_ = ag_.ExistsInList<CqlCode>(an_);
-							var ax_ = ClaimofInterest?.Procedure;
-							bool? ay_(Claim.ProcedureComponent @this)
-							{
-								var br_ = context.Operators;
-								var bs_ = @this?.Procedure;
-								var bt_ = br_.Not((bool?)(bs_ is null));
-
-<<<<<<< HEAD
+						var v_ = ClaimofInterest?.Item;
+						bool? w_(Claim.ItemComponent ItemOnLine)
+						{
+							var y_ = ItemOnLine?.ProductOrService;
+							var z_ = FHIRHelpers_4_0_001.ToConcept(y_);
+							var aa_ = z_?.codes;
+							bool? ab_(CqlCode LineCode)
+							{
+								var au_ = LineCode?.code;
+								var av_ = ClaimWithProcedure?.ProceduresAsStrings;
+								var aw_ = context.Operators.InList<string>(au_, av_);
+
+								return aw_;
+							};
+							var ac_ = context.Operators.WhereOrNull<CqlCode>((aa_ as IEnumerable<CqlCode>), ab_);
+							var ad_ = context.Operators.ExistsInList<CqlCode>(ac_);
+							var ae_ = ClaimofInterest?.Procedure;
+							bool? af_(Claim.ProcedureComponent @this)
+							{
+								var ax_ = @this?.Procedure;
+								var ay_ = context.Operators.Not((bool?)(ax_ is null));
+
+								return ay_;
+							};
+							var ag_ = context.Operators.WhereOrNull<Claim.ProcedureComponent>((ae_ as IEnumerable<Claim.ProcedureComponent>), af_);
+							DataType ah_(Claim.ProcedureComponent @this)
+							{
+								var az_ = @this?.Procedure;
+
+								return az_;
+							};
+							var ai_ = context.Operators.SelectOrNull<Claim.ProcedureComponent, DataType>(ag_, ah_);
+							bool? aj_(DataType @this)
+							{
+								var ba_ = context.Operators.LateBoundProperty<object>(@this, "coding");
+								var bb_ = context.Operators.Not((bool?)(ba_ is null));
+
+								return bb_;
+							};
+							var ak_ = context.Operators.WhereOrNull<DataType>(ai_, aj_);
+							object al_(DataType @this)
+							{
+								var bc_ = context.Operators.LateBoundProperty<object>(@this, "coding");
+
+								return bc_;
+							};
+							var am_ = context.Operators.SelectOrNull<DataType, object>(ak_, al_);
+							var an_ = context.Operators.FlattenLateBoundList(am_);
+							Coding ao_(object @object) => 
+								(@object as Coding);
+							var ap_ = context.Operators.SelectOrNull<object, Coding>(an_, ao_);
+							bool? aq_(Coding HeaderCode)
+							{
+								var bd_ = HeaderCode?.CodeElement;
+								var be_ = bd_?.Value;
+								var bf_ = ClaimWithProcedure?.ProceduresAsStrings;
+								var bg_ = context.Operators.InList<string>(be_, bf_);
+
+								return bg_;
+							};
+							var ar_ = context.Operators.WhereOrNull<Coding>(ap_, aq_);
+							var as_ = context.Operators.ExistsInList<Coding>(ar_);
+							var at_ = context.Operators.Or(ad_, as_);
+
+							return at_;
+						};
+						var x_ = context.Operators.WhereOrNull<Claim.ItemComponent>((v_ as IEnumerable<Claim.ItemComponent>), w_);
+
+						return x_;
+					};
+				};
+				var p_ = new Tuples.Tuple_CNibCQZPIWCUUGeAXcXWGiTgj
+				{
+					Claim = ClaimofInterest,
+					LineItems = o_(),
+				};
+				var q_ = new Tuples.Tuple_CNibCQZPIWCUUGeAXcXWGiTgj[]
+				{
+					p_,
+				};
+				Tuples.Tuple_DTeHhjMPXBSEFRBcdiBHhKQDA r_(Tuples.Tuple_CNibCQZPIWCUUGeAXcXWGiTgj LineItemDefinition)
+				{
+					Tuples.Tuple_DTeHhjMPXBSEFRBcdiBHhKQDA bh_()
+					{
+						if ((context.Operators.ExistsInList<Claim.ItemComponent>(LineItemDefinition?.LineItems) ?? false))
+						{
+							var bi_ = LineItemDefinition?.Claim;
+							var bj_ = LineItemDefinition?.LineItems;
+							bool? bk_(Claim.ItemComponent @this)
+							{
+								var br_ = @this?.Serviced;
+								var bs_ = context.Operators.Not((bool?)(br_ is null));
+
+								return bs_;
+							};
+							var bl_ = context.Operators.WhereOrNull<Claim.ItemComponent>(bj_, bk_);
+							DataType bm_(Claim.ItemComponent @this)
+							{
+								var bt_ = @this?.Serviced;
+
 								return bt_;
 							};
-							var az_ = ag_.WhereOrNull<Claim.ProcedureComponent>((ax_ as IEnumerable<Claim.ProcedureComponent>), ay_);
-							DataType ba_(Claim.ProcedureComponent @this)
-							{
-								var bu_ = @this?.Procedure;
-=======
-    [CqlDeclaration("Get All Paid Claim Reponses")]
-    public IEnumerable<Tuples.Tuple_EbJRLQXEhRCeIIZLcXEYbTEDL> Get_All_Paid_Claim_Reponses(IEnumerable<ClaimResponse> claimResponse)
-    {
-        Func<ClaimResponse,bool?> i_ = (ResponseItem) => 
-        {
-            var d_ = (ResponseItem?.OutcomeElement as object);
-            var e_ = context?.Operators.Convert<string>(d_);
-            var g_ = "complete";
-            var h_ = "partial";
-            var f_ = (new string[]
-			{
-				g_,
-				h_,
-			} as IEnumerable<string>);
-            return context?.Operators.InList<string>(e_, 
-				f_);
-        };
-        var c_ = context?.Operators.WhereOrNull<ClaimResponse>(claimResponse, 
-			i_);
-        var b_ = new Tuples.Tuple_GRhdjhBUGcJfFRBeODDiYLCdD
-		{
-			PaidResponse = c_,
-		};
-        var a_ = new Tuples.Tuple_GRhdjhBUGcJfFRBeODDiYLCdD[]
-		{
-			b_,
-		};
-        Func<Tuples.Tuple_GRhdjhBUGcJfFRBeODDiYLCdD,IEnumerable<Tuples.Tuple_EbJRLQXEhRCeIIZLcXEYbTEDL>> av_ = (ClaimResponse) => 
-        {
-            var j_ = ClaimResponse?.PaidResponse;
-            Func<ClaimResponse,Tuples.Tuple_EbJRLQXEhRCeIIZLcXEYbTEDL> au_ = (ClmResp) => 
-            {
-                var k_ = ClmResp;
-                var m_ = (ClmResp?.Request?.ReferenceElement as object);
-                var n_ = context?.Operators.Convert<string>(m_);
-                var l_ = NCQAFHIRBase_1_0_0.GetId(n_);
-                var p_ = (ClmResp?.Item as IEnumerable<ClaimResponse.ItemComponent>);
-                Func<ClaimResponse.ItemComponent,bool?> at_ = (ResponseItem) => 
-                {
-                    var q_ = ResponseItem?.Adjudication;
-                    Func<ClaimResponse.AdjudicationComponent,bool?> s_ = (@this) => 
-                    {
-                        bool? r_ = ((bool?)(@this?.Category == null));
-                        return context?.Operators.Not(r_);
-                    };
-                    var t_ = context?.Operators.WhereOrNull<ClaimResponse.AdjudicationComponent>(q_, 
-						s_);
-                    Func<ClaimResponse.AdjudicationComponent,CodeableConcept> u_ = (@this) => 
-                    {
-                        return @this?.Category;
-                    };
-                    var v_ = context?.Operators.SelectOrNull<ClaimResponse.AdjudicationComponent, CodeableConcept>(t_, 
-						u_);
-                    Func<CodeableConcept,bool?> x_ = (@this) => 
-                    {
-                        bool? w_ = ((bool?)(@this?.Coding == null));
-                        return context?.Operators.Not(w_);
-                    };
-                    var y_ = context?.Operators.WhereOrNull<CodeableConcept>(v_, 
-						x_);
-                    Func<CodeableConcept,List<Coding>> z_ = (@this) => 
-                    {
-                        return @this?.Coding;
-                    };
-                    var aa_ = context?.Operators.SelectOrNull<CodeableConcept, List<Coding>>(y_, 
-						z_);
-                    var ab_ = context?.Operators.FlattenList<Coding>(aa_);
-                    Func<Coding,bool?> ae_ = (CategoryItem) => 
-                    {
-                        var ac_ = (CategoryItem?.CodeElement?.Value as object);
-                        var ad_ = ("benefit" as object);
-                        return context?.Operators.Equal(ac_, 
-							ad_);
-                    };
-                    var af_ = context?.Operators.WhereOrNull<Coding>(ab_, 
-						ae_);
-                    var ag_ = context?.Operators.ExistsInList<Coding>(af_);
-                    Func<ClaimResponse.AdjudicationComponent,bool?> aj_ = (@this) => 
-                    {
-                        bool? ai_ = ((bool?)(@this?.Amount == null));
-                        return context?.Operators.Not(ai_);
-                    };
-                    var ak_ = context?.Operators.WhereOrNull<ClaimResponse.AdjudicationComponent>(q_, 
-						aj_);
-                    Func<ClaimResponse.AdjudicationComponent,Money> al_ = (@this) => 
-                    {
-                        return @this?.Amount;
-                    };
-                    var am_ = context?.Operators.SelectOrNull<ClaimResponse.AdjudicationComponent, Money>(ak_, 
-						al_);
-                    Func<Money,bool?> aq_ = (DollarAmount) => 
-                    {
-                        var ao_ = DollarAmount?.ValueElement;
-                        var an_ = (FHIRHelpers_4_0_001.ToDecimal(ao_) as object);
-                        var ap_ = (context?.Operators.ConvertIntegerToDecimal(((int?)0)) as object);
-                        return context?.Operators.Greater(an_, 
-							ap_);
-                    };
-                    var ar_ = context?.Operators.WhereOrNull<Money>(am_, 
-						aq_);
-                    var as_ = context?.Operators.ExistsInList<Money>(ar_);
-                    return context?.Operators.And(ag_, 
-						as_);
-                };
-                var o_ = context?.Operators.WhereOrNull<ClaimResponse.ItemComponent>(p_, 
-					at_);
-                return new Tuples.Tuple_EbJRLQXEhRCeIIZLcXEYbTEDL
-				{
-					Response = k_,
-					ResponseID = l_,
-					LineItems = o_,
-				};
-            };
-            return context?.Operators.SelectOrNull<ClaimResponse, Tuples.Tuple_EbJRLQXEhRCeIIZLcXEYbTEDL>(j_, 
-				au_);
-        };
-        var aw_ = context?.Operators.SelectOrNull<Tuples.Tuple_GRhdjhBUGcJfFRBeODDiYLCdD, IEnumerable<Tuples.Tuple_EbJRLQXEhRCeIIZLcXEYbTEDL>>(a_, 
-			av_);
-        return context?.Operators.SingleOrNull<IEnumerable<Tuples.Tuple_EbJRLQXEhRCeIIZLcXEYbTEDL>>(aw_);
-    }
->>>>>>> cedac435
+							var bn_ = context.Operators.SelectOrNull<Claim.ItemComponent, DataType>(bl_, bm_);
+							CqlInterval<CqlDateTime> bo_(DataType NormalDate)
+							{
+								var bu_ = NCQAFHIRBase_1_0_0.Normalize_Interval(NormalDate);
 
 								return bu_;
 							};
-							var bb_ = ag_.SelectOrNull<Claim.ProcedureComponent, DataType>(az_, ba_);
-							bool? bc_(DataType @this)
-							{
-								var bv_ = context.Operators;
-								var bx_ = bv_.LateBoundProperty<object>(@this, "coding");
-								var by_ = bv_.Not((bool?)(bx_ is null));
-
-<<<<<<< HEAD
-								return by_;
-							};
-							var bd_ = ag_.WhereOrNull<DataType>(bb_, bc_);
-							object be_(DataType @this)
-							{
-								var bz_ = context.Operators;
-								var ca_ = bz_.LateBoundProperty<object>(@this, "coding");
-=======
-    [CqlDeclaration("Get Corresponding Claim for Services and Conditions")]
-    public Tuples.Tuple_FbAEUOYETObSHBafYbFNIeSNO Get_Corresponding_Claim_for_Services_and_Conditions(IEnumerable<ClaimResponse> claimResponse, IEnumerable<Claim> claim, IEnumerable<CqlCode> ProductOrServiceValueSet, IEnumerable<CqlCode> DiagnosisValueSet)
-    {
-        var c_ = this.Get_All_Paid_Claim_Reponses(claimResponse);
-        var d_ = this.Get_All_Claims_With_Procedure_and_Diagnosis(claim, 
-			ProductOrServiceValueSet, 
-			DiagnosisValueSet);
-        var b_ = new Tuples.Tuple_ELXXNjRZXJcQDXjEEQXFeNQKZ
-		{
-			PaidMedicalClaimResponse = c_,
-			MedicalClaim = d_,
-		};
-        var a_ = new Tuples.Tuple_ELXXNjRZXJcQDXjEEQXFeNQKZ[]
-		{
-			b_,
-		};
-        Func<Tuples.Tuple_ELXXNjRZXJcQDXjEEQXFeNQKZ,Tuples.Tuple_FbAEUOYETObSHBafYbFNIeSNO> bj_ = (ClaimAndResponse) => 
-        {
-            var h_ = ClaimAndResponse?.MedicalClaim;
-            Func<Tuples.Tuple_DXaYeZVOEAELKIhLMVHZBeASM,Tuples.Tuple_CAKcSTUVVXcPjYRXATiiRAEMg> ae_ = (medClaim) => 
-            {
-                var i_ = medClaim;
-                var k_ = medClaim?.LineItems;
-                Func<Claim.ItemComponent,bool?> ad_ = (medClaimLineItem) => 
-                {
-                    var l_ = ClaimAndResponse?.PaidMedicalClaimResponse;
-                    Func<Tuples.Tuple_EbJRLQXEhRCeIIZLcXEYbTEDL,IEnumerable<Tuples.Tuple_EbJRLQXEhRCeIIZLcXEYbTEDL>> ab_ = (pClaim) => 
-                    {
-                        var m_ = pClaim?.LineItems;
-                        Func<ClaimResponse.ItemComponent,bool?> y_ = (pClaimLineItem) => 
-                        {
-                            var o_ = (((medClaim?.ClaimofInterest is Resource)
-								? ((medClaim?.ClaimofInterest as Resource)?.IdElement)
-								: (null))
- as object);
-                            var n_ = (context?.Operators.Convert<string>(o_) as object);
-                            var q_ = (pClaim?.Response?.Request?.ReferenceElement as object);
-                            var r_ = context?.Operators.Convert<string>(q_);
-                            var p_ = (NCQAFHIRBase_1_0_0.GetId(r_) as object);
-                            var s_ = context?.Operators.Equal(n_, 
-								p_);
-                            var u_ = (medClaimLineItem?.SequenceElement as object);
-                            var t_ = (context?.Operators.Convert<Integer>(u_) as object);
-                            var w_ = (pClaimLineItem?.ItemSequenceElement as object);
-                            var v_ = (context?.Operators.Convert<Integer>(w_) as object);
-                            var x_ = context?.Operators.Equal(t_, 
-								v_);
-                            return context?.Operators.And(s_, 
-								x_);
-                        };
-                        var z_ = context?.Operators.WhereOrNull<ClaimResponse.ItemComponent>(m_, 
-							y_);
-                        Func<ClaimResponse.ItemComponent,Tuples.Tuple_EbJRLQXEhRCeIIZLcXEYbTEDL> aa_ = (pClaimLineItem) => pClaim;
-                        return context?.Operators.SelectOrNull<ClaimResponse.ItemComponent, Tuples.Tuple_EbJRLQXEhRCeIIZLcXEYbTEDL>(z_, 
-							aa_);
-                    };
-                    var ac_ = context?.Operators.SelectManyOrNull<Tuples.Tuple_EbJRLQXEhRCeIIZLcXEYbTEDL, Tuples.Tuple_EbJRLQXEhRCeIIZLcXEYbTEDL>(l_, 
-						ab_);
-                    return context?.Operators.ExistsInList<Tuples.Tuple_EbJRLQXEhRCeIIZLcXEYbTEDL>(ac_);
-                };
-                var j_ = context?.Operators.WhereOrNull<Claim.ItemComponent>(k_, 
-					ad_);
-                return new Tuples.Tuple_CAKcSTUVVXcPjYRXATiiRAEMg
-				{
-					PaidClaim = i_,
-					ClaimItem = j_,
-				};
-            };
-            var g_ = context?.Operators.SelectOrNull<Tuples.Tuple_DXaYeZVOEAELKIhLMVHZBeASM, Tuples.Tuple_CAKcSTUVVXcPjYRXATiiRAEMg>(h_, 
-				ae_);
-            var f_ = new Tuples.Tuple_CTafBejCOJKDPBQMRaUKGZGDD
-			{
-				AggregateClaim = g_,
-			};
-            var e_ = new Tuples.Tuple_CTafBejCOJKDPBQMRaUKGZGDD[]
-			{
-				f_,
-			};
-            Func<Tuples.Tuple_CTafBejCOJKDPBQMRaUKGZGDD,Tuples.Tuple_FbAEUOYETObSHBafYbFNIeSNO> bh_ = (ClaimWithPaidResponse) => 
-            {
-                var ah_ = ClaimWithPaidResponse?.AggregateClaim;
-                Func<Tuples.Tuple_CAKcSTUVVXcPjYRXATiiRAEMg,bool?> aj_ = (@this) => 
-                {
-                    bool? ai_ = ((bool?)(@this?.ClaimItem == null));
-                    return context?.Operators.Not(ai_);
-                };
-                var ak_ = context?.Operators.WhereOrNull<Tuples.Tuple_CAKcSTUVVXcPjYRXATiiRAEMg>(ah_, 
-					aj_);
-                Func<Tuples.Tuple_CAKcSTUVVXcPjYRXATiiRAEMg,IEnumerable<Claim.ItemComponent>> al_ = (@this) => 
-                {
-                    return @this?.ClaimItem;
-                };
-                var am_ = context?.Operators.SelectOrNull<Tuples.Tuple_CAKcSTUVVXcPjYRXATiiRAEMg, IEnumerable<Claim.ItemComponent>>(ak_, 
-					al_);
-                var an_ = context?.Operators.FlattenList<Claim.ItemComponent>(am_);
-                Func<Tuples.Tuple_CAKcSTUVVXcPjYRXATiiRAEMg,bool?> ar_ = (@this) => 
-                {
-                    bool? aq_ = ((bool?)(@this?.PaidClaim == null));
-                    return context?.Operators.Not(aq_);
-                };
-                var as_ = context?.Operators.WhereOrNull<Tuples.Tuple_CAKcSTUVVXcPjYRXATiiRAEMg>(ah_, 
-					ar_);
-                Func<Tuples.Tuple_CAKcSTUVVXcPjYRXATiiRAEMg,Tuples.Tuple_DXaYeZVOEAELKIhLMVHZBeASM> at_ = (@this) => 
-                {
-                    return @this?.PaidClaim;
-                };
-                var ao_ = context?.Operators.SelectOrNull<Tuples.Tuple_CAKcSTUVVXcPjYRXATiiRAEMg, Tuples.Tuple_DXaYeZVOEAELKIhLMVHZBeASM>(as_, 
-					at_);
-                Func<Tuples.Tuple_CAKcSTUVVXcPjYRXATiiRAEMg,bool?> ax_ = (@this) => 
-                {
-                    bool? aw_ = ((bool?)(@this?.ClaimItem == null));
-                    return context?.Operators.Not(aw_);
-                };
-                var ay_ = context?.Operators.WhereOrNull<Tuples.Tuple_CAKcSTUVVXcPjYRXATiiRAEMg>(ah_, 
-					ax_);
-                var ba_ = context?.Operators.SelectOrNull<Tuples.Tuple_CAKcSTUVVXcPjYRXATiiRAEMg, IEnumerable<Claim.ItemComponent>>(ay_, 
-					al_);
-                var bb_ = context?.Operators.FlattenList<Claim.ItemComponent>(ba_);
-                Func<Claim.ItemComponent,CqlInterval<CqlDateTime>> bd_ = (PaidItem) => 
-                {
-                    var bc_ = (PaidItem?.Serviced as object);
-                    return NCQAFHIRBase_1_0_0.Normalize_Interval(bc_);
-                };
-                var au_ = context?.Operators.SelectOrNull<Claim.ItemComponent, CqlInterval<CqlDateTime>>(bb_, 
-					bd_);
-                var ag_ = (((context?.Operators.ExistsInList<Claim.ItemComponent>(an_) ?? false))
-					? (new Tuples.Tuple_FbAEUOYETObSHBafYbFNIeSNO
-						{
-							originalClaim = ao_,
-							ServicePeriod = au_,
-						})
-					: ((null as Tuples.Tuple_FbAEUOYETObSHBafYbFNIeSNO)))
-;
-                var af_ = new Tuples.Tuple_FbAEUOYETObSHBafYbFNIeSNO[]
-				{
-					ag_,
-				};
-                Func<Tuples.Tuple_FbAEUOYETObSHBafYbFNIeSNO,bool?> bf_ = (FinalList) => 
-                {
-                    bool? be_ = ((bool?)(FinalList == null));
-                    return context?.Operators.Not(be_);
-                };
-                var bg_ = context?.Operators.WhereOrNull<Tuples.Tuple_FbAEUOYETObSHBafYbFNIeSNO>(af_, 
-					bf_);
-                return context?.Operators.SingleOrNull<Tuples.Tuple_FbAEUOYETObSHBafYbFNIeSNO>(bg_);
-            };
-            var bi_ = context?.Operators.SelectOrNull<Tuples.Tuple_CTafBejCOJKDPBQMRaUKGZGDD, Tuples.Tuple_FbAEUOYETObSHBafYbFNIeSNO>(e_, 
-				bh_);
-            return context?.Operators.SingleOrNull<Tuples.Tuple_FbAEUOYETObSHBafYbFNIeSNO>(bi_);
-        };
-        var bk_ = context?.Operators.SelectOrNull<Tuples.Tuple_ELXXNjRZXJcQDXjEEQXFeNQKZ, Tuples.Tuple_FbAEUOYETObSHBafYbFNIeSNO>(a_, 
-			bj_);
-        return context?.Operators.SingleOrNull<Tuples.Tuple_FbAEUOYETObSHBafYbFNIeSNO>(bk_);
-    }
->>>>>>> cedac435
-
-								return ca_;
-							};
-							var bf_ = ag_.SelectOrNull<DataType, object>(bd_, be_);
-							var bg_ = ag_.FlattenLateBoundList(bf_);
-							Coding bh_(object @object) => 
-								(@object as Coding);
-							var bi_ = ag_.SelectOrNull<object, Coding>(bg_, bh_);
-							bool? bj_(Coding HeaderCode)
-							{
-								var cb_ = context.Operators;
-								var cc_ = HeaderCode?.CodeElement;
-								var cd_ = cc_?.Value;
-								var ce_ = ClaimWithProcedure?.ProceduresAsStrings;
-								var cf_ = cb_.InList<string>(cd_, ce_);
-
-								return cf_;
-							};
-							var bk_ = ag_.WhereOrNull<Coding>(bi_, bj_);
-							var bl_ = ag_.ExistsInList<Coding>(bk_);
-							var bm_ = ag_.Or(ao_, bl_);
-
-							return bm_;
-						};
-						var af_ = ac_.WhereOrNull<Claim.ItemComponent>((ad_ as IEnumerable<Claim.ItemComponent>), ae_);
-
-						return af_;
-					};
-				};
-				var w_ = new Tuples.Tuple_CNibCQZPIWCUUGeAXcXWGiTgj
-				{
-					Claim = ClaimofInterest,
-					LineItems = v_(),
-				};
-				var x_ = new Tuples.Tuple_CNibCQZPIWCUUGeAXcXWGiTgj[]
-				{
-					w_,
-				};
-				Tuples.Tuple_DTeHhjMPXBSEFRBcdiBHhKQDA y_(Tuples.Tuple_CNibCQZPIWCUUGeAXcXWGiTgj LineItemDefinition)
-				{
-					Tuples.Tuple_DTeHhjMPXBSEFRBcdiBHhKQDA cg_()
-					{
-<<<<<<< HEAD
-						if ((context.Operators.ExistsInList<Claim.ItemComponent>(LineItemDefinition?.LineItems) ?? false))
-						{
-							var ch_ = LineItemDefinition?.Claim;
-							var ci_ = context.Operators;
-							var cl_ = LineItemDefinition?.LineItems;
-							bool? cm_(Claim.ItemComponent @this)
-							{
-								var ct_ = context.Operators;
-								var cu_ = @this?.Serviced;
-								var cv_ = ct_.Not((bool?)(cu_ is null));
-
-								return cv_;
-							};
-							var cn_ = ci_.WhereOrNull<Claim.ItemComponent>(cl_, cm_);
-							DataType co_(Claim.ItemComponent @this)
-							{
-								var cw_ = @this?.Serviced;
-=======
-						ClaimofInterest = ProcedureClaims,
-						ClaimID = ProcedureClaims?.IdElement,
-						LineItems = context?.Operators.WhereOrNull<Claim.ItemComponent>((ProcedureClaims?.Item as IEnumerable<Claim.ItemComponent>), 
-							(ResponseItem) => context?.Operators.Equal(((context?.Operators.Convert<Integer>((ResponseItem?.SequenceElement as object)))?.Value as object), 
-									(((int?)1) as object))),
-					}))
-;
-        return context?.Operators.SelectOrNull<Claim, Tuples.Tuple_DXaYeZVOEAELKIhLMVHZBeASM>(al_, 
-			am_);
-    }
-
-    [CqlDeclaration("Get Corresponding Claim for Services or Conditions")]
-    public Tuples.Tuple_FbAEUOYETObSHBafYbFNIeSNO Get_Corresponding_Claim_for_Services_or_Conditions(IEnumerable<ClaimResponse> claimResponse, IEnumerable<Claim> claim, IEnumerable<CqlCode> ProductOrServiceValueSet, IEnumerable<CqlCode> DiagnosisValueSet)
-    {
-        var c_ = this.Get_All_Paid_Claim_Reponses(claimResponse);
-        var d_ = this.Get_All_Claims_With_Procedure_or_Diagnosis(claim, 
-			ProductOrServiceValueSet, 
-			DiagnosisValueSet);
-        var b_ = new Tuples.Tuple_ELXXNjRZXJcQDXjEEQXFeNQKZ
-		{
-			PaidMedicalClaimResponse = c_,
-			MedicalClaim = d_,
-		};
-        var a_ = new Tuples.Tuple_ELXXNjRZXJcQDXjEEQXFeNQKZ[]
-		{
-			b_,
-		};
-        Func<Tuples.Tuple_ELXXNjRZXJcQDXjEEQXFeNQKZ,Tuples.Tuple_FbAEUOYETObSHBafYbFNIeSNO> bj_ = (ClaimAndResponse) => 
-        {
-            var h_ = ClaimAndResponse?.MedicalClaim;
-            Func<Tuples.Tuple_DXaYeZVOEAELKIhLMVHZBeASM,Tuples.Tuple_CAKcSTUVVXcPjYRXATiiRAEMg> ae_ = (medClaim) => 
-            {
-                var i_ = medClaim;
-                var k_ = medClaim?.LineItems;
-                Func<Claim.ItemComponent,bool?> ad_ = (medClaimLineItem) => 
-                {
-                    var l_ = ClaimAndResponse?.PaidMedicalClaimResponse;
-                    Func<Tuples.Tuple_EbJRLQXEhRCeIIZLcXEYbTEDL,IEnumerable<Tuples.Tuple_EbJRLQXEhRCeIIZLcXEYbTEDL>> ab_ = (pClaim) => 
-                    {
-                        var m_ = pClaim?.LineItems;
-                        Func<ClaimResponse.ItemComponent,bool?> y_ = (pClaimLineItem) => 
-                        {
-                            var o_ = (((medClaim?.ClaimofInterest is Resource)
-								? ((medClaim?.ClaimofInterest as Resource)?.IdElement)
-								: (null))
- as object);
-                            var n_ = (context?.Operators.Convert<string>(o_) as object);
-                            var q_ = (pClaim?.Response?.Request?.ReferenceElement as object);
-                            var r_ = context?.Operators.Convert<string>(q_);
-                            var p_ = (NCQAFHIRBase_1_0_0.GetId(r_) as object);
-                            var s_ = context?.Operators.Equal(n_, 
-								p_);
-                            var u_ = (medClaimLineItem?.SequenceElement as object);
-                            var t_ = (context?.Operators.Convert<Integer>(u_) as object);
-                            var w_ = (pClaimLineItem?.ItemSequenceElement as object);
-                            var v_ = (context?.Operators.Convert<Integer>(w_) as object);
-                            var x_ = context?.Operators.Equal(t_, 
-								v_);
-                            return context?.Operators.And(s_, 
-								x_);
-                        };
-                        var z_ = context?.Operators.WhereOrNull<ClaimResponse.ItemComponent>(m_, 
-							y_);
-                        Func<ClaimResponse.ItemComponent,Tuples.Tuple_EbJRLQXEhRCeIIZLcXEYbTEDL> aa_ = (pClaimLineItem) => pClaim;
-                        return context?.Operators.SelectOrNull<ClaimResponse.ItemComponent, Tuples.Tuple_EbJRLQXEhRCeIIZLcXEYbTEDL>(z_, 
-							aa_);
-                    };
-                    var ac_ = context?.Operators.SelectManyOrNull<Tuples.Tuple_EbJRLQXEhRCeIIZLcXEYbTEDL, Tuples.Tuple_EbJRLQXEhRCeIIZLcXEYbTEDL>(l_, 
-						ab_);
-                    return context?.Operators.ExistsInList<Tuples.Tuple_EbJRLQXEhRCeIIZLcXEYbTEDL>(ac_);
-                };
-                var j_ = context?.Operators.WhereOrNull<Claim.ItemComponent>(k_, 
-					ad_);
-                return new Tuples.Tuple_CAKcSTUVVXcPjYRXATiiRAEMg
-				{
-					PaidClaim = i_,
-					ClaimItem = j_,
-				};
-            };
-            var g_ = context?.Operators.SelectOrNull<Tuples.Tuple_DXaYeZVOEAELKIhLMVHZBeASM, Tuples.Tuple_CAKcSTUVVXcPjYRXATiiRAEMg>(h_, 
-				ae_);
-            var f_ = new Tuples.Tuple_CTafBejCOJKDPBQMRaUKGZGDD
-			{
-				AggregateClaim = g_,
-			};
-            var e_ = new Tuples.Tuple_CTafBejCOJKDPBQMRaUKGZGDD[]
-			{
-				f_,
-			};
-            Func<Tuples.Tuple_CTafBejCOJKDPBQMRaUKGZGDD,Tuples.Tuple_FbAEUOYETObSHBafYbFNIeSNO> bh_ = (ClaimWithPaidResponse) => 
-            {
-                var ah_ = ClaimWithPaidResponse?.AggregateClaim;
-                Func<Tuples.Tuple_CAKcSTUVVXcPjYRXATiiRAEMg,bool?> aj_ = (@this) => 
-                {
-                    bool? ai_ = ((bool?)(@this?.ClaimItem == null));
-                    return context?.Operators.Not(ai_);
-                };
-                var ak_ = context?.Operators.WhereOrNull<Tuples.Tuple_CAKcSTUVVXcPjYRXATiiRAEMg>(ah_, 
-					aj_);
-                Func<Tuples.Tuple_CAKcSTUVVXcPjYRXATiiRAEMg,IEnumerable<Claim.ItemComponent>> al_ = (@this) => 
-                {
-                    return @this?.ClaimItem;
-                };
-                var am_ = context?.Operators.SelectOrNull<Tuples.Tuple_CAKcSTUVVXcPjYRXATiiRAEMg, IEnumerable<Claim.ItemComponent>>(ak_, 
-					al_);
-                var an_ = context?.Operators.FlattenList<Claim.ItemComponent>(am_);
-                Func<Tuples.Tuple_CAKcSTUVVXcPjYRXATiiRAEMg,bool?> ar_ = (@this) => 
-                {
-                    bool? aq_ = ((bool?)(@this?.PaidClaim == null));
-                    return context?.Operators.Not(aq_);
-                };
-                var as_ = context?.Operators.WhereOrNull<Tuples.Tuple_CAKcSTUVVXcPjYRXATiiRAEMg>(ah_, 
-					ar_);
-                Func<Tuples.Tuple_CAKcSTUVVXcPjYRXATiiRAEMg,Tuples.Tuple_DXaYeZVOEAELKIhLMVHZBeASM> at_ = (@this) => 
-                {
-                    return @this?.PaidClaim;
-                };
-                var ao_ = context?.Operators.SelectOrNull<Tuples.Tuple_CAKcSTUVVXcPjYRXATiiRAEMg, Tuples.Tuple_DXaYeZVOEAELKIhLMVHZBeASM>(as_, 
-					at_);
-                Func<Tuples.Tuple_CAKcSTUVVXcPjYRXATiiRAEMg,bool?> ax_ = (@this) => 
-                {
-                    bool? aw_ = ((bool?)(@this?.ClaimItem == null));
-                    return context?.Operators.Not(aw_);
-                };
-                var ay_ = context?.Operators.WhereOrNull<Tuples.Tuple_CAKcSTUVVXcPjYRXATiiRAEMg>(ah_, 
-					ax_);
-                var ba_ = context?.Operators.SelectOrNull<Tuples.Tuple_CAKcSTUVVXcPjYRXATiiRAEMg, IEnumerable<Claim.ItemComponent>>(ay_, 
-					al_);
-                var bb_ = context?.Operators.FlattenList<Claim.ItemComponent>(ba_);
-                Func<Claim.ItemComponent,CqlInterval<CqlDateTime>> bd_ = (PaidItem) => 
-                {
-                    var bc_ = (PaidItem?.Serviced as object);
-                    return NCQAFHIRBase_1_0_0.Normalize_Interval(bc_);
-                };
-                var au_ = context?.Operators.SelectOrNull<Claim.ItemComponent, CqlInterval<CqlDateTime>>(bb_, 
-					bd_);
-                var ag_ = (((context?.Operators.ExistsInList<Claim.ItemComponent>(an_) ?? false))
-					? (new Tuples.Tuple_FbAEUOYETObSHBafYbFNIeSNO
-						{
-							originalClaim = ao_,
-							ServicePeriod = au_,
-						})
-					: ((null as Tuples.Tuple_FbAEUOYETObSHBafYbFNIeSNO)))
-;
-                var af_ = new Tuples.Tuple_FbAEUOYETObSHBafYbFNIeSNO[]
-				{
-					ag_,
-				};
-                Func<Tuples.Tuple_FbAEUOYETObSHBafYbFNIeSNO,bool?> bf_ = (FinalList) => 
-                {
-                    bool? be_ = ((bool?)(FinalList == null));
-                    return context?.Operators.Not(be_);
-                };
-                var bg_ = context?.Operators.WhereOrNull<Tuples.Tuple_FbAEUOYETObSHBafYbFNIeSNO>(af_, 
-					bf_);
-                return context?.Operators.SingleOrNull<Tuples.Tuple_FbAEUOYETObSHBafYbFNIeSNO>(bg_);
-            };
-            var bi_ = context?.Operators.SelectOrNull<Tuples.Tuple_CTafBejCOJKDPBQMRaUKGZGDD, Tuples.Tuple_FbAEUOYETObSHBafYbFNIeSNO>(e_, 
-				bh_);
-            return context?.Operators.SingleOrNull<Tuples.Tuple_FbAEUOYETObSHBafYbFNIeSNO>(bi_);
-        };
-        var bk_ = context?.Operators.SelectOrNull<Tuples.Tuple_ELXXNjRZXJcQDXjEEQXFeNQKZ, Tuples.Tuple_FbAEUOYETObSHBafYbFNIeSNO>(a_, 
-			bj_);
-        return context?.Operators.SingleOrNull<Tuples.Tuple_FbAEUOYETObSHBafYbFNIeSNO>(bk_);
-    }
->>>>>>> cedac435
-
-								return cw_;
-							};
-							var cp_ = ci_.SelectOrNull<Claim.ItemComponent, DataType>(cn_, co_);
-							CqlInterval<CqlDateTime> cq_(DataType NormalDate)
-							{
-								var cx_ = NCQAFHIRBase_1_0_0.Normalize_Interval(NormalDate);
-
-								return cx_;
-							};
-							var cr_ = ci_.SelectOrNull<DataType, CqlInterval<CqlDateTime>>(cp_, cq_);
-							var cs_ = new Tuples.Tuple_DTeHhjMPXBSEFRBcdiBHhKQDA
-							{
-								Claim = ch_,
-								ServicePeriod = cr_,
-							};
-
-<<<<<<< HEAD
-							return cs_;
+							var bp_ = context.Operators.SelectOrNull<DataType, CqlInterval<CqlDateTime>>(bn_, bo_);
+							var bq_ = new Tuples.Tuple_DTeHhjMPXBSEFRBcdiBHhKQDA
+							{
+								Claim = bi_,
+								ServicePeriod = bp_,
+							};
+
+							return bq_;
 						}
 						else
 						{
-							Tuples.Tuple_DTeHhjMPXBSEFRBcdiBHhKQDA cy_ = null;
-=======
-    [CqlDeclaration("Get Corresponding Claim for Services Only")]
-    public Tuples.Tuple_FbAEUOYETObSHBafYbFNIeSNO Get_Corresponding_Claim_for_Services_Only(IEnumerable<ClaimResponse> claimResponse, IEnumerable<Claim> claim, IEnumerable<CqlCode> ProductOrServiceValueSet)
-    {
-        var c_ = this.Get_All_Paid_Claim_Reponses(claimResponse);
-        var d_ = this.Get_All_Claims_With_Procedure_Only(claim, 
-			ProductOrServiceValueSet);
-        var b_ = new Tuples.Tuple_ELXXNjRZXJcQDXjEEQXFeNQKZ
-		{
-			PaidMedicalClaimResponse = c_,
-			MedicalClaim = d_,
-		};
-        var a_ = new Tuples.Tuple_ELXXNjRZXJcQDXjEEQXFeNQKZ[]
-		{
-			b_,
-		};
-        Func<Tuples.Tuple_ELXXNjRZXJcQDXjEEQXFeNQKZ,Tuples.Tuple_FbAEUOYETObSHBafYbFNIeSNO> bj_ = (ClaimAndResponse) => 
-        {
-            var h_ = ClaimAndResponse?.MedicalClaim;
-            Func<Tuples.Tuple_DXaYeZVOEAELKIhLMVHZBeASM,Tuples.Tuple_CAKcSTUVVXcPjYRXATiiRAEMg> ae_ = (medClaim) => 
-            {
-                var i_ = medClaim;
-                var k_ = medClaim?.LineItems;
-                Func<Claim.ItemComponent,bool?> ad_ = (medClaimLineItem) => 
-                {
-                    var l_ = ClaimAndResponse?.PaidMedicalClaimResponse;
-                    Func<Tuples.Tuple_EbJRLQXEhRCeIIZLcXEYbTEDL,IEnumerable<Tuples.Tuple_EbJRLQXEhRCeIIZLcXEYbTEDL>> ab_ = (pClaim) => 
-                    {
-                        var m_ = pClaim?.LineItems;
-                        Func<ClaimResponse.ItemComponent,bool?> y_ = (pClaimLineItem) => 
-                        {
-                            var o_ = (((medClaim?.ClaimofInterest is Resource)
-								? ((medClaim?.ClaimofInterest as Resource)?.IdElement)
-								: (null))
- as object);
-                            var n_ = (context?.Operators.Convert<string>(o_) as object);
-                            var q_ = (pClaim?.Response?.Request?.ReferenceElement as object);
-                            var r_ = context?.Operators.Convert<string>(q_);
-                            var p_ = (NCQAFHIRBase_1_0_0.GetId(r_) as object);
-                            var s_ = context?.Operators.Equal(n_, 
-								p_);
-                            var u_ = (medClaimLineItem?.SequenceElement as object);
-                            var t_ = (context?.Operators.Convert<Integer>(u_) as object);
-                            var w_ = (pClaimLineItem?.ItemSequenceElement as object);
-                            var v_ = (context?.Operators.Convert<Integer>(w_) as object);
-                            var x_ = context?.Operators.Equal(t_, 
-								v_);
-                            return context?.Operators.And(s_, 
-								x_);
-                        };
-                        var z_ = context?.Operators.WhereOrNull<ClaimResponse.ItemComponent>(m_, 
-							y_);
-                        Func<ClaimResponse.ItemComponent,Tuples.Tuple_EbJRLQXEhRCeIIZLcXEYbTEDL> aa_ = (pClaimLineItem) => pClaim;
-                        return context?.Operators.SelectOrNull<ClaimResponse.ItemComponent, Tuples.Tuple_EbJRLQXEhRCeIIZLcXEYbTEDL>(z_, 
-							aa_);
-                    };
-                    var ac_ = context?.Operators.SelectManyOrNull<Tuples.Tuple_EbJRLQXEhRCeIIZLcXEYbTEDL, Tuples.Tuple_EbJRLQXEhRCeIIZLcXEYbTEDL>(l_, 
-						ab_);
-                    return context?.Operators.ExistsInList<Tuples.Tuple_EbJRLQXEhRCeIIZLcXEYbTEDL>(ac_);
-                };
-                var j_ = context?.Operators.WhereOrNull<Claim.ItemComponent>(k_, 
-					ad_);
-                return new Tuples.Tuple_CAKcSTUVVXcPjYRXATiiRAEMg
-				{
-					PaidClaim = i_,
-					ClaimItem = j_,
-				};
-            };
-            var g_ = context?.Operators.SelectOrNull<Tuples.Tuple_DXaYeZVOEAELKIhLMVHZBeASM, Tuples.Tuple_CAKcSTUVVXcPjYRXATiiRAEMg>(h_, 
-				ae_);
-            var f_ = new Tuples.Tuple_CTafBejCOJKDPBQMRaUKGZGDD
-			{
-				AggregateClaim = g_,
-			};
-            var e_ = new Tuples.Tuple_CTafBejCOJKDPBQMRaUKGZGDD[]
-			{
-				f_,
-			};
-            Func<Tuples.Tuple_CTafBejCOJKDPBQMRaUKGZGDD,Tuples.Tuple_FbAEUOYETObSHBafYbFNIeSNO> bh_ = (ClaimWithPaidResponse) => 
-            {
-                var ah_ = ClaimWithPaidResponse?.AggregateClaim;
-                Func<Tuples.Tuple_CAKcSTUVVXcPjYRXATiiRAEMg,bool?> aj_ = (@this) => 
-                {
-                    bool? ai_ = ((bool?)(@this?.ClaimItem == null));
-                    return context?.Operators.Not(ai_);
-                };
-                var ak_ = context?.Operators.WhereOrNull<Tuples.Tuple_CAKcSTUVVXcPjYRXATiiRAEMg>(ah_, 
-					aj_);
-                Func<Tuples.Tuple_CAKcSTUVVXcPjYRXATiiRAEMg,IEnumerable<Claim.ItemComponent>> al_ = (@this) => 
-                {
-                    return @this?.ClaimItem;
-                };
-                var am_ = context?.Operators.SelectOrNull<Tuples.Tuple_CAKcSTUVVXcPjYRXATiiRAEMg, IEnumerable<Claim.ItemComponent>>(ak_, 
-					al_);
-                var an_ = context?.Operators.FlattenList<Claim.ItemComponent>(am_);
-                Func<Tuples.Tuple_CAKcSTUVVXcPjYRXATiiRAEMg,bool?> ar_ = (@this) => 
-                {
-                    bool? aq_ = ((bool?)(@this?.PaidClaim == null));
-                    return context?.Operators.Not(aq_);
-                };
-                var as_ = context?.Operators.WhereOrNull<Tuples.Tuple_CAKcSTUVVXcPjYRXATiiRAEMg>(ah_, 
-					ar_);
-                Func<Tuples.Tuple_CAKcSTUVVXcPjYRXATiiRAEMg,Tuples.Tuple_DXaYeZVOEAELKIhLMVHZBeASM> at_ = (@this) => 
-                {
-                    return @this?.PaidClaim;
-                };
-                var ao_ = context?.Operators.SelectOrNull<Tuples.Tuple_CAKcSTUVVXcPjYRXATiiRAEMg, Tuples.Tuple_DXaYeZVOEAELKIhLMVHZBeASM>(as_, 
-					at_);
-                Func<Tuples.Tuple_CAKcSTUVVXcPjYRXATiiRAEMg,bool?> ax_ = (@this) => 
-                {
-                    bool? aw_ = ((bool?)(@this?.ClaimItem == null));
-                    return context?.Operators.Not(aw_);
-                };
-                var ay_ = context?.Operators.WhereOrNull<Tuples.Tuple_CAKcSTUVVXcPjYRXATiiRAEMg>(ah_, 
-					ax_);
-                var ba_ = context?.Operators.SelectOrNull<Tuples.Tuple_CAKcSTUVVXcPjYRXATiiRAEMg, IEnumerable<Claim.ItemComponent>>(ay_, 
-					al_);
-                var bb_ = context?.Operators.FlattenList<Claim.ItemComponent>(ba_);
-                Func<Claim.ItemComponent,CqlInterval<CqlDateTime>> bd_ = (PaidItem) => 
-                {
-                    var bc_ = (PaidItem?.Serviced as object);
-                    return NCQAFHIRBase_1_0_0.Normalize_Interval(bc_);
-                };
-                var au_ = context?.Operators.SelectOrNull<Claim.ItemComponent, CqlInterval<CqlDateTime>>(bb_, 
-					bd_);
-                var ag_ = (((context?.Operators.ExistsInList<Claim.ItemComponent>(an_) ?? false))
-					? (new Tuples.Tuple_FbAEUOYETObSHBafYbFNIeSNO
-						{
-							originalClaim = ao_,
-							ServicePeriod = au_,
-						})
-					: ((null as Tuples.Tuple_FbAEUOYETObSHBafYbFNIeSNO)))
-;
-                var af_ = new Tuples.Tuple_FbAEUOYETObSHBafYbFNIeSNO[]
-				{
-					ag_,
-				};
-                Func<Tuples.Tuple_FbAEUOYETObSHBafYbFNIeSNO,bool?> bf_ = (FinalList) => 
-                {
-                    bool? be_ = ((bool?)(FinalList == null));
-                    return context?.Operators.Not(be_);
-                };
-                var bg_ = context?.Operators.WhereOrNull<Tuples.Tuple_FbAEUOYETObSHBafYbFNIeSNO>(af_, 
-					bf_);
-                return context?.Operators.SingleOrNull<Tuples.Tuple_FbAEUOYETObSHBafYbFNIeSNO>(bg_);
-            };
-            var bi_ = context?.Operators.SelectOrNull<Tuples.Tuple_CTafBejCOJKDPBQMRaUKGZGDD, Tuples.Tuple_FbAEUOYETObSHBafYbFNIeSNO>(e_, 
-				bh_);
-            return context?.Operators.SingleOrNull<Tuples.Tuple_FbAEUOYETObSHBafYbFNIeSNO>(bi_);
-        };
-        var bk_ = context?.Operators.SelectOrNull<Tuples.Tuple_ELXXNjRZXJcQDXjEEQXFeNQKZ, Tuples.Tuple_FbAEUOYETObSHBafYbFNIeSNO>(a_, 
-			bj_);
-        return context?.Operators.SingleOrNull<Tuples.Tuple_FbAEUOYETObSHBafYbFNIeSNO>(bk_);
-    }
->>>>>>> cedac435
-
-							return (cy_ as Tuples.Tuple_DTeHhjMPXBSEFRBcdiBHhKQDA);
-						};
-					};
-
-					return cg_();
-				};
-				var z_ = t_.SelectOrNull<Tuples.Tuple_CNibCQZPIWCUUGeAXcXWGiTgj, Tuples.Tuple_DTeHhjMPXBSEFRBcdiBHhKQDA>(x_, y_);
-				var aa_ = t_.SingleOrNull<Tuples.Tuple_DTeHhjMPXBSEFRBcdiBHhKQDA>(z_);
-
-				return aa_;
-			};
-			var q_ = m_.SelectOrNull<Claim, Tuples.Tuple_DTeHhjMPXBSEFRBcdiBHhKQDA>(o_, p_);
-			bool? r_(Tuples.Tuple_DTeHhjMPXBSEFRBcdiBHhKQDA FinalList)
-			{
-				var cz_ = context.Operators;
-				var da_ = cz_.Not((bool?)(FinalList is null));
-
-				return da_;
-			};
-			var s_ = m_.WhereOrNull<Tuples.Tuple_DTeHhjMPXBSEFRBcdiBHhKQDA>(q_, r_);
-
-			return s_;
-		};
-<<<<<<< HEAD
-		var j_ = a_.SelectOrNull<Tuples.Tuple_EWMRhBHgcOUGZLgIBDbjPHISO, IEnumerable<Tuples.Tuple_DTeHhjMPXBSEFRBcdiBHhKQDA>>(h_, i_);
-		var k_ = a_.SingleOrNull<IEnumerable<Tuples.Tuple_DTeHhjMPXBSEFRBcdiBHhKQDA>>(j_);
-=======
-        var a_ = new Tuples.Tuple_EDASHZgEHSQJbecPJIZegfOIB[]
-		{
-			b_,
-		};
-        Func<Tuples.Tuple_EDASHZgEHSQJbecPJIZegfOIB,Tuples.Tuple_BOANHMYNiCIfFjRZRMEXCcXTO> bs_ = (ClaimAndResponse) => 
-        {
-            var h_ = ClaimAndResponse?.MedicalClaim;
-            Func<Tuples.Tuple_FOLKddIQBPRMYYfjeMUjEIBhC,Tuples.Tuple_DgRFfDaEDhBINgYbMaeRWZWVT> ae_ = (medClaim) => 
-            {
-                var i_ = medClaim;
-                var k_ = medClaim?.LineItem;
-                Func<Claim.ItemComponent,bool?> ad_ = (medClaimLineItem) => 
-                {
-                    var l_ = ClaimAndResponse?.PaidPharmacyClaimResponse;
-                    Func<Tuples.Tuple_EbJRLQXEhRCeIIZLcXEYbTEDL,IEnumerable<Tuples.Tuple_EbJRLQXEhRCeIIZLcXEYbTEDL>> ab_ = (pClaim) => 
-                    {
-                        var m_ = pClaim?.LineItems;
-                        Func<ClaimResponse.ItemComponent,bool?> y_ = (pClaimLineItem) => 
-                        {
-                            var o_ = (((medClaim?.Claim is Resource)
-								? ((medClaim?.Claim as Resource)?.IdElement)
-								: (null))
- as object);
-                            var n_ = (context?.Operators.Convert<string>(o_) as object);
-                            var q_ = (pClaim?.Response?.Request?.ReferenceElement as object);
-                            var r_ = context?.Operators.Convert<string>(q_);
-                            var p_ = (NCQAFHIRBase_1_0_0.GetId(r_) as object);
-                            var s_ = context?.Operators.Equal(n_, 
-								p_);
-                            var u_ = (medClaimLineItem?.SequenceElement as object);
-                            var t_ = (context?.Operators.Convert<Integer>(u_) as object);
-                            var w_ = (pClaimLineItem?.ItemSequenceElement as object);
-                            var v_ = (context?.Operators.Convert<Integer>(w_) as object);
-                            var x_ = context?.Operators.Equal(t_, 
-								v_);
-                            return context?.Operators.And(s_, 
-								x_);
-                        };
-                        var z_ = context?.Operators.WhereOrNull<ClaimResponse.ItemComponent>(m_, 
-							y_);
-                        Func<ClaimResponse.ItemComponent,Tuples.Tuple_EbJRLQXEhRCeIIZLcXEYbTEDL> aa_ = (pClaimLineItem) => pClaim;
-                        return context?.Operators.SelectOrNull<ClaimResponse.ItemComponent, Tuples.Tuple_EbJRLQXEhRCeIIZLcXEYbTEDL>(z_, 
-							aa_);
-                    };
-                    var ac_ = context?.Operators.SelectManyOrNull<Tuples.Tuple_EbJRLQXEhRCeIIZLcXEYbTEDL, Tuples.Tuple_EbJRLQXEhRCeIIZLcXEYbTEDL>(l_, 
-						ab_);
-                    return context?.Operators.ExistsInList<Tuples.Tuple_EbJRLQXEhRCeIIZLcXEYbTEDL>(ac_);
-                };
-                var j_ = context?.Operators.WhereOrNull<Claim.ItemComponent>(k_, 
-					ad_);
-                return new Tuples.Tuple_DgRFfDaEDhBINgYbMaeRWZWVT
-				{
-					PaidClaim = i_,
-					ClaimItem = j_,
-				};
-            };
-            var g_ = context?.Operators.SelectOrNull<Tuples.Tuple_FOLKddIQBPRMYYfjeMUjEIBhC, Tuples.Tuple_DgRFfDaEDhBINgYbMaeRWZWVT>(h_, 
-				ae_);
-            var f_ = new Tuples.Tuple_DOALBUVOFWRHAUjdPUNBfNdUB
-			{
-				AggregateClaim = g_,
-			};
-            var e_ = new Tuples.Tuple_DOALBUVOFWRHAUjdPUNBfNdUB[]
-			{
-				f_,
-			};
-            Func<Tuples.Tuple_DOALBUVOFWRHAUjdPUNBfNdUB,Tuples.Tuple_BOANHMYNiCIfFjRZRMEXCcXTO> bq_ = (ClaimWithPaidResponse) => 
-            {
-                var ah_ = ClaimWithPaidResponse?.AggregateClaim;
-                Func<Tuples.Tuple_DgRFfDaEDhBINgYbMaeRWZWVT,bool?> aj_ = (@this) => 
-                {
-                    bool? ai_ = ((bool?)(@this?.ClaimItem == null));
-                    return context?.Operators.Not(ai_);
-                };
-                var ak_ = context?.Operators.WhereOrNull<Tuples.Tuple_DgRFfDaEDhBINgYbMaeRWZWVT>(ah_, 
-					aj_);
-                Func<Tuples.Tuple_DgRFfDaEDhBINgYbMaeRWZWVT,IEnumerable<Claim.ItemComponent>> al_ = (@this) => 
-                {
-                    return @this?.ClaimItem;
-                };
-                var am_ = context?.Operators.SelectOrNull<Tuples.Tuple_DgRFfDaEDhBINgYbMaeRWZWVT, IEnumerable<Claim.ItemComponent>>(ak_, 
-					al_);
-                var an_ = context?.Operators.FlattenList<Claim.ItemComponent>(am_);
-                Func<Tuples.Tuple_DgRFfDaEDhBINgYbMaeRWZWVT,bool?> ar_ = (@this) => 
-                {
-                    bool? aq_ = ((bool?)(@this?.PaidClaim == null));
-                    return context?.Operators.Not(aq_);
-                };
-                var as_ = context?.Operators.WhereOrNull<Tuples.Tuple_DgRFfDaEDhBINgYbMaeRWZWVT>(ah_, 
-					ar_);
-                Func<Tuples.Tuple_DgRFfDaEDhBINgYbMaeRWZWVT,Tuples.Tuple_FOLKddIQBPRMYYfjeMUjEIBhC> at_ = (@this) => 
-                {
-                    return @this?.PaidClaim;
-                };
-                var ao_ = context?.Operators.SelectOrNull<Tuples.Tuple_DgRFfDaEDhBINgYbMaeRWZWVT, Tuples.Tuple_FOLKddIQBPRMYYfjeMUjEIBhC>(as_, 
-					at_);
-                Func<Tuples.Tuple_DgRFfDaEDhBINgYbMaeRWZWVT,bool?> ax_ = (@this) => 
-                {
-                    bool? aw_ = ((bool?)(@this?.ClaimItem == null));
-                    return context?.Operators.Not(aw_);
-                };
-                var ay_ = context?.Operators.WhereOrNull<Tuples.Tuple_DgRFfDaEDhBINgYbMaeRWZWVT>(ah_, 
-					ax_);
-                var ba_ = context?.Operators.SelectOrNull<Tuples.Tuple_DgRFfDaEDhBINgYbMaeRWZWVT, IEnumerable<Claim.ItemComponent>>(ay_, 
-					al_);
-                var bb_ = context?.Operators.FlattenList<Claim.ItemComponent>(ba_);
-                Func<Claim.ItemComponent,CqlInterval<CqlDateTime>> bd_ = (PaidItem) => 
-                {
-                    var bc_ = (PaidItem?.Serviced as object);
-                    return NCQAFHIRBase_1_0_0.Normalize_Interval(bc_);
-                };
-                var au_ = context?.Operators.SelectOrNull<Claim.ItemComponent, CqlInterval<CqlDateTime>>(bb_, 
-					bd_);
-                Func<Tuples.Tuple_DgRFfDaEDhBINgYbMaeRWZWVT,bool?> bh_ = (@this) => 
-                {
-                    bool? bg_ = ((bool?)(@this?.ClaimItem == null));
-                    return context?.Operators.Not(bg_);
-                };
-                var bi_ = context?.Operators.WhereOrNull<Tuples.Tuple_DgRFfDaEDhBINgYbMaeRWZWVT>(ah_, 
-					bh_);
-                var bk_ = context?.Operators.SelectOrNull<Tuples.Tuple_DgRFfDaEDhBINgYbMaeRWZWVT, IEnumerable<Claim.ItemComponent>>(bi_, 
-					al_);
-                var bl_ = context?.Operators.FlattenList<Claim.ItemComponent>(bk_);
-                Func<Claim.ItemComponent,CqlInterval<CqlDate>> bm_ = (i) => (((context?.Operators.Not(((bool?)(i?.Quantity == null))) ?? false))
-						? (context?.Operators.Interval(context?.Operators.ConvertDateTimeToDate(context?.Operators.Start(NCQAFHIRBase_1_0_0.Normalize_Interval((i?.Serviced as object)))), 
-								context?.Operators.ConvertDateTimeToDate(context?.Operators.Subtract(context?.Operators.Add(context?.Operators.Start(NCQAFHIRBase_1_0_0.Normalize_Interval((i?.Serviced as object))), 
-											new CqlQuantity(FHIRHelpers_4_0_001.ToDecimal(i?.Quantity?.ValueElement), 
-												"day")), 
-										context?.Operators.Quantity(1m, 
-											"day"))), 
-								true, 
-								true))
-						: ((null as CqlInterval<CqlDate>)))
-;
-                var be_ = context?.Operators.SelectOrNull<Claim.ItemComponent, CqlInterval<CqlDate>>(bl_, 
-					bm_);
-                var ag_ = (((context?.Operators.ExistsInList<Claim.ItemComponent>(an_) ?? false))
-					? (new Tuples.Tuple_BOANHMYNiCIfFjRZRMEXCcXTO
-						{
-							originalClaim = ao_,
-							ServicePeriod = au_,
-							CoveredDays = be_,
-						})
-					: ((null as Tuples.Tuple_BOANHMYNiCIfFjRZRMEXCcXTO)))
-;
-                var af_ = new Tuples.Tuple_BOANHMYNiCIfFjRZRMEXCcXTO[]
-				{
-					ag_,
-				};
-                Func<Tuples.Tuple_BOANHMYNiCIfFjRZRMEXCcXTO,bool?> bo_ = (FinalList) => 
-                {
-                    bool? bn_ = ((bool?)(FinalList == null));
-                    return context?.Operators.Not(bn_);
-                };
-                var bp_ = context?.Operators.WhereOrNull<Tuples.Tuple_BOANHMYNiCIfFjRZRMEXCcXTO>(af_, 
-					bo_);
-                return context?.Operators.SingleOrNull<Tuples.Tuple_BOANHMYNiCIfFjRZRMEXCcXTO>(bp_);
-            };
-            var br_ = context?.Operators.SelectOrNull<Tuples.Tuple_DOALBUVOFWRHAUjdPUNBfNdUB, Tuples.Tuple_BOANHMYNiCIfFjRZRMEXCcXTO>(e_, 
-				bq_);
-            return context?.Operators.SingleOrNull<Tuples.Tuple_BOANHMYNiCIfFjRZRMEXCcXTO>(br_);
-        };
-        var bt_ = context?.Operators.SelectOrNull<Tuples.Tuple_EDASHZgEHSQJbecPJIZegfOIB, Tuples.Tuple_BOANHMYNiCIfFjRZRMEXCcXTO>(a_, 
-			bs_);
-        return context?.Operators.SingleOrNull<Tuples.Tuple_BOANHMYNiCIfFjRZRMEXCcXTO>(bt_);
-    }
->>>>>>> cedac435
-
-		return k_;
+							Tuples.Tuple_DTeHhjMPXBSEFRBcdiBHhKQDA bv_ = null;
+
+							return (bv_ as Tuples.Tuple_DTeHhjMPXBSEFRBcdiBHhKQDA);
+						};
+					};
+
+					return bh_();
+				};
+				var s_ = context.Operators.SelectOrNull<Tuples.Tuple_CNibCQZPIWCUUGeAXcXWGiTgj, Tuples.Tuple_DTeHhjMPXBSEFRBcdiBHhKQDA>(q_, r_);
+				var t_ = context.Operators.SingleOrNull<Tuples.Tuple_DTeHhjMPXBSEFRBcdiBHhKQDA>(s_);
+
+				return t_;
+			};
+			var l_ = context.Operators.SelectOrNull<Claim, Tuples.Tuple_DTeHhjMPXBSEFRBcdiBHhKQDA>(j_, k_);
+			bool? m_(Tuples.Tuple_DTeHhjMPXBSEFRBcdiBHhKQDA FinalList)
+			{
+				var bw_ = context.Operators.Not((bool?)(FinalList is null));
+
+				return bw_;
+			};
+			var n_ = context.Operators.WhereOrNull<Tuples.Tuple_DTeHhjMPXBSEFRBcdiBHhKQDA>(l_, m_);
+
+			return n_;
+		};
+		var g_ = context.Operators.SelectOrNull<Tuples.Tuple_EWMRhBHgcOUGZLgIBDbjPHISO, IEnumerable<Tuples.Tuple_DTeHhjMPXBSEFRBcdiBHhKQDA>>(e_, f_);
+		var h_ = context.Operators.SingleOrNull<IEnumerable<Tuples.Tuple_DTeHhjMPXBSEFRBcdiBHhKQDA>>(g_);
+
+		return h_;
 	}
 
-<<<<<<< HEAD
     [CqlDeclaration("Medical Claims With Diagnosis")]
 	public Tuples.Tuple_HLLRUdKceDPKeIXGFiiNKjMKI Medical_Claims_With_Diagnosis(IEnumerable<Claim> claim, IEnumerable<CqlCode> DiagnosisValueSet)
 	{
-		var a_ = context.Operators;
-		var c_ = this.Professional_or_Institutional_Claims(claim);
-		string e_(CqlCode d)
-		{
-			var l_ = d?.code;
-=======
-    [CqlDeclaration("Get Claim With Corresponding Claim Response")]
-    public IEnumerable<Tuples.Tuple_HQUdYchKGNXjEWMCbcWSEKdVI> Get_Claim_With_Corresponding_Claim_Response(IEnumerable<ClaimResponse> claimResponse, IEnumerable<Claim> claim)
-    {
-        Func<Claim,Tuples.Tuple_HQUdYchKGNXjEWMCbcWSEKdVI> af_ = (Claim) => 
-        {
-            Func<ClaimResponse,bool?> g_ = (CR) => 
-            {
-                var c_ = (Claim?.IdElement as object);
-                var b_ = (context?.Operators.Convert<string>(c_) as object);
-                var e_ = (CR?.Request?.ReferenceElement as object);
-                var f_ = context?.Operators.Convert<string>(e_);
-                var d_ = (NCQAFHIRBase_1_0_0.GetId(f_) as object);
-                return context?.Operators.Equal(b_, 
-					d_);
-            };
-            var a_ = context?.Operators.WhereOrNull<ClaimResponse>(claimResponse, 
-				g_);
-            Func<Claim,bool?> ae_ = (C) => 
-            {
-                var j_ = (Claim?.IdElement as object);
-                var i_ = (context?.Operators.Convert<string>(j_) as object);
-                Func<ClaimResponse,bool?> r_ = (CR) => 
-                {
-                    var n_ = (Claim?.IdElement as object);
-                    var m_ = (context?.Operators.Convert<string>(n_) as object);
-                    var p_ = (CR?.Request?.ReferenceElement as object);
-                    var q_ = context?.Operators.Convert<string>(p_);
-                    var o_ = (NCQAFHIRBase_1_0_0.GetId(q_) as object);
-                    return context?.Operators.Equal(m_, 
-						o_);
-                };
-                var s_ = context?.Operators.WhereOrNull<ClaimResponse>(claimResponse, 
-					r_);
-                Func<ClaimResponse,bool?> u_ = (@this) => 
-                {
-                    bool? t_ = ((bool?)(@this?.Request == null));
-                    return context?.Operators.Not(t_);
-                };
-                var v_ = context?.Operators.WhereOrNull<ClaimResponse>(s_, 
-					u_);
-                Func<ClaimResponse,ResourceReference> w_ = (@this) => 
-                {
-                    return @this?.Request;
-                };
-                var x_ = context?.Operators.SelectOrNull<ClaimResponse, ResourceReference>(v_, 
-					w_);
-                Func<ResourceReference,bool?> z_ = (@this) => 
-                {
-                    bool? y_ = ((bool?)(@this?.ReferenceElement == null));
-                    return context?.Operators.Not(y_);
-                };
-                var aa_ = context?.Operators.WhereOrNull<ResourceReference>(x_, 
-					z_);
-                Func<ResourceReference,FhirString> ab_ = (@this) => 
-                {
-                    return @this?.ReferenceElement;
-                };
-                var ac_ = context?.Operators.SelectOrNull<ResourceReference, FhirString>(aa_, 
-					ab_);
-                var l_ = (context?.Operators.SingleOrNull<FhirString>(ac_) as object);
-                var ad_ = context?.Operators.Convert<string>(l_);
-                var k_ = (NCQAFHIRBase_1_0_0.GetId(ad_) as object);
-                return context?.Operators.Equal(i_, 
-					k_);
-            };
-            var h_ = context?.Operators.WhereOrNull<Claim>(claim, 
-				ae_);
-            return new Tuples.Tuple_HQUdYchKGNXjEWMCbcWSEKdVI
-			{
-				ClaimResponse = a_,
-				OriginalClaim = h_,
-			};
-        };
-        return context?.Operators.SelectOrNull<Claim, Tuples.Tuple_HQUdYchKGNXjEWMCbcWSEKdVI>(claim, 
-			af_);
-    }
->>>>>>> cedac435
-
-			return l_;
-		};
-		var f_ = a_.SelectOrNull<CqlCode, string>(DiagnosisValueSet, e_);
-		var g_ = new Tuples.Tuple_HGJgSEUEXcXLiIPXgcJWiVdUX
-		{
-			MedicalClaim = c_,
-			DiagnosesAsStrings = f_,
-		};
-		var h_ = new Tuples.Tuple_HGJgSEUEXcXLiIPXgcJWiVdUX[]
-		{
-			g_,
-		};
-		Tuples.Tuple_HLLRUdKceDPKeIXGFiiNKjMKI i_(Tuples.Tuple_HGJgSEUEXcXLiIPXgcJWiVdUX ClaimWithDiagnosis)
-		{
-			var m_ = context.Operators;
-			IEnumerable<Claim> o_()
+		var a_ = this.Professional_or_Institutional_Claims(claim);
+		string b_(CqlCode d)
+		{
+			var i_ = d?.code;
+
+			return i_;
+		};
+		var c_ = context.Operators.SelectOrNull<CqlCode, string>(DiagnosisValueSet, b_);
+		var d_ = new Tuples.Tuple_HGJgSEUEXcXLiIPXgcJWiVdUX
+		{
+			MedicalClaim = a_,
+			DiagnosesAsStrings = c_,
+		};
+		var e_ = new Tuples.Tuple_HGJgSEUEXcXLiIPXgcJWiVdUX[]
+		{
+			d_,
+		};
+		Tuples.Tuple_HLLRUdKceDPKeIXGFiiNKjMKI f_(Tuples.Tuple_HGJgSEUEXcXLiIPXgcJWiVdUX ClaimWithDiagnosis)
+		{
+			IEnumerable<Claim> j_()
 			{
 				if ((ClaimWithDiagnosis?.MedicalClaim is null))
 				{
-					IEnumerable<Claim> u_ = null;
-
-					return (u_ as IEnumerable<Claim>);
+					IEnumerable<Claim> p_ = null;
+
+					return (p_ as IEnumerable<Claim>);
 				}
 				else
 				{
-					var v_ = context.Operators;
-					var w_ = ClaimWithDiagnosis?.MedicalClaim;
-					bool? x_(Claim DiagnosisLine)
-					{
-						var z_ = context.Operators;
-						var ah_ = DiagnosisLine?.Diagnosis;
-						bool? ai_(Claim.DiagnosisComponent @this)
-						{
-							var aw_ = context.Operators;
-							var ax_ = @this?.Diagnosis;
-							var ay_ = aw_.Not((bool?)(ax_ is null));
-
-							return ay_;
-						};
-						var aj_ = z_.WhereOrNull<Claim.DiagnosisComponent>((ah_ as IEnumerable<Claim.DiagnosisComponent>), ai_);
-						DataType ak_(Claim.DiagnosisComponent @this)
-						{
-							var az_ = @this?.Diagnosis;
-
-							return az_;
-						};
-						var al_ = z_.SelectOrNull<Claim.DiagnosisComponent, DataType>(aj_, ak_);
-						bool? am_(DataType @this)
-						{
-							var ba_ = context.Operators;
-							var bc_ = ba_.LateBoundProperty<object>(@this, "coding");
-							var bd_ = ba_.Not((bool?)(bc_ is null));
-
-							return bd_;
-						};
-						var an_ = z_.WhereOrNull<DataType>(al_, am_);
-						object ao_(DataType @this)
-						{
-							var be_ = context.Operators;
-							var bf_ = be_.LateBoundProperty<object>(@this, "coding");
-
-							return bf_;
-						};
-						var ap_ = z_.SelectOrNull<DataType, object>(an_, ao_);
-						var aq_ = z_.FlattenLateBoundList(ap_);
-						Coding ar_(object @object) => 
+					var q_ = ClaimWithDiagnosis?.MedicalClaim;
+					bool? r_(Claim DiagnosisLine)
+					{
+						var t_ = DiagnosisLine?.Diagnosis;
+						bool? u_(Claim.DiagnosisComponent @this)
+						{
+							var ai_ = @this?.Diagnosis;
+							var aj_ = context.Operators.Not((bool?)(ai_ is null));
+
+							return aj_;
+						};
+						var v_ = context.Operators.WhereOrNull<Claim.DiagnosisComponent>((t_ as IEnumerable<Claim.DiagnosisComponent>), u_);
+						DataType w_(Claim.DiagnosisComponent @this)
+						{
+							var ak_ = @this?.Diagnosis;
+
+							return ak_;
+						};
+						var x_ = context.Operators.SelectOrNull<Claim.DiagnosisComponent, DataType>(v_, w_);
+						bool? y_(DataType @this)
+						{
+							var al_ = context.Operators.LateBoundProperty<object>(@this, "coding");
+							var am_ = context.Operators.Not((bool?)(al_ is null));
+
+							return am_;
+						};
+						var z_ = context.Operators.WhereOrNull<DataType>(x_, y_);
+						object aa_(DataType @this)
+						{
+							var an_ = context.Operators.LateBoundProperty<object>(@this, "coding");
+
+							return an_;
+						};
+						var ab_ = context.Operators.SelectOrNull<DataType, object>(z_, aa_);
+						var ac_ = context.Operators.FlattenLateBoundList(ab_);
+						Coding ad_(object @object) => 
 							(@object as Coding);
-						var as_ = z_.SelectOrNull<object, Coding>(aq_, ar_);
-						bool? at_(Coding HeaderCode)
-						{
-							var bg_ = context.Operators;
-							var bh_ = HeaderCode?.CodeElement;
-							var bi_ = bh_?.Value;
-							var bj_ = ClaimWithDiagnosis?.DiagnosesAsStrings;
-							var bk_ = bg_.InList<string>(bi_, bj_);
-
-							return bk_;
-						};
-						var au_ = z_.WhereOrNull<Coding>(as_, at_);
-						var av_ = z_.ExistsInList<Coding>(au_);
-
-						return av_;
-					};
-					var y_ = v_.WhereOrNull<Claim>(w_, x_);
-
-					return y_;
-				};
-			};
-			var p_ = new Tuples.Tuple_FcALBBGFXRhKjhIaDWMVWUhJg
-			{
-				DiagnosisItems = o_(),
-			};
-			var q_ = new Tuples.Tuple_FcALBBGFXRhKjhIaDWMVWUhJg[]
-			{
-				p_,
-			};
-			Tuples.Tuple_HLLRUdKceDPKeIXGFiiNKjMKI r_(Tuples.Tuple_FcALBBGFXRhKjhIaDWMVWUhJg HeaderDefinition)
-			{
-				var bl_ = context.Operators;
-				Tuples.Tuple_HLLRUdKceDPKeIXGFiiNKjMKI bn_()
+						var ae_ = context.Operators.SelectOrNull<object, Coding>(ac_, ad_);
+						bool? af_(Coding HeaderCode)
+						{
+							var ao_ = HeaderCode?.CodeElement;
+							var ap_ = ao_?.Value;
+							var aq_ = ClaimWithDiagnosis?.DiagnosesAsStrings;
+							var ar_ = context.Operators.InList<string>(ap_, aq_);
+
+							return ar_;
+						};
+						var ag_ = context.Operators.WhereOrNull<Coding>(ae_, af_);
+						var ah_ = context.Operators.ExistsInList<Coding>(ag_);
+
+						return ah_;
+					};
+					var s_ = context.Operators.WhereOrNull<Claim>(q_, r_);
+
+					return s_;
+				};
+			};
+			var k_ = new Tuples.Tuple_FcALBBGFXRhKjhIaDWMVWUhJg
+			{
+				DiagnosisItems = j_(),
+			};
+			var l_ = new Tuples.Tuple_FcALBBGFXRhKjhIaDWMVWUhJg[]
+			{
+				k_,
+			};
+			Tuples.Tuple_HLLRUdKceDPKeIXGFiiNKjMKI m_(Tuples.Tuple_FcALBBGFXRhKjhIaDWMVWUhJg HeaderDefinition)
+			{
+				Tuples.Tuple_HLLRUdKceDPKeIXGFiiNKjMKI as_()
 				{
 					if ((context.Operators.ExistsInList<Claim>(HeaderDefinition?.DiagnosisItems) ?? false))
 					{
-						var bs_ = HeaderDefinition?.DiagnosisItems;
-						var bt_ = context.Operators;
-						bool? by_(Claim @this)
-						{
-							var cg_ = context.Operators;
-							var ch_ = @this?.Item;
-							var ci_ = cg_.Not((bool?)(ch_ is null));
-
-							return ci_;
-						};
-						var bz_ = bt_.WhereOrNull<Claim>(bs_, by_);
-						List<Claim.ItemComponent> ca_(Claim @this)
-						{
-							var cj_ = @this?.Item;
-
-							return cj_;
-						};
-						var cb_ = bt_.SelectOrNull<Claim, List<Claim.ItemComponent>>(bz_, ca_);
-						var cc_ = bt_.FlattenList<Claim.ItemComponent>(cb_);
-						CqlInterval<CqlDateTime> cd_(Claim.ItemComponent NormalDate)
-						{
-							var ck_ = NormalDate?.Serviced;
-							var cl_ = NCQAFHIRBase_1_0_0.Normalize_Interval(ck_);
-
-							return cl_;
-						};
-						var ce_ = bt_.SelectOrNull<Claim.ItemComponent, CqlInterval<CqlDateTime>>(cc_, cd_);
-						var cf_ = new Tuples.Tuple_HLLRUdKceDPKeIXGFiiNKjMKI
-						{
-							Claim = bs_,
-							ServicePeriod = ce_,
-						};
-
-						return cf_;
+						var ax_ = HeaderDefinition?.DiagnosisItems;
+						bool? az_(Claim @this)
+						{
+							var bh_ = @this?.Item;
+							var bi_ = context.Operators.Not((bool?)(bh_ is null));
+
+							return bi_;
+						};
+						var ba_ = context.Operators.WhereOrNull<Claim>(ax_, az_);
+						List<Claim.ItemComponent> bb_(Claim @this)
+						{
+							var bj_ = @this?.Item;
+
+							return bj_;
+						};
+						var bc_ = context.Operators.SelectOrNull<Claim, List<Claim.ItemComponent>>(ba_, bb_);
+						var bd_ = context.Operators.FlattenList<Claim.ItemComponent>(bc_);
+						CqlInterval<CqlDateTime> be_(Claim.ItemComponent NormalDate)
+						{
+							var bk_ = NormalDate?.Serviced;
+							var bl_ = NCQAFHIRBase_1_0_0.Normalize_Interval(bk_);
+
+							return bl_;
+						};
+						var bf_ = context.Operators.SelectOrNull<Claim.ItemComponent, CqlInterval<CqlDateTime>>(bd_, be_);
+						var bg_ = new Tuples.Tuple_HLLRUdKceDPKeIXGFiiNKjMKI
+						{
+							Claim = ax_,
+							ServicePeriod = bf_,
+						};
+
+						return bg_;
 					}
 					else
 					{
-						Tuples.Tuple_HLLRUdKceDPKeIXGFiiNKjMKI cm_ = null;
-
-						return (cm_ as Tuples.Tuple_HLLRUdKceDPKeIXGFiiNKjMKI);
-					};
-				};
-				var bo_ = new Tuples.Tuple_HLLRUdKceDPKeIXGFiiNKjMKI[]
-				{
-					bn_(),
-				};
-				bool? bp_(Tuples.Tuple_HLLRUdKceDPKeIXGFiiNKjMKI FinalList)
-				{
-					var cn_ = context.Operators;
-					var co_ = cn_.Not((bool?)(FinalList is null));
-
-					return co_;
-				};
-				var bq_ = bl_.WhereOrNull<Tuples.Tuple_HLLRUdKceDPKeIXGFiiNKjMKI>(bo_, bp_);
-				var br_ = bl_.SingleOrNull<Tuples.Tuple_HLLRUdKceDPKeIXGFiiNKjMKI>(bq_);
-
-				return br_;
-			};
-			var s_ = m_.SelectOrNull<Tuples.Tuple_FcALBBGFXRhKjhIaDWMVWUhJg, Tuples.Tuple_HLLRUdKceDPKeIXGFiiNKjMKI>(q_, r_);
-			var t_ = m_.SingleOrNull<Tuples.Tuple_HLLRUdKceDPKeIXGFiiNKjMKI>(s_);
-
-			return t_;
-		};
-		var j_ = a_.SelectOrNull<Tuples.Tuple_HGJgSEUEXcXLiIPXgcJWiVdUX, Tuples.Tuple_HLLRUdKceDPKeIXGFiiNKjMKI>(h_, i_);
-		var k_ = a_.SingleOrNull<Tuples.Tuple_HLLRUdKceDPKeIXGFiiNKjMKI>(j_);
-
-		return k_;
+						Tuples.Tuple_HLLRUdKceDPKeIXGFiiNKjMKI bm_ = null;
+
+						return (bm_ as Tuples.Tuple_HLLRUdKceDPKeIXGFiiNKjMKI);
+					};
+				};
+				var at_ = new Tuples.Tuple_HLLRUdKceDPKeIXGFiiNKjMKI[]
+				{
+					as_(),
+				};
+				bool? au_(Tuples.Tuple_HLLRUdKceDPKeIXGFiiNKjMKI FinalList)
+				{
+					var bn_ = context.Operators.Not((bool?)(FinalList is null));
+
+					return bn_;
+				};
+				var av_ = context.Operators.WhereOrNull<Tuples.Tuple_HLLRUdKceDPKeIXGFiiNKjMKI>(at_, au_);
+				var aw_ = context.Operators.SingleOrNull<Tuples.Tuple_HLLRUdKceDPKeIXGFiiNKjMKI>(av_);
+
+				return aw_;
+			};
+			var n_ = context.Operators.SelectOrNull<Tuples.Tuple_FcALBBGFXRhKjhIaDWMVWUhJg, Tuples.Tuple_HLLRUdKceDPKeIXGFiiNKjMKI>(l_, m_);
+			var o_ = context.Operators.SingleOrNull<Tuples.Tuple_HLLRUdKceDPKeIXGFiiNKjMKI>(n_);
+
+			return o_;
+		};
+		var g_ = context.Operators.SelectOrNull<Tuples.Tuple_HGJgSEUEXcXLiIPXgcJWiVdUX, Tuples.Tuple_HLLRUdKceDPKeIXGFiiNKjMKI>(e_, f_);
+		var h_ = context.Operators.SingleOrNull<Tuples.Tuple_HLLRUdKceDPKeIXGFiiNKjMKI>(g_);
+
+		return h_;
 	}
 
     [CqlDeclaration("Pharmacy Claim With Medication")]
 	public IEnumerable<Tuples.Tuple_FOLKddIQBPRMYYfjeMUjEIBhC> Pharmacy_Claim_With_Medication(IEnumerable<Claim> claim, IEnumerable<CqlCode> MedicationCodes)
 	{
-		var a_ = context.Operators;
-		var c_ = this.Pharmacy_Claims(claim);
-		string e_(CqlCode p)
-		{
-			var l_ = p?.code;
-
-			return l_;
-		};
-		var f_ = a_.SelectOrNull<CqlCode, string>(MedicationCodes, e_);
-		var g_ = new Tuples.Tuple_BAGeQidBiLhNHVFiERZPAUdCY
-		{
-			PharmacyClaim = c_,
-			MedicationsAsStrings = f_,
-		};
-		var h_ = new Tuples.Tuple_BAGeQidBiLhNHVFiERZPAUdCY[]
-		{
-			g_,
-		};
-		IEnumerable<Tuples.Tuple_FOLKddIQBPRMYYfjeMUjEIBhC> i_(Tuples.Tuple_BAGeQidBiLhNHVFiERZPAUdCY ClaimWithMedication)
-		{
-			var m_ = context.Operators;
-			var o_ = ClaimWithMedication?.PharmacyClaim;
-			Tuples.Tuple_FOLKddIQBPRMYYfjeMUjEIBhC p_(Claim Pharmacy)
-			{
-				var t_ = context.Operators;
-				var w_ = Pharmacy?.Item;
-				bool? x_(Claim.ItemComponent ItemOnLine)
-				{
-					var ae_ = context.Operators;
-					var ag_ = ItemOnLine?.ProductOrService;
-					var ah_ = FHIRHelpers_4_0_001.ToConcept(ag_);
-					var ai_ = ah_?.codes;
-					bool? aj_(CqlCode LineCode)
-					{
-						var am_ = context.Operators;
-						var an_ = LineCode?.code;
-						var ao_ = ClaimWithMedication?.MedicationsAsStrings;
-						var ap_ = am_.InList<string>(an_, ao_);
-
-						return ap_;
-					};
-					var ak_ = ae_.WhereOrNull<CqlCode>((ai_ as IEnumerable<CqlCode>), aj_);
-					var al_ = ae_.ExistsInList<CqlCode>(ak_);
-
-					return al_;
-				};
-				var y_ = t_.WhereOrNull<Claim.ItemComponent>((w_ as IEnumerable<Claim.ItemComponent>), x_);
-				var z_ = new Tuples.Tuple_CNibCQZPIWCUUGeAXcXWGiTgj
+		var a_ = this.Pharmacy_Claims(claim);
+		string b_(CqlCode p)
+		{
+			var i_ = p?.code;
+
+			return i_;
+		};
+		var c_ = context.Operators.SelectOrNull<CqlCode, string>(MedicationCodes, b_);
+		var d_ = new Tuples.Tuple_BAGeQidBiLhNHVFiERZPAUdCY
+		{
+			PharmacyClaim = a_,
+			MedicationsAsStrings = c_,
+		};
+		var e_ = new Tuples.Tuple_BAGeQidBiLhNHVFiERZPAUdCY[]
+		{
+			d_,
+		};
+		IEnumerable<Tuples.Tuple_FOLKddIQBPRMYYfjeMUjEIBhC> f_(Tuples.Tuple_BAGeQidBiLhNHVFiERZPAUdCY ClaimWithMedication)
+		{
+			var j_ = ClaimWithMedication?.PharmacyClaim;
+			Tuples.Tuple_FOLKddIQBPRMYYfjeMUjEIBhC k_(Claim Pharmacy)
+			{
+				var o_ = Pharmacy?.Item;
+				bool? p_(Claim.ItemComponent ItemOnLine)
+				{
+					var w_ = ItemOnLine?.ProductOrService;
+					var x_ = FHIRHelpers_4_0_001.ToConcept(w_);
+					var y_ = x_?.codes;
+					bool? z_(CqlCode LineCode)
+					{
+						var ac_ = LineCode?.code;
+						var ad_ = ClaimWithMedication?.MedicationsAsStrings;
+						var ae_ = context.Operators.InList<string>(ac_, ad_);
+
+						return ae_;
+					};
+					var aa_ = context.Operators.WhereOrNull<CqlCode>((y_ as IEnumerable<CqlCode>), z_);
+					var ab_ = context.Operators.ExistsInList<CqlCode>(aa_);
+
+					return ab_;
+				};
+				var q_ = context.Operators.WhereOrNull<Claim.ItemComponent>((o_ as IEnumerable<Claim.ItemComponent>), p_);
+				var r_ = new Tuples.Tuple_CNibCQZPIWCUUGeAXcXWGiTgj
 				{
 					Claim = Pharmacy,
-					LineItems = y_,
-				};
-				var aa_ = new Tuples.Tuple_CNibCQZPIWCUUGeAXcXWGiTgj[]
-				{
-					z_,
-				};
-				Tuples.Tuple_FOLKddIQBPRMYYfjeMUjEIBhC ab_(Tuples.Tuple_CNibCQZPIWCUUGeAXcXWGiTgj LineItemDefinition)
-				{
-					var aq_ = context.Operators;
-					var as_ = LineItemDefinition?.Claim;
-					var at_ = new Claim[]
-					{
-						as_,
-					};
-					Tuples.Tuple_FOLKddIQBPRMYYfjeMUjEIBhC au_(Claim ClaimLines)
-					{
-						var ax_ = context.Operators;
-						var bb_ = ClaimLines?.Item;
-						bool? bc_(Claim.ItemComponent i)
-						{
-							var bl_ = context.Operators;
-							var bn_ = i?.ProductOrService;
-							var bo_ = FHIRHelpers_4_0_001.ToConcept(bn_);
-							var bp_ = bo_?.codes;
-							bool? bq_(CqlCode LineCode)
-							{
-								var bt_ = context.Operators;
-								var bu_ = LineCode?.code;
-								var bv_ = ClaimWithMedication?.MedicationsAsStrings;
-								var bw_ = bt_.InList<string>(bu_, bv_);
-
-								return bw_;
-							};
-							var br_ = bl_.WhereOrNull<CqlCode>((bp_ as IEnumerable<CqlCode>), bq_);
-							var bs_ = bl_.ExistsInList<CqlCode>(br_);
-
-							return bs_;
-						};
-						var bd_ = ax_.WhereOrNull<Claim.ItemComponent>((bb_ as IEnumerable<Claim.ItemComponent>), bc_);
-						Tuples.Tuple_DadNQNcGichTGjKhdjJicQeTP be_(Claim.ItemComponent i)
-						{
-							CqlInterval<CqlDateTime> bx_()
+					LineItems = q_,
+				};
+				var s_ = new Tuples.Tuple_CNibCQZPIWCUUGeAXcXWGiTgj[]
+				{
+					r_,
+				};
+				Tuples.Tuple_FOLKddIQBPRMYYfjeMUjEIBhC t_(Tuples.Tuple_CNibCQZPIWCUUGeAXcXWGiTgj LineItemDefinition)
+				{
+					var af_ = LineItemDefinition?.Claim;
+					var ag_ = new Claim[]
+					{
+						af_,
+					};
+					Tuples.Tuple_FOLKddIQBPRMYYfjeMUjEIBhC ah_(Claim ClaimLines)
+					{
+						var ak_ = ClaimLines?.Item;
+						bool? al_(Claim.ItemComponent i)
+						{
+							var au_ = i?.ProductOrService;
+							var av_ = FHIRHelpers_4_0_001.ToConcept(au_);
+							var aw_ = av_?.codes;
+							bool? ax_(CqlCode LineCode)
+							{
+								var ba_ = LineCode?.code;
+								var bb_ = ClaimWithMedication?.MedicationsAsStrings;
+								var bc_ = context.Operators.InList<string>(ba_, bb_);
+
+								return bc_;
+							};
+							var ay_ = context.Operators.WhereOrNull<CqlCode>((aw_ as IEnumerable<CqlCode>), ax_);
+							var az_ = context.Operators.ExistsInList<CqlCode>(ay_);
+
+							return az_;
+						};
+						var am_ = context.Operators.WhereOrNull<Claim.ItemComponent>((ak_ as IEnumerable<Claim.ItemComponent>), al_);
+						Tuples.Tuple_DadNQNcGichTGjKhdjJicQeTP an_(Claim.ItemComponent i)
+						{
+							CqlInterval<CqlDateTime> bd_()
 							{
 								if ((context.Operators.Not((bool?)(i?.Quantity is null)) ?? false))
 								{
-									CqlInterval<CqlDateTime> bz_()
+									CqlInterval<CqlDateTime> bf_()
 									{
 										if (i?.Serviced is Period)
 										{
-											var ca_ = context.Operators;
-											var cc_ = i?.Serviced;
-											var cd_ = NCQAFHIRBase_1_0_0.Normalize_Interval(cc_);
-											var ce_ = ca_.Start(cd_);
-											var cj_ = NCQAFHIRBase_1_0_0.Normalize_Interval(cc_);
-											var ck_ = ca_.Start(cj_);
-											var cl_ = i?.Quantity;
-											var cm_ = cl_?.ValueElement;
-											var cn_ = FHIRHelpers_4_0_001.ToDecimal(cm_);
-											var co_ = new CqlQuantity
-											{
-												value = cn_,
-												unit = "day",
-											};
-											var cp_ = ca_.Add(ck_, co_);
-											var cr_ = ca_.Quantity(1m, "day");
-											var cs_ = ca_.Subtract(cp_, cr_);
-											var ct_ = ca_.Interval(ce_, cs_, true, true);
-
-											return ct_;
+											var bg_ = i?.Serviced;
+											var bh_ = NCQAFHIRBase_1_0_0.Normalize_Interval(bg_);
+											var bi_ = context.Operators.Start(bh_);
+											var bk_ = NCQAFHIRBase_1_0_0.Normalize_Interval(bg_);
+											var bl_ = context.Operators.Start(bk_);
+											var bm_ = context.Operators.Add(bl_, new CqlQuantity(FHIRHelpers_4_0_001.ToDecimal(i?.Quantity?.ValueElement), "day"));
+											var bn_ = context.Operators.Quantity(1m, "day");
+											var bo_ = context.Operators.Subtract(bm_, bn_);
+											var bp_ = context.Operators.Interval(bi_, bo_, true, true);
+
+											return bp_;
 										}
 										else
 										{
-											var cu_ = context.Operators;
-											var cx_ = i?.Serviced;
-											var cy_ = FHIRHelpers_4_0_001.ToDate((cx_ as Date));
-											var dc_ = FHIRHelpers_4_0_001.ToDate((cx_ as Date));
-											var dd_ = i?.Quantity;
-											var de_ = dd_?.ValueElement;
-											var df_ = FHIRHelpers_4_0_001.ToDecimal(de_);
-											var dg_ = new CqlQuantity
-											{
-												value = df_,
-												unit = "day",
-											};
-											var dh_ = cu_.Add(dc_, dg_);
-											var dj_ = cu_.Quantity(1m, "day");
-											var dk_ = cu_.Subtract(dh_, dj_);
-											var dl_ = cu_.Interval(cy_, dk_, true, true);
-											var dm_ = dl_?.low;
-											var dn_ = cu_.ConvertDateToDateTime(dm_);
-											var dr_ = FHIRHelpers_4_0_001.ToDate((cx_ as Date));
-											var dv_ = FHIRHelpers_4_0_001.ToDate((cx_ as Date));
-											var dx_ = dd_?.ValueElement;
-											var dy_ = FHIRHelpers_4_0_001.ToDecimal(dx_);
-											var dz_ = new CqlQuantity
-											{
-												value = dy_,
-												unit = "day",
-											};
-											var ea_ = cu_.Add(dv_, dz_);
-											var ec_ = cu_.Quantity(1m, "day");
-											var ed_ = cu_.Subtract(ea_, ec_);
-											var ee_ = cu_.Interval(dr_, ed_, true, true);
-											var ef_ = ee_?.high;
-											var eg_ = cu_.ConvertDateToDateTime(ef_);
-											var ej_ = FHIRHelpers_4_0_001.ToDate((cx_ as Date));
-											var en_ = FHIRHelpers_4_0_001.ToDate((cx_ as Date));
-											var ep_ = dd_?.ValueElement;
-											var eq_ = FHIRHelpers_4_0_001.ToDecimal(ep_);
-											var er_ = new CqlQuantity
-											{
-												value = eq_,
-												unit = "day",
-											};
-											var es_ = cu_.Add(en_, er_);
-											var eu_ = cu_.Quantity(1m, "day");
-											var ev_ = cu_.Subtract(es_, eu_);
-											var ew_ = cu_.Interval(ej_, ev_, true, true);
-											var ex_ = ew_?.lowClosed;
-											var fa_ = FHIRHelpers_4_0_001.ToDate((cx_ as Date));
-											var fe_ = FHIRHelpers_4_0_001.ToDate((cx_ as Date));
-											var fg_ = dd_?.ValueElement;
-											var fh_ = FHIRHelpers_4_0_001.ToDecimal(fg_);
-											var fi_ = new CqlQuantity
-											{
-												value = fh_,
-												unit = "day",
-											};
-											var fj_ = cu_.Add(fe_, fi_);
-											var fl_ = cu_.Quantity(1m, "day");
-											var fm_ = cu_.Subtract(fj_, fl_);
-											var fn_ = cu_.Interval(fa_, fm_, true, true);
-											var fo_ = fn_?.highClosed;
-											var fp_ = cu_.Interval(dn_, eg_, ex_, fo_);
-
-											return fp_;
+											var bq_ = i?.Serviced;
+											var br_ = FHIRHelpers_4_0_001.ToDate((bq_ as Date));
+											var bt_ = FHIRHelpers_4_0_001.ToDate((bq_ as Date));
+											var bu_ = context.Operators.Add(bt_, new CqlQuantity(FHIRHelpers_4_0_001.ToDecimal(i?.Quantity?.ValueElement), "day"));
+											var bv_ = context.Operators.Quantity(1m, "day");
+											var bw_ = context.Operators.Subtract(bu_, bv_);
+											var bx_ = context.Operators.Interval(br_, bw_, true, true);
+											var by_ = bx_?.low;
+											var bz_ = context.Operators.ConvertDateToDateTime(by_);
+											var cb_ = FHIRHelpers_4_0_001.ToDate((bq_ as Date));
+											var cd_ = FHIRHelpers_4_0_001.ToDate((bq_ as Date));
+											var ce_ = context.Operators.Add(cd_, new CqlQuantity(FHIRHelpers_4_0_001.ToDecimal(i?.Quantity?.ValueElement), "day"));
+											var cg_ = context.Operators.Subtract(ce_, bv_);
+											var ch_ = context.Operators.Interval(cb_, cg_, true, true);
+											var ci_ = ch_?.high;
+											var cj_ = context.Operators.ConvertDateToDateTime(ci_);
+											var cl_ = FHIRHelpers_4_0_001.ToDate((bq_ as Date));
+											var cn_ = FHIRHelpers_4_0_001.ToDate((bq_ as Date));
+											var co_ = context.Operators.Add(cn_, new CqlQuantity(FHIRHelpers_4_0_001.ToDecimal(i?.Quantity?.ValueElement), "day"));
+											var cq_ = context.Operators.Subtract(co_, bv_);
+											var cr_ = context.Operators.Interval(cl_, cq_, true, true);
+											var cs_ = cr_?.lowClosed;
+											var cu_ = FHIRHelpers_4_0_001.ToDate((bq_ as Date));
+											var cw_ = FHIRHelpers_4_0_001.ToDate((bq_ as Date));
+											var cx_ = context.Operators.Add(cw_, new CqlQuantity(FHIRHelpers_4_0_001.ToDecimal(i?.Quantity?.ValueElement), "day"));
+											var cz_ = context.Operators.Subtract(cx_, bv_);
+											var da_ = context.Operators.Interval(cu_, cz_, true, true);
+											var db_ = da_?.highClosed;
+											var dc_ = context.Operators.Interval(bz_, cj_, cs_, db_);
+
+											return dc_;
 										};
 									};
 
-									return bz_();
+									return bf_();
 								}
 								else
 								{
-									CqlInterval<CqlDateTime> fq_ = null;
-
-									return (fq_ as CqlInterval<CqlDateTime>);
+									CqlInterval<CqlDateTime> dd_ = null;
+
+									return (dd_ as CqlInterval<CqlDateTime>);
 								};
 							};
-							var by_ = new Tuples.Tuple_DadNQNcGichTGjKhdjJicQeTP
-							{
-								DaysSupplyInterval = bx_(),
-							};
-
-							return by_;
-						};
-						var bf_ = ax_.SelectOrNull<Claim.ItemComponent, Tuples.Tuple_DadNQNcGichTGjKhdjJicQeTP>(bd_, be_);
-						var bg_ = new Tuples.Tuple_BYGeMjQEUUIJcKZHQOCRZhZCU
-						{
-							CoveredDays = bf_,
-						};
-						var bh_ = new Tuples.Tuple_BYGeMjQEUUIJcKZHQOCRZhZCU[]
-						{
-							bg_,
-						};
-						Tuples.Tuple_FOLKddIQBPRMYYfjeMUjEIBhC bi_(Tuples.Tuple_BYGeMjQEUUIJcKZHQOCRZhZCU ItemCalculation)
-						{
-							Tuples.Tuple_FOLKddIQBPRMYYfjeMUjEIBhC fr_()
+							var be_ = new Tuples.Tuple_DadNQNcGichTGjKhdjJicQeTP
+							{
+								DaysSupplyInterval = bd_(),
+							};
+
+							return be_;
+						};
+						var ao_ = context.Operators.SelectOrNull<Claim.ItemComponent, Tuples.Tuple_DadNQNcGichTGjKhdjJicQeTP>(am_, an_);
+						var ap_ = new Tuples.Tuple_BYGeMjQEUUIJcKZHQOCRZhZCU
+						{
+							CoveredDays = ao_,
+						};
+						var aq_ = new Tuples.Tuple_BYGeMjQEUUIJcKZHQOCRZhZCU[]
+						{
+							ap_,
+						};
+						Tuples.Tuple_FOLKddIQBPRMYYfjeMUjEIBhC ar_(Tuples.Tuple_BYGeMjQEUUIJcKZHQOCRZhZCU ItemCalculation)
+						{
+							Tuples.Tuple_FOLKddIQBPRMYYfjeMUjEIBhC de_()
 							{
 								if ((context.Operators.ExistsInList<Claim.ItemComponent>(LineItemDefinition?.LineItems) ?? false))
 								{
-									var fs_ = LineItemDefinition?.Claim;
-									var ft_ = LineItemDefinition?.LineItems;
-									var fu_ = context.Operators;
-									bool? fy_(Claim.ItemComponent @this)
+									var df_ = LineItemDefinition?.Claim;
+									var dg_ = LineItemDefinition?.LineItems;
+									bool? di_(Claim.ItemComponent @this)
 									{
-										var gj_ = context.Operators;
-										var gk_ = @this?.Serviced;
-										var gl_ = gj_.Not((bool?)(gk_ is null));
-
-										return gl_;
+										var ds_ = @this?.Serviced;
+										var dt_ = context.Operators.Not((bool?)(ds_ is null));
+
+										return dt_;
 									};
-									var fz_ = fu_.WhereOrNull<Claim.ItemComponent>(ft_, fy_);
-									DataType ga_(Claim.ItemComponent @this)
+									var dj_ = context.Operators.WhereOrNull<Claim.ItemComponent>(dg_, di_);
+									DataType dk_(Claim.ItemComponent @this)
 									{
-										var gm_ = @this?.Serviced;
-
-										return gm_;
+										var du_ = @this?.Serviced;
+
+										return du_;
 									};
-									var gb_ = fu_.SelectOrNull<Claim.ItemComponent, DataType>(fz_, ga_);
-									CqlInterval<CqlDateTime> gc_(DataType NormalDate)
+									var dl_ = context.Operators.SelectOrNull<Claim.ItemComponent, DataType>(dj_, dk_);
+									CqlInterval<CqlDateTime> dm_(DataType NormalDate)
 									{
-										var gn_ = NCQAFHIRBase_1_0_0.Normalize_Interval(NormalDate);
-
-										return gn_;
+										var dv_ = NCQAFHIRBase_1_0_0.Normalize_Interval(NormalDate);
+
+										return dv_;
 									};
-									var gd_ = fu_.SelectOrNull<DataType, CqlInterval<CqlDateTime>>(gb_, gc_);
-									var gf_ = ItemCalculation?.CoveredDays;
-									CqlInterval<CqlDateTime> gg_(Tuples.Tuple_DadNQNcGichTGjKhdjJicQeTP d)
+									var dn_ = context.Operators.SelectOrNull<DataType, CqlInterval<CqlDateTime>>(dl_, dm_);
+									var do_ = ItemCalculation?.CoveredDays;
+									CqlInterval<CqlDateTime> dp_(Tuples.Tuple_DadNQNcGichTGjKhdjJicQeTP d)
 									{
-										var go_ = d?.DaysSupplyInterval;
-
-										return go_;
+										var dw_ = d?.DaysSupplyInterval;
+
+										return dw_;
 									};
-									var gh_ = fu_.SelectOrNull<Tuples.Tuple_DadNQNcGichTGjKhdjJicQeTP, CqlInterval<CqlDateTime>>(gf_, gg_);
-									var gi_ = new Tuples.Tuple_FOLKddIQBPRMYYfjeMUjEIBhC
+									var dq_ = context.Operators.SelectOrNull<Tuples.Tuple_DadNQNcGichTGjKhdjJicQeTP, CqlInterval<CqlDateTime>>(do_, dp_);
+									var dr_ = new Tuples.Tuple_FOLKddIQBPRMYYfjeMUjEIBhC
 									{
-										Claim = fs_,
-										LineItem = ft_,
-										ServicePeriod = gd_,
-										CoveredDays = gh_,
+										Claim = df_,
+										LineItem = dg_,
+										ServicePeriod = dn_,
+										CoveredDays = dq_,
 									};
 
-									return gi_;
+									return dr_;
 								}
 								else
 								{
-									Tuples.Tuple_FOLKddIQBPRMYYfjeMUjEIBhC gp_ = null;
-
-									return (gp_ as Tuples.Tuple_FOLKddIQBPRMYYfjeMUjEIBhC);
+									Tuples.Tuple_FOLKddIQBPRMYYfjeMUjEIBhC dx_ = null;
+
+									return (dx_ as Tuples.Tuple_FOLKddIQBPRMYYfjeMUjEIBhC);
 								};
 							};
 
-							return fr_();
-						};
-						var bj_ = ax_.SelectOrNull<Tuples.Tuple_BYGeMjQEUUIJcKZHQOCRZhZCU, Tuples.Tuple_FOLKddIQBPRMYYfjeMUjEIBhC>(bh_, bi_);
-						var bk_ = ax_.SingleOrNull<Tuples.Tuple_FOLKddIQBPRMYYfjeMUjEIBhC>(bj_);
-
-						return bk_;
-					};
-					var av_ = aq_.SelectOrNull<Claim, Tuples.Tuple_FOLKddIQBPRMYYfjeMUjEIBhC>(at_, au_);
-					var aw_ = aq_.SingleOrNull<Tuples.Tuple_FOLKddIQBPRMYYfjeMUjEIBhC>(av_);
-
-					return aw_;
-				};
-				var ac_ = t_.SelectOrNull<Tuples.Tuple_CNibCQZPIWCUUGeAXcXWGiTgj, Tuples.Tuple_FOLKddIQBPRMYYfjeMUjEIBhC>(aa_, ab_);
-				var ad_ = t_.SingleOrNull<Tuples.Tuple_FOLKddIQBPRMYYfjeMUjEIBhC>(ac_);
-
-				return ad_;
-			};
-			var q_ = m_.SelectOrNull<Claim, Tuples.Tuple_FOLKddIQBPRMYYfjeMUjEIBhC>(o_, p_);
-			bool? r_(Tuples.Tuple_FOLKddIQBPRMYYfjeMUjEIBhC FinalList)
-			{
-				var gq_ = context.Operators;
-				var gr_ = gq_.Not((bool?)(FinalList is null));
-
-				return gr_;
-			};
-			var s_ = m_.WhereOrNull<Tuples.Tuple_FOLKddIQBPRMYYfjeMUjEIBhC>(q_, r_);
-
-			return s_;
-		};
-		var j_ = a_.SelectOrNull<Tuples.Tuple_BAGeQidBiLhNHVFiERZPAUdCY, IEnumerable<Tuples.Tuple_FOLKddIQBPRMYYfjeMUjEIBhC>>(h_, i_);
-		var k_ = a_.SingleOrNull<IEnumerable<Tuples.Tuple_FOLKddIQBPRMYYfjeMUjEIBhC>>(j_);
-
-		return k_;
+							return de_();
+						};
+						var as_ = context.Operators.SelectOrNull<Tuples.Tuple_BYGeMjQEUUIJcKZHQOCRZhZCU, Tuples.Tuple_FOLKddIQBPRMYYfjeMUjEIBhC>(aq_, ar_);
+						var at_ = context.Operators.SingleOrNull<Tuples.Tuple_FOLKddIQBPRMYYfjeMUjEIBhC>(as_);
+
+						return at_;
+					};
+					var ai_ = context.Operators.SelectOrNull<Claim, Tuples.Tuple_FOLKddIQBPRMYYfjeMUjEIBhC>(ag_, ah_);
+					var aj_ = context.Operators.SingleOrNull<Tuples.Tuple_FOLKddIQBPRMYYfjeMUjEIBhC>(ai_);
+
+					return aj_;
+				};
+				var u_ = context.Operators.SelectOrNull<Tuples.Tuple_CNibCQZPIWCUUGeAXcXWGiTgj, Tuples.Tuple_FOLKddIQBPRMYYfjeMUjEIBhC>(s_, t_);
+				var v_ = context.Operators.SingleOrNull<Tuples.Tuple_FOLKddIQBPRMYYfjeMUjEIBhC>(u_);
+
+				return v_;
+			};
+			var l_ = context.Operators.SelectOrNull<Claim, Tuples.Tuple_FOLKddIQBPRMYYfjeMUjEIBhC>(j_, k_);
+			bool? m_(Tuples.Tuple_FOLKddIQBPRMYYfjeMUjEIBhC FinalList)
+			{
+				var dy_ = context.Operators.Not((bool?)(FinalList is null));
+
+				return dy_;
+			};
+			var n_ = context.Operators.WhereOrNull<Tuples.Tuple_FOLKddIQBPRMYYfjeMUjEIBhC>(l_, m_);
+
+			return n_;
+		};
+		var g_ = context.Operators.SelectOrNull<Tuples.Tuple_BAGeQidBiLhNHVFiERZPAUdCY, IEnumerable<Tuples.Tuple_FOLKddIQBPRMYYfjeMUjEIBhC>>(e_, f_);
+		var h_ = context.Operators.SingleOrNull<IEnumerable<Tuples.Tuple_FOLKddIQBPRMYYfjeMUjEIBhC>>(g_);
+
+		return h_;
 	}
 
     [CqlDeclaration("Medical Claims With Diagnosis and Procedure")]
 	public IEnumerable<Tuples.Tuple_DTeHhjMPXBSEFRBcdiBHhKQDA> Medical_Claims_With_Diagnosis_and_Procedure(IEnumerable<Claim> claim, IEnumerable<CqlCode> DiagnosisValueSet, IEnumerable<CqlCode> ProductOrServiceValueSet)
 	{
-		var a_ = context.Operators;
-		var c_ = this.Professional_or_Institutional_Claims(claim);
-		string e_(CqlCode d)
-		{
-			var o_ = d?.code;
-
-			return o_;
-		};
-		var f_ = a_.SelectOrNull<CqlCode, string>(DiagnosisValueSet, e_);
-		string h_(CqlCode p)
-		{
-			var p_ = p?.code;
-
-			return p_;
-		};
-		var i_ = a_.SelectOrNull<CqlCode, string>(ProductOrServiceValueSet, h_);
-		var j_ = new Tuples.Tuple_EUYHPiEZNTBOHPgZNKhGAORRb
-		{
-			MedicalClaim = c_,
-			DiagnosesAsStrings = f_,
-			ProceduresAsStrings = i_,
-		};
-		var k_ = new Tuples.Tuple_EUYHPiEZNTBOHPgZNKhGAORRb[]
-		{
-			j_,
-		};
-		IEnumerable<Tuples.Tuple_DTeHhjMPXBSEFRBcdiBHhKQDA> l_(Tuples.Tuple_EUYHPiEZNTBOHPgZNKhGAORRb ClaimWithDiagnosis)
-		{
-			var q_ = context.Operators;
-			IEnumerable<Claim> s_()
+		var a_ = this.Professional_or_Institutional_Claims(claim);
+		string b_(CqlCode d)
+		{
+			var k_ = d?.code;
+
+			return k_;
+		};
+		var c_ = context.Operators.SelectOrNull<CqlCode, string>(DiagnosisValueSet, b_);
+		string d_(CqlCode p)
+		{
+			var l_ = p?.code;
+
+			return l_;
+		};
+		var e_ = context.Operators.SelectOrNull<CqlCode, string>(ProductOrServiceValueSet, d_);
+		var f_ = new Tuples.Tuple_EUYHPiEZNTBOHPgZNKhGAORRb
+		{
+			MedicalClaim = a_,
+			DiagnosesAsStrings = c_,
+			ProceduresAsStrings = e_,
+		};
+		var g_ = new Tuples.Tuple_EUYHPiEZNTBOHPgZNKhGAORRb[]
+		{
+			f_,
+		};
+		IEnumerable<Tuples.Tuple_DTeHhjMPXBSEFRBcdiBHhKQDA> h_(Tuples.Tuple_EUYHPiEZNTBOHPgZNKhGAORRb ClaimWithDiagnosis)
+		{
+			IEnumerable<Claim> m_()
 			{
 				if ((ClaimWithDiagnosis?.MedicalClaim is null))
 				{
-					IEnumerable<Claim> y_ = null;
-
-					return (y_ as IEnumerable<Claim>);
+					IEnumerable<Claim> s_ = null;
+
+					return (s_ as IEnumerable<Claim>);
 				}
 				else
 				{
-					var z_ = context.Operators;
-					var aa_ = ClaimWithDiagnosis?.MedicalClaim;
-					bool? ab_(Claim DiagnosisLine)
-					{
-						var ad_ = context.Operators;
-						var al_ = DiagnosisLine?.Diagnosis;
-						bool? am_(Claim.DiagnosisComponent @this)
-						{
-							var ba_ = context.Operators;
-							var bb_ = @this?.Diagnosis;
-							var bc_ = ba_.Not((bool?)(bb_ is null));
-
-							return bc_;
-						};
-						var an_ = ad_.WhereOrNull<Claim.DiagnosisComponent>((al_ as IEnumerable<Claim.DiagnosisComponent>), am_);
-						DataType ao_(Claim.DiagnosisComponent @this)
-						{
-							var bd_ = @this?.Diagnosis;
-
-							return bd_;
-						};
-						var ap_ = ad_.SelectOrNull<Claim.DiagnosisComponent, DataType>(an_, ao_);
-						bool? aq_(DataType @this)
-						{
-							var be_ = context.Operators;
-							var bg_ = be_.LateBoundProperty<object>(@this, "coding");
-							var bh_ = be_.Not((bool?)(bg_ is null));
-
-							return bh_;
-						};
-						var ar_ = ad_.WhereOrNull<DataType>(ap_, aq_);
-						object as_(DataType @this)
-						{
-							var bi_ = context.Operators;
-							var bj_ = bi_.LateBoundProperty<object>(@this, "coding");
-
-							return bj_;
-						};
-						var at_ = ad_.SelectOrNull<DataType, object>(ar_, as_);
-						var au_ = ad_.FlattenLateBoundList(at_);
-						Coding av_(object @object) => 
+					var t_ = ClaimWithDiagnosis?.MedicalClaim;
+					bool? u_(Claim DiagnosisLine)
+					{
+						var w_ = DiagnosisLine?.Diagnosis;
+						bool? x_(Claim.DiagnosisComponent @this)
+						{
+							var al_ = @this?.Diagnosis;
+							var am_ = context.Operators.Not((bool?)(al_ is null));
+
+							return am_;
+						};
+						var y_ = context.Operators.WhereOrNull<Claim.DiagnosisComponent>((w_ as IEnumerable<Claim.DiagnosisComponent>), x_);
+						DataType z_(Claim.DiagnosisComponent @this)
+						{
+							var an_ = @this?.Diagnosis;
+
+							return an_;
+						};
+						var aa_ = context.Operators.SelectOrNull<Claim.DiagnosisComponent, DataType>(y_, z_);
+						bool? ab_(DataType @this)
+						{
+							var ao_ = context.Operators.LateBoundProperty<object>(@this, "coding");
+							var ap_ = context.Operators.Not((bool?)(ao_ is null));
+
+							return ap_;
+						};
+						var ac_ = context.Operators.WhereOrNull<DataType>(aa_, ab_);
+						object ad_(DataType @this)
+						{
+							var aq_ = context.Operators.LateBoundProperty<object>(@this, "coding");
+
+							return aq_;
+						};
+						var ae_ = context.Operators.SelectOrNull<DataType, object>(ac_, ad_);
+						var af_ = context.Operators.FlattenLateBoundList(ae_);
+						Coding ag_(object @object) => 
 							(@object as Coding);
-						var aw_ = ad_.SelectOrNull<object, Coding>(au_, av_);
-						bool? ax_(Coding HeaderCode)
-						{
-							var bk_ = context.Operators;
-							var bl_ = HeaderCode?.CodeElement;
-							var bm_ = bl_?.Value;
-							var bn_ = ClaimWithDiagnosis?.DiagnosesAsStrings;
-							var bo_ = bk_.InList<string>(bm_, bn_);
-
-							return bo_;
-						};
-						var ay_ = ad_.WhereOrNull<Coding>(aw_, ax_);
-						var az_ = ad_.ExistsInList<Coding>(ay_);
-
-						return az_;
-					};
-					var ac_ = z_.WhereOrNull<Claim>(aa_, ab_);
-
-					return ac_;
-				};
-			};
-			var t_ = new Tuples.Tuple_FcALBBGFXRhKjhIaDWMVWUhJg
-			{
-				DiagnosisItems = s_(),
-			};
-			var u_ = new Tuples.Tuple_FcALBBGFXRhKjhIaDWMVWUhJg[]
-			{
-				t_,
-			};
-			IEnumerable<Tuples.Tuple_DTeHhjMPXBSEFRBcdiBHhKQDA> v_(Tuples.Tuple_FcALBBGFXRhKjhIaDWMVWUhJg ClaimWithProcedure)
-			{
-				var bp_ = context.Operators;
-				var br_ = ClaimWithProcedure?.DiagnosisItems;
-				Tuples.Tuple_DTeHhjMPXBSEFRBcdiBHhKQDA bs_(Claim ClaimofInterest)
-				{
-					var bw_ = context.Operators;
-					Claim by_()
+						var ah_ = context.Operators.SelectOrNull<object, Coding>(af_, ag_);
+						bool? ai_(Coding HeaderCode)
+						{
+							var ar_ = HeaderCode?.CodeElement;
+							var as_ = ar_?.Value;
+							var at_ = ClaimWithDiagnosis?.DiagnosesAsStrings;
+							var au_ = context.Operators.InList<string>(as_, at_);
+
+							return au_;
+						};
+						var aj_ = context.Operators.WhereOrNull<Coding>(ah_, ai_);
+						var ak_ = context.Operators.ExistsInList<Coding>(aj_);
+
+						return ak_;
+					};
+					var v_ = context.Operators.WhereOrNull<Claim>(t_, u_);
+
+					return v_;
+				};
+			};
+			var n_ = new Tuples.Tuple_FcALBBGFXRhKjhIaDWMVWUhJg
+			{
+				DiagnosisItems = m_(),
+			};
+			var o_ = new Tuples.Tuple_FcALBBGFXRhKjhIaDWMVWUhJg[]
+			{
+				n_,
+			};
+			IEnumerable<Tuples.Tuple_DTeHhjMPXBSEFRBcdiBHhKQDA> p_(Tuples.Tuple_FcALBBGFXRhKjhIaDWMVWUhJg ClaimWithProcedure)
+			{
+				var av_ = ClaimWithProcedure?.DiagnosisItems;
+				Tuples.Tuple_DTeHhjMPXBSEFRBcdiBHhKQDA aw_(Claim ClaimofInterest)
+				{
+					Claim ba_()
 					{
 						if ((ClaimofInterest is null))
 						{
@@ -2339,228 +1028,214 @@
 						}
 						else
 						{
-							var ce_ = context.Operators;
-							var cg_ = new Claim[]
+							var bg_ = new Claim[]
 							{
 								ClaimofInterest,
 							};
-							bool? ch_(Claim ItemOnLine)
-							{
-								var ck_ = context.Operators;
-								var ct_ = ItemOnLine?.Procedure;
-								bool? cu_(Claim.ProcedureComponent @this)
+							bool? bh_(Claim ItemOnLine)
+							{
+								var bk_ = ItemOnLine?.Procedure;
+								bool? bl_(Claim.ProcedureComponent @this)
 								{
-									var ed_ = context.Operators;
-									var ee_ = @this?.Procedure;
-									var ef_ = ed_.Not((bool?)(ee_ is null));
-
-									return ef_;
+									var cn_ = @this?.Procedure;
+									var co_ = context.Operators.Not((bool?)(cn_ is null));
+
+									return co_;
 								};
-								var cv_ = ck_.WhereOrNull<Claim.ProcedureComponent>((ct_ as IEnumerable<Claim.ProcedureComponent>), cu_);
-								DataType cw_(Claim.ProcedureComponent @this)
+								var bm_ = context.Operators.WhereOrNull<Claim.ProcedureComponent>((bk_ as IEnumerable<Claim.ProcedureComponent>), bl_);
+								DataType bn_(Claim.ProcedureComponent @this)
 								{
-									var eg_ = @this?.Procedure;
-
-									return eg_;
+									var cp_ = @this?.Procedure;
+
+									return cp_;
 								};
-								var cx_ = ck_.SelectOrNull<Claim.ProcedureComponent, DataType>(cv_, cw_);
-								bool? cy_(DataType @this)
+								var bo_ = context.Operators.SelectOrNull<Claim.ProcedureComponent, DataType>(bm_, bn_);
+								bool? bp_(DataType @this)
 								{
-									var eh_ = context.Operators;
-									var ej_ = eh_.LateBoundProperty<object>(@this, "coding");
-									var ek_ = eh_.Not((bool?)(ej_ is null));
-
-									return ek_;
+									var cq_ = context.Operators.LateBoundProperty<object>(@this, "coding");
+									var cr_ = context.Operators.Not((bool?)(cq_ is null));
+
+									return cr_;
 								};
-								var cz_ = ck_.WhereOrNull<DataType>(cx_, cy_);
-								object da_(DataType @this)
+								var bq_ = context.Operators.WhereOrNull<DataType>(bo_, bp_);
+								object br_(DataType @this)
 								{
-									var el_ = context.Operators;
-									var em_ = el_.LateBoundProperty<object>(@this, "coding");
-
-									return em_;
+									var cs_ = context.Operators.LateBoundProperty<object>(@this, "coding");
+
+									return cs_;
 								};
-								var db_ = ck_.SelectOrNull<DataType, object>(cz_, da_);
-								var dc_ = ck_.FlattenLateBoundList(db_);
-								Coding dd_(object @object) => 
+								var bs_ = context.Operators.SelectOrNull<DataType, object>(bq_, br_);
+								var bt_ = context.Operators.FlattenLateBoundList(bs_);
+								Coding bu_(object @object) => 
 									(@object as Coding);
-								var de_ = ck_.SelectOrNull<object, Coding>(dc_, dd_);
-								bool? df_(Coding ProcedureHeaderCode)
+								var bv_ = context.Operators.SelectOrNull<object, Coding>(bt_, bu_);
+								bool? bw_(Coding ProcedureHeaderCode)
 								{
-									var en_ = context.Operators;
-									var eo_ = ProcedureHeaderCode?.CodeElement;
-									var ep_ = eo_?.Value;
-									var eq_ = ClaimWithDiagnosis?.ProceduresAsStrings;
-									var er_ = en_.InList<string>(ep_, eq_);
-
-									return er_;
+									var ct_ = ProcedureHeaderCode?.CodeElement;
+									var cu_ = ct_?.Value;
+									var cv_ = ClaimWithDiagnosis?.ProceduresAsStrings;
+									var cw_ = context.Operators.InList<string>(cu_, cv_);
+
+									return cw_;
 								};
-								var dg_ = ck_.WhereOrNull<Coding>(de_, df_);
-								var dh_ = ck_.ExistsInList<Coding>(dg_);
-								var dp_ = ItemOnLine?.Item;
-								bool? dq_(Claim.ItemComponent @this)
+								var bx_ = context.Operators.WhereOrNull<Coding>(bv_, bw_);
+								var by_ = context.Operators.ExistsInList<Coding>(bx_);
+								var bz_ = ItemOnLine?.Item;
+								bool? ca_(Claim.ItemComponent @this)
 								{
-									var es_ = context.Operators;
-									var et_ = @this?.ProductOrService;
-									var eu_ = es_.Not((bool?)(et_ is null));
-
-									return eu_;
+									var cx_ = @this?.ProductOrService;
+									var cy_ = context.Operators.Not((bool?)(cx_ is null));
+
+									return cy_;
 								};
-								var dr_ = ck_.WhereOrNull<Claim.ItemComponent>((dp_ as IEnumerable<Claim.ItemComponent>), dq_);
-								CodeableConcept ds_(Claim.ItemComponent @this)
+								var cb_ = context.Operators.WhereOrNull<Claim.ItemComponent>((bz_ as IEnumerable<Claim.ItemComponent>), ca_);
+								CodeableConcept cc_(Claim.ItemComponent @this)
 								{
-									var ev_ = @this?.ProductOrService;
-
-									return ev_;
+									var cz_ = @this?.ProductOrService;
+
+									return cz_;
 								};
-								var dt_ = ck_.SelectOrNull<Claim.ItemComponent, CodeableConcept>(dr_, ds_);
-								bool? du_(CodeableConcept @this)
+								var cd_ = context.Operators.SelectOrNull<Claim.ItemComponent, CodeableConcept>(cb_, cc_);
+								bool? ce_(CodeableConcept @this)
 								{
-									var ew_ = context.Operators;
-									var ex_ = @this?.Coding;
-									var ey_ = ew_.Not((bool?)(ex_ is null));
-
-									return ey_;
+									var da_ = @this?.Coding;
+									var db_ = context.Operators.Not((bool?)(da_ is null));
+
+									return db_;
 								};
-								var dv_ = ck_.WhereOrNull<CodeableConcept>(dt_, du_);
-								List<Coding> dw_(CodeableConcept @this)
+								var cf_ = context.Operators.WhereOrNull<CodeableConcept>(cd_, ce_);
+								List<Coding> cg_(CodeableConcept @this)
 								{
-									var ez_ = @this?.Coding;
-
-									return ez_;
+									var dc_ = @this?.Coding;
+
+									return dc_;
 								};
-								var dx_ = ck_.SelectOrNull<CodeableConcept, List<Coding>>(dv_, dw_);
-								var dy_ = ck_.FlattenList<Coding>(dx_);
-								bool? dz_(Coding LineCode)
+								var ch_ = context.Operators.SelectOrNull<CodeableConcept, List<Coding>>(cf_, cg_);
+								var ci_ = context.Operators.FlattenList<Coding>(ch_);
+								bool? cj_(Coding LineCode)
 								{
-									var fa_ = context.Operators;
-									var fb_ = LineCode?.CodeElement;
-									var fc_ = fb_?.Value;
-									var fd_ = ClaimWithDiagnosis?.ProceduresAsStrings;
-									var fe_ = fa_.InList<string>(fc_, fd_);
-
-									return fe_;
+									var dd_ = LineCode?.CodeElement;
+									var de_ = dd_?.Value;
+									var df_ = ClaimWithDiagnosis?.ProceduresAsStrings;
+									var dg_ = context.Operators.InList<string>(de_, df_);
+
+									return dg_;
 								};
-								var ea_ = ck_.WhereOrNull<Coding>(dy_, dz_);
-								var eb_ = ck_.ExistsInList<Coding>(ea_);
-								var ec_ = ck_.Or(dh_, eb_);
-
-								return ec_;
-							};
-							var ci_ = ce_.WhereOrNull<Claim>(cg_, ch_);
-							var cj_ = ce_.SingleOrNull<Claim>(ci_);
-
-							return cj_;
-						};
-					};
-					var bz_ = new Tuples.Tuple_DQefEeUREeePUGdeeZLYSgFcU
-					{
-						ProcedureItems = by_(),
-					};
-					var ca_ = new Tuples.Tuple_DQefEeUREeePUGdeeZLYSgFcU[]
-					{
-						bz_,
-					};
-					Tuples.Tuple_DTeHhjMPXBSEFRBcdiBHhKQDA cb_(Tuples.Tuple_DQefEeUREeePUGdeeZLYSgFcU HeaderDefinition)
-					{
-						Tuples.Tuple_DTeHhjMPXBSEFRBcdiBHhKQDA ff_()
+								var ck_ = context.Operators.WhereOrNull<Coding>(ci_, cj_);
+								var cl_ = context.Operators.ExistsInList<Coding>(ck_);
+								var cm_ = context.Operators.Or(by_, cl_);
+
+								return cm_;
+							};
+							var bi_ = context.Operators.WhereOrNull<Claim>(bg_, bh_);
+							var bj_ = context.Operators.SingleOrNull<Claim>(bi_);
+
+							return bj_;
+						};
+					};
+					var bb_ = new Tuples.Tuple_DQefEeUREeePUGdeeZLYSgFcU
+					{
+						ProcedureItems = ba_(),
+					};
+					var bc_ = new Tuples.Tuple_DQefEeUREeePUGdeeZLYSgFcU[]
+					{
+						bb_,
+					};
+					Tuples.Tuple_DTeHhjMPXBSEFRBcdiBHhKQDA bd_(Tuples.Tuple_DQefEeUREeePUGdeeZLYSgFcU HeaderDefinition)
+					{
+						Tuples.Tuple_DTeHhjMPXBSEFRBcdiBHhKQDA dh_()
 						{
 							if ((context.Operators.Not((bool?)(HeaderDefinition?.ProcedureItems is null)) ?? false))
 							{
-								var fg_ = HeaderDefinition?.ProcedureItems;
-								var fh_ = context.Operators;
-								var fj_ = fg_?.Item;
-								CqlInterval<CqlDateTime> fk_(Claim.ItemComponent NormalDate)
+								var di_ = HeaderDefinition?.ProcedureItems;
+								var dk_ = di_?.Item;
+								CqlInterval<CqlDateTime> dl_(Claim.ItemComponent NormalDate)
 								{
-									var fn_ = NormalDate?.Serviced;
-									var fo_ = NCQAFHIRBase_1_0_0.Normalize_Interval(fn_);
-
-									return fo_;
+									var do_ = NormalDate?.Serviced;
+									var dp_ = NCQAFHIRBase_1_0_0.Normalize_Interval(do_);
+
+									return dp_;
 								};
-								var fl_ = fh_.SelectOrNull<Claim.ItemComponent, CqlInterval<CqlDateTime>>((fj_ as IEnumerable<Claim.ItemComponent>), fk_);
-								var fm_ = new Tuples.Tuple_DTeHhjMPXBSEFRBcdiBHhKQDA
+								var dm_ = context.Operators.SelectOrNull<Claim.ItemComponent, CqlInterval<CqlDateTime>>((dk_ as IEnumerable<Claim.ItemComponent>), dl_);
+								var dn_ = new Tuples.Tuple_DTeHhjMPXBSEFRBcdiBHhKQDA
 								{
-									Claim = fg_,
-									ServicePeriod = fl_,
+									Claim = di_,
+									ServicePeriod = dm_,
 								};
 
-								return fm_;
+								return dn_;
 							}
 							else
 							{
-								Tuples.Tuple_DTeHhjMPXBSEFRBcdiBHhKQDA fp_ = null;
-
-								return (fp_ as Tuples.Tuple_DTeHhjMPXBSEFRBcdiBHhKQDA);
-							};
-						};
-
-						return ff_();
-					};
-					var cc_ = bw_.SelectOrNull<Tuples.Tuple_DQefEeUREeePUGdeeZLYSgFcU, Tuples.Tuple_DTeHhjMPXBSEFRBcdiBHhKQDA>(ca_, cb_);
-					var cd_ = bw_.SingleOrNull<Tuples.Tuple_DTeHhjMPXBSEFRBcdiBHhKQDA>(cc_);
-
-					return cd_;
-				};
-				var bt_ = bp_.SelectOrNull<Claim, Tuples.Tuple_DTeHhjMPXBSEFRBcdiBHhKQDA>(br_, bs_);
-				bool? bu_(Tuples.Tuple_DTeHhjMPXBSEFRBcdiBHhKQDA FinalList)
-				{
-					var fq_ = context.Operators;
-					var fr_ = fq_.Not((bool?)(FinalList is null));
-
-					return fr_;
-				};
-				var bv_ = bp_.WhereOrNull<Tuples.Tuple_DTeHhjMPXBSEFRBcdiBHhKQDA>(bt_, bu_);
-
-				return bv_;
-			};
-			var w_ = q_.SelectOrNull<Tuples.Tuple_FcALBBGFXRhKjhIaDWMVWUhJg, IEnumerable<Tuples.Tuple_DTeHhjMPXBSEFRBcdiBHhKQDA>>(u_, v_);
-			var x_ = q_.SingleOrNull<IEnumerable<Tuples.Tuple_DTeHhjMPXBSEFRBcdiBHhKQDA>>(w_);
-
-			return x_;
-		};
-		var m_ = a_.SelectOrNull<Tuples.Tuple_EUYHPiEZNTBOHPgZNKhGAORRb, IEnumerable<Tuples.Tuple_DTeHhjMPXBSEFRBcdiBHhKQDA>>(k_, l_);
-		var n_ = a_.SingleOrNull<IEnumerable<Tuples.Tuple_DTeHhjMPXBSEFRBcdiBHhKQDA>>(m_);
-
-		return n_;
+								Tuples.Tuple_DTeHhjMPXBSEFRBcdiBHhKQDA dq_ = null;
+
+								return (dq_ as Tuples.Tuple_DTeHhjMPXBSEFRBcdiBHhKQDA);
+							};
+						};
+
+						return dh_();
+					};
+					var be_ = context.Operators.SelectOrNull<Tuples.Tuple_DQefEeUREeePUGdeeZLYSgFcU, Tuples.Tuple_DTeHhjMPXBSEFRBcdiBHhKQDA>(bc_, bd_);
+					var bf_ = context.Operators.SingleOrNull<Tuples.Tuple_DTeHhjMPXBSEFRBcdiBHhKQDA>(be_);
+
+					return bf_;
+				};
+				var ax_ = context.Operators.SelectOrNull<Claim, Tuples.Tuple_DTeHhjMPXBSEFRBcdiBHhKQDA>(av_, aw_);
+				bool? ay_(Tuples.Tuple_DTeHhjMPXBSEFRBcdiBHhKQDA FinalList)
+				{
+					var dr_ = context.Operators.Not((bool?)(FinalList is null));
+
+					return dr_;
+				};
+				var az_ = context.Operators.WhereOrNull<Tuples.Tuple_DTeHhjMPXBSEFRBcdiBHhKQDA>(ax_, ay_);
+
+				return az_;
+			};
+			var q_ = context.Operators.SelectOrNull<Tuples.Tuple_FcALBBGFXRhKjhIaDWMVWUhJg, IEnumerable<Tuples.Tuple_DTeHhjMPXBSEFRBcdiBHhKQDA>>(o_, p_);
+			var r_ = context.Operators.SingleOrNull<IEnumerable<Tuples.Tuple_DTeHhjMPXBSEFRBcdiBHhKQDA>>(q_);
+
+			return r_;
+		};
+		var i_ = context.Operators.SelectOrNull<Tuples.Tuple_EUYHPiEZNTBOHPgZNKhGAORRb, IEnumerable<Tuples.Tuple_DTeHhjMPXBSEFRBcdiBHhKQDA>>(g_, h_);
+		var j_ = context.Operators.SingleOrNull<IEnumerable<Tuples.Tuple_DTeHhjMPXBSEFRBcdiBHhKQDA>>(i_);
+
+		return j_;
 	}
 
     [CqlDeclaration("Medical Claims With Principal Diagnosis and Procedure")]
 	public IEnumerable<Tuples.Tuple_DTeHhjMPXBSEFRBcdiBHhKQDA> Medical_Claims_With_Principal_Diagnosis_and_Procedure(IEnumerable<Claim> claim, IEnumerable<CqlCode> DiagnosisValueSet, IEnumerable<CqlCode> ProductOrServiceValueSet)
 	{
-		var a_ = context.Operators;
-		var c_ = this.Professional_or_Institutional_Claims(claim);
-		string e_(CqlCode d)
-		{
-			var o_ = d?.code;
-
-			return o_;
-		};
-		var f_ = a_.SelectOrNull<CqlCode, string>(DiagnosisValueSet, e_);
-		string h_(CqlCode p)
-		{
-			var p_ = p?.code;
-
-			return p_;
-		};
-		var i_ = a_.SelectOrNull<CqlCode, string>(ProductOrServiceValueSet, h_);
-		var j_ = new Tuples.Tuple_EUYHPiEZNTBOHPgZNKhGAORRb
-		{
-			MedicalClaim = c_,
-			DiagnosesAsStrings = f_,
-			ProceduresAsStrings = i_,
-		};
-		var k_ = new Tuples.Tuple_EUYHPiEZNTBOHPgZNKhGAORRb[]
-		{
-			j_,
-		};
-		IEnumerable<Tuples.Tuple_DTeHhjMPXBSEFRBcdiBHhKQDA> l_(Tuples.Tuple_EUYHPiEZNTBOHPgZNKhGAORRb ClaimWithProcedure)
-		{
-			var q_ = context.Operators;
-			var s_ = ClaimWithProcedure?.MedicalClaim;
-			Tuples.Tuple_DTeHhjMPXBSEFRBcdiBHhKQDA t_(Claim ClaimofInterest)
-			{
-				var x_ = context.Operators;
-				Claim z_()
+		var a_ = this.Professional_or_Institutional_Claims(claim);
+		string b_(CqlCode d)
+		{
+			var k_ = d?.code;
+
+			return k_;
+		};
+		var c_ = context.Operators.SelectOrNull<CqlCode, string>(DiagnosisValueSet, b_);
+		string d_(CqlCode p)
+		{
+			var l_ = p?.code;
+
+			return l_;
+		};
+		var e_ = context.Operators.SelectOrNull<CqlCode, string>(ProductOrServiceValueSet, d_);
+		var f_ = new Tuples.Tuple_EUYHPiEZNTBOHPgZNKhGAORRb
+		{
+			MedicalClaim = a_,
+			DiagnosesAsStrings = c_,
+			ProceduresAsStrings = e_,
+		};
+		var g_ = new Tuples.Tuple_EUYHPiEZNTBOHPgZNKhGAORRb[]
+		{
+			f_,
+		};
+		IEnumerable<Tuples.Tuple_DTeHhjMPXBSEFRBcdiBHhKQDA> h_(Tuples.Tuple_EUYHPiEZNTBOHPgZNKhGAORRb ClaimWithProcedure)
+		{
+			var m_ = ClaimWithProcedure?.MedicalClaim;
+			Tuples.Tuple_DTeHhjMPXBSEFRBcdiBHhKQDA n_(Claim ClaimofInterest)
+			{
+				Claim r_()
 				{
 					if ((ClaimofInterest is null))
 					{
@@ -2568,142 +1243,131 @@
 					}
 					else
 					{
-						var af_ = context.Operators;
-						var ah_ = new Claim[]
+						var x_ = new Claim[]
 						{
 							ClaimofInterest,
 						};
-						bool? ai_(Claim ItemOnLine)
-						{
-							var al_ = context.Operators;
-							var at_ = ItemOnLine?.Item;
-							bool? au_(Claim.ItemComponent @this)
-							{
-								var ce_ = context.Operators;
-								var cf_ = @this?.ProductOrService;
-								var cg_ = ce_.Not((bool?)(cf_ is null));
-
-								return cg_;
-							};
-							var av_ = al_.WhereOrNull<Claim.ItemComponent>((at_ as IEnumerable<Claim.ItemComponent>), au_);
-							CodeableConcept aw_(Claim.ItemComponent @this)
-							{
-								var ch_ = @this?.ProductOrService;
-
-								return ch_;
-							};
-							var ax_ = al_.SelectOrNull<Claim.ItemComponent, CodeableConcept>(av_, aw_);
-							bool? ay_(CodeableConcept @this)
-							{
-								var ci_ = context.Operators;
-								var cj_ = @this?.Coding;
-								var ck_ = ci_.Not((bool?)(cj_ is null));
-
-								return ck_;
-							};
-							var az_ = al_.WhereOrNull<CodeableConcept>(ax_, ay_);
-							List<Coding> ba_(CodeableConcept @this)
-							{
-								var cl_ = @this?.Coding;
-
-								return cl_;
-							};
-							var bb_ = al_.SelectOrNull<CodeableConcept, List<Coding>>(az_, ba_);
-							var bc_ = al_.FlattenList<Coding>(bb_);
-							bool? bd_(Coding LineCode)
-							{
-								var cm_ = context.Operators;
-								var cn_ = LineCode?.CodeElement;
-								var co_ = cn_?.Value;
-								var cp_ = ClaimWithProcedure?.ProceduresAsStrings;
-								var cq_ = cm_.InList<string>(co_, cp_);
-
-								return cq_;
-							};
-							var be_ = al_.WhereOrNull<Coding>(bc_, bd_);
-							var bf_ = al_.ExistsInList<Coding>(be_);
-							var bo_ = ItemOnLine?.Procedure;
-							bool? bp_(Claim.ProcedureComponent @this)
-							{
-								var cr_ = context.Operators;
-								var cs_ = @this?.Procedure;
-								var ct_ = cr_.Not((bool?)(cs_ is null));
-
-								return ct_;
-							};
-							var bq_ = al_.WhereOrNull<Claim.ProcedureComponent>((bo_ as IEnumerable<Claim.ProcedureComponent>), bp_);
-							DataType br_(Claim.ProcedureComponent @this)
-							{
-								var cu_ = @this?.Procedure;
-
-								return cu_;
-							};
-							var bs_ = al_.SelectOrNull<Claim.ProcedureComponent, DataType>(bq_, br_);
-							bool? bt_(DataType @this)
-							{
-								var cv_ = context.Operators;
-								var cx_ = cv_.LateBoundProperty<object>(@this, "coding");
-								var cy_ = cv_.Not((bool?)(cx_ is null));
-
-								return cy_;
-							};
-							var bu_ = al_.WhereOrNull<DataType>(bs_, bt_);
-							object bv_(DataType @this)
-							{
-								var cz_ = context.Operators;
-								var da_ = cz_.LateBoundProperty<object>(@this, "coding");
-
-								return da_;
-							};
-							var bw_ = al_.SelectOrNull<DataType, object>(bu_, bv_);
-							var bx_ = al_.FlattenLateBoundList(bw_);
-							Coding by_(object @object) => 
+						bool? y_(Claim ItemOnLine)
+						{
+							var ab_ = ItemOnLine?.Item;
+							bool? ac_(Claim.ItemComponent @this)
+							{
+								var be_ = @this?.ProductOrService;
+								var bf_ = context.Operators.Not((bool?)(be_ is null));
+
+								return bf_;
+							};
+							var ad_ = context.Operators.WhereOrNull<Claim.ItemComponent>((ab_ as IEnumerable<Claim.ItemComponent>), ac_);
+							CodeableConcept ae_(Claim.ItemComponent @this)
+							{
+								var bg_ = @this?.ProductOrService;
+
+								return bg_;
+							};
+							var af_ = context.Operators.SelectOrNull<Claim.ItemComponent, CodeableConcept>(ad_, ae_);
+							bool? ag_(CodeableConcept @this)
+							{
+								var bh_ = @this?.Coding;
+								var bi_ = context.Operators.Not((bool?)(bh_ is null));
+
+								return bi_;
+							};
+							var ah_ = context.Operators.WhereOrNull<CodeableConcept>(af_, ag_);
+							List<Coding> ai_(CodeableConcept @this)
+							{
+								var bj_ = @this?.Coding;
+
+								return bj_;
+							};
+							var aj_ = context.Operators.SelectOrNull<CodeableConcept, List<Coding>>(ah_, ai_);
+							var ak_ = context.Operators.FlattenList<Coding>(aj_);
+							bool? al_(Coding LineCode)
+							{
+								var bk_ = LineCode?.CodeElement;
+								var bl_ = bk_?.Value;
+								var bm_ = ClaimWithProcedure?.ProceduresAsStrings;
+								var bn_ = context.Operators.InList<string>(bl_, bm_);
+
+								return bn_;
+							};
+							var am_ = context.Operators.WhereOrNull<Coding>(ak_, al_);
+							var an_ = context.Operators.ExistsInList<Coding>(am_);
+							var ao_ = ItemOnLine?.Procedure;
+							bool? ap_(Claim.ProcedureComponent @this)
+							{
+								var bo_ = @this?.Procedure;
+								var bp_ = context.Operators.Not((bool?)(bo_ is null));
+
+								return bp_;
+							};
+							var aq_ = context.Operators.WhereOrNull<Claim.ProcedureComponent>((ao_ as IEnumerable<Claim.ProcedureComponent>), ap_);
+							DataType ar_(Claim.ProcedureComponent @this)
+							{
+								var bq_ = @this?.Procedure;
+
+								return bq_;
+							};
+							var as_ = context.Operators.SelectOrNull<Claim.ProcedureComponent, DataType>(aq_, ar_);
+							bool? at_(DataType @this)
+							{
+								var br_ = context.Operators.LateBoundProperty<object>(@this, "coding");
+								var bs_ = context.Operators.Not((bool?)(br_ is null));
+
+								return bs_;
+							};
+							var au_ = context.Operators.WhereOrNull<DataType>(as_, at_);
+							object av_(DataType @this)
+							{
+								var bt_ = context.Operators.LateBoundProperty<object>(@this, "coding");
+
+								return bt_;
+							};
+							var aw_ = context.Operators.SelectOrNull<DataType, object>(au_, av_);
+							var ax_ = context.Operators.FlattenLateBoundList(aw_);
+							Coding ay_(object @object) => 
 								(@object as Coding);
-							var bz_ = al_.SelectOrNull<object, Coding>(bx_, by_);
-							bool? ca_(Coding HeaderCode)
-							{
-								var db_ = context.Operators;
-								var dc_ = HeaderCode?.CodeElement;
-								var dd_ = dc_?.Value;
-								var de_ = ClaimWithProcedure?.ProceduresAsStrings;
-								var df_ = db_.InList<string>(dd_, de_);
-
-								return df_;
-							};
-							var cb_ = al_.WhereOrNull<Coding>(bz_, ca_);
-							var cc_ = al_.ExistsInList<Coding>(cb_);
-							var cd_ = al_.Or(bf_, cc_);
-
-							return cd_;
-						};
-						var aj_ = af_.WhereOrNull<Claim>(ah_, ai_);
-						var ak_ = af_.SingleOrNull<Claim>(aj_);
-
-						return ak_;
-					};
-				};
-				var aa_ = new Tuples.Tuple_CIIbRNfJieBVcNIWHEUWMVhOB
+							var az_ = context.Operators.SelectOrNull<object, Coding>(ax_, ay_);
+							bool? ba_(Coding HeaderCode)
+							{
+								var bu_ = HeaderCode?.CodeElement;
+								var bv_ = bu_?.Value;
+								var bw_ = ClaimWithProcedure?.ProceduresAsStrings;
+								var bx_ = context.Operators.InList<string>(bv_, bw_);
+
+								return bx_;
+							};
+							var bb_ = context.Operators.WhereOrNull<Coding>(az_, ba_);
+							var bc_ = context.Operators.ExistsInList<Coding>(bb_);
+							var bd_ = context.Operators.Or(an_, bc_);
+
+							return bd_;
+						};
+						var z_ = context.Operators.WhereOrNull<Claim>(x_, y_);
+						var aa_ = context.Operators.SingleOrNull<Claim>(z_);
+
+						return aa_;
+					};
+				};
+				var s_ = new Tuples.Tuple_CIIbRNfJieBVcNIWHEUWMVhOB
 				{
 					Claim = ClaimofInterest,
-					ProcedureItems = z_(),
-				};
-				var ab_ = new Tuples.Tuple_CIIbRNfJieBVcNIWHEUWMVhOB[]
-				{
-					aa_,
-				};
-				Tuples.Tuple_DTeHhjMPXBSEFRBcdiBHhKQDA ac_(Tuples.Tuple_CIIbRNfJieBVcNIWHEUWMVhOB DiagnosisCheck)
-				{
-					var dg_ = context.Operators;
-					var di_ = DiagnosisCheck?.ProcedureItems;
-					var dj_ = new Claim[]
-					{
-						di_,
-					};
-					Tuples.Tuple_DTeHhjMPXBSEFRBcdiBHhKQDA dk_(Claim ClaimforDiagnosis)
-					{
-						var dn_ = context.Operators;
-						var dp_ = ClaimforDiagnosis?.Item;
-						Claim dq_()
+					ProcedureItems = r_(),
+				};
+				var t_ = new Tuples.Tuple_CIIbRNfJieBVcNIWHEUWMVhOB[]
+				{
+					s_,
+				};
+				Tuples.Tuple_DTeHhjMPXBSEFRBcdiBHhKQDA u_(Tuples.Tuple_CIIbRNfJieBVcNIWHEUWMVhOB DiagnosisCheck)
+				{
+					var by_ = DiagnosisCheck?.ProcedureItems;
+					var bz_ = new Claim[]
+					{
+						by_,
+					};
+					Tuples.Tuple_DTeHhjMPXBSEFRBcdiBHhKQDA ca_(Claim ClaimforDiagnosis)
+					{
+						var cd_ = ClaimforDiagnosis?.Item;
+						Claim ce_()
 						{
 							if ((ClaimforDiagnosis is null))
 							{
@@ -2711,289 +1375,271 @@
 							}
 							else
 							{
-								var dw_ = context.Operators;
-								var dy_ = new Claim[]
+								var ck_ = new Claim[]
 								{
 									ClaimforDiagnosis,
 								};
-								bool? dz_(Claim RightClaim)
+								bool? cl_(Claim RightClaim)
 								{
-									var ec_ = context.Operators;
-									var ee_ = RightClaim?.Diagnosis;
-									bool? ef_(Claim.DiagnosisComponent RightDiagnosis)
+									var co_ = RightClaim?.Diagnosis;
+									bool? cp_(Claim.DiagnosisComponent RightDiagnosis)
 									{
-										var ei_ = context.Operators;
-										var el_ = ei_.TypeConverter;
-										var em_ = RightDiagnosis?.SequenceElement;
-										var en_ = el_.Convert<Integer>(em_);
-										var eo_ = FHIRHelpers_4_0_001.ToInteger(en_);
-										var ep_ = ei_.Equal(eo_, (int?)1);
-										var et_ = RightDiagnosis?.Diagnosis;
-										var eu_ = ei_.LateBoundProperty<IEnumerable<Coding>>(et_, "coding");
-										bool? ev_(Coding DiagnosisCode)
+										var cs_ = RightDiagnosis?.SequenceElement;
+										var ct_ = context.Operators.Convert<Integer>(cs_);
+										var cu_ = FHIRHelpers_4_0_001.ToInteger(ct_);
+										var cv_ = context.Operators.Equal(cu_, (int?)1);
+										var cw_ = RightDiagnosis?.Diagnosis;
+										var cx_ = context.Operators.LateBoundProperty<IEnumerable<Coding>>(cw_, "coding");
+										bool? cy_(Coding DiagnosisCode)
 										{
-											var ez_ = context.Operators;
-											var fa_ = DiagnosisCode?.CodeElement;
-											var fb_ = fa_?.Value;
-											var fc_ = ClaimWithProcedure?.DiagnosesAsStrings;
-											var fd_ = ez_.InList<string>(fb_, fc_);
-
-											return fd_;
+											var dc_ = DiagnosisCode?.CodeElement;
+											var dd_ = dc_?.Value;
+											var de_ = ClaimWithProcedure?.DiagnosesAsStrings;
+											var df_ = context.Operators.InList<string>(dd_, de_);
+
+											return df_;
 										};
-										var ew_ = ei_.WhereOrNull<Coding>(eu_, ev_);
-										var ex_ = ei_.ExistsInList<Coding>(ew_);
-										var ey_ = ei_.And(ep_, ex_);
-
-										return ey_;
+										var cz_ = context.Operators.WhereOrNull<Coding>(cx_, cy_);
+										var da_ = context.Operators.ExistsInList<Coding>(cz_);
+										var db_ = context.Operators.And(cv_, da_);
+
+										return db_;
 									};
-									var eg_ = ec_.WhereOrNull<Claim.DiagnosisComponent>((ee_ as IEnumerable<Claim.DiagnosisComponent>), ef_);
-									var eh_ = ec_.ExistsInList<Claim.DiagnosisComponent>(eg_);
-
-									return eh_;
+									var cq_ = context.Operators.WhereOrNull<Claim.DiagnosisComponent>((co_ as IEnumerable<Claim.DiagnosisComponent>), cp_);
+									var cr_ = context.Operators.ExistsInList<Claim.DiagnosisComponent>(cq_);
+
+									return cr_;
 								};
-								var ea_ = dw_.WhereOrNull<Claim>(dy_, dz_);
-								var eb_ = dw_.SingleOrNull<Claim>(ea_);
-
-								return eb_;
-							};
-						};
-						var dr_ = new Tuples.Tuple_iUHcMLYFdMEcPJJeOVJdQjbI
-						{
-							Procedure = (dp_ as IEnumerable<Claim.ItemComponent>),
-							LineItems = dq_(),
-						};
-						var ds_ = new Tuples.Tuple_iUHcMLYFdMEcPJJeOVJdQjbI[]
-						{
-							dr_,
-						};
-						Tuples.Tuple_DTeHhjMPXBSEFRBcdiBHhKQDA dt_(Tuples.Tuple_iUHcMLYFdMEcPJJeOVJdQjbI LineItemDefinition)
-						{
-							Tuples.Tuple_DTeHhjMPXBSEFRBcdiBHhKQDA fe_()
+								var cm_ = context.Operators.WhereOrNull<Claim>(ck_, cl_);
+								var cn_ = context.Operators.SingleOrNull<Claim>(cm_);
+
+								return cn_;
+							};
+						};
+						var cf_ = new Tuples.Tuple_iUHcMLYFdMEcPJJeOVJdQjbI
+						{
+							Procedure = (cd_ as IEnumerable<Claim.ItemComponent>),
+							LineItems = ce_(),
+						};
+						var cg_ = new Tuples.Tuple_iUHcMLYFdMEcPJJeOVJdQjbI[]
+						{
+							cf_,
+						};
+						Tuples.Tuple_DTeHhjMPXBSEFRBcdiBHhKQDA ch_(Tuples.Tuple_iUHcMLYFdMEcPJJeOVJdQjbI LineItemDefinition)
+						{
+							Tuples.Tuple_DTeHhjMPXBSEFRBcdiBHhKQDA dg_()
 							{
 								if ((context.Operators.And(context.Operators.Not((bool?)(LineItemDefinition is null)), context.Operators.Not((bool?)(LineItemDefinition?.LineItems is null))) ?? false))
 								{
-									var ff_ = LineItemDefinition?.LineItems;
-									var fg_ = context.Operators;
-									var fi_ = ff_?.Item;
-									CqlInterval<CqlDateTime> fj_(Claim.ItemComponent NormalDate)
+									var dh_ = LineItemDefinition?.LineItems;
+									var dj_ = dh_?.Item;
+									CqlInterval<CqlDateTime> dk_(Claim.ItemComponent NormalDate)
 									{
-										var fm_ = NormalDate?.Serviced;
-										var fn_ = NCQAFHIRBase_1_0_0.Normalize_Interval(fm_);
-
-										return fn_;
+										var dn_ = NormalDate?.Serviced;
+										var do_ = NCQAFHIRBase_1_0_0.Normalize_Interval(dn_);
+
+										return do_;
 									};
-									var fk_ = fg_.SelectOrNull<Claim.ItemComponent, CqlInterval<CqlDateTime>>((fi_ as IEnumerable<Claim.ItemComponent>), fj_);
-									var fl_ = new Tuples.Tuple_DTeHhjMPXBSEFRBcdiBHhKQDA
+									var dl_ = context.Operators.SelectOrNull<Claim.ItemComponent, CqlInterval<CqlDateTime>>((dj_ as IEnumerable<Claim.ItemComponent>), dk_);
+									var dm_ = new Tuples.Tuple_DTeHhjMPXBSEFRBcdiBHhKQDA
 									{
-										Claim = ff_,
-										ServicePeriod = fk_,
+										Claim = dh_,
+										ServicePeriod = dl_,
 									};
 
-									return fl_;
+									return dm_;
 								}
 								else
 								{
-									Tuples.Tuple_DTeHhjMPXBSEFRBcdiBHhKQDA fo_ = null;
-
-									return (fo_ as Tuples.Tuple_DTeHhjMPXBSEFRBcdiBHhKQDA);
+									Tuples.Tuple_DTeHhjMPXBSEFRBcdiBHhKQDA dp_ = null;
+
+									return (dp_ as Tuples.Tuple_DTeHhjMPXBSEFRBcdiBHhKQDA);
 								};
 							};
 
-							return fe_();
-						};
-						var du_ = dn_.SelectOrNull<Tuples.Tuple_iUHcMLYFdMEcPJJeOVJdQjbI, Tuples.Tuple_DTeHhjMPXBSEFRBcdiBHhKQDA>(ds_, dt_);
-						var dv_ = dn_.SingleOrNull<Tuples.Tuple_DTeHhjMPXBSEFRBcdiBHhKQDA>(du_);
-
-						return dv_;
-					};
-					var dl_ = dg_.SelectOrNull<Claim, Tuples.Tuple_DTeHhjMPXBSEFRBcdiBHhKQDA>(dj_, dk_);
-					var dm_ = dg_.SingleOrNull<Tuples.Tuple_DTeHhjMPXBSEFRBcdiBHhKQDA>(dl_);
-
-					return dm_;
-				};
-				var ad_ = x_.SelectOrNull<Tuples.Tuple_CIIbRNfJieBVcNIWHEUWMVhOB, Tuples.Tuple_DTeHhjMPXBSEFRBcdiBHhKQDA>(ab_, ac_);
-				var ae_ = x_.SingleOrNull<Tuples.Tuple_DTeHhjMPXBSEFRBcdiBHhKQDA>(ad_);
-
-				return ae_;
-			};
-			var u_ = q_.SelectOrNull<Claim, Tuples.Tuple_DTeHhjMPXBSEFRBcdiBHhKQDA>(s_, t_);
-			bool? v_(Tuples.Tuple_DTeHhjMPXBSEFRBcdiBHhKQDA FinalList)
-			{
-				var fp_ = context.Operators;
-				var fq_ = fp_.Not((bool?)(FinalList is null));
-
-				return fq_;
-			};
-			var w_ = q_.WhereOrNull<Tuples.Tuple_DTeHhjMPXBSEFRBcdiBHhKQDA>(u_, v_);
-
-			return w_;
-		};
-		var m_ = a_.SelectOrNull<Tuples.Tuple_EUYHPiEZNTBOHPgZNKhGAORRb, IEnumerable<Tuples.Tuple_DTeHhjMPXBSEFRBcdiBHhKQDA>>(k_, l_);
-		var n_ = a_.SingleOrNull<IEnumerable<Tuples.Tuple_DTeHhjMPXBSEFRBcdiBHhKQDA>>(m_);
-
-		return n_;
+							return dg_();
+						};
+						var ci_ = context.Operators.SelectOrNull<Tuples.Tuple_iUHcMLYFdMEcPJJeOVJdQjbI, Tuples.Tuple_DTeHhjMPXBSEFRBcdiBHhKQDA>(cg_, ch_);
+						var cj_ = context.Operators.SingleOrNull<Tuples.Tuple_DTeHhjMPXBSEFRBcdiBHhKQDA>(ci_);
+
+						return cj_;
+					};
+					var cb_ = context.Operators.SelectOrNull<Claim, Tuples.Tuple_DTeHhjMPXBSEFRBcdiBHhKQDA>(bz_, ca_);
+					var cc_ = context.Operators.SingleOrNull<Tuples.Tuple_DTeHhjMPXBSEFRBcdiBHhKQDA>(cb_);
+
+					return cc_;
+				};
+				var v_ = context.Operators.SelectOrNull<Tuples.Tuple_CIIbRNfJieBVcNIWHEUWMVhOB, Tuples.Tuple_DTeHhjMPXBSEFRBcdiBHhKQDA>(t_, u_);
+				var w_ = context.Operators.SingleOrNull<Tuples.Tuple_DTeHhjMPXBSEFRBcdiBHhKQDA>(v_);
+
+				return w_;
+			};
+			var o_ = context.Operators.SelectOrNull<Claim, Tuples.Tuple_DTeHhjMPXBSEFRBcdiBHhKQDA>(m_, n_);
+			bool? p_(Tuples.Tuple_DTeHhjMPXBSEFRBcdiBHhKQDA FinalList)
+			{
+				var dq_ = context.Operators.Not((bool?)(FinalList is null));
+
+				return dq_;
+			};
+			var q_ = context.Operators.WhereOrNull<Tuples.Tuple_DTeHhjMPXBSEFRBcdiBHhKQDA>(o_, p_);
+
+			return q_;
+		};
+		var i_ = context.Operators.SelectOrNull<Tuples.Tuple_EUYHPiEZNTBOHPgZNKhGAORRb, IEnumerable<Tuples.Tuple_DTeHhjMPXBSEFRBcdiBHhKQDA>>(g_, h_);
+		var j_ = context.Operators.SingleOrNull<IEnumerable<Tuples.Tuple_DTeHhjMPXBSEFRBcdiBHhKQDA>>(i_);
+
+		return j_;
 	}
 
     [CqlDeclaration("Medical Claims With Principal Diagnosis")]
 	public IEnumerable<Tuples.Tuple_HLLRUdKceDPKeIXGFiiNKjMKI> Medical_Claims_With_Principal_Diagnosis(IEnumerable<Claim> claim, IEnumerable<CqlCode> DiagnosisValueSet)
 	{
-		var a_ = context.Operators;
-		var c_ = this.Professional_or_Institutional_Claims(claim);
-		string e_(CqlCode d)
-		{
-			var l_ = d?.code;
-
-			return l_;
-		};
-		var f_ = a_.SelectOrNull<CqlCode, string>(DiagnosisValueSet, e_);
-		var g_ = new Tuples.Tuple_HGJgSEUEXcXLiIPXgcJWiVdUX
-		{
-			MedicalClaim = c_,
-			DiagnosesAsStrings = f_,
-		};
-		var h_ = new Tuples.Tuple_HGJgSEUEXcXLiIPXgcJWiVdUX[]
-		{
-			g_,
-		};
-		IEnumerable<Tuples.Tuple_HLLRUdKceDPKeIXGFiiNKjMKI> i_(Tuples.Tuple_HGJgSEUEXcXLiIPXgcJWiVdUX ClaimWithDiagnosis)
-		{
-			var m_ = context.Operators;
-			IEnumerable<Claim> o_()
+		var a_ = this.Professional_or_Institutional_Claims(claim);
+		string b_(CqlCode d)
+		{
+			var i_ = d?.code;
+
+			return i_;
+		};
+		var c_ = context.Operators.SelectOrNull<CqlCode, string>(DiagnosisValueSet, b_);
+		var d_ = new Tuples.Tuple_HGJgSEUEXcXLiIPXgcJWiVdUX
+		{
+			MedicalClaim = a_,
+			DiagnosesAsStrings = c_,
+		};
+		var e_ = new Tuples.Tuple_HGJgSEUEXcXLiIPXgcJWiVdUX[]
+		{
+			d_,
+		};
+		IEnumerable<Tuples.Tuple_HLLRUdKceDPKeIXGFiiNKjMKI> f_(Tuples.Tuple_HGJgSEUEXcXLiIPXgcJWiVdUX ClaimWithDiagnosis)
+		{
+			IEnumerable<Claim> j_()
 			{
 				if ((ClaimWithDiagnosis?.MedicalClaim is null))
 				{
-					IEnumerable<Claim> u_ = null;
-
-					return (u_ as IEnumerable<Claim>);
+					IEnumerable<Claim> p_ = null;
+
+					return (p_ as IEnumerable<Claim>);
 				}
 				else
 				{
-					var v_ = context.Operators;
-					var w_ = ClaimWithDiagnosis?.MedicalClaim;
-					bool? x_(Claim RightClaim)
-					{
-						var z_ = context.Operators;
-						var ab_ = RightClaim?.Diagnosis;
-						bool? ac_(Claim.DiagnosisComponent RightDiagnosis)
-						{
-							var af_ = context.Operators;
-							var ai_ = af_.TypeConverter;
-							var aj_ = RightDiagnosis?.SequenceElement;
-							var ak_ = ai_.Convert<Integer>(aj_);
-							var al_ = FHIRHelpers_4_0_001.ToInteger(ak_);
-							var am_ = af_.Equal(al_, (int?)1);
-							var aq_ = RightDiagnosis?.Diagnosis;
-							var ar_ = af_.LateBoundProperty<IEnumerable<Coding>>(aq_, "coding");
-							bool? as_(Coding DiagnosisCode)
-							{
-								var aw_ = context.Operators;
-								var ax_ = DiagnosisCode?.CodeElement;
-								var ay_ = ax_?.Value;
-								var az_ = ClaimWithDiagnosis?.DiagnosesAsStrings;
-								var ba_ = aw_.InList<string>(ay_, az_);
-
-								return ba_;
-							};
-							var at_ = af_.WhereOrNull<Coding>(ar_, as_);
-							var au_ = af_.ExistsInList<Coding>(at_);
-							var av_ = af_.And(am_, au_);
-
-							return av_;
-						};
-						var ad_ = z_.WhereOrNull<Claim.DiagnosisComponent>((ab_ as IEnumerable<Claim.DiagnosisComponent>), ac_);
-						var ae_ = z_.ExistsInList<Claim.DiagnosisComponent>(ad_);
-
-						return ae_;
-					};
-					var y_ = v_.WhereOrNull<Claim>(w_, x_);
-
-					return y_;
-				};
-			};
-			var p_ = new Tuples.Tuple_FADJTWQjaQgiVVcFZjGXbPFbN
-			{
-				LineItems = o_(),
-			};
-			var q_ = new Tuples.Tuple_FADJTWQjaQgiVVcFZjGXbPFbN[]
-			{
-				p_,
-			};
-			IEnumerable<Tuples.Tuple_HLLRUdKceDPKeIXGFiiNKjMKI> r_(Tuples.Tuple_FADJTWQjaQgiVVcFZjGXbPFbN LineItemDefinition)
-			{
-				var bb_ = context.Operators;
-				var bd_ = LineItemDefinition?.LineItems;
-				Tuples.Tuple_HLLRUdKceDPKeIXGFiiNKjMKI be_(Claim ClaimWithDiagnosis)
-				{
-					Tuples.Tuple_HLLRUdKceDPKeIXGFiiNKjMKI bi_()
+					var q_ = ClaimWithDiagnosis?.MedicalClaim;
+					bool? r_(Claim RightClaim)
+					{
+						var t_ = RightClaim?.Diagnosis;
+						bool? u_(Claim.DiagnosisComponent RightDiagnosis)
+						{
+							var x_ = RightDiagnosis?.SequenceElement;
+							var y_ = context.Operators.Convert<Integer>(x_);
+							var z_ = FHIRHelpers_4_0_001.ToInteger(y_);
+							var aa_ = context.Operators.Equal(z_, (int?)1);
+							var ab_ = RightDiagnosis?.Diagnosis;
+							var ac_ = context.Operators.LateBoundProperty<IEnumerable<Coding>>(ab_, "coding");
+							bool? ad_(Coding DiagnosisCode)
+							{
+								var ah_ = DiagnosisCode?.CodeElement;
+								var ai_ = ah_?.Value;
+								var aj_ = ClaimWithDiagnosis?.DiagnosesAsStrings;
+								var ak_ = context.Operators.InList<string>(ai_, aj_);
+
+								return ak_;
+							};
+							var ae_ = context.Operators.WhereOrNull<Coding>(ac_, ad_);
+							var af_ = context.Operators.ExistsInList<Coding>(ae_);
+							var ag_ = context.Operators.And(aa_, af_);
+
+							return ag_;
+						};
+						var v_ = context.Operators.WhereOrNull<Claim.DiagnosisComponent>((t_ as IEnumerable<Claim.DiagnosisComponent>), u_);
+						var w_ = context.Operators.ExistsInList<Claim.DiagnosisComponent>(v_);
+
+						return w_;
+					};
+					var s_ = context.Operators.WhereOrNull<Claim>(q_, r_);
+
+					return s_;
+				};
+			};
+			var k_ = new Tuples.Tuple_FADJTWQjaQgiVVcFZjGXbPFbN
+			{
+				LineItems = j_(),
+			};
+			var l_ = new Tuples.Tuple_FADJTWQjaQgiVVcFZjGXbPFbN[]
+			{
+				k_,
+			};
+			IEnumerable<Tuples.Tuple_HLLRUdKceDPKeIXGFiiNKjMKI> m_(Tuples.Tuple_FADJTWQjaQgiVVcFZjGXbPFbN LineItemDefinition)
+			{
+				var al_ = LineItemDefinition?.LineItems;
+				Tuples.Tuple_HLLRUdKceDPKeIXGFiiNKjMKI am_(Claim ClaimWithDiagnosis)
+				{
+					Tuples.Tuple_HLLRUdKceDPKeIXGFiiNKjMKI aq_()
 					{
 						if ((context.Operators.Not((bool?)(ClaimWithDiagnosis is null)) ?? false))
 						{
-							var bj_ = LineItemDefinition?.LineItems;
-							var bk_ = context.Operators;
-							bool? bp_(Claim @this)
-							{
-								var bx_ = context.Operators;
-								var by_ = @this?.Item;
-								var bz_ = bx_.Not((bool?)(by_ is null));
-
-								return bz_;
-							};
-							var bq_ = bk_.WhereOrNull<Claim>(bj_, bp_);
-							List<Claim.ItemComponent> br_(Claim @this)
-							{
-								var ca_ = @this?.Item;
-
-								return ca_;
-							};
-							var bs_ = bk_.SelectOrNull<Claim, List<Claim.ItemComponent>>(bq_, br_);
-							var bt_ = bk_.FlattenList<Claim.ItemComponent>(bs_);
-							CqlInterval<CqlDateTime> bu_(Claim.ItemComponent NormalDate)
-							{
-								var cb_ = NormalDate?.Serviced;
-								var cc_ = NCQAFHIRBase_1_0_0.Normalize_Interval(cb_);
-
-								return cc_;
-							};
-							var bv_ = bk_.SelectOrNull<Claim.ItemComponent, CqlInterval<CqlDateTime>>(bt_, bu_);
-							var bw_ = new Tuples.Tuple_HLLRUdKceDPKeIXGFiiNKjMKI
-							{
-								Claim = bj_,
-								ServicePeriod = bv_,
-							};
-
-							return bw_;
+							var ar_ = LineItemDefinition?.LineItems;
+							bool? at_(Claim @this)
+							{
+								var bb_ = @this?.Item;
+								var bc_ = context.Operators.Not((bool?)(bb_ is null));
+
+								return bc_;
+							};
+							var au_ = context.Operators.WhereOrNull<Claim>(ar_, at_);
+							List<Claim.ItemComponent> av_(Claim @this)
+							{
+								var bd_ = @this?.Item;
+
+								return bd_;
+							};
+							var aw_ = context.Operators.SelectOrNull<Claim, List<Claim.ItemComponent>>(au_, av_);
+							var ax_ = context.Operators.FlattenList<Claim.ItemComponent>(aw_);
+							CqlInterval<CqlDateTime> ay_(Claim.ItemComponent NormalDate)
+							{
+								var be_ = NormalDate?.Serviced;
+								var bf_ = NCQAFHIRBase_1_0_0.Normalize_Interval(be_);
+
+								return bf_;
+							};
+							var az_ = context.Operators.SelectOrNull<Claim.ItemComponent, CqlInterval<CqlDateTime>>(ax_, ay_);
+							var ba_ = new Tuples.Tuple_HLLRUdKceDPKeIXGFiiNKjMKI
+							{
+								Claim = ar_,
+								ServicePeriod = az_,
+							};
+
+							return ba_;
 						}
 						else
 						{
-							Tuples.Tuple_HLLRUdKceDPKeIXGFiiNKjMKI cd_ = null;
-
-							return (cd_ as Tuples.Tuple_HLLRUdKceDPKeIXGFiiNKjMKI);
-						};
-					};
-
-					return bi_();
-				};
-				var bf_ = bb_.SelectOrNull<Claim, Tuples.Tuple_HLLRUdKceDPKeIXGFiiNKjMKI>(bd_, be_);
-				bool? bg_(Tuples.Tuple_HLLRUdKceDPKeIXGFiiNKjMKI FinalList)
-				{
-					var ce_ = context.Operators;
-					var cf_ = ce_.Not((bool?)(FinalList is null));
-
-					return cf_;
-				};
-				var bh_ = bb_.WhereOrNull<Tuples.Tuple_HLLRUdKceDPKeIXGFiiNKjMKI>(bf_, bg_);
-
-				return bh_;
-			};
-			var s_ = m_.SelectOrNull<Tuples.Tuple_FADJTWQjaQgiVVcFZjGXbPFbN, IEnumerable<Tuples.Tuple_HLLRUdKceDPKeIXGFiiNKjMKI>>(q_, r_);
-			var t_ = m_.SingleOrNull<IEnumerable<Tuples.Tuple_HLLRUdKceDPKeIXGFiiNKjMKI>>(s_);
-
-			return t_;
-		};
-		var j_ = a_.SelectOrNull<Tuples.Tuple_HGJgSEUEXcXLiIPXgcJWiVdUX, IEnumerable<Tuples.Tuple_HLLRUdKceDPKeIXGFiiNKjMKI>>(h_, i_);
-		var k_ = a_.SingleOrNull<IEnumerable<Tuples.Tuple_HLLRUdKceDPKeIXGFiiNKjMKI>>(j_);
-
-		return k_;
+							Tuples.Tuple_HLLRUdKceDPKeIXGFiiNKjMKI bg_ = null;
+
+							return (bg_ as Tuples.Tuple_HLLRUdKceDPKeIXGFiiNKjMKI);
+						};
+					};
+
+					return aq_();
+				};
+				var an_ = context.Operators.SelectOrNull<Claim, Tuples.Tuple_HLLRUdKceDPKeIXGFiiNKjMKI>(al_, am_);
+				bool? ao_(Tuples.Tuple_HLLRUdKceDPKeIXGFiiNKjMKI FinalList)
+				{
+					var bh_ = context.Operators.Not((bool?)(FinalList is null));
+
+					return bh_;
+				};
+				var ap_ = context.Operators.WhereOrNull<Tuples.Tuple_HLLRUdKceDPKeIXGFiiNKjMKI>(an_, ao_);
+
+				return ap_;
+			};
+			var n_ = context.Operators.SelectOrNull<Tuples.Tuple_FADJTWQjaQgiVVcFZjGXbPFbN, IEnumerable<Tuples.Tuple_HLLRUdKceDPKeIXGFiiNKjMKI>>(l_, m_);
+			var o_ = context.Operators.SingleOrNull<IEnumerable<Tuples.Tuple_HLLRUdKceDPKeIXGFiiNKjMKI>>(n_);
+
+			return o_;
+		};
+		var g_ = context.Operators.SelectOrNull<Tuples.Tuple_HGJgSEUEXcXLiIPXgcJWiVdUX, IEnumerable<Tuples.Tuple_HLLRUdKceDPKeIXGFiiNKjMKI>>(e_, f_);
+		var h_ = context.Operators.SingleOrNull<IEnumerable<Tuples.Tuple_HLLRUdKceDPKeIXGFiiNKjMKI>>(g_);
+
+		return h_;
 	}
 
     [CqlDeclaration("Get All Professional and Institutional Claims and Claim Responses")]
@@ -3013,1268 +1659,1156 @@
     [CqlDeclaration("Get All Paid Claim Reponses")]
 	public IEnumerable<Tuples.Tuple_EbJRLQXEhRCeIIZLcXEYbTEDL> Get_All_Paid_Claim_Reponses(IEnumerable<ClaimResponse> claimResponse)
 	{
-		var a_ = context.Operators;
-		bool? d_(ClaimResponse ResponseItem)
-		{
-			var k_ = context.Operators;
-			var l_ = context.Deeper(new CallStackEntry("ToString", null, null));
-			var m_ = l_.Operators;
-			var n_ = m_.TypeConverter;
-			var o_ = ResponseItem?.OutcomeElement;
-			var p_ = n_.Convert<string>(o_);
-			var q_ = new string[]
+		bool? a_(ClaimResponse ResponseItem)
+		{
+			var h_ = ResponseItem?.OutcomeElement;
+			var i_ = context.Operators.Convert<string>(h_);
+			var j_ = new string[]
 			{
 				"complete",
 				"partial",
 			};
-			var r_ = k_.InList<string>(p_, (q_ as IEnumerable<string>));
-
-			return r_;
-		};
-		var e_ = a_.WhereOrNull<ClaimResponse>(claimResponse, d_);
-		var f_ = new Tuples.Tuple_GRhdjhBUGcJfFRBeODDiYLCdD
-		{
-			PaidResponse = e_,
-		};
-		var g_ = new Tuples.Tuple_GRhdjhBUGcJfFRBeODDiYLCdD[]
-		{
-			f_,
-		};
-		IEnumerable<Tuples.Tuple_EbJRLQXEhRCeIIZLcXEYbTEDL> h_(Tuples.Tuple_GRhdjhBUGcJfFRBeODDiYLCdD ClaimResponse)
-		{
-			var s_ = context.Operators;
-			var t_ = ClaimResponse?.PaidResponse;
-			Tuples.Tuple_EbJRLQXEhRCeIIZLcXEYbTEDL u_(ClaimResponse ClmResp)
-			{
-				var w_ = context.Deeper(new CallStackEntry("ToString", null, null));
-				var x_ = w_.Operators;
-				var y_ = x_.TypeConverter;
-				var z_ = ClmResp?.Request;
-				var aa_ = z_?.ReferenceElement;
-				var ab_ = y_.Convert<string>(aa_);
-				var ac_ = NCQAFHIRBase_1_0_0.GetId(ab_);
-				var ad_ = context.Operators;
-				var ae_ = ClmResp?.Item;
-				bool? af_(ClaimResponse.ItemComponent ResponseItem)
-				{
-					var ai_ = context.Operators;
-					var aq_ = ResponseItem?.Adjudication;
-					bool? ar_(ClaimResponse.AdjudicationComponent @this)
-					{
-						var bq_ = context.Operators;
-						var br_ = @this?.Category;
-						var bs_ = bq_.Not((bool?)(br_ is null));
-
-						return bs_;
-					};
-					var as_ = ai_.WhereOrNull<ClaimResponse.AdjudicationComponent>(aq_, ar_);
-					CodeableConcept at_(ClaimResponse.AdjudicationComponent @this)
-					{
-						var bt_ = @this?.Category;
-
-						return bt_;
-					};
-					var au_ = ai_.SelectOrNull<ClaimResponse.AdjudicationComponent, CodeableConcept>(as_, at_);
-					bool? av_(CodeableConcept @this)
-					{
-						var bu_ = context.Operators;
-						var bv_ = @this?.Coding;
-						var bw_ = bu_.Not((bool?)(bv_ is null));
-
-						return bw_;
-					};
-					var aw_ = ai_.WhereOrNull<CodeableConcept>(au_, av_);
-					List<Coding> ax_(CodeableConcept @this)
-					{
-						var bx_ = @this?.Coding;
-
-						return bx_;
-					};
-					var ay_ = ai_.SelectOrNull<CodeableConcept, List<Coding>>(aw_, ax_);
-					var az_ = ai_.FlattenList<Coding>(ay_);
-					bool? ba_(Coding CategoryItem)
-					{
-						var by_ = context.Operators;
-						var bz_ = CategoryItem?.CodeElement;
-						var ca_ = bz_?.Value;
-						var cb_ = by_.Equal(ca_, "benefit");
-
-						return cb_;
-					};
-					var bb_ = ai_.WhereOrNull<Coding>(az_, ba_);
-					var bc_ = ai_.ExistsInList<Coding>(bb_);
-					bool? bi_(ClaimResponse.AdjudicationComponent @this)
-					{
-						var cc_ = context.Operators;
-						var cd_ = @this?.Amount;
-						var ce_ = cc_.Not((bool?)(cd_ is null));
-
-						return ce_;
-					};
-					var bj_ = ai_.WhereOrNull<ClaimResponse.AdjudicationComponent>(aq_, bi_);
-					Money bk_(ClaimResponse.AdjudicationComponent @this)
-					{
-						var cf_ = @this?.Amount;
-
-						return cf_;
-					};
-					var bl_ = ai_.SelectOrNull<ClaimResponse.AdjudicationComponent, Money>(bj_, bk_);
-					bool? bm_(Money DollarAmount)
-					{
-						var cg_ = context.Operators;
-						var ch_ = DollarAmount?.ValueElement;
-						var ci_ = FHIRHelpers_4_0_001.ToDecimal(ch_);
-						var ck_ = cg_.ConvertIntegerToDecimal((int?)0);
-						var cl_ = cg_.Greater(ci_, ck_);
-
-						return cl_;
-					};
-					var bn_ = ai_.WhereOrNull<Money>(bl_, bm_);
-					var bo_ = ai_.ExistsInList<Money>(bn_);
-					var bp_ = ai_.And(bc_, bo_);
-
-					return bp_;
-				};
-				var ag_ = ad_.WhereOrNull<ClaimResponse.ItemComponent>((ae_ as IEnumerable<ClaimResponse.ItemComponent>), af_);
-				var ah_ = new Tuples.Tuple_EbJRLQXEhRCeIIZLcXEYbTEDL
+			var k_ = context.Operators.InList<string>(i_, (j_ as IEnumerable<string>));
+
+			return k_;
+		};
+		var b_ = context.Operators.WhereOrNull<ClaimResponse>(claimResponse, a_);
+		var c_ = new Tuples.Tuple_GRhdjhBUGcJfFRBeODDiYLCdD
+		{
+			PaidResponse = b_,
+		};
+		var d_ = new Tuples.Tuple_GRhdjhBUGcJfFRBeODDiYLCdD[]
+		{
+			c_,
+		};
+		IEnumerable<Tuples.Tuple_EbJRLQXEhRCeIIZLcXEYbTEDL> e_(Tuples.Tuple_GRhdjhBUGcJfFRBeODDiYLCdD ClaimResponse)
+		{
+			var l_ = ClaimResponse?.PaidResponse;
+			Tuples.Tuple_EbJRLQXEhRCeIIZLcXEYbTEDL m_(ClaimResponse ClmResp)
+			{
+				var o_ = ClmResp?.Request;
+				var p_ = o_?.ReferenceElement;
+				var q_ = context.Operators.Convert<string>(p_);
+				var r_ = NCQAFHIRBase_1_0_0.GetId(q_);
+				var s_ = ClmResp?.Item;
+				bool? t_(ClaimResponse.ItemComponent ResponseItem)
+				{
+					var w_ = ResponseItem?.Adjudication;
+					bool? x_(ClaimResponse.AdjudicationComponent @this)
+					{
+						var as_ = @this?.Category;
+						var at_ = context.Operators.Not((bool?)(as_ is null));
+
+						return at_;
+					};
+					var y_ = context.Operators.WhereOrNull<ClaimResponse.AdjudicationComponent>(w_, x_);
+					CodeableConcept z_(ClaimResponse.AdjudicationComponent @this)
+					{
+						var au_ = @this?.Category;
+
+						return au_;
+					};
+					var aa_ = context.Operators.SelectOrNull<ClaimResponse.AdjudicationComponent, CodeableConcept>(y_, z_);
+					bool? ab_(CodeableConcept @this)
+					{
+						var av_ = @this?.Coding;
+						var aw_ = context.Operators.Not((bool?)(av_ is null));
+
+						return aw_;
+					};
+					var ac_ = context.Operators.WhereOrNull<CodeableConcept>(aa_, ab_);
+					List<Coding> ad_(CodeableConcept @this)
+					{
+						var ax_ = @this?.Coding;
+
+						return ax_;
+					};
+					var ae_ = context.Operators.SelectOrNull<CodeableConcept, List<Coding>>(ac_, ad_);
+					var af_ = context.Operators.FlattenList<Coding>(ae_);
+					bool? ag_(Coding CategoryItem)
+					{
+						var ay_ = CategoryItem?.CodeElement;
+						var az_ = ay_?.Value;
+						var ba_ = context.Operators.Equal(az_, "benefit");
+
+						return ba_;
+					};
+					var ah_ = context.Operators.WhereOrNull<Coding>(af_, ag_);
+					var ai_ = context.Operators.ExistsInList<Coding>(ah_);
+					bool? ak_(ClaimResponse.AdjudicationComponent @this)
+					{
+						var bb_ = @this?.Amount;
+						var bc_ = context.Operators.Not((bool?)(bb_ is null));
+
+						return bc_;
+					};
+					var al_ = context.Operators.WhereOrNull<ClaimResponse.AdjudicationComponent>(w_, ak_);
+					Money am_(ClaimResponse.AdjudicationComponent @this)
+					{
+						var bd_ = @this?.Amount;
+
+						return bd_;
+					};
+					var an_ = context.Operators.SelectOrNull<ClaimResponse.AdjudicationComponent, Money>(al_, am_);
+					bool? ao_(Money DollarAmount)
+					{
+						var be_ = DollarAmount?.ValueElement;
+						var bf_ = FHIRHelpers_4_0_001.ToDecimal(be_);
+						var bg_ = context.Operators.ConvertIntegerToDecimal((int?)0);
+						var bh_ = context.Operators.Greater(bf_, bg_);
+
+						return bh_;
+					};
+					var ap_ = context.Operators.WhereOrNull<Money>(an_, ao_);
+					var aq_ = context.Operators.ExistsInList<Money>(ap_);
+					var ar_ = context.Operators.And(ai_, aq_);
+
+					return ar_;
+				};
+				var u_ = context.Operators.WhereOrNull<ClaimResponse.ItemComponent>((s_ as IEnumerable<ClaimResponse.ItemComponent>), t_);
+				var v_ = new Tuples.Tuple_EbJRLQXEhRCeIIZLcXEYbTEDL
 				{
 					Response = ClmResp,
-					ResponseID = ac_,
-					LineItems = ag_,
-				};
-
-				return ah_;
-			};
-			var v_ = s_.SelectOrNull<ClaimResponse, Tuples.Tuple_EbJRLQXEhRCeIIZLcXEYbTEDL>(t_, u_);
-
-			return v_;
-		};
-		var i_ = a_.SelectOrNull<Tuples.Tuple_GRhdjhBUGcJfFRBeODDiYLCdD, IEnumerable<Tuples.Tuple_EbJRLQXEhRCeIIZLcXEYbTEDL>>(g_, h_);
-		var j_ = a_.SingleOrNull<IEnumerable<Tuples.Tuple_EbJRLQXEhRCeIIZLcXEYbTEDL>>(i_);
-
-		return j_;
+					ResponseID = r_,
+					LineItems = u_,
+				};
+
+				return v_;
+			};
+			var n_ = context.Operators.SelectOrNull<ClaimResponse, Tuples.Tuple_EbJRLQXEhRCeIIZLcXEYbTEDL>(l_, m_);
+
+			return n_;
+		};
+		var f_ = context.Operators.SelectOrNull<Tuples.Tuple_GRhdjhBUGcJfFRBeODDiYLCdD, IEnumerable<Tuples.Tuple_EbJRLQXEhRCeIIZLcXEYbTEDL>>(d_, e_);
+		var g_ = context.Operators.SingleOrNull<IEnumerable<Tuples.Tuple_EbJRLQXEhRCeIIZLcXEYbTEDL>>(f_);
+
+		return g_;
 	}
 
     [CqlDeclaration("Get All Claims With Procedure and Diagnosis")]
 	public IEnumerable<Tuples.Tuple_DXaYeZVOEAELKIhLMVHZBeASM> Get_All_Claims_With_Procedure_and_Diagnosis(IEnumerable<Claim> claim, IEnumerable<CqlCode> ProductOrServiceValueSet, IEnumerable<CqlCode> DiagnosisValueSet)
 	{
-		var a_ = context.Operators;
-		bool? c_(Claim AllClaims)
-		{
-			var g_ = context.Operators;
-			var o_ = AllClaims?.Item;
-			bool? p_(Claim.ItemComponent @this)
-			{
-				var az_ = context.Operators;
-				var ba_ = @this?.ProductOrService;
-				var bb_ = az_.Not((bool?)(ba_ is null));
-
-				return bb_;
-			};
-			var q_ = g_.WhereOrNull<Claim.ItemComponent>(o_, p_);
-			CodeableConcept r_(Claim.ItemComponent @this)
-			{
-				var bc_ = @this?.ProductOrService;
-
-				return bc_;
-			};
-			var s_ = g_.SelectOrNull<Claim.ItemComponent, CodeableConcept>(q_, r_);
-			bool? t_(CodeableConcept @this)
-			{
-				var bd_ = context.Operators;
-				var be_ = @this?.Coding;
-				var bf_ = bd_.Not((bool?)(be_ is null));
-
-				return bf_;
-			};
-			var u_ = g_.WhereOrNull<CodeableConcept>(s_, t_);
-			List<Coding> v_(CodeableConcept @this)
-			{
-				var bg_ = @this?.Coding;
+		bool? a_(Claim AllClaims)
+		{
+			var e_ = AllClaims?.Item;
+			bool? f_(Claim.ItemComponent @this)
+			{
+				var ah_ = @this?.ProductOrService;
+				var ai_ = context.Operators.Not((bool?)(ah_ is null));
+
+				return ai_;
+			};
+			var g_ = context.Operators.WhereOrNull<Claim.ItemComponent>(e_, f_);
+			CodeableConcept h_(Claim.ItemComponent @this)
+			{
+				var aj_ = @this?.ProductOrService;
+
+				return aj_;
+			};
+			var i_ = context.Operators.SelectOrNull<Claim.ItemComponent, CodeableConcept>(g_, h_);
+			bool? j_(CodeableConcept @this)
+			{
+				var ak_ = @this?.Coding;
+				var al_ = context.Operators.Not((bool?)(ak_ is null));
+
+				return al_;
+			};
+			var k_ = context.Operators.WhereOrNull<CodeableConcept>(i_, j_);
+			List<Coding> l_(CodeableConcept @this)
+			{
+				var am_ = @this?.Coding;
+
+				return am_;
+			};
+			var m_ = context.Operators.SelectOrNull<CodeableConcept, List<Coding>>(k_, l_);
+			var n_ = context.Operators.FlattenList<Coding>(m_);
+			bool? o_(Coding ProductOrServiceCode)
+			{
+				var an_ = FHIRHelpers_4_0_001.ToCode(ProductOrServiceCode);
+				var ao_ = context.Operators.CodeInList(an_, ProductOrServiceValueSet);
+
+				return ao_;
+			};
+			var p_ = context.Operators.WhereOrNull<Coding>(n_, o_);
+			var q_ = context.Operators.ExistsInList<Coding>(p_);
+			var r_ = AllClaims?.Diagnosis;
+			bool? s_(Claim.DiagnosisComponent @this)
+			{
+				var ap_ = @this?.Diagnosis;
+				var aq_ = context.Operators.Not((bool?)(ap_ is null));
+
+				return aq_;
+			};
+			var t_ = context.Operators.WhereOrNull<Claim.DiagnosisComponent>((r_ as IEnumerable<Claim.DiagnosisComponent>), s_);
+			DataType u_(Claim.DiagnosisComponent @this)
+			{
+				var ar_ = @this?.Diagnosis;
+
+				return ar_;
+			};
+			var v_ = context.Operators.SelectOrNull<Claim.DiagnosisComponent, DataType>(t_, u_);
+			bool? w_(DataType @this)
+			{
+				var as_ = context.Operators.LateBoundProperty<object>(@this, "coding");
+				var at_ = context.Operators.Not((bool?)(as_ is null));
+
+				return at_;
+			};
+			var x_ = context.Operators.WhereOrNull<DataType>(v_, w_);
+			object y_(DataType @this)
+			{
+				var au_ = context.Operators.LateBoundProperty<object>(@this, "coding");
+
+				return au_;
+			};
+			var z_ = context.Operators.SelectOrNull<DataType, object>(x_, y_);
+			var aa_ = context.Operators.FlattenLateBoundList(z_);
+			Coding ab_(object @object) => 
+				(@object as Coding);
+			var ac_ = context.Operators.SelectOrNull<object, Coding>(aa_, ab_);
+			bool? ad_(Coding DiagnosisCode)
+			{
+				var av_ = FHIRHelpers_4_0_001.ToCode(DiagnosisCode);
+				var aw_ = context.Operators.CodeInList(av_, DiagnosisValueSet);
+
+				return aw_;
+			};
+			var ae_ = context.Operators.WhereOrNull<Coding>(ac_, ad_);
+			var af_ = context.Operators.ExistsInList<Coding>(ae_);
+			var ag_ = context.Operators.And(q_, af_);
+
+			return ag_;
+		};
+		var b_ = context.Operators.WhereOrNull<Claim>(claim, a_);
+		Tuples.Tuple_DXaYeZVOEAELKIhLMVHZBeASM c_(Claim ProcedureClaims)
+		{
+			var ax_ = ProcedureClaims?.IdElement;
+			var ay_ = ProcedureClaims?.Item;
+			bool? az_(Claim.ItemComponent ResponseItem)
+			{
+				var bc_ = ResponseItem?.ProductOrService;
+				var bd_ = bc_?.Coding;
+				bool? be_(Coding ProductOrServiceCode)
+				{
+					var bh_ = FHIRHelpers_4_0_001.ToCode(ProductOrServiceCode);
+					var bi_ = context.Operators.CodeInList(bh_, ProductOrServiceValueSet);
+
+					return bi_;
+				};
+				var bf_ = context.Operators.WhereOrNull<Coding>((bd_ as IEnumerable<Coding>), be_);
+				var bg_ = context.Operators.ExistsInList<Coding>(bf_);
 
 				return bg_;
 			};
-			var w_ = g_.SelectOrNull<CodeableConcept, List<Coding>>(u_, v_);
-			var x_ = g_.FlattenList<Coding>(w_);
-			bool? y_(Coding ProductOrServiceCode)
-			{
-				var bh_ = context.Operators;
-				var bi_ = FHIRHelpers_4_0_001.ToCode(ProductOrServiceCode);
-				var bj_ = bh_.CodeInList(bi_, ProductOrServiceValueSet);
-
-				return bj_;
-			};
-			var z_ = g_.WhereOrNull<Coding>(x_, y_);
-			var aa_ = g_.ExistsInList<Coding>(z_);
-			var aj_ = AllClaims?.Diagnosis;
-			bool? ak_(Claim.DiagnosisComponent @this)
-			{
-				var bk_ = context.Operators;
-				var bl_ = @this?.Diagnosis;
-				var bm_ = bk_.Not((bool?)(bl_ is null));
-
-				return bm_;
-			};
-			var al_ = g_.WhereOrNull<Claim.DiagnosisComponent>((aj_ as IEnumerable<Claim.DiagnosisComponent>), ak_);
-			DataType am_(Claim.DiagnosisComponent @this)
-			{
-				var bn_ = @this?.Diagnosis;
-
-				return bn_;
-			};
-			var an_ = g_.SelectOrNull<Claim.DiagnosisComponent, DataType>(al_, am_);
-			bool? ao_(DataType @this)
-			{
-				var bo_ = context.Operators;
-				var bq_ = bo_.LateBoundProperty<object>(@this, "coding");
-				var br_ = bo_.Not((bool?)(bq_ is null));
-
-				return br_;
-			};
-			var ap_ = g_.WhereOrNull<DataType>(an_, ao_);
-			object aq_(DataType @this)
-			{
-				var bs_ = context.Operators;
-				var bt_ = bs_.LateBoundProperty<object>(@this, "coding");
-
-				return bt_;
-			};
-			var ar_ = g_.SelectOrNull<DataType, object>(ap_, aq_);
-			var as_ = g_.FlattenLateBoundList(ar_);
-			Coding at_(object @object) => 
-				(@object as Coding);
-			var au_ = g_.SelectOrNull<object, Coding>(as_, at_);
-			bool? av_(Coding DiagnosisCode)
-			{
-				var bu_ = context.Operators;
-				var bv_ = FHIRHelpers_4_0_001.ToCode(DiagnosisCode);
-				var bw_ = bu_.CodeInList(bv_, DiagnosisValueSet);
-
-				return bw_;
-			};
-			var aw_ = g_.WhereOrNull<Coding>(au_, av_);
-			var ax_ = g_.ExistsInList<Coding>(aw_);
-			var ay_ = g_.And(aa_, ax_);
-
-			return ay_;
-		};
-		var d_ = a_.WhereOrNull<Claim>(claim, c_);
-		Tuples.Tuple_DXaYeZVOEAELKIhLMVHZBeASM e_(Claim ProcedureClaims)
-		{
-			var bx_ = ProcedureClaims?.IdElement;
-			var by_ = context.Operators;
-			var bz_ = ProcedureClaims?.Item;
-			bool? ca_(Claim.ItemComponent ResponseItem)
-			{
-				var cd_ = context.Operators;
-				var cf_ = ResponseItem?.ProductOrService;
-				var cg_ = cf_?.Coding;
-				bool? ch_(Coding ProductOrServiceCode)
-				{
-					var ck_ = context.Operators;
-					var cl_ = FHIRHelpers_4_0_001.ToCode(ProductOrServiceCode);
-					var cm_ = ck_.CodeInList(cl_, ProductOrServiceValueSet);
-
-					return cm_;
-				};
-				var ci_ = cd_.WhereOrNull<Coding>((cg_ as IEnumerable<Coding>), ch_);
-				var cj_ = cd_.ExistsInList<Coding>(ci_);
-
-				return cj_;
-			};
-			var cb_ = by_.WhereOrNull<Claim.ItemComponent>((bz_ as IEnumerable<Claim.ItemComponent>), ca_);
-			var cc_ = new Tuples.Tuple_DXaYeZVOEAELKIhLMVHZBeASM
+			var ba_ = context.Operators.WhereOrNull<Claim.ItemComponent>((ay_ as IEnumerable<Claim.ItemComponent>), az_);
+			var bb_ = new Tuples.Tuple_DXaYeZVOEAELKIhLMVHZBeASM
 			{
 				ClaimofInterest = ProcedureClaims,
-				ClaimID = bx_,
-				LineItems = cb_,
-			};
-
-			return cc_;
-		};
-		var f_ = a_.SelectOrNull<Claim, Tuples.Tuple_DXaYeZVOEAELKIhLMVHZBeASM>(d_, e_);
-
-		return f_;
+				ClaimID = ax_,
+				LineItems = ba_,
+			};
+
+			return bb_;
+		};
+		var d_ = context.Operators.SelectOrNull<Claim, Tuples.Tuple_DXaYeZVOEAELKIhLMVHZBeASM>(b_, c_);
+
+		return d_;
 	}
 
     [CqlDeclaration("Get Corresponding Claim for Services and Conditions")]
 	public Tuples.Tuple_FbAEUOYETObSHBafYbFNIeSNO Get_Corresponding_Claim_for_Services_and_Conditions(IEnumerable<ClaimResponse> claimResponse, IEnumerable<Claim> claim, IEnumerable<CqlCode> ProductOrServiceValueSet, IEnumerable<CqlCode> DiagnosisValueSet)
 	{
-		var a_ = context.Operators;
-		var c_ = this.Get_All_Paid_Claim_Reponses(claimResponse);
-		var d_ = this.Get_All_Claims_With_Procedure_and_Diagnosis(claim, ProductOrServiceValueSet, DiagnosisValueSet);
-		var e_ = new Tuples.Tuple_ELXXNjRZXJcQDXjEEQXFeNQKZ
-		{
-			PaidMedicalClaimResponse = c_,
-			MedicalClaim = d_,
-		};
-		var f_ = new Tuples.Tuple_ELXXNjRZXJcQDXjEEQXFeNQKZ[]
-		{
-			e_,
-		};
-		Tuples.Tuple_FbAEUOYETObSHBafYbFNIeSNO g_(Tuples.Tuple_ELXXNjRZXJcQDXjEEQXFeNQKZ ClaimAndResponse)
-		{
-			var j_ = context.Operators;
-			var m_ = ClaimAndResponse?.MedicalClaim;
-			Tuples.Tuple_CAKcSTUVVXcPjYRXATiiRAEMg n_(Tuples.Tuple_DXaYeZVOEAELKIhLMVHZBeASM medClaim)
-			{
-				var u_ = context.Operators;
-				var v_ = medClaim?.LineItems;
-				bool? w_(Claim.ItemComponent medClaimLineItem)
-				{
-					var z_ = context.Operators;
-					var ab_ = ClaimAndResponse?.PaidMedicalClaimResponse;
-					IEnumerable<Tuples.Tuple_EbJRLQXEhRCeIIZLcXEYbTEDL> ac_(Tuples.Tuple_EbJRLQXEhRCeIIZLcXEYbTEDL pClaim)
-					{
-						var af_ = context.Operators;
-						var ah_ = pClaim?.LineItems;
-						bool? ai_(ClaimResponse.ItemComponent pClaimLineItem)
-						{
-							var am_ = context.Operators;
-							var ao_ = context.Deeper(new CallStackEntry("ToString", null, null));
-							var ap_ = ao_.Operators;
-							var aq_ = ap_.TypeConverter;
-							Id ar_()
+		var a_ = this.Get_All_Paid_Claim_Reponses(claimResponse);
+		var b_ = this.Get_All_Claims_With_Procedure_and_Diagnosis(claim, ProductOrServiceValueSet, DiagnosisValueSet);
+		var c_ = new Tuples.Tuple_ELXXNjRZXJcQDXjEEQXFeNQKZ
+		{
+			PaidMedicalClaimResponse = a_,
+			MedicalClaim = b_,
+		};
+		var d_ = new Tuples.Tuple_ELXXNjRZXJcQDXjEEQXFeNQKZ[]
+		{
+			c_,
+		};
+		Tuples.Tuple_FbAEUOYETObSHBafYbFNIeSNO e_(Tuples.Tuple_ELXXNjRZXJcQDXjEEQXFeNQKZ ClaimAndResponse)
+		{
+			var h_ = ClaimAndResponse?.MedicalClaim;
+			Tuples.Tuple_CAKcSTUVVXcPjYRXATiiRAEMg i_(Tuples.Tuple_DXaYeZVOEAELKIhLMVHZBeASM medClaim)
+			{
+				var p_ = medClaim?.LineItems;
+				bool? q_(Claim.ItemComponent medClaimLineItem)
+				{
+					var t_ = ClaimAndResponse?.PaidMedicalClaimResponse;
+					IEnumerable<Tuples.Tuple_EbJRLQXEhRCeIIZLcXEYbTEDL> u_(Tuples.Tuple_EbJRLQXEhRCeIIZLcXEYbTEDL pClaim)
+					{
+						var x_ = pClaim?.LineItems;
+						bool? y_(ClaimResponse.ItemComponent pClaimLineItem)
+						{
+							Id ac_()
 							{
 								if (medClaim?.ClaimofInterest is Resource)
 								{
-									var bn_ = medClaim?.ClaimofInterest;
-									var bo_ = (bn_ as Resource).IdElement;
-
-									return bo_;
+									var aq_ = medClaim?.ClaimofInterest;
+
+									return (aq_ as Resource).IdElement;
 								}
 								else
 								{
 									return null;
 								};
 							};
-							var as_ = aq_.Convert<string>(ar_());
-							var au_ = ao_.Operators;
-							var av_ = au_.TypeConverter;
-							var aw_ = pClaim?.Response;
-							var ax_ = aw_?.Request;
-							var ay_ = ax_?.ReferenceElement;
-							var az_ = av_.Convert<string>(ay_);
-							var ba_ = NCQAFHIRBase_1_0_0.GetId(az_);
-							var bb_ = am_.Equal(as_, ba_);
-							var be_ = am_.TypeConverter;
-							var bf_ = medClaimLineItem?.SequenceElement;
-							var bg_ = be_.Convert<Integer>(bf_);
-							var bi_ = am_.TypeConverter;
-							var bj_ = pClaimLineItem?.ItemSequenceElement;
-							var bk_ = bi_.Convert<Integer>(bj_);
-							var bl_ = am_.Equal(bg_, bk_);
-							var bm_ = am_.And(bb_, bl_);
-
-							return bm_;
-						};
-						var aj_ = af_.WhereOrNull<ClaimResponse.ItemComponent>(ah_, ai_);
-						Tuples.Tuple_EbJRLQXEhRCeIIZLcXEYbTEDL ak_(ClaimResponse.ItemComponent pClaimLineItem) => 
+							var ad_ = context.Operators.Convert<string>(ac_());
+							var ae_ = pClaim?.Response;
+							var af_ = ae_?.Request;
+							var ag_ = af_?.ReferenceElement;
+							var ah_ = context.Operators.Convert<string>(ag_);
+							var ai_ = NCQAFHIRBase_1_0_0.GetId(ah_);
+							var aj_ = context.Operators.Equal(ad_, ai_);
+							var ak_ = medClaimLineItem?.SequenceElement;
+							var al_ = context.Operators.Convert<Integer>(ak_);
+							var am_ = pClaimLineItem?.ItemSequenceElement;
+							var an_ = context.Operators.Convert<Integer>(am_);
+							var ao_ = context.Operators.Equal(al_, an_);
+							var ap_ = context.Operators.And(aj_, ao_);
+
+							return ap_;
+						};
+						var z_ = context.Operators.WhereOrNull<ClaimResponse.ItemComponent>(x_, y_);
+						Tuples.Tuple_EbJRLQXEhRCeIIZLcXEYbTEDL aa_(ClaimResponse.ItemComponent pClaimLineItem) => 
 							pClaim;
-						var al_ = af_.SelectOrNull<ClaimResponse.ItemComponent, Tuples.Tuple_EbJRLQXEhRCeIIZLcXEYbTEDL>(aj_, ak_);
-
-						return al_;
-					};
-					var ad_ = z_.SelectManyOrNull<Tuples.Tuple_EbJRLQXEhRCeIIZLcXEYbTEDL, Tuples.Tuple_EbJRLQXEhRCeIIZLcXEYbTEDL>(ab_, ac_);
-					var ae_ = z_.ExistsInList<Tuples.Tuple_EbJRLQXEhRCeIIZLcXEYbTEDL>(ad_);
-
-					return ae_;
-				};
-				var x_ = u_.WhereOrNull<Claim.ItemComponent>(v_, w_);
-				var y_ = new Tuples.Tuple_CAKcSTUVVXcPjYRXATiiRAEMg
+						var ab_ = context.Operators.SelectOrNull<ClaimResponse.ItemComponent, Tuples.Tuple_EbJRLQXEhRCeIIZLcXEYbTEDL>(z_, aa_);
+
+						return ab_;
+					};
+					var v_ = context.Operators.SelectManyOrNull<Tuples.Tuple_EbJRLQXEhRCeIIZLcXEYbTEDL, Tuples.Tuple_EbJRLQXEhRCeIIZLcXEYbTEDL>(t_, u_);
+					var w_ = context.Operators.ExistsInList<Tuples.Tuple_EbJRLQXEhRCeIIZLcXEYbTEDL>(v_);
+
+					return w_;
+				};
+				var r_ = context.Operators.WhereOrNull<Claim.ItemComponent>(p_, q_);
+				var s_ = new Tuples.Tuple_CAKcSTUVVXcPjYRXATiiRAEMg
 				{
 					PaidClaim = medClaim,
-					ClaimItem = x_,
-				};
-
-				return y_;
-			};
-			var o_ = j_.SelectOrNull<Tuples.Tuple_DXaYeZVOEAELKIhLMVHZBeASM, Tuples.Tuple_CAKcSTUVVXcPjYRXATiiRAEMg>(m_, n_);
-			var p_ = new Tuples.Tuple_CTafBejCOJKDPBQMRaUKGZGDD
-			{
-				AggregateClaim = o_,
-			};
-			var q_ = new Tuples.Tuple_CTafBejCOJKDPBQMRaUKGZGDD[]
-			{
-				p_,
-			};
-			Tuples.Tuple_FbAEUOYETObSHBafYbFNIeSNO r_(Tuples.Tuple_CTafBejCOJKDPBQMRaUKGZGDD ClaimWithPaidResponse)
-			{
-				var bp_ = context.Operators;
-				Tuples.Tuple_FbAEUOYETObSHBafYbFNIeSNO br_()
+					ClaimItem = r_,
+				};
+
+				return s_;
+			};
+			var j_ = context.Operators.SelectOrNull<Tuples.Tuple_DXaYeZVOEAELKIhLMVHZBeASM, Tuples.Tuple_CAKcSTUVVXcPjYRXATiiRAEMg>(h_, i_);
+			var k_ = new Tuples.Tuple_CTafBejCOJKDPBQMRaUKGZGDD
+			{
+				AggregateClaim = j_,
+			};
+			var l_ = new Tuples.Tuple_CTafBejCOJKDPBQMRaUKGZGDD[]
+			{
+				k_,
+			};
+			Tuples.Tuple_FbAEUOYETObSHBafYbFNIeSNO m_(Tuples.Tuple_CTafBejCOJKDPBQMRaUKGZGDD ClaimWithPaidResponse)
+			{
+				Tuples.Tuple_FbAEUOYETObSHBafYbFNIeSNO ar_()
 				{
 					if ((context.Operators.ExistsInList<Claim.ItemComponent>(context.Operators.FlattenList<Claim.ItemComponent>(context.Operators.SelectOrNull<Tuples.Tuple_CAKcSTUVVXcPjYRXATiiRAEMg, IEnumerable<Claim.ItemComponent>>(context.Operators.WhereOrNull<Tuples.Tuple_CAKcSTUVVXcPjYRXATiiRAEMg>(ClaimWithPaidResponse?.AggregateClaim, (Tuples.Tuple_CAKcSTUVVXcPjYRXATiiRAEMg @this) => 
 											context.Operators.Not((bool?)(@this?.ClaimItem is null))), (Tuples.Tuple_CAKcSTUVVXcPjYRXATiiRAEMg @this) => 
 										@this?.ClaimItem))) ?? false))
 					{
-						var bw_ = context.Operators;
-						var by_ = ClaimWithPaidResponse?.AggregateClaim;
-						bool? bz_(Tuples.Tuple_CAKcSTUVVXcPjYRXATiiRAEMg @this)
-						{
-							var cq_ = context.Operators;
-							var cr_ = @this?.PaidClaim;
-							var cs_ = cq_.Not((bool?)(cr_ is null));
-
-							return cs_;
-						};
-						var ca_ = bw_.WhereOrNull<Tuples.Tuple_CAKcSTUVVXcPjYRXATiiRAEMg>(by_, bz_);
-						Tuples.Tuple_DXaYeZVOEAELKIhLMVHZBeASM cb_(Tuples.Tuple_CAKcSTUVVXcPjYRXATiiRAEMg @this)
-						{
-							var ct_ = @this?.PaidClaim;
-
-							return ct_;
-						};
-						var cc_ = bw_.SelectOrNull<Tuples.Tuple_CAKcSTUVVXcPjYRXATiiRAEMg, Tuples.Tuple_DXaYeZVOEAELKIhLMVHZBeASM>(ca_, cb_);
-						bool? ci_(Tuples.Tuple_CAKcSTUVVXcPjYRXATiiRAEMg @this)
-						{
-							var cu_ = context.Operators;
-							var cv_ = @this?.ClaimItem;
-							var cw_ = cu_.Not((bool?)(cv_ is null));
-
-							return cw_;
-						};
-						var cj_ = bw_.WhereOrNull<Tuples.Tuple_CAKcSTUVVXcPjYRXATiiRAEMg>(by_, ci_);
-						IEnumerable<Claim.ItemComponent> ck_(Tuples.Tuple_CAKcSTUVVXcPjYRXATiiRAEMg @this)
-						{
-							var cx_ = @this?.ClaimItem;
-
-							return cx_;
-						};
-						var cl_ = bw_.SelectOrNull<Tuples.Tuple_CAKcSTUVVXcPjYRXATiiRAEMg, IEnumerable<Claim.ItemComponent>>(cj_, ck_);
-						var cm_ = bw_.FlattenList<Claim.ItemComponent>(cl_);
-						CqlInterval<CqlDateTime> cn_(Claim.ItemComponent PaidItem)
-						{
-							var cy_ = PaidItem?.Serviced;
-							var cz_ = NCQAFHIRBase_1_0_0.Normalize_Interval(cy_);
-
-							return cz_;
-						};
-						var co_ = bw_.SelectOrNull<Claim.ItemComponent, CqlInterval<CqlDateTime>>(cm_, cn_);
-						var cp_ = new Tuples.Tuple_FbAEUOYETObSHBafYbFNIeSNO
-						{
-							originalClaim = cc_,
-							ServicePeriod = co_,
-						};
-
-						return cp_;
+						var aw_ = ClaimWithPaidResponse?.AggregateClaim;
+						bool? ax_(Tuples.Tuple_CAKcSTUVVXcPjYRXATiiRAEMg @this)
+						{
+							var bk_ = @this?.PaidClaim;
+							var bl_ = context.Operators.Not((bool?)(bk_ is null));
+
+							return bl_;
+						};
+						var ay_ = context.Operators.WhereOrNull<Tuples.Tuple_CAKcSTUVVXcPjYRXATiiRAEMg>(aw_, ax_);
+						Tuples.Tuple_DXaYeZVOEAELKIhLMVHZBeASM az_(Tuples.Tuple_CAKcSTUVVXcPjYRXATiiRAEMg @this)
+						{
+							var bm_ = @this?.PaidClaim;
+
+							return bm_;
+						};
+						var ba_ = context.Operators.SelectOrNull<Tuples.Tuple_CAKcSTUVVXcPjYRXATiiRAEMg, Tuples.Tuple_DXaYeZVOEAELKIhLMVHZBeASM>(ay_, az_);
+						bool? bc_(Tuples.Tuple_CAKcSTUVVXcPjYRXATiiRAEMg @this)
+						{
+							var bn_ = @this?.ClaimItem;
+							var bo_ = context.Operators.Not((bool?)(bn_ is null));
+
+							return bo_;
+						};
+						var bd_ = context.Operators.WhereOrNull<Tuples.Tuple_CAKcSTUVVXcPjYRXATiiRAEMg>(aw_, bc_);
+						IEnumerable<Claim.ItemComponent> be_(Tuples.Tuple_CAKcSTUVVXcPjYRXATiiRAEMg @this)
+						{
+							var bp_ = @this?.ClaimItem;
+
+							return bp_;
+						};
+						var bf_ = context.Operators.SelectOrNull<Tuples.Tuple_CAKcSTUVVXcPjYRXATiiRAEMg, IEnumerable<Claim.ItemComponent>>(bd_, be_);
+						var bg_ = context.Operators.FlattenList<Claim.ItemComponent>(bf_);
+						CqlInterval<CqlDateTime> bh_(Claim.ItemComponent PaidItem)
+						{
+							var bq_ = PaidItem?.Serviced;
+							var br_ = NCQAFHIRBase_1_0_0.Normalize_Interval(bq_);
+
+							return br_;
+						};
+						var bi_ = context.Operators.SelectOrNull<Claim.ItemComponent, CqlInterval<CqlDateTime>>(bg_, bh_);
+						var bj_ = new Tuples.Tuple_FbAEUOYETObSHBafYbFNIeSNO
+						{
+							originalClaim = ba_,
+							ServicePeriod = bi_,
+						};
+
+						return bj_;
 					}
 					else
 					{
-						Tuples.Tuple_FbAEUOYETObSHBafYbFNIeSNO da_ = null;
-
-						return (da_ as Tuples.Tuple_FbAEUOYETObSHBafYbFNIeSNO);
-					};
-				};
-				var bs_ = new Tuples.Tuple_FbAEUOYETObSHBafYbFNIeSNO[]
-				{
-					br_(),
-				};
-				bool? bt_(Tuples.Tuple_FbAEUOYETObSHBafYbFNIeSNO FinalList)
-				{
-					var db_ = context.Operators;
-					var dc_ = db_.Not((bool?)(FinalList is null));
-
-					return dc_;
-				};
-				var bu_ = bp_.WhereOrNull<Tuples.Tuple_FbAEUOYETObSHBafYbFNIeSNO>(bs_, bt_);
-				var bv_ = bp_.SingleOrNull<Tuples.Tuple_FbAEUOYETObSHBafYbFNIeSNO>(bu_);
-
-				return bv_;
-			};
-			var s_ = j_.SelectOrNull<Tuples.Tuple_CTafBejCOJKDPBQMRaUKGZGDD, Tuples.Tuple_FbAEUOYETObSHBafYbFNIeSNO>(q_, r_);
-			var t_ = j_.SingleOrNull<Tuples.Tuple_FbAEUOYETObSHBafYbFNIeSNO>(s_);
-
-			return t_;
-		};
-		var h_ = a_.SelectOrNull<Tuples.Tuple_ELXXNjRZXJcQDXjEEQXFeNQKZ, Tuples.Tuple_FbAEUOYETObSHBafYbFNIeSNO>(f_, g_);
-		var i_ = a_.SingleOrNull<Tuples.Tuple_FbAEUOYETObSHBafYbFNIeSNO>(h_);
-
-		return i_;
+						Tuples.Tuple_FbAEUOYETObSHBafYbFNIeSNO bs_ = null;
+
+						return (bs_ as Tuples.Tuple_FbAEUOYETObSHBafYbFNIeSNO);
+					};
+				};
+				var as_ = new Tuples.Tuple_FbAEUOYETObSHBafYbFNIeSNO[]
+				{
+					ar_(),
+				};
+				bool? at_(Tuples.Tuple_FbAEUOYETObSHBafYbFNIeSNO FinalList)
+				{
+					var bt_ = context.Operators.Not((bool?)(FinalList is null));
+
+					return bt_;
+				};
+				var au_ = context.Operators.WhereOrNull<Tuples.Tuple_FbAEUOYETObSHBafYbFNIeSNO>(as_, at_);
+				var av_ = context.Operators.SingleOrNull<Tuples.Tuple_FbAEUOYETObSHBafYbFNIeSNO>(au_);
+
+				return av_;
+			};
+			var n_ = context.Operators.SelectOrNull<Tuples.Tuple_CTafBejCOJKDPBQMRaUKGZGDD, Tuples.Tuple_FbAEUOYETObSHBafYbFNIeSNO>(l_, m_);
+			var o_ = context.Operators.SingleOrNull<Tuples.Tuple_FbAEUOYETObSHBafYbFNIeSNO>(n_);
+
+			return o_;
+		};
+		var f_ = context.Operators.SelectOrNull<Tuples.Tuple_ELXXNjRZXJcQDXjEEQXFeNQKZ, Tuples.Tuple_FbAEUOYETObSHBafYbFNIeSNO>(d_, e_);
+		var g_ = context.Operators.SingleOrNull<Tuples.Tuple_FbAEUOYETObSHBafYbFNIeSNO>(f_);
+
+		return g_;
 	}
 
     [CqlDeclaration("Get Paid Claims for Provided Service and Condition")]
 	public Tuples.Tuple_FbAEUOYETObSHBafYbFNIeSNO Get_Paid_Claims_for_Provided_Service_and_Condition(IEnumerable<ClaimResponse> claimResponse, IEnumerable<Claim> claim, IEnumerable<CqlCode> ProductOrServiceValueSet, IEnumerable<CqlCode> DiagnosisValueSet)
 	{
-		var a_ = context.Operators;
-		var e_ = this.Get_All_Professional_and_Institutional_Claims_and_Claim_Responses(claimResponse, claim);
-		var f_ = new Tuples.Tuple_GjTATZbNccdVYWChGHHdRUXSM[]
-		{
-			e_,
-		};
-		Tuples.Tuple_FbAEUOYETObSHBafYbFNIeSNO g_(Tuples.Tuple_GjTATZbNccdVYWChGHHdRUXSM MedicalClaimAndResponse)
-		{
-			Tuples.Tuple_FbAEUOYETObSHBafYbFNIeSNO n_()
+		var a_ = this.Get_All_Professional_and_Institutional_Claims_and_Claim_Responses(claimResponse, claim);
+		var b_ = new Tuples.Tuple_GjTATZbNccdVYWChGHHdRUXSM[]
+		{
+			a_,
+		};
+		Tuples.Tuple_FbAEUOYETObSHBafYbFNIeSNO c_(Tuples.Tuple_GjTATZbNccdVYWChGHHdRUXSM MedicalClaimAndResponse)
+		{
+			Tuples.Tuple_FbAEUOYETObSHBafYbFNIeSNO j_()
 			{
 				if ((context.Operators.And((bool?)(MedicalClaimAndResponse?.MedicalClaimResponse is null), (bool?)(MedicalClaimAndResponse?.MedicalClaim is null)) ?? false))
 				{
-					Tuples.Tuple_FbAEUOYETObSHBafYbFNIeSNO o_ = null;
-
-					return (o_ as Tuples.Tuple_FbAEUOYETObSHBafYbFNIeSNO);
+					Tuples.Tuple_FbAEUOYETObSHBafYbFNIeSNO k_ = null;
+
+					return (k_ as Tuples.Tuple_FbAEUOYETObSHBafYbFNIeSNO);
 				}
 				else
 				{
-					var p_ = MedicalClaimAndResponse?.MedicalClaimResponse;
-					var q_ = MedicalClaimAndResponse?.MedicalClaim;
-					var r_ = this.Get_Corresponding_Claim_for_Services_and_Conditions(p_, q_, ProductOrServiceValueSet, DiagnosisValueSet);
-
-					return r_;
-				};
-			};
-
-			return n_();
-		};
-		var h_ = a_.SelectOrNull<Tuples.Tuple_GjTATZbNccdVYWChGHHdRUXSM, Tuples.Tuple_FbAEUOYETObSHBafYbFNIeSNO>(f_, g_);
-		var i_ = a_.SingleOrNull<Tuples.Tuple_FbAEUOYETObSHBafYbFNIeSNO>(h_);
-		var j_ = new Tuples.Tuple_FbAEUOYETObSHBafYbFNIeSNO[]
-		{
-			i_,
-		};
-		bool? k_(Tuples.Tuple_FbAEUOYETObSHBafYbFNIeSNO FinalList)
-		{
-			var s_ = context.Operators;
-			var t_ = s_.Not((bool?)(FinalList is null));
-
-			return t_;
-		};
-		var l_ = a_.WhereOrNull<Tuples.Tuple_FbAEUOYETObSHBafYbFNIeSNO>(j_, k_);
-		var m_ = a_.SingleOrNull<Tuples.Tuple_FbAEUOYETObSHBafYbFNIeSNO>(l_);
-
-		return m_;
+					var l_ = MedicalClaimAndResponse?.MedicalClaimResponse;
+					var m_ = MedicalClaimAndResponse?.MedicalClaim;
+					var n_ = this.Get_Corresponding_Claim_for_Services_and_Conditions(l_, m_, ProductOrServiceValueSet, DiagnosisValueSet);
+
+					return n_;
+				};
+			};
+
+			return j_();
+		};
+		var d_ = context.Operators.SelectOrNull<Tuples.Tuple_GjTATZbNccdVYWChGHHdRUXSM, Tuples.Tuple_FbAEUOYETObSHBafYbFNIeSNO>(b_, c_);
+		var e_ = context.Operators.SingleOrNull<Tuples.Tuple_FbAEUOYETObSHBafYbFNIeSNO>(d_);
+		var f_ = new Tuples.Tuple_FbAEUOYETObSHBafYbFNIeSNO[]
+		{
+			e_,
+		};
+		bool? g_(Tuples.Tuple_FbAEUOYETObSHBafYbFNIeSNO FinalList)
+		{
+			var o_ = context.Operators.Not((bool?)(FinalList is null));
+
+			return o_;
+		};
+		var h_ = context.Operators.WhereOrNull<Tuples.Tuple_FbAEUOYETObSHBafYbFNIeSNO>(f_, g_);
+		var i_ = context.Operators.SingleOrNull<Tuples.Tuple_FbAEUOYETObSHBafYbFNIeSNO>(h_);
+
+		return i_;
 	}
 
     [CqlDeclaration("Get All Claims With Procedure or Diagnosis")]
 	public IEnumerable<Tuples.Tuple_DXaYeZVOEAELKIhLMVHZBeASM> Get_All_Claims_With_Procedure_or_Diagnosis(IEnumerable<Claim> claim, IEnumerable<CqlCode> ProductOrServiceValueSet, IEnumerable<CqlCode> DiagnosisValueSet)
 	{
-		var a_ = context.Operators;
-		bool? c_(Claim AllClaims)
-		{
-			var g_ = context.Operators;
-			var o_ = AllClaims?.Item;
-			bool? p_(Claim.ItemComponent @this)
-			{
-				var az_ = context.Operators;
-				var ba_ = @this?.ProductOrService;
-				var bb_ = az_.Not((bool?)(ba_ is null));
-
-				return bb_;
-			};
-			var q_ = g_.WhereOrNull<Claim.ItemComponent>(o_, p_);
-			CodeableConcept r_(Claim.ItemComponent @this)
-			{
-				var bc_ = @this?.ProductOrService;
-
-				return bc_;
-			};
-			var s_ = g_.SelectOrNull<Claim.ItemComponent, CodeableConcept>(q_, r_);
-			bool? t_(CodeableConcept @this)
-			{
-				var bd_ = context.Operators;
-				var be_ = @this?.Coding;
-				var bf_ = bd_.Not((bool?)(be_ is null));
-
-				return bf_;
-			};
-			var u_ = g_.WhereOrNull<CodeableConcept>(s_, t_);
-			List<Coding> v_(CodeableConcept @this)
-			{
-				var bg_ = @this?.Coding;
-
-				return bg_;
-			};
-			var w_ = g_.SelectOrNull<CodeableConcept, List<Coding>>(u_, v_);
-			var x_ = g_.FlattenList<Coding>(w_);
-			bool? y_(Coding ProductOrServiceCode)
-			{
-				var bh_ = context.Operators;
-				var bi_ = FHIRHelpers_4_0_001.ToCode(ProductOrServiceCode);
-				var bj_ = bh_.CodeInList(bi_, ProductOrServiceValueSet);
-
-				return bj_;
-			};
-			var z_ = g_.WhereOrNull<Coding>(x_, y_);
-			var aa_ = g_.ExistsInList<Coding>(z_);
-			var aj_ = AllClaims?.Diagnosis;
-			bool? ak_(Claim.DiagnosisComponent @this)
-			{
-				var bk_ = context.Operators;
-				var bl_ = @this?.Diagnosis;
-				var bm_ = bk_.Not((bool?)(bl_ is null));
-
-				return bm_;
-			};
-			var al_ = g_.WhereOrNull<Claim.DiagnosisComponent>((aj_ as IEnumerable<Claim.DiagnosisComponent>), ak_);
-			DataType am_(Claim.DiagnosisComponent @this)
-			{
-				var bn_ = @this?.Diagnosis;
-
-				return bn_;
-			};
-			var an_ = g_.SelectOrNull<Claim.DiagnosisComponent, DataType>(al_, am_);
-			bool? ao_(DataType @this)
-			{
-				var bo_ = context.Operators;
-				var bq_ = bo_.LateBoundProperty<object>(@this, "coding");
-				var br_ = bo_.Not((bool?)(bq_ is null));
-
-				return br_;
-			};
-			var ap_ = g_.WhereOrNull<DataType>(an_, ao_);
-			object aq_(DataType @this)
-			{
-				var bs_ = context.Operators;
-				var bt_ = bs_.LateBoundProperty<object>(@this, "coding");
-
-				return bt_;
-			};
-			var ar_ = g_.SelectOrNull<DataType, object>(ap_, aq_);
-			var as_ = g_.FlattenLateBoundList(ar_);
-			Coding at_(object @object) => 
+		bool? a_(Claim AllClaims)
+		{
+			var e_ = AllClaims?.Item;
+			bool? f_(Claim.ItemComponent @this)
+			{
+				var ah_ = @this?.ProductOrService;
+				var ai_ = context.Operators.Not((bool?)(ah_ is null));
+
+				return ai_;
+			};
+			var g_ = context.Operators.WhereOrNull<Claim.ItemComponent>(e_, f_);
+			CodeableConcept h_(Claim.ItemComponent @this)
+			{
+				var aj_ = @this?.ProductOrService;
+
+				return aj_;
+			};
+			var i_ = context.Operators.SelectOrNull<Claim.ItemComponent, CodeableConcept>(g_, h_);
+			bool? j_(CodeableConcept @this)
+			{
+				var ak_ = @this?.Coding;
+				var al_ = context.Operators.Not((bool?)(ak_ is null));
+
+				return al_;
+			};
+			var k_ = context.Operators.WhereOrNull<CodeableConcept>(i_, j_);
+			List<Coding> l_(CodeableConcept @this)
+			{
+				var am_ = @this?.Coding;
+
+				return am_;
+			};
+			var m_ = context.Operators.SelectOrNull<CodeableConcept, List<Coding>>(k_, l_);
+			var n_ = context.Operators.FlattenList<Coding>(m_);
+			bool? o_(Coding ProductOrServiceCode)
+			{
+				var an_ = FHIRHelpers_4_0_001.ToCode(ProductOrServiceCode);
+				var ao_ = context.Operators.CodeInList(an_, ProductOrServiceValueSet);
+
+				return ao_;
+			};
+			var p_ = context.Operators.WhereOrNull<Coding>(n_, o_);
+			var q_ = context.Operators.ExistsInList<Coding>(p_);
+			var r_ = AllClaims?.Diagnosis;
+			bool? s_(Claim.DiagnosisComponent @this)
+			{
+				var ap_ = @this?.Diagnosis;
+				var aq_ = context.Operators.Not((bool?)(ap_ is null));
+
+				return aq_;
+			};
+			var t_ = context.Operators.WhereOrNull<Claim.DiagnosisComponent>((r_ as IEnumerable<Claim.DiagnosisComponent>), s_);
+			DataType u_(Claim.DiagnosisComponent @this)
+			{
+				var ar_ = @this?.Diagnosis;
+
+				return ar_;
+			};
+			var v_ = context.Operators.SelectOrNull<Claim.DiagnosisComponent, DataType>(t_, u_);
+			bool? w_(DataType @this)
+			{
+				var as_ = context.Operators.LateBoundProperty<object>(@this, "coding");
+				var at_ = context.Operators.Not((bool?)(as_ is null));
+
+				return at_;
+			};
+			var x_ = context.Operators.WhereOrNull<DataType>(v_, w_);
+			object y_(DataType @this)
+			{
+				var au_ = context.Operators.LateBoundProperty<object>(@this, "coding");
+
+				return au_;
+			};
+			var z_ = context.Operators.SelectOrNull<DataType, object>(x_, y_);
+			var aa_ = context.Operators.FlattenLateBoundList(z_);
+			Coding ab_(object @object) => 
 				(@object as Coding);
-			var au_ = g_.SelectOrNull<object, Coding>(as_, at_);
-			bool? av_(Coding DiagnosisCode)
-			{
-				var bu_ = context.Operators;
-				var bv_ = FHIRHelpers_4_0_001.ToCode(DiagnosisCode);
-				var bw_ = bu_.CodeInList(bv_, DiagnosisValueSet);
-
-				return bw_;
-			};
-			var aw_ = g_.WhereOrNull<Coding>(au_, av_);
-			var ax_ = g_.ExistsInList<Coding>(aw_);
-			var ay_ = g_.Or(aa_, ax_);
-
-			return ay_;
-		};
-		var d_ = a_.WhereOrNull<Claim>(claim, c_);
-		Tuples.Tuple_DXaYeZVOEAELKIhLMVHZBeASM e_(Claim ProcedureClaims)
-		{
-			Tuples.Tuple_DXaYeZVOEAELKIhLMVHZBeASM bx_()
+			var ac_ = context.Operators.SelectOrNull<object, Coding>(aa_, ab_);
+			bool? ad_(Coding DiagnosisCode)
+			{
+				var av_ = FHIRHelpers_4_0_001.ToCode(DiagnosisCode);
+				var aw_ = context.Operators.CodeInList(av_, DiagnosisValueSet);
+
+				return aw_;
+			};
+			var ae_ = context.Operators.WhereOrNull<Coding>(ac_, ad_);
+			var af_ = context.Operators.ExistsInList<Coding>(ae_);
+			var ag_ = context.Operators.Or(q_, af_);
+
+			return ag_;
+		};
+		var b_ = context.Operators.WhereOrNull<Claim>(claim, a_);
+		Tuples.Tuple_DXaYeZVOEAELKIhLMVHZBeASM c_(Claim ProcedureClaims)
+		{
+			Tuples.Tuple_DXaYeZVOEAELKIhLMVHZBeASM ax_()
 			{
 				if ((context.Operators.ExistsInList<Claim.ItemComponent>(context.Operators.WhereOrNull<Claim.ItemComponent>((ProcedureClaims?.Item as IEnumerable<Claim.ItemComponent>), (Claim.ItemComponent ResponseItem) => 
 								context.Operators.ExistsInList<Coding>(context.Operators.WhereOrNull<Coding>((ResponseItem?.ProductOrService?.Coding as IEnumerable<Coding>), (Coding ProductOrServiceCode) => 
 											context.Operators.CodeInList(FHIRHelpers_4_0_001.ToCode(ProductOrServiceCode), ProductOrServiceValueSet))))) ?? false))
 				{
-					var by_ = ProcedureClaims?.IdElement;
-					var bz_ = context.Operators;
-					var ca_ = ProcedureClaims?.Item;
-					bool? cb_(Claim.ItemComponent ResponseItem)
-					{
-						var ce_ = context.Operators;
-						var cg_ = ResponseItem?.ProductOrService;
-						var ch_ = cg_?.Coding;
-						bool? ci_(Coding ProductOrServiceCode)
-						{
-							var cl_ = context.Operators;
-							var cm_ = FHIRHelpers_4_0_001.ToCode(ProductOrServiceCode);
-							var cn_ = cl_.CodeInList(cm_, ProductOrServiceValueSet);
-
-							return cn_;
-						};
-						var cj_ = ce_.WhereOrNull<Coding>((ch_ as IEnumerable<Coding>), ci_);
-						var ck_ = ce_.ExistsInList<Coding>(cj_);
-
-						return ck_;
-					};
-					var cc_ = bz_.WhereOrNull<Claim.ItemComponent>((ca_ as IEnumerable<Claim.ItemComponent>), cb_);
-					var cd_ = new Tuples.Tuple_DXaYeZVOEAELKIhLMVHZBeASM
+					var ay_ = ProcedureClaims?.IdElement;
+					var az_ = ProcedureClaims?.Item;
+					bool? ba_(Claim.ItemComponent ResponseItem)
+					{
+						var bd_ = ResponseItem?.ProductOrService;
+						var be_ = bd_?.Coding;
+						bool? bf_(Coding ProductOrServiceCode)
+						{
+							var bi_ = FHIRHelpers_4_0_001.ToCode(ProductOrServiceCode);
+							var bj_ = context.Operators.CodeInList(bi_, ProductOrServiceValueSet);
+
+							return bj_;
+						};
+						var bg_ = context.Operators.WhereOrNull<Coding>((be_ as IEnumerable<Coding>), bf_);
+						var bh_ = context.Operators.ExistsInList<Coding>(bg_);
+
+						return bh_;
+					};
+					var bb_ = context.Operators.WhereOrNull<Claim.ItemComponent>((az_ as IEnumerable<Claim.ItemComponent>), ba_);
+					var bc_ = new Tuples.Tuple_DXaYeZVOEAELKIhLMVHZBeASM
 					{
 						ClaimofInterest = ProcedureClaims,
-						ClaimID = by_,
-						LineItems = cc_,
-					};
-
-					return cd_;
+						ClaimID = ay_,
+						LineItems = bb_,
+					};
+
+					return bc_;
 				}
 				else
 				{
-					var co_ = ProcedureClaims?.IdElement;
-					var cp_ = context.Operators;
-					var cq_ = ProcedureClaims?.Item;
-					bool? cr_(Claim.ItemComponent ResponseItem)
-					{
-						var cu_ = context.Operators;
-						var cw_ = cu_.TypeConverter;
-						var cx_ = ResponseItem?.SequenceElement;
-						var cy_ = cw_.Convert<Integer>(cx_);
-						var cz_ = cy_?.Value;
-						var da_ = cu_.Equal(cz_, (int?)1);
-
-						return da_;
-					};
-					var cs_ = cp_.WhereOrNull<Claim.ItemComponent>((cq_ as IEnumerable<Claim.ItemComponent>), cr_);
-					var ct_ = new Tuples.Tuple_DXaYeZVOEAELKIhLMVHZBeASM
+					var bk_ = ProcedureClaims?.IdElement;
+					var bl_ = ProcedureClaims?.Item;
+					bool? bm_(Claim.ItemComponent ResponseItem)
+					{
+						var bp_ = ResponseItem?.SequenceElement;
+						var bq_ = context.Operators.Convert<Integer>(bp_);
+						var br_ = bq_?.Value;
+						var bs_ = context.Operators.Equal(br_, (int?)1);
+
+						return bs_;
+					};
+					var bn_ = context.Operators.WhereOrNull<Claim.ItemComponent>((bl_ as IEnumerable<Claim.ItemComponent>), bm_);
+					var bo_ = new Tuples.Tuple_DXaYeZVOEAELKIhLMVHZBeASM
 					{
 						ClaimofInterest = ProcedureClaims,
-						ClaimID = co_,
-						LineItems = cs_,
-					};
-
-					return ct_;
-				};
-			};
-
-			return bx_();
-		};
-		var f_ = a_.SelectOrNull<Claim, Tuples.Tuple_DXaYeZVOEAELKIhLMVHZBeASM>(d_, e_);
-
-		return f_;
+						ClaimID = bk_,
+						LineItems = bn_,
+					};
+
+					return bo_;
+				};
+			};
+
+			return ax_();
+		};
+		var d_ = context.Operators.SelectOrNull<Claim, Tuples.Tuple_DXaYeZVOEAELKIhLMVHZBeASM>(b_, c_);
+
+		return d_;
 	}
 
     [CqlDeclaration("Get Corresponding Claim for Services or Conditions")]
 	public Tuples.Tuple_FbAEUOYETObSHBafYbFNIeSNO Get_Corresponding_Claim_for_Services_or_Conditions(IEnumerable<ClaimResponse> claimResponse, IEnumerable<Claim> claim, IEnumerable<CqlCode> ProductOrServiceValueSet, IEnumerable<CqlCode> DiagnosisValueSet)
 	{
-		var a_ = context.Operators;
-		var c_ = this.Get_All_Paid_Claim_Reponses(claimResponse);
-		var d_ = this.Get_All_Claims_With_Procedure_or_Diagnosis(claim, ProductOrServiceValueSet, DiagnosisValueSet);
-		var e_ = new Tuples.Tuple_ELXXNjRZXJcQDXjEEQXFeNQKZ
-		{
-			PaidMedicalClaimResponse = c_,
-			MedicalClaim = d_,
-		};
-		var f_ = new Tuples.Tuple_ELXXNjRZXJcQDXjEEQXFeNQKZ[]
-		{
-			e_,
-		};
-		Tuples.Tuple_FbAEUOYETObSHBafYbFNIeSNO g_(Tuples.Tuple_ELXXNjRZXJcQDXjEEQXFeNQKZ ClaimAndResponse)
-		{
-			var j_ = context.Operators;
-			var m_ = ClaimAndResponse?.MedicalClaim;
-			Tuples.Tuple_CAKcSTUVVXcPjYRXATiiRAEMg n_(Tuples.Tuple_DXaYeZVOEAELKIhLMVHZBeASM medClaim)
-			{
-				var u_ = context.Operators;
-				var v_ = medClaim?.LineItems;
-				bool? w_(Claim.ItemComponent medClaimLineItem)
-				{
-					var z_ = context.Operators;
-					var ab_ = ClaimAndResponse?.PaidMedicalClaimResponse;
-					IEnumerable<Tuples.Tuple_EbJRLQXEhRCeIIZLcXEYbTEDL> ac_(Tuples.Tuple_EbJRLQXEhRCeIIZLcXEYbTEDL pClaim)
-					{
-						var af_ = context.Operators;
-						var ah_ = pClaim?.LineItems;
-						bool? ai_(ClaimResponse.ItemComponent pClaimLineItem)
-						{
-							var am_ = context.Operators;
-							var ao_ = context.Deeper(new CallStackEntry("ToString", null, null));
-							var ap_ = ao_.Operators;
-							var aq_ = ap_.TypeConverter;
-							Id ar_()
+		var a_ = this.Get_All_Paid_Claim_Reponses(claimResponse);
+		var b_ = this.Get_All_Claims_With_Procedure_or_Diagnosis(claim, ProductOrServiceValueSet, DiagnosisValueSet);
+		var c_ = new Tuples.Tuple_ELXXNjRZXJcQDXjEEQXFeNQKZ
+		{
+			PaidMedicalClaimResponse = a_,
+			MedicalClaim = b_,
+		};
+		var d_ = new Tuples.Tuple_ELXXNjRZXJcQDXjEEQXFeNQKZ[]
+		{
+			c_,
+		};
+		Tuples.Tuple_FbAEUOYETObSHBafYbFNIeSNO e_(Tuples.Tuple_ELXXNjRZXJcQDXjEEQXFeNQKZ ClaimAndResponse)
+		{
+			var h_ = ClaimAndResponse?.MedicalClaim;
+			Tuples.Tuple_CAKcSTUVVXcPjYRXATiiRAEMg i_(Tuples.Tuple_DXaYeZVOEAELKIhLMVHZBeASM medClaim)
+			{
+				var p_ = medClaim?.LineItems;
+				bool? q_(Claim.ItemComponent medClaimLineItem)
+				{
+					var t_ = ClaimAndResponse?.PaidMedicalClaimResponse;
+					IEnumerable<Tuples.Tuple_EbJRLQXEhRCeIIZLcXEYbTEDL> u_(Tuples.Tuple_EbJRLQXEhRCeIIZLcXEYbTEDL pClaim)
+					{
+						var x_ = pClaim?.LineItems;
+						bool? y_(ClaimResponse.ItemComponent pClaimLineItem)
+						{
+							Id ac_()
 							{
 								if (medClaim?.ClaimofInterest is Resource)
 								{
-									var bn_ = medClaim?.ClaimofInterest;
-									var bo_ = (bn_ as Resource).IdElement;
-
-									return bo_;
+									var aq_ = medClaim?.ClaimofInterest;
+
+									return (aq_ as Resource).IdElement;
 								}
 								else
 								{
 									return null;
 								};
 							};
-							var as_ = aq_.Convert<string>(ar_());
-							var au_ = ao_.Operators;
-							var av_ = au_.TypeConverter;
-							var aw_ = pClaim?.Response;
-							var ax_ = aw_?.Request;
-							var ay_ = ax_?.ReferenceElement;
-							var az_ = av_.Convert<string>(ay_);
-							var ba_ = NCQAFHIRBase_1_0_0.GetId(az_);
-							var bb_ = am_.Equal(as_, ba_);
-							var be_ = am_.TypeConverter;
-							var bf_ = medClaimLineItem?.SequenceElement;
-							var bg_ = be_.Convert<Integer>(bf_);
-							var bi_ = am_.TypeConverter;
-							var bj_ = pClaimLineItem?.ItemSequenceElement;
-							var bk_ = bi_.Convert<Integer>(bj_);
-							var bl_ = am_.Equal(bg_, bk_);
-							var bm_ = am_.And(bb_, bl_);
-
-							return bm_;
-						};
-						var aj_ = af_.WhereOrNull<ClaimResponse.ItemComponent>(ah_, ai_);
-						Tuples.Tuple_EbJRLQXEhRCeIIZLcXEYbTEDL ak_(ClaimResponse.ItemComponent pClaimLineItem) => 
+							var ad_ = context.Operators.Convert<string>(ac_());
+							var ae_ = pClaim?.Response;
+							var af_ = ae_?.Request;
+							var ag_ = af_?.ReferenceElement;
+							var ah_ = context.Operators.Convert<string>(ag_);
+							var ai_ = NCQAFHIRBase_1_0_0.GetId(ah_);
+							var aj_ = context.Operators.Equal(ad_, ai_);
+							var ak_ = medClaimLineItem?.SequenceElement;
+							var al_ = context.Operators.Convert<Integer>(ak_);
+							var am_ = pClaimLineItem?.ItemSequenceElement;
+							var an_ = context.Operators.Convert<Integer>(am_);
+							var ao_ = context.Operators.Equal(al_, an_);
+							var ap_ = context.Operators.And(aj_, ao_);
+
+							return ap_;
+						};
+						var z_ = context.Operators.WhereOrNull<ClaimResponse.ItemComponent>(x_, y_);
+						Tuples.Tuple_EbJRLQXEhRCeIIZLcXEYbTEDL aa_(ClaimResponse.ItemComponent pClaimLineItem) => 
 							pClaim;
-						var al_ = af_.SelectOrNull<ClaimResponse.ItemComponent, Tuples.Tuple_EbJRLQXEhRCeIIZLcXEYbTEDL>(aj_, ak_);
-
-						return al_;
-					};
-					var ad_ = z_.SelectManyOrNull<Tuples.Tuple_EbJRLQXEhRCeIIZLcXEYbTEDL, Tuples.Tuple_EbJRLQXEhRCeIIZLcXEYbTEDL>(ab_, ac_);
-					var ae_ = z_.ExistsInList<Tuples.Tuple_EbJRLQXEhRCeIIZLcXEYbTEDL>(ad_);
-
-					return ae_;
-				};
-				var x_ = u_.WhereOrNull<Claim.ItemComponent>(v_, w_);
-				var y_ = new Tuples.Tuple_CAKcSTUVVXcPjYRXATiiRAEMg
+						var ab_ = context.Operators.SelectOrNull<ClaimResponse.ItemComponent, Tuples.Tuple_EbJRLQXEhRCeIIZLcXEYbTEDL>(z_, aa_);
+
+						return ab_;
+					};
+					var v_ = context.Operators.SelectManyOrNull<Tuples.Tuple_EbJRLQXEhRCeIIZLcXEYbTEDL, Tuples.Tuple_EbJRLQXEhRCeIIZLcXEYbTEDL>(t_, u_);
+					var w_ = context.Operators.ExistsInList<Tuples.Tuple_EbJRLQXEhRCeIIZLcXEYbTEDL>(v_);
+
+					return w_;
+				};
+				var r_ = context.Operators.WhereOrNull<Claim.ItemComponent>(p_, q_);
+				var s_ = new Tuples.Tuple_CAKcSTUVVXcPjYRXATiiRAEMg
 				{
 					PaidClaim = medClaim,
-					ClaimItem = x_,
-				};
-
-				return y_;
-			};
-			var o_ = j_.SelectOrNull<Tuples.Tuple_DXaYeZVOEAELKIhLMVHZBeASM, Tuples.Tuple_CAKcSTUVVXcPjYRXATiiRAEMg>(m_, n_);
-			var p_ = new Tuples.Tuple_CTafBejCOJKDPBQMRaUKGZGDD
-			{
-				AggregateClaim = o_,
-			};
-			var q_ = new Tuples.Tuple_CTafBejCOJKDPBQMRaUKGZGDD[]
-			{
-				p_,
-			};
-			Tuples.Tuple_FbAEUOYETObSHBafYbFNIeSNO r_(Tuples.Tuple_CTafBejCOJKDPBQMRaUKGZGDD ClaimWithPaidResponse)
-			{
-				var bp_ = context.Operators;
-				Tuples.Tuple_FbAEUOYETObSHBafYbFNIeSNO br_()
+					ClaimItem = r_,
+				};
+
+				return s_;
+			};
+			var j_ = context.Operators.SelectOrNull<Tuples.Tuple_DXaYeZVOEAELKIhLMVHZBeASM, Tuples.Tuple_CAKcSTUVVXcPjYRXATiiRAEMg>(h_, i_);
+			var k_ = new Tuples.Tuple_CTafBejCOJKDPBQMRaUKGZGDD
+			{
+				AggregateClaim = j_,
+			};
+			var l_ = new Tuples.Tuple_CTafBejCOJKDPBQMRaUKGZGDD[]
+			{
+				k_,
+			};
+			Tuples.Tuple_FbAEUOYETObSHBafYbFNIeSNO m_(Tuples.Tuple_CTafBejCOJKDPBQMRaUKGZGDD ClaimWithPaidResponse)
+			{
+				Tuples.Tuple_FbAEUOYETObSHBafYbFNIeSNO ar_()
 				{
 					if ((context.Operators.ExistsInList<Claim.ItemComponent>(context.Operators.FlattenList<Claim.ItemComponent>(context.Operators.SelectOrNull<Tuples.Tuple_CAKcSTUVVXcPjYRXATiiRAEMg, IEnumerable<Claim.ItemComponent>>(context.Operators.WhereOrNull<Tuples.Tuple_CAKcSTUVVXcPjYRXATiiRAEMg>(ClaimWithPaidResponse?.AggregateClaim, (Tuples.Tuple_CAKcSTUVVXcPjYRXATiiRAEMg @this) => 
 											context.Operators.Not((bool?)(@this?.ClaimItem is null))), (Tuples.Tuple_CAKcSTUVVXcPjYRXATiiRAEMg @this) => 
 										@this?.ClaimItem))) ?? false))
 					{
-						var bw_ = context.Operators;
-						var by_ = ClaimWithPaidResponse?.AggregateClaim;
-						bool? bz_(Tuples.Tuple_CAKcSTUVVXcPjYRXATiiRAEMg @this)
-						{
-							var cq_ = context.Operators;
-							var cr_ = @this?.PaidClaim;
-							var cs_ = cq_.Not((bool?)(cr_ is null));
-
-							return cs_;
-						};
-						var ca_ = bw_.WhereOrNull<Tuples.Tuple_CAKcSTUVVXcPjYRXATiiRAEMg>(by_, bz_);
-						Tuples.Tuple_DXaYeZVOEAELKIhLMVHZBeASM cb_(Tuples.Tuple_CAKcSTUVVXcPjYRXATiiRAEMg @this)
-						{
-							var ct_ = @this?.PaidClaim;
-
-							return ct_;
-						};
-						var cc_ = bw_.SelectOrNull<Tuples.Tuple_CAKcSTUVVXcPjYRXATiiRAEMg, Tuples.Tuple_DXaYeZVOEAELKIhLMVHZBeASM>(ca_, cb_);
-						bool? ci_(Tuples.Tuple_CAKcSTUVVXcPjYRXATiiRAEMg @this)
-						{
-							var cu_ = context.Operators;
-							var cv_ = @this?.ClaimItem;
-							var cw_ = cu_.Not((bool?)(cv_ is null));
-
-							return cw_;
-						};
-						var cj_ = bw_.WhereOrNull<Tuples.Tuple_CAKcSTUVVXcPjYRXATiiRAEMg>(by_, ci_);
-						IEnumerable<Claim.ItemComponent> ck_(Tuples.Tuple_CAKcSTUVVXcPjYRXATiiRAEMg @this)
-						{
-							var cx_ = @this?.ClaimItem;
-
-							return cx_;
-						};
-						var cl_ = bw_.SelectOrNull<Tuples.Tuple_CAKcSTUVVXcPjYRXATiiRAEMg, IEnumerable<Claim.ItemComponent>>(cj_, ck_);
-						var cm_ = bw_.FlattenList<Claim.ItemComponent>(cl_);
-						CqlInterval<CqlDateTime> cn_(Claim.ItemComponent PaidItem)
-						{
-							var cy_ = PaidItem?.Serviced;
-							var cz_ = NCQAFHIRBase_1_0_0.Normalize_Interval(cy_);
-
-							return cz_;
-						};
-						var co_ = bw_.SelectOrNull<Claim.ItemComponent, CqlInterval<CqlDateTime>>(cm_, cn_);
-						var cp_ = new Tuples.Tuple_FbAEUOYETObSHBafYbFNIeSNO
-						{
-							originalClaim = cc_,
-							ServicePeriod = co_,
-						};
-
-						return cp_;
+						var aw_ = ClaimWithPaidResponse?.AggregateClaim;
+						bool? ax_(Tuples.Tuple_CAKcSTUVVXcPjYRXATiiRAEMg @this)
+						{
+							var bk_ = @this?.PaidClaim;
+							var bl_ = context.Operators.Not((bool?)(bk_ is null));
+
+							return bl_;
+						};
+						var ay_ = context.Operators.WhereOrNull<Tuples.Tuple_CAKcSTUVVXcPjYRXATiiRAEMg>(aw_, ax_);
+						Tuples.Tuple_DXaYeZVOEAELKIhLMVHZBeASM az_(Tuples.Tuple_CAKcSTUVVXcPjYRXATiiRAEMg @this)
+						{
+							var bm_ = @this?.PaidClaim;
+
+							return bm_;
+						};
+						var ba_ = context.Operators.SelectOrNull<Tuples.Tuple_CAKcSTUVVXcPjYRXATiiRAEMg, Tuples.Tuple_DXaYeZVOEAELKIhLMVHZBeASM>(ay_, az_);
+						bool? bc_(Tuples.Tuple_CAKcSTUVVXcPjYRXATiiRAEMg @this)
+						{
+							var bn_ = @this?.ClaimItem;
+							var bo_ = context.Operators.Not((bool?)(bn_ is null));
+
+							return bo_;
+						};
+						var bd_ = context.Operators.WhereOrNull<Tuples.Tuple_CAKcSTUVVXcPjYRXATiiRAEMg>(aw_, bc_);
+						IEnumerable<Claim.ItemComponent> be_(Tuples.Tuple_CAKcSTUVVXcPjYRXATiiRAEMg @this)
+						{
+							var bp_ = @this?.ClaimItem;
+
+							return bp_;
+						};
+						var bf_ = context.Operators.SelectOrNull<Tuples.Tuple_CAKcSTUVVXcPjYRXATiiRAEMg, IEnumerable<Claim.ItemComponent>>(bd_, be_);
+						var bg_ = context.Operators.FlattenList<Claim.ItemComponent>(bf_);
+						CqlInterval<CqlDateTime> bh_(Claim.ItemComponent PaidItem)
+						{
+							var bq_ = PaidItem?.Serviced;
+							var br_ = NCQAFHIRBase_1_0_0.Normalize_Interval(bq_);
+
+							return br_;
+						};
+						var bi_ = context.Operators.SelectOrNull<Claim.ItemComponent, CqlInterval<CqlDateTime>>(bg_, bh_);
+						var bj_ = new Tuples.Tuple_FbAEUOYETObSHBafYbFNIeSNO
+						{
+							originalClaim = ba_,
+							ServicePeriod = bi_,
+						};
+
+						return bj_;
 					}
 					else
 					{
-						Tuples.Tuple_FbAEUOYETObSHBafYbFNIeSNO da_ = null;
-
-						return (da_ as Tuples.Tuple_FbAEUOYETObSHBafYbFNIeSNO);
-					};
-				};
-				var bs_ = new Tuples.Tuple_FbAEUOYETObSHBafYbFNIeSNO[]
-				{
-					br_(),
-				};
-				bool? bt_(Tuples.Tuple_FbAEUOYETObSHBafYbFNIeSNO FinalList)
-				{
-					var db_ = context.Operators;
-					var dc_ = db_.Not((bool?)(FinalList is null));
-
-					return dc_;
-				};
-				var bu_ = bp_.WhereOrNull<Tuples.Tuple_FbAEUOYETObSHBafYbFNIeSNO>(bs_, bt_);
-				var bv_ = bp_.SingleOrNull<Tuples.Tuple_FbAEUOYETObSHBafYbFNIeSNO>(bu_);
-
-				return bv_;
-			};
-			var s_ = j_.SelectOrNull<Tuples.Tuple_CTafBejCOJKDPBQMRaUKGZGDD, Tuples.Tuple_FbAEUOYETObSHBafYbFNIeSNO>(q_, r_);
-			var t_ = j_.SingleOrNull<Tuples.Tuple_FbAEUOYETObSHBafYbFNIeSNO>(s_);
-
-			return t_;
-		};
-		var h_ = a_.SelectOrNull<Tuples.Tuple_ELXXNjRZXJcQDXjEEQXFeNQKZ, Tuples.Tuple_FbAEUOYETObSHBafYbFNIeSNO>(f_, g_);
-		var i_ = a_.SingleOrNull<Tuples.Tuple_FbAEUOYETObSHBafYbFNIeSNO>(h_);
-
-		return i_;
+						Tuples.Tuple_FbAEUOYETObSHBafYbFNIeSNO bs_ = null;
+
+						return (bs_ as Tuples.Tuple_FbAEUOYETObSHBafYbFNIeSNO);
+					};
+				};
+				var as_ = new Tuples.Tuple_FbAEUOYETObSHBafYbFNIeSNO[]
+				{
+					ar_(),
+				};
+				bool? at_(Tuples.Tuple_FbAEUOYETObSHBafYbFNIeSNO FinalList)
+				{
+					var bt_ = context.Operators.Not((bool?)(FinalList is null));
+
+					return bt_;
+				};
+				var au_ = context.Operators.WhereOrNull<Tuples.Tuple_FbAEUOYETObSHBafYbFNIeSNO>(as_, at_);
+				var av_ = context.Operators.SingleOrNull<Tuples.Tuple_FbAEUOYETObSHBafYbFNIeSNO>(au_);
+
+				return av_;
+			};
+			var n_ = context.Operators.SelectOrNull<Tuples.Tuple_CTafBejCOJKDPBQMRaUKGZGDD, Tuples.Tuple_FbAEUOYETObSHBafYbFNIeSNO>(l_, m_);
+			var o_ = context.Operators.SingleOrNull<Tuples.Tuple_FbAEUOYETObSHBafYbFNIeSNO>(n_);
+
+			return o_;
+		};
+		var f_ = context.Operators.SelectOrNull<Tuples.Tuple_ELXXNjRZXJcQDXjEEQXFeNQKZ, Tuples.Tuple_FbAEUOYETObSHBafYbFNIeSNO>(d_, e_);
+		var g_ = context.Operators.SingleOrNull<Tuples.Tuple_FbAEUOYETObSHBafYbFNIeSNO>(f_);
+
+		return g_;
 	}
 
     [CqlDeclaration("Get Paid Claims for Provided Services or Conditions")]
 	public Tuples.Tuple_FbAEUOYETObSHBafYbFNIeSNO Get_Paid_Claims_for_Provided_Services_or_Conditions(IEnumerable<ClaimResponse> claimResponse, IEnumerable<Claim> claim, IEnumerable<CqlCode> ProductOrServiceValueSet, IEnumerable<CqlCode> DiagnosisValueSet)
 	{
-		var a_ = context.Operators;
-		var c_ = this.Get_All_Professional_and_Institutional_Claims_and_Claim_Responses(claimResponse, claim);
-		var d_ = new Tuples.Tuple_GjTATZbNccdVYWChGHHdRUXSM[]
-		{
-			c_,
-		};
-		Tuples.Tuple_FbAEUOYETObSHBafYbFNIeSNO e_(Tuples.Tuple_GjTATZbNccdVYWChGHHdRUXSM MedicalClaimAndResponse)
-		{
-			Tuples.Tuple_FbAEUOYETObSHBafYbFNIeSNO h_()
+		var a_ = this.Get_All_Professional_and_Institutional_Claims_and_Claim_Responses(claimResponse, claim);
+		var b_ = new Tuples.Tuple_GjTATZbNccdVYWChGHHdRUXSM[]
+		{
+			a_,
+		};
+		Tuples.Tuple_FbAEUOYETObSHBafYbFNIeSNO c_(Tuples.Tuple_GjTATZbNccdVYWChGHHdRUXSM MedicalClaimAndResponse)
+		{
+			Tuples.Tuple_FbAEUOYETObSHBafYbFNIeSNO f_()
 			{
 				if ((context.Operators.And((bool?)(MedicalClaimAndResponse?.MedicalClaimResponse is null), (bool?)(MedicalClaimAndResponse?.MedicalClaim is null)) ?? false))
 				{
-					Tuples.Tuple_FbAEUOYETObSHBafYbFNIeSNO i_ = null;
-
-					return (i_ as Tuples.Tuple_FbAEUOYETObSHBafYbFNIeSNO);
+					Tuples.Tuple_FbAEUOYETObSHBafYbFNIeSNO g_ = null;
+
+					return (g_ as Tuples.Tuple_FbAEUOYETObSHBafYbFNIeSNO);
 				}
 				else
 				{
-					var j_ = MedicalClaimAndResponse?.MedicalClaimResponse;
-					var k_ = MedicalClaimAndResponse?.MedicalClaim;
-					var l_ = this.Get_Corresponding_Claim_for_Services_or_Conditions(j_, k_, ProductOrServiceValueSet, DiagnosisValueSet);
-
-					return l_;
-				};
-			};
-
-			return h_();
-		};
-		var f_ = a_.SelectOrNull<Tuples.Tuple_GjTATZbNccdVYWChGHHdRUXSM, Tuples.Tuple_FbAEUOYETObSHBafYbFNIeSNO>(d_, e_);
-		var g_ = a_.SingleOrNull<Tuples.Tuple_FbAEUOYETObSHBafYbFNIeSNO>(f_);
-
-		return g_;
+					var h_ = MedicalClaimAndResponse?.MedicalClaimResponse;
+					var i_ = MedicalClaimAndResponse?.MedicalClaim;
+					var j_ = this.Get_Corresponding_Claim_for_Services_or_Conditions(h_, i_, ProductOrServiceValueSet, DiagnosisValueSet);
+
+					return j_;
+				};
+			};
+
+			return f_();
+		};
+		var d_ = context.Operators.SelectOrNull<Tuples.Tuple_GjTATZbNccdVYWChGHHdRUXSM, Tuples.Tuple_FbAEUOYETObSHBafYbFNIeSNO>(b_, c_);
+		var e_ = context.Operators.SingleOrNull<Tuples.Tuple_FbAEUOYETObSHBafYbFNIeSNO>(d_);
+
+		return e_;
 	}
 
     [CqlDeclaration("Get All Claims With Procedure Only")]
 	public IEnumerable<Tuples.Tuple_DXaYeZVOEAELKIhLMVHZBeASM> Get_All_Claims_With_Procedure_Only(IEnumerable<Claim> claim, IEnumerable<CqlCode> ProductOrServiceValueSet)
 	{
-		var a_ = context.Operators;
-		bool? c_(Claim AllClaims)
-		{
-			var g_ = context.Operators;
-			var n_ = AllClaims?.Item;
-			bool? o_(Claim.ItemComponent @this)
-			{
-				var aa_ = context.Operators;
-				var ab_ = @this?.ProductOrService;
-				var ac_ = aa_.Not((bool?)(ab_ is null));
-
-				return ac_;
-			};
-			var p_ = g_.WhereOrNull<Claim.ItemComponent>(n_, o_);
-			CodeableConcept q_(Claim.ItemComponent @this)
-			{
-				var ad_ = @this?.ProductOrService;
-
-				return ad_;
-			};
-			var r_ = g_.SelectOrNull<Claim.ItemComponent, CodeableConcept>(p_, q_);
-			bool? s_(CodeableConcept @this)
-			{
-				var ae_ = context.Operators;
-				var af_ = @this?.Coding;
-				var ag_ = ae_.Not((bool?)(af_ is null));
-
-				return ag_;
-			};
-			var t_ = g_.WhereOrNull<CodeableConcept>(r_, s_);
-			List<Coding> u_(CodeableConcept @this)
-			{
-				var ah_ = @this?.Coding;
-
-				return ah_;
-			};
-			var v_ = g_.SelectOrNull<CodeableConcept, List<Coding>>(t_, u_);
-			var w_ = g_.FlattenList<Coding>(v_);
-			bool? x_(Coding ProductOrServiceCode)
-			{
-				var ai_ = context.Operators;
-				var aj_ = FHIRHelpers_4_0_001.ToCode(ProductOrServiceCode);
-				var ak_ = ai_.CodeInList(aj_, ProductOrServiceValueSet);
-
-				return ak_;
-			};
-			var y_ = g_.WhereOrNull<Coding>(w_, x_);
-			var z_ = g_.ExistsInList<Coding>(y_);
-
-			return z_;
-		};
-		var d_ = a_.WhereOrNull<Claim>(claim, c_);
-		Tuples.Tuple_DXaYeZVOEAELKIhLMVHZBeASM e_(Claim AllClaims)
-		{
-			var al_ = AllClaims?.IdElement;
-			var am_ = context.Operators;
-			var an_ = AllClaims?.Item;
-			bool? ao_(Claim.ItemComponent ResponseItem)
-			{
-				var ar_ = context.Operators;
-				var at_ = ResponseItem?.ProductOrService;
-				var au_ = at_?.Coding;
-				bool? av_(Coding ProductOrServiceCode)
-				{
-					var ay_ = context.Operators;
-					var az_ = FHIRHelpers_4_0_001.ToCode(ProductOrServiceCode);
-					var ba_ = ay_.CodeInList(az_, ProductOrServiceValueSet);
-
-					return ba_;
-				};
-				var aw_ = ar_.WhereOrNull<Coding>((au_ as IEnumerable<Coding>), av_);
-				var ax_ = ar_.ExistsInList<Coding>(aw_);
-
-				return ax_;
-			};
-			var ap_ = am_.WhereOrNull<Claim.ItemComponent>((an_ as IEnumerable<Claim.ItemComponent>), ao_);
-			var aq_ = new Tuples.Tuple_DXaYeZVOEAELKIhLMVHZBeASM
+		bool? a_(Claim AllClaims)
+		{
+			var e_ = AllClaims?.Item;
+			bool? f_(Claim.ItemComponent @this)
+			{
+				var r_ = @this?.ProductOrService;
+				var s_ = context.Operators.Not((bool?)(r_ is null));
+
+				return s_;
+			};
+			var g_ = context.Operators.WhereOrNull<Claim.ItemComponent>(e_, f_);
+			CodeableConcept h_(Claim.ItemComponent @this)
+			{
+				var t_ = @this?.ProductOrService;
+
+				return t_;
+			};
+			var i_ = context.Operators.SelectOrNull<Claim.ItemComponent, CodeableConcept>(g_, h_);
+			bool? j_(CodeableConcept @this)
+			{
+				var u_ = @this?.Coding;
+				var v_ = context.Operators.Not((bool?)(u_ is null));
+
+				return v_;
+			};
+			var k_ = context.Operators.WhereOrNull<CodeableConcept>(i_, j_);
+			List<Coding> l_(CodeableConcept @this)
+			{
+				var w_ = @this?.Coding;
+
+				return w_;
+			};
+			var m_ = context.Operators.SelectOrNull<CodeableConcept, List<Coding>>(k_, l_);
+			var n_ = context.Operators.FlattenList<Coding>(m_);
+			bool? o_(Coding ProductOrServiceCode)
+			{
+				var x_ = FHIRHelpers_4_0_001.ToCode(ProductOrServiceCode);
+				var y_ = context.Operators.CodeInList(x_, ProductOrServiceValueSet);
+
+				return y_;
+			};
+			var p_ = context.Operators.WhereOrNull<Coding>(n_, o_);
+			var q_ = context.Operators.ExistsInList<Coding>(p_);
+
+			return q_;
+		};
+		var b_ = context.Operators.WhereOrNull<Claim>(claim, a_);
+		Tuples.Tuple_DXaYeZVOEAELKIhLMVHZBeASM c_(Claim AllClaims)
+		{
+			var z_ = AllClaims?.IdElement;
+			var aa_ = AllClaims?.Item;
+			bool? ab_(Claim.ItemComponent ResponseItem)
+			{
+				var ae_ = ResponseItem?.ProductOrService;
+				var af_ = ae_?.Coding;
+				bool? ag_(Coding ProductOrServiceCode)
+				{
+					var aj_ = FHIRHelpers_4_0_001.ToCode(ProductOrServiceCode);
+					var ak_ = context.Operators.CodeInList(aj_, ProductOrServiceValueSet);
+
+					return ak_;
+				};
+				var ah_ = context.Operators.WhereOrNull<Coding>((af_ as IEnumerable<Coding>), ag_);
+				var ai_ = context.Operators.ExistsInList<Coding>(ah_);
+
+				return ai_;
+			};
+			var ac_ = context.Operators.WhereOrNull<Claim.ItemComponent>((aa_ as IEnumerable<Claim.ItemComponent>), ab_);
+			var ad_ = new Tuples.Tuple_DXaYeZVOEAELKIhLMVHZBeASM
 			{
 				ClaimofInterest = AllClaims,
-				ClaimID = al_,
-				LineItems = ap_,
-			};
-
-			return aq_;
-		};
-		var f_ = a_.SelectOrNull<Claim, Tuples.Tuple_DXaYeZVOEAELKIhLMVHZBeASM>(d_, e_);
-
-		return f_;
+				ClaimID = z_,
+				LineItems = ac_,
+			};
+
+			return ad_;
+		};
+		var d_ = context.Operators.SelectOrNull<Claim, Tuples.Tuple_DXaYeZVOEAELKIhLMVHZBeASM>(b_, c_);
+
+		return d_;
 	}
 
     [CqlDeclaration("Get Corresponding Claim for Services Only")]
 	public Tuples.Tuple_FbAEUOYETObSHBafYbFNIeSNO Get_Corresponding_Claim_for_Services_Only(IEnumerable<ClaimResponse> claimResponse, IEnumerable<Claim> claim, IEnumerable<CqlCode> ProductOrServiceValueSet)
 	{
-		var a_ = context.Operators;
-		var c_ = this.Get_All_Paid_Claim_Reponses(claimResponse);
-		var d_ = this.Get_All_Claims_With_Procedure_Only(claim, ProductOrServiceValueSet);
-		var e_ = new Tuples.Tuple_ELXXNjRZXJcQDXjEEQXFeNQKZ
-		{
-			PaidMedicalClaimResponse = c_,
-			MedicalClaim = d_,
-		};
-		var f_ = new Tuples.Tuple_ELXXNjRZXJcQDXjEEQXFeNQKZ[]
-		{
-			e_,
-		};
-		Tuples.Tuple_FbAEUOYETObSHBafYbFNIeSNO g_(Tuples.Tuple_ELXXNjRZXJcQDXjEEQXFeNQKZ ClaimAndResponse)
-		{
-			var j_ = context.Operators;
-			var m_ = ClaimAndResponse?.MedicalClaim;
-			Tuples.Tuple_CAKcSTUVVXcPjYRXATiiRAEMg n_(Tuples.Tuple_DXaYeZVOEAELKIhLMVHZBeASM medClaim)
-			{
-				var u_ = context.Operators;
-				var v_ = medClaim?.LineItems;
-				bool? w_(Claim.ItemComponent medClaimLineItem)
-				{
-					var z_ = context.Operators;
-					var ab_ = ClaimAndResponse?.PaidMedicalClaimResponse;
-					IEnumerable<Tuples.Tuple_EbJRLQXEhRCeIIZLcXEYbTEDL> ac_(Tuples.Tuple_EbJRLQXEhRCeIIZLcXEYbTEDL pClaim)
-					{
-						var af_ = context.Operators;
-						var ah_ = pClaim?.LineItems;
-						bool? ai_(ClaimResponse.ItemComponent pClaimLineItem)
-						{
-							var am_ = context.Operators;
-							var ao_ = context.Deeper(new CallStackEntry("ToString", null, null));
-							var ap_ = ao_.Operators;
-							var aq_ = ap_.TypeConverter;
-							Id ar_()
+		var a_ = this.Get_All_Paid_Claim_Reponses(claimResponse);
+		var b_ = this.Get_All_Claims_With_Procedure_Only(claim, ProductOrServiceValueSet);
+		var c_ = new Tuples.Tuple_ELXXNjRZXJcQDXjEEQXFeNQKZ
+		{
+			PaidMedicalClaimResponse = a_,
+			MedicalClaim = b_,
+		};
+		var d_ = new Tuples.Tuple_ELXXNjRZXJcQDXjEEQXFeNQKZ[]
+		{
+			c_,
+		};
+		Tuples.Tuple_FbAEUOYETObSHBafYbFNIeSNO e_(Tuples.Tuple_ELXXNjRZXJcQDXjEEQXFeNQKZ ClaimAndResponse)
+		{
+			var h_ = ClaimAndResponse?.MedicalClaim;
+			Tuples.Tuple_CAKcSTUVVXcPjYRXATiiRAEMg i_(Tuples.Tuple_DXaYeZVOEAELKIhLMVHZBeASM medClaim)
+			{
+				var p_ = medClaim?.LineItems;
+				bool? q_(Claim.ItemComponent medClaimLineItem)
+				{
+					var t_ = ClaimAndResponse?.PaidMedicalClaimResponse;
+					IEnumerable<Tuples.Tuple_EbJRLQXEhRCeIIZLcXEYbTEDL> u_(Tuples.Tuple_EbJRLQXEhRCeIIZLcXEYbTEDL pClaim)
+					{
+						var x_ = pClaim?.LineItems;
+						bool? y_(ClaimResponse.ItemComponent pClaimLineItem)
+						{
+							Id ac_()
 							{
 								if (medClaim?.ClaimofInterest is Resource)
 								{
-									var bn_ = medClaim?.ClaimofInterest;
-									var bo_ = (bn_ as Resource).IdElement;
-
-									return bo_;
+									var aq_ = medClaim?.ClaimofInterest;
+
+									return (aq_ as Resource).IdElement;
 								}
 								else
 								{
 									return null;
 								};
 							};
-							var as_ = aq_.Convert<string>(ar_());
-							var au_ = ao_.Operators;
-							var av_ = au_.TypeConverter;
-							var aw_ = pClaim?.Response;
-							var ax_ = aw_?.Request;
-							var ay_ = ax_?.ReferenceElement;
-							var az_ = av_.Convert<string>(ay_);
-							var ba_ = NCQAFHIRBase_1_0_0.GetId(az_);
-							var bb_ = am_.Equal(as_, ba_);
-							var be_ = am_.TypeConverter;
-							var bf_ = medClaimLineItem?.SequenceElement;
-							var bg_ = be_.Convert<Integer>(bf_);
-							var bi_ = am_.TypeConverter;
-							var bj_ = pClaimLineItem?.ItemSequenceElement;
-							var bk_ = bi_.Convert<Integer>(bj_);
-							var bl_ = am_.Equal(bg_, bk_);
-							var bm_ = am_.And(bb_, bl_);
-
-							return bm_;
-						};
-						var aj_ = af_.WhereOrNull<ClaimResponse.ItemComponent>(ah_, ai_);
-						Tuples.Tuple_EbJRLQXEhRCeIIZLcXEYbTEDL ak_(ClaimResponse.ItemComponent pClaimLineItem) => 
+							var ad_ = context.Operators.Convert<string>(ac_());
+							var ae_ = pClaim?.Response;
+							var af_ = ae_?.Request;
+							var ag_ = af_?.ReferenceElement;
+							var ah_ = context.Operators.Convert<string>(ag_);
+							var ai_ = NCQAFHIRBase_1_0_0.GetId(ah_);
+							var aj_ = context.Operators.Equal(ad_, ai_);
+							var ak_ = medClaimLineItem?.SequenceElement;
+							var al_ = context.Operators.Convert<Integer>(ak_);
+							var am_ = pClaimLineItem?.ItemSequenceElement;
+							var an_ = context.Operators.Convert<Integer>(am_);
+							var ao_ = context.Operators.Equal(al_, an_);
+							var ap_ = context.Operators.And(aj_, ao_);
+
+							return ap_;
+						};
+						var z_ = context.Operators.WhereOrNull<ClaimResponse.ItemComponent>(x_, y_);
+						Tuples.Tuple_EbJRLQXEhRCeIIZLcXEYbTEDL aa_(ClaimResponse.ItemComponent pClaimLineItem) => 
 							pClaim;
-						var al_ = af_.SelectOrNull<ClaimResponse.ItemComponent, Tuples.Tuple_EbJRLQXEhRCeIIZLcXEYbTEDL>(aj_, ak_);
-
-						return al_;
-					};
-					var ad_ = z_.SelectManyOrNull<Tuples.Tuple_EbJRLQXEhRCeIIZLcXEYbTEDL, Tuples.Tuple_EbJRLQXEhRCeIIZLcXEYbTEDL>(ab_, ac_);
-					var ae_ = z_.ExistsInList<Tuples.Tuple_EbJRLQXEhRCeIIZLcXEYbTEDL>(ad_);
-
-					return ae_;
-				};
-				var x_ = u_.WhereOrNull<Claim.ItemComponent>(v_, w_);
-				var y_ = new Tuples.Tuple_CAKcSTUVVXcPjYRXATiiRAEMg
+						var ab_ = context.Operators.SelectOrNull<ClaimResponse.ItemComponent, Tuples.Tuple_EbJRLQXEhRCeIIZLcXEYbTEDL>(z_, aa_);
+
+						return ab_;
+					};
+					var v_ = context.Operators.SelectManyOrNull<Tuples.Tuple_EbJRLQXEhRCeIIZLcXEYbTEDL, Tuples.Tuple_EbJRLQXEhRCeIIZLcXEYbTEDL>(t_, u_);
+					var w_ = context.Operators.ExistsInList<Tuples.Tuple_EbJRLQXEhRCeIIZLcXEYbTEDL>(v_);
+
+					return w_;
+				};
+				var r_ = context.Operators.WhereOrNull<Claim.ItemComponent>(p_, q_);
+				var s_ = new Tuples.Tuple_CAKcSTUVVXcPjYRXATiiRAEMg
 				{
 					PaidClaim = medClaim,
-					ClaimItem = x_,
-				};
-
-				return y_;
-			};
-			var o_ = j_.SelectOrNull<Tuples.Tuple_DXaYeZVOEAELKIhLMVHZBeASM, Tuples.Tuple_CAKcSTUVVXcPjYRXATiiRAEMg>(m_, n_);
-			var p_ = new Tuples.Tuple_CTafBejCOJKDPBQMRaUKGZGDD
-			{
-				AggregateClaim = o_,
-			};
-			var q_ = new Tuples.Tuple_CTafBejCOJKDPBQMRaUKGZGDD[]
-			{
-				p_,
-			};
-			Tuples.Tuple_FbAEUOYETObSHBafYbFNIeSNO r_(Tuples.Tuple_CTafBejCOJKDPBQMRaUKGZGDD ClaimWithPaidResponse)
-			{
-				var bp_ = context.Operators;
-				Tuples.Tuple_FbAEUOYETObSHBafYbFNIeSNO br_()
+					ClaimItem = r_,
+				};
+
+				return s_;
+			};
+			var j_ = context.Operators.SelectOrNull<Tuples.Tuple_DXaYeZVOEAELKIhLMVHZBeASM, Tuples.Tuple_CAKcSTUVVXcPjYRXATiiRAEMg>(h_, i_);
+			var k_ = new Tuples.Tuple_CTafBejCOJKDPBQMRaUKGZGDD
+			{
+				AggregateClaim = j_,
+			};
+			var l_ = new Tuples.Tuple_CTafBejCOJKDPBQMRaUKGZGDD[]
+			{
+				k_,
+			};
+			Tuples.Tuple_FbAEUOYETObSHBafYbFNIeSNO m_(Tuples.Tuple_CTafBejCOJKDPBQMRaUKGZGDD ClaimWithPaidResponse)
+			{
+				Tuples.Tuple_FbAEUOYETObSHBafYbFNIeSNO ar_()
 				{
 					if ((context.Operators.ExistsInList<Claim.ItemComponent>(context.Operators.FlattenList<Claim.ItemComponent>(context.Operators.SelectOrNull<Tuples.Tuple_CAKcSTUVVXcPjYRXATiiRAEMg, IEnumerable<Claim.ItemComponent>>(context.Operators.WhereOrNull<Tuples.Tuple_CAKcSTUVVXcPjYRXATiiRAEMg>(ClaimWithPaidResponse?.AggregateClaim, (Tuples.Tuple_CAKcSTUVVXcPjYRXATiiRAEMg @this) => 
 											context.Operators.Not((bool?)(@this?.ClaimItem is null))), (Tuples.Tuple_CAKcSTUVVXcPjYRXATiiRAEMg @this) => 
 										@this?.ClaimItem))) ?? false))
 					{
-						var bw_ = context.Operators;
-						var by_ = ClaimWithPaidResponse?.AggregateClaim;
-						bool? bz_(Tuples.Tuple_CAKcSTUVVXcPjYRXATiiRAEMg @this)
-						{
-							var cq_ = context.Operators;
-							var cr_ = @this?.PaidClaim;
-							var cs_ = cq_.Not((bool?)(cr_ is null));
-
-							return cs_;
-						};
-						var ca_ = bw_.WhereOrNull<Tuples.Tuple_CAKcSTUVVXcPjYRXATiiRAEMg>(by_, bz_);
-						Tuples.Tuple_DXaYeZVOEAELKIhLMVHZBeASM cb_(Tuples.Tuple_CAKcSTUVVXcPjYRXATiiRAEMg @this)
-						{
-							var ct_ = @this?.PaidClaim;
-
-							return ct_;
-						};
-						var cc_ = bw_.SelectOrNull<Tuples.Tuple_CAKcSTUVVXcPjYRXATiiRAEMg, Tuples.Tuple_DXaYeZVOEAELKIhLMVHZBeASM>(ca_, cb_);
-						bool? ci_(Tuples.Tuple_CAKcSTUVVXcPjYRXATiiRAEMg @this)
-						{
-							var cu_ = context.Operators;
-							var cv_ = @this?.ClaimItem;
-							var cw_ = cu_.Not((bool?)(cv_ is null));
-
-							return cw_;
-						};
-						var cj_ = bw_.WhereOrNull<Tuples.Tuple_CAKcSTUVVXcPjYRXATiiRAEMg>(by_, ci_);
-						IEnumerable<Claim.ItemComponent> ck_(Tuples.Tuple_CAKcSTUVVXcPjYRXATiiRAEMg @this)
-						{
-							var cx_ = @this?.ClaimItem;
-
-							return cx_;
-						};
-						var cl_ = bw_.SelectOrNull<Tuples.Tuple_CAKcSTUVVXcPjYRXATiiRAEMg, IEnumerable<Claim.ItemComponent>>(cj_, ck_);
-						var cm_ = bw_.FlattenList<Claim.ItemComponent>(cl_);
-						CqlInterval<CqlDateTime> cn_(Claim.ItemComponent PaidItem)
-						{
-							var cy_ = PaidItem?.Serviced;
-							var cz_ = NCQAFHIRBase_1_0_0.Normalize_Interval(cy_);
-
-							return cz_;
-						};
-						var co_ = bw_.SelectOrNull<Claim.ItemComponent, CqlInterval<CqlDateTime>>(cm_, cn_);
-						var cp_ = new Tuples.Tuple_FbAEUOYETObSHBafYbFNIeSNO
-						{
-							originalClaim = cc_,
-							ServicePeriod = co_,
-						};
-
-						return cp_;
+						var aw_ = ClaimWithPaidResponse?.AggregateClaim;
+						bool? ax_(Tuples.Tuple_CAKcSTUVVXcPjYRXATiiRAEMg @this)
+						{
+							var bk_ = @this?.PaidClaim;
+							var bl_ = context.Operators.Not((bool?)(bk_ is null));
+
+							return bl_;
+						};
+						var ay_ = context.Operators.WhereOrNull<Tuples.Tuple_CAKcSTUVVXcPjYRXATiiRAEMg>(aw_, ax_);
+						Tuples.Tuple_DXaYeZVOEAELKIhLMVHZBeASM az_(Tuples.Tuple_CAKcSTUVVXcPjYRXATiiRAEMg @this)
+						{
+							var bm_ = @this?.PaidClaim;
+
+							return bm_;
+						};
+						var ba_ = context.Operators.SelectOrNull<Tuples.Tuple_CAKcSTUVVXcPjYRXATiiRAEMg, Tuples.Tuple_DXaYeZVOEAELKIhLMVHZBeASM>(ay_, az_);
+						bool? bc_(Tuples.Tuple_CAKcSTUVVXcPjYRXATiiRAEMg @this)
+						{
+							var bn_ = @this?.ClaimItem;
+							var bo_ = context.Operators.Not((bool?)(bn_ is null));
+
+							return bo_;
+						};
+						var bd_ = context.Operators.WhereOrNull<Tuples.Tuple_CAKcSTUVVXcPjYRXATiiRAEMg>(aw_, bc_);
+						IEnumerable<Claim.ItemComponent> be_(Tuples.Tuple_CAKcSTUVVXcPjYRXATiiRAEMg @this)
+						{
+							var bp_ = @this?.ClaimItem;
+
+							return bp_;
+						};
+						var bf_ = context.Operators.SelectOrNull<Tuples.Tuple_CAKcSTUVVXcPjYRXATiiRAEMg, IEnumerable<Claim.ItemComponent>>(bd_, be_);
+						var bg_ = context.Operators.FlattenList<Claim.ItemComponent>(bf_);
+						CqlInterval<CqlDateTime> bh_(Claim.ItemComponent PaidItem)
+						{
+							var bq_ = PaidItem?.Serviced;
+							var br_ = NCQAFHIRBase_1_0_0.Normalize_Interval(bq_);
+
+							return br_;
+						};
+						var bi_ = context.Operators.SelectOrNull<Claim.ItemComponent, CqlInterval<CqlDateTime>>(bg_, bh_);
+						var bj_ = new Tuples.Tuple_FbAEUOYETObSHBafYbFNIeSNO
+						{
+							originalClaim = ba_,
+							ServicePeriod = bi_,
+						};
+
+						return bj_;
 					}
 					else
 					{
-						Tuples.Tuple_FbAEUOYETObSHBafYbFNIeSNO da_ = null;
-
-						return (da_ as Tuples.Tuple_FbAEUOYETObSHBafYbFNIeSNO);
-					};
-				};
-				var bs_ = new Tuples.Tuple_FbAEUOYETObSHBafYbFNIeSNO[]
-				{
-					br_(),
-				};
-				bool? bt_(Tuples.Tuple_FbAEUOYETObSHBafYbFNIeSNO FinalList)
-				{
-					var db_ = context.Operators;
-					var dc_ = db_.Not((bool?)(FinalList is null));
-
-					return dc_;
-				};
-				var bu_ = bp_.WhereOrNull<Tuples.Tuple_FbAEUOYETObSHBafYbFNIeSNO>(bs_, bt_);
-				var bv_ = bp_.SingleOrNull<Tuples.Tuple_FbAEUOYETObSHBafYbFNIeSNO>(bu_);
-
-				return bv_;
-			};
-			var s_ = j_.SelectOrNull<Tuples.Tuple_CTafBejCOJKDPBQMRaUKGZGDD, Tuples.Tuple_FbAEUOYETObSHBafYbFNIeSNO>(q_, r_);
-			var t_ = j_.SingleOrNull<Tuples.Tuple_FbAEUOYETObSHBafYbFNIeSNO>(s_);
-
-			return t_;
-		};
-		var h_ = a_.SelectOrNull<Tuples.Tuple_ELXXNjRZXJcQDXjEEQXFeNQKZ, Tuples.Tuple_FbAEUOYETObSHBafYbFNIeSNO>(f_, g_);
-		var i_ = a_.SingleOrNull<Tuples.Tuple_FbAEUOYETObSHBafYbFNIeSNO>(h_);
-
-		return i_;
+						Tuples.Tuple_FbAEUOYETObSHBafYbFNIeSNO bs_ = null;
+
+						return (bs_ as Tuples.Tuple_FbAEUOYETObSHBafYbFNIeSNO);
+					};
+				};
+				var as_ = new Tuples.Tuple_FbAEUOYETObSHBafYbFNIeSNO[]
+				{
+					ar_(),
+				};
+				bool? at_(Tuples.Tuple_FbAEUOYETObSHBafYbFNIeSNO FinalList)
+				{
+					var bt_ = context.Operators.Not((bool?)(FinalList is null));
+
+					return bt_;
+				};
+				var au_ = context.Operators.WhereOrNull<Tuples.Tuple_FbAEUOYETObSHBafYbFNIeSNO>(as_, at_);
+				var av_ = context.Operators.SingleOrNull<Tuples.Tuple_FbAEUOYETObSHBafYbFNIeSNO>(au_);
+
+				return av_;
+			};
+			var n_ = context.Operators.SelectOrNull<Tuples.Tuple_CTafBejCOJKDPBQMRaUKGZGDD, Tuples.Tuple_FbAEUOYETObSHBafYbFNIeSNO>(l_, m_);
+			var o_ = context.Operators.SingleOrNull<Tuples.Tuple_FbAEUOYETObSHBafYbFNIeSNO>(n_);
+
+			return o_;
+		};
+		var f_ = context.Operators.SelectOrNull<Tuples.Tuple_ELXXNjRZXJcQDXjEEQXFeNQKZ, Tuples.Tuple_FbAEUOYETObSHBafYbFNIeSNO>(d_, e_);
+		var g_ = context.Operators.SingleOrNull<Tuples.Tuple_FbAEUOYETObSHBafYbFNIeSNO>(f_);
+
+		return g_;
 	}
 
     [CqlDeclaration("Get Paid Claims for Provided Services Only")]
 	public Tuples.Tuple_FbAEUOYETObSHBafYbFNIeSNO Get_Paid_Claims_for_Provided_Services_Only(IEnumerable<ClaimResponse> claimResponse, IEnumerable<Claim> claim, IEnumerable<CqlCode> ProductOrServiceValueSet)
 	{
-		var a_ = context.Operators;
-		var c_ = this.Get_All_Professional_and_Institutional_Claims_and_Claim_Responses(claimResponse, claim);
-		var d_ = new Tuples.Tuple_GjTATZbNccdVYWChGHHdRUXSM[]
-		{
-			c_,
-		};
-		Tuples.Tuple_FbAEUOYETObSHBafYbFNIeSNO e_(Tuples.Tuple_GjTATZbNccdVYWChGHHdRUXSM MedicalClaimAndResponse)
-		{
-			Tuples.Tuple_FbAEUOYETObSHBafYbFNIeSNO h_()
+		var a_ = this.Get_All_Professional_and_Institutional_Claims_and_Claim_Responses(claimResponse, claim);
+		var b_ = new Tuples.Tuple_GjTATZbNccdVYWChGHHdRUXSM[]
+		{
+			a_,
+		};
+		Tuples.Tuple_FbAEUOYETObSHBafYbFNIeSNO c_(Tuples.Tuple_GjTATZbNccdVYWChGHHdRUXSM MedicalClaimAndResponse)
+		{
+			Tuples.Tuple_FbAEUOYETObSHBafYbFNIeSNO f_()
 			{
 				if ((context.Operators.And((bool?)(MedicalClaimAndResponse?.MedicalClaimResponse is null), (bool?)(MedicalClaimAndResponse?.MedicalClaim is null)) ?? false))
 				{
-					Tuples.Tuple_FbAEUOYETObSHBafYbFNIeSNO i_ = null;
-
-					return (i_ as Tuples.Tuple_FbAEUOYETObSHBafYbFNIeSNO);
+					Tuples.Tuple_FbAEUOYETObSHBafYbFNIeSNO g_ = null;
+
+					return (g_ as Tuples.Tuple_FbAEUOYETObSHBafYbFNIeSNO);
 				}
 				else
 				{
-					var j_ = MedicalClaimAndResponse?.MedicalClaimResponse;
-					var k_ = MedicalClaimAndResponse?.MedicalClaim;
-					var l_ = this.Get_Corresponding_Claim_for_Services_Only(j_, k_, ProductOrServiceValueSet);
-
-					return l_;
-				};
-			};
-
-			return h_();
-		};
-		var f_ = a_.SelectOrNull<Tuples.Tuple_GjTATZbNccdVYWChGHHdRUXSM, Tuples.Tuple_FbAEUOYETObSHBafYbFNIeSNO>(d_, e_);
-		var g_ = a_.SingleOrNull<Tuples.Tuple_FbAEUOYETObSHBafYbFNIeSNO>(f_);
-
-		return g_;
+					var h_ = MedicalClaimAndResponse?.MedicalClaimResponse;
+					var i_ = MedicalClaimAndResponse?.MedicalClaim;
+					var j_ = this.Get_Corresponding_Claim_for_Services_Only(h_, i_, ProductOrServiceValueSet);
+
+					return j_;
+				};
+			};
+
+			return f_();
+		};
+		var d_ = context.Operators.SelectOrNull<Tuples.Tuple_GjTATZbNccdVYWChGHHdRUXSM, Tuples.Tuple_FbAEUOYETObSHBafYbFNIeSNO>(b_, c_);
+		var e_ = context.Operators.SingleOrNull<Tuples.Tuple_FbAEUOYETObSHBafYbFNIeSNO>(d_);
+
+		return e_;
 	}
 
     [CqlDeclaration("Get All Pharmacy Claims and Claim Responses")]
@@ -4294,1626 +2828,1126 @@
     [CqlDeclaration("Get Corresponding Claim for Pharmacy Services")]
 	public Tuples.Tuple_BOANHMYNiCIfFjRZRMEXCcXTO Get_Corresponding_Claim_for_Pharmacy_Services(IEnumerable<ClaimResponse> claimResponse, IEnumerable<Claim> claim, IEnumerable<CqlCode> ProductOrServiceValueSet)
 	{
-		var a_ = context.Operators;
-		var c_ = this.Get_All_Paid_Claim_Reponses(claimResponse);
-		var d_ = this.Pharmacy_Claim_With_Medication(claim, ProductOrServiceValueSet);
-		var e_ = new Tuples.Tuple_EDASHZgEHSQJbecPJIZegfOIB
-		{
-			PaidPharmacyClaimResponse = c_,
-			MedicalClaim = d_,
-		};
-		var f_ = new Tuples.Tuple_EDASHZgEHSQJbecPJIZegfOIB[]
-		{
-			e_,
-		};
-		Tuples.Tuple_BOANHMYNiCIfFjRZRMEXCcXTO g_(Tuples.Tuple_EDASHZgEHSQJbecPJIZegfOIB ClaimAndResponse)
-		{
-			var j_ = context.Operators;
-			var m_ = ClaimAndResponse?.MedicalClaim;
-			Tuples.Tuple_DgRFfDaEDhBINgYbMaeRWZWVT n_(Tuples.Tuple_FOLKddIQBPRMYYfjeMUjEIBhC medClaim)
-			{
-				var u_ = context.Operators;
-				var v_ = medClaim?.LineItem;
-				bool? w_(Claim.ItemComponent medClaimLineItem)
-				{
-					var z_ = context.Operators;
-					var ab_ = ClaimAndResponse?.PaidPharmacyClaimResponse;
-					IEnumerable<Tuples.Tuple_EbJRLQXEhRCeIIZLcXEYbTEDL> ac_(Tuples.Tuple_EbJRLQXEhRCeIIZLcXEYbTEDL pClaim)
-					{
-						var af_ = context.Operators;
-						var ah_ = pClaim?.LineItems;
-						bool? ai_(ClaimResponse.ItemComponent pClaimLineItem)
-						{
-							var am_ = context.Operators;
-							var ao_ = context.Deeper(new CallStackEntry("ToString", null, null));
-							var ap_ = ao_.Operators;
-							var aq_ = ap_.TypeConverter;
-							Id ar_()
+		var a_ = this.Get_All_Paid_Claim_Reponses(claimResponse);
+		var b_ = this.Pharmacy_Claim_With_Medication(claim, ProductOrServiceValueSet);
+		var c_ = new Tuples.Tuple_EDASHZgEHSQJbecPJIZegfOIB
+		{
+			PaidPharmacyClaimResponse = a_,
+			MedicalClaim = b_,
+		};
+		var d_ = new Tuples.Tuple_EDASHZgEHSQJbecPJIZegfOIB[]
+		{
+			c_,
+		};
+		Tuples.Tuple_BOANHMYNiCIfFjRZRMEXCcXTO e_(Tuples.Tuple_EDASHZgEHSQJbecPJIZegfOIB ClaimAndResponse)
+		{
+			var h_ = ClaimAndResponse?.MedicalClaim;
+			Tuples.Tuple_DgRFfDaEDhBINgYbMaeRWZWVT i_(Tuples.Tuple_FOLKddIQBPRMYYfjeMUjEIBhC medClaim)
+			{
+				var p_ = medClaim?.LineItem;
+				bool? q_(Claim.ItemComponent medClaimLineItem)
+				{
+					var t_ = ClaimAndResponse?.PaidPharmacyClaimResponse;
+					IEnumerable<Tuples.Tuple_EbJRLQXEhRCeIIZLcXEYbTEDL> u_(Tuples.Tuple_EbJRLQXEhRCeIIZLcXEYbTEDL pClaim)
+					{
+						var x_ = pClaim?.LineItems;
+						bool? y_(ClaimResponse.ItemComponent pClaimLineItem)
+						{
+							Id ac_()
 							{
 								if (medClaim?.Claim is Resource)
 								{
-									var bn_ = medClaim?.Claim;
-									var bo_ = (bn_ as Resource).IdElement;
-
-									return bo_;
+									var aq_ = medClaim?.Claim;
+
+									return (aq_ as Resource).IdElement;
 								}
 								else
 								{
 									return null;
 								};
 							};
-							var as_ = aq_.Convert<string>(ar_());
-							var au_ = ao_.Operators;
-							var av_ = au_.TypeConverter;
-							var aw_ = pClaim?.Response;
-							var ax_ = aw_?.Request;
-							var ay_ = ax_?.ReferenceElement;
-							var az_ = av_.Convert<string>(ay_);
-							var ba_ = NCQAFHIRBase_1_0_0.GetId(az_);
-							var bb_ = am_.Equal(as_, ba_);
-							var be_ = am_.TypeConverter;
-							var bf_ = medClaimLineItem?.SequenceElement;
-							var bg_ = be_.Convert<Integer>(bf_);
-							var bi_ = am_.TypeConverter;
-							var bj_ = pClaimLineItem?.ItemSequenceElement;
-							var bk_ = bi_.Convert<Integer>(bj_);
-							var bl_ = am_.Equal(bg_, bk_);
-							var bm_ = am_.And(bb_, bl_);
-
-							return bm_;
-						};
-						var aj_ = af_.WhereOrNull<ClaimResponse.ItemComponent>(ah_, ai_);
-						Tuples.Tuple_EbJRLQXEhRCeIIZLcXEYbTEDL ak_(ClaimResponse.ItemComponent pClaimLineItem) => 
+							var ad_ = context.Operators.Convert<string>(ac_());
+							var ae_ = pClaim?.Response;
+							var af_ = ae_?.Request;
+							var ag_ = af_?.ReferenceElement;
+							var ah_ = context.Operators.Convert<string>(ag_);
+							var ai_ = NCQAFHIRBase_1_0_0.GetId(ah_);
+							var aj_ = context.Operators.Equal(ad_, ai_);
+							var ak_ = medClaimLineItem?.SequenceElement;
+							var al_ = context.Operators.Convert<Integer>(ak_);
+							var am_ = pClaimLineItem?.ItemSequenceElement;
+							var an_ = context.Operators.Convert<Integer>(am_);
+							var ao_ = context.Operators.Equal(al_, an_);
+							var ap_ = context.Operators.And(aj_, ao_);
+
+							return ap_;
+						};
+						var z_ = context.Operators.WhereOrNull<ClaimResponse.ItemComponent>(x_, y_);
+						Tuples.Tuple_EbJRLQXEhRCeIIZLcXEYbTEDL aa_(ClaimResponse.ItemComponent pClaimLineItem) => 
 							pClaim;
-						var al_ = af_.SelectOrNull<ClaimResponse.ItemComponent, Tuples.Tuple_EbJRLQXEhRCeIIZLcXEYbTEDL>(aj_, ak_);
-
-						return al_;
-					};
-					var ad_ = z_.SelectManyOrNull<Tuples.Tuple_EbJRLQXEhRCeIIZLcXEYbTEDL, Tuples.Tuple_EbJRLQXEhRCeIIZLcXEYbTEDL>(ab_, ac_);
-					var ae_ = z_.ExistsInList<Tuples.Tuple_EbJRLQXEhRCeIIZLcXEYbTEDL>(ad_);
-
-					return ae_;
-				};
-				var x_ = u_.WhereOrNull<Claim.ItemComponent>(v_, w_);
-				var y_ = new Tuples.Tuple_DgRFfDaEDhBINgYbMaeRWZWVT
+						var ab_ = context.Operators.SelectOrNull<ClaimResponse.ItemComponent, Tuples.Tuple_EbJRLQXEhRCeIIZLcXEYbTEDL>(z_, aa_);
+
+						return ab_;
+					};
+					var v_ = context.Operators.SelectManyOrNull<Tuples.Tuple_EbJRLQXEhRCeIIZLcXEYbTEDL, Tuples.Tuple_EbJRLQXEhRCeIIZLcXEYbTEDL>(t_, u_);
+					var w_ = context.Operators.ExistsInList<Tuples.Tuple_EbJRLQXEhRCeIIZLcXEYbTEDL>(v_);
+
+					return w_;
+				};
+				var r_ = context.Operators.WhereOrNull<Claim.ItemComponent>(p_, q_);
+				var s_ = new Tuples.Tuple_DgRFfDaEDhBINgYbMaeRWZWVT
 				{
 					PaidClaim = medClaim,
-					ClaimItem = x_,
-				};
-
-				return y_;
-			};
-			var o_ = j_.SelectOrNull<Tuples.Tuple_FOLKddIQBPRMYYfjeMUjEIBhC, Tuples.Tuple_DgRFfDaEDhBINgYbMaeRWZWVT>(m_, n_);
-			var p_ = new Tuples.Tuple_DOALBUVOFWRHAUjdPUNBfNdUB
-			{
-				AggregateClaim = o_,
-			};
-			var q_ = new Tuples.Tuple_DOALBUVOFWRHAUjdPUNBfNdUB[]
-			{
-				p_,
-			};
-			Tuples.Tuple_BOANHMYNiCIfFjRZRMEXCcXTO r_(Tuples.Tuple_DOALBUVOFWRHAUjdPUNBfNdUB ClaimWithPaidResponse)
-			{
-				var bp_ = context.Operators;
-				Tuples.Tuple_BOANHMYNiCIfFjRZRMEXCcXTO br_()
+					ClaimItem = r_,
+				};
+
+				return s_;
+			};
+			var j_ = context.Operators.SelectOrNull<Tuples.Tuple_FOLKddIQBPRMYYfjeMUjEIBhC, Tuples.Tuple_DgRFfDaEDhBINgYbMaeRWZWVT>(h_, i_);
+			var k_ = new Tuples.Tuple_DOALBUVOFWRHAUjdPUNBfNdUB
+			{
+				AggregateClaim = j_,
+			};
+			var l_ = new Tuples.Tuple_DOALBUVOFWRHAUjdPUNBfNdUB[]
+			{
+				k_,
+			};
+			Tuples.Tuple_BOANHMYNiCIfFjRZRMEXCcXTO m_(Tuples.Tuple_DOALBUVOFWRHAUjdPUNBfNdUB ClaimWithPaidResponse)
+			{
+				Tuples.Tuple_BOANHMYNiCIfFjRZRMEXCcXTO ar_()
 				{
 					if ((context.Operators.ExistsInList<Claim.ItemComponent>(context.Operators.FlattenList<Claim.ItemComponent>(context.Operators.SelectOrNull<Tuples.Tuple_DgRFfDaEDhBINgYbMaeRWZWVT, IEnumerable<Claim.ItemComponent>>(context.Operators.WhereOrNull<Tuples.Tuple_DgRFfDaEDhBINgYbMaeRWZWVT>(ClaimWithPaidResponse?.AggregateClaim, (Tuples.Tuple_DgRFfDaEDhBINgYbMaeRWZWVT @this) => 
 											context.Operators.Not((bool?)(@this?.ClaimItem is null))), (Tuples.Tuple_DgRFfDaEDhBINgYbMaeRWZWVT @this) => 
 										@this?.ClaimItem))) ?? false))
 					{
-						var bw_ = context.Operators;
-						var by_ = ClaimWithPaidResponse?.AggregateClaim;
-						bool? bz_(Tuples.Tuple_DgRFfDaEDhBINgYbMaeRWZWVT @this)
-						{
-							var dc_ = context.Operators;
-							var dd_ = @this?.PaidClaim;
-							var de_ = dc_.Not((bool?)(dd_ is null));
-
-							return de_;
-						};
-						var ca_ = bw_.WhereOrNull<Tuples.Tuple_DgRFfDaEDhBINgYbMaeRWZWVT>(by_, bz_);
-						Tuples.Tuple_FOLKddIQBPRMYYfjeMUjEIBhC cb_(Tuples.Tuple_DgRFfDaEDhBINgYbMaeRWZWVT @this)
-						{
-							var df_ = @this?.PaidClaim;
-
-							return df_;
-						};
-						var cc_ = bw_.SelectOrNull<Tuples.Tuple_DgRFfDaEDhBINgYbMaeRWZWVT, Tuples.Tuple_FOLKddIQBPRMYYfjeMUjEIBhC>(ca_, cb_);
-						bool? ci_(Tuples.Tuple_DgRFfDaEDhBINgYbMaeRWZWVT @this)
-						{
-							var dg_ = context.Operators;
-							var dh_ = @this?.ClaimItem;
-							var di_ = dg_.Not((bool?)(dh_ is null));
-
-							return di_;
-						};
-						var cj_ = bw_.WhereOrNull<Tuples.Tuple_DgRFfDaEDhBINgYbMaeRWZWVT>(by_, ci_);
-						IEnumerable<Claim.ItemComponent> ck_(Tuples.Tuple_DgRFfDaEDhBINgYbMaeRWZWVT @this)
-						{
-							var dj_ = @this?.ClaimItem;
-
-							return dj_;
-						};
-						var cl_ = bw_.SelectOrNull<Tuples.Tuple_DgRFfDaEDhBINgYbMaeRWZWVT, IEnumerable<Claim.ItemComponent>>(cj_, ck_);
-						var cm_ = bw_.FlattenList<Claim.ItemComponent>(cl_);
-						CqlInterval<CqlDateTime> cn_(Claim.ItemComponent PaidItem)
-						{
-							var dk_ = PaidItem?.Serviced;
-							var dl_ = NCQAFHIRBase_1_0_0.Normalize_Interval(dk_);
-
-							return dl_;
-						};
-						var co_ = bw_.SelectOrNull<Claim.ItemComponent, CqlInterval<CqlDateTime>>(cm_, cn_);
-						bool? cu_(Tuples.Tuple_DgRFfDaEDhBINgYbMaeRWZWVT @this)
-						{
-							var dm_ = context.Operators;
-							var dn_ = @this?.ClaimItem;
-							var do_ = dm_.Not((bool?)(dn_ is null));
-
-							return do_;
-						};
-						var cv_ = bw_.WhereOrNull<Tuples.Tuple_DgRFfDaEDhBINgYbMaeRWZWVT>(by_, cu_);
-						IEnumerable<Claim.ItemComponent> cw_(Tuples.Tuple_DgRFfDaEDhBINgYbMaeRWZWVT @this)
-						{
-							var dp_ = @this?.ClaimItem;
-
-							return dp_;
-						};
-						var cx_ = bw_.SelectOrNull<Tuples.Tuple_DgRFfDaEDhBINgYbMaeRWZWVT, IEnumerable<Claim.ItemComponent>>(cv_, cw_);
-						var cy_ = bw_.FlattenList<Claim.ItemComponent>(cx_);
-						CqlInterval<CqlDate> cz_(Claim.ItemComponent i)
-						{
-							CqlInterval<CqlDate> dq_()
+						var aw_ = ClaimWithPaidResponse?.AggregateClaim;
+						bool? ax_(Tuples.Tuple_DgRFfDaEDhBINgYbMaeRWZWVT @this)
+						{
+							var bs_ = @this?.PaidClaim;
+							var bt_ = context.Operators.Not((bool?)(bs_ is null));
+
+							return bt_;
+						};
+						var ay_ = context.Operators.WhereOrNull<Tuples.Tuple_DgRFfDaEDhBINgYbMaeRWZWVT>(aw_, ax_);
+						Tuples.Tuple_FOLKddIQBPRMYYfjeMUjEIBhC az_(Tuples.Tuple_DgRFfDaEDhBINgYbMaeRWZWVT @this)
+						{
+							var bu_ = @this?.PaidClaim;
+
+							return bu_;
+						};
+						var ba_ = context.Operators.SelectOrNull<Tuples.Tuple_DgRFfDaEDhBINgYbMaeRWZWVT, Tuples.Tuple_FOLKddIQBPRMYYfjeMUjEIBhC>(ay_, az_);
+						bool? bc_(Tuples.Tuple_DgRFfDaEDhBINgYbMaeRWZWVT @this)
+						{
+							var bv_ = @this?.ClaimItem;
+							var bw_ = context.Operators.Not((bool?)(bv_ is null));
+
+							return bw_;
+						};
+						var bd_ = context.Operators.WhereOrNull<Tuples.Tuple_DgRFfDaEDhBINgYbMaeRWZWVT>(aw_, bc_);
+						IEnumerable<Claim.ItemComponent> be_(Tuples.Tuple_DgRFfDaEDhBINgYbMaeRWZWVT @this)
+						{
+							var bx_ = @this?.ClaimItem;
+
+							return bx_;
+						};
+						var bf_ = context.Operators.SelectOrNull<Tuples.Tuple_DgRFfDaEDhBINgYbMaeRWZWVT, IEnumerable<Claim.ItemComponent>>(bd_, be_);
+						var bg_ = context.Operators.FlattenList<Claim.ItemComponent>(bf_);
+						CqlInterval<CqlDateTime> bh_(Claim.ItemComponent PaidItem)
+						{
+							var by_ = PaidItem?.Serviced;
+							var bz_ = NCQAFHIRBase_1_0_0.Normalize_Interval(by_);
+
+							return bz_;
+						};
+						var bi_ = context.Operators.SelectOrNull<Claim.ItemComponent, CqlInterval<CqlDateTime>>(bg_, bh_);
+						bool? bk_(Tuples.Tuple_DgRFfDaEDhBINgYbMaeRWZWVT @this)
+						{
+							var ca_ = @this?.ClaimItem;
+							var cb_ = context.Operators.Not((bool?)(ca_ is null));
+
+							return cb_;
+						};
+						var bl_ = context.Operators.WhereOrNull<Tuples.Tuple_DgRFfDaEDhBINgYbMaeRWZWVT>(aw_, bk_);
+						IEnumerable<Claim.ItemComponent> bm_(Tuples.Tuple_DgRFfDaEDhBINgYbMaeRWZWVT @this)
+						{
+							var cc_ = @this?.ClaimItem;
+
+							return cc_;
+						};
+						var bn_ = context.Operators.SelectOrNull<Tuples.Tuple_DgRFfDaEDhBINgYbMaeRWZWVT, IEnumerable<Claim.ItemComponent>>(bl_, bm_);
+						var bo_ = context.Operators.FlattenList<Claim.ItemComponent>(bn_);
+						CqlInterval<CqlDate> bp_(Claim.ItemComponent i)
+						{
+							CqlInterval<CqlDate> cd_()
 							{
 								if ((context.Operators.Not((bool?)(i?.Quantity is null)) ?? false))
 								{
-									var dr_ = context.Operators;
-									var du_ = i?.Serviced;
-									var dv_ = NCQAFHIRBase_1_0_0.Normalize_Interval(du_);
-									var dw_ = dr_.Start(dv_);
-									var dx_ = dr_.ConvertDateTimeToDate(dw_);
-									var ed_ = NCQAFHIRBase_1_0_0.Normalize_Interval(du_);
-									var ee_ = dr_.Start(ed_);
-									var ef_ = i?.Quantity;
-									var eg_ = ef_?.ValueElement;
-									var eh_ = FHIRHelpers_4_0_001.ToDecimal(eg_);
-									var ei_ = new CqlQuantity
-									{
-										value = eh_,
-										unit = "day",
-									};
-									var ej_ = dr_.Add(ee_, ei_);
-									var el_ = dr_.Quantity(1m, "day");
-									var em_ = dr_.Subtract(ej_, el_);
-									var en_ = dr_.ConvertDateTimeToDate(em_);
-									var eo_ = dr_.Interval(dx_, en_, true, true);
-
-									return eo_;
+									var ce_ = i?.Serviced;
+									var cf_ = NCQAFHIRBase_1_0_0.Normalize_Interval(ce_);
+									var cg_ = context.Operators.Start(cf_);
+									var ch_ = context.Operators.ConvertDateTimeToDate(cg_);
+									var cj_ = NCQAFHIRBase_1_0_0.Normalize_Interval(ce_);
+									var ck_ = context.Operators.Start(cj_);
+									var cl_ = context.Operators.Add(ck_, new CqlQuantity(FHIRHelpers_4_0_001.ToDecimal(i?.Quantity?.ValueElement), "day"));
+									var cm_ = context.Operators.Quantity(1m, "day");
+									var cn_ = context.Operators.Subtract(cl_, cm_);
+									var co_ = context.Operators.ConvertDateTimeToDate(cn_);
+									var cp_ = context.Operators.Interval(ch_, co_, true, true);
+
+									return cp_;
 								}
 								else
 								{
-									CqlInterval<CqlDate> ep_ = null;
-
-									return (ep_ as CqlInterval<CqlDate>);
+									CqlInterval<CqlDate> cq_ = null;
+
+									return (cq_ as CqlInterval<CqlDate>);
 								};
 							};
 
-							return dq_();
-						};
-						var da_ = bw_.SelectOrNull<Claim.ItemComponent, CqlInterval<CqlDate>>(cy_, cz_);
-						var db_ = new Tuples.Tuple_BOANHMYNiCIfFjRZRMEXCcXTO
-						{
-							originalClaim = cc_,
-							ServicePeriod = co_,
-							CoveredDays = da_,
-						};
-
-						return db_;
+							return cd_();
+						};
+						var bq_ = context.Operators.SelectOrNull<Claim.ItemComponent, CqlInterval<CqlDate>>(bo_, bp_);
+						var br_ = new Tuples.Tuple_BOANHMYNiCIfFjRZRMEXCcXTO
+						{
+							originalClaim = ba_,
+							ServicePeriod = bi_,
+							CoveredDays = bq_,
+						};
+
+						return br_;
 					}
 					else
 					{
-						Tuples.Tuple_BOANHMYNiCIfFjRZRMEXCcXTO eq_ = null;
-
-						return (eq_ as Tuples.Tuple_BOANHMYNiCIfFjRZRMEXCcXTO);
-					};
-				};
-				var bs_ = new Tuples.Tuple_BOANHMYNiCIfFjRZRMEXCcXTO[]
-				{
-					br_(),
-				};
-				bool? bt_(Tuples.Tuple_BOANHMYNiCIfFjRZRMEXCcXTO FinalList)
-				{
-					var er_ = context.Operators;
-					var es_ = er_.Not((bool?)(FinalList is null));
-
-					return es_;
-				};
-				var bu_ = bp_.WhereOrNull<Tuples.Tuple_BOANHMYNiCIfFjRZRMEXCcXTO>(bs_, bt_);
-				var bv_ = bp_.SingleOrNull<Tuples.Tuple_BOANHMYNiCIfFjRZRMEXCcXTO>(bu_);
-
-				return bv_;
-			};
-			var s_ = j_.SelectOrNull<Tuples.Tuple_DOALBUVOFWRHAUjdPUNBfNdUB, Tuples.Tuple_BOANHMYNiCIfFjRZRMEXCcXTO>(q_, r_);
-			var t_ = j_.SingleOrNull<Tuples.Tuple_BOANHMYNiCIfFjRZRMEXCcXTO>(s_);
-
-			return t_;
-		};
-		var h_ = a_.SelectOrNull<Tuples.Tuple_EDASHZgEHSQJbecPJIZegfOIB, Tuples.Tuple_BOANHMYNiCIfFjRZRMEXCcXTO>(f_, g_);
-		var i_ = a_.SingleOrNull<Tuples.Tuple_BOANHMYNiCIfFjRZRMEXCcXTO>(h_);
-
-		return i_;
+						Tuples.Tuple_BOANHMYNiCIfFjRZRMEXCcXTO cr_ = null;
+
+						return (cr_ as Tuples.Tuple_BOANHMYNiCIfFjRZRMEXCcXTO);
+					};
+				};
+				var as_ = new Tuples.Tuple_BOANHMYNiCIfFjRZRMEXCcXTO[]
+				{
+					ar_(),
+				};
+				bool? at_(Tuples.Tuple_BOANHMYNiCIfFjRZRMEXCcXTO FinalList)
+				{
+					var cs_ = context.Operators.Not((bool?)(FinalList is null));
+
+					return cs_;
+				};
+				var au_ = context.Operators.WhereOrNull<Tuples.Tuple_BOANHMYNiCIfFjRZRMEXCcXTO>(as_, at_);
+				var av_ = context.Operators.SingleOrNull<Tuples.Tuple_BOANHMYNiCIfFjRZRMEXCcXTO>(au_);
+
+				return av_;
+			};
+			var n_ = context.Operators.SelectOrNull<Tuples.Tuple_DOALBUVOFWRHAUjdPUNBfNdUB, Tuples.Tuple_BOANHMYNiCIfFjRZRMEXCcXTO>(l_, m_);
+			var o_ = context.Operators.SingleOrNull<Tuples.Tuple_BOANHMYNiCIfFjRZRMEXCcXTO>(n_);
+
+			return o_;
+		};
+		var f_ = context.Operators.SelectOrNull<Tuples.Tuple_EDASHZgEHSQJbecPJIZegfOIB, Tuples.Tuple_BOANHMYNiCIfFjRZRMEXCcXTO>(d_, e_);
+		var g_ = context.Operators.SingleOrNull<Tuples.Tuple_BOANHMYNiCIfFjRZRMEXCcXTO>(f_);
+
+		return g_;
 	}
 
     [CqlDeclaration("Get Paid Claims for Pharmacy Services")]
 	public Tuples.Tuple_BOANHMYNiCIfFjRZRMEXCcXTO Get_Paid_Claims_for_Pharmacy_Services(IEnumerable<ClaimResponse> claimResponse, IEnumerable<Claim> claim, IEnumerable<CqlCode> ProductOrServiceValueSet)
 	{
-		var a_ = context.Operators;
-		var c_ = this.Get_All_Pharmacy_Claims_and_Claim_Responses(claimResponse, claim);
-		var d_ = new Tuples.Tuple_ENRfaLDabXeaNdJYVdOfebBTR[]
-		{
-			c_,
-		};
-		Tuples.Tuple_BOANHMYNiCIfFjRZRMEXCcXTO e_(Tuples.Tuple_ENRfaLDabXeaNdJYVdOfebBTR PharmacyClaimAndResponse)
-		{
-			Tuples.Tuple_BOANHMYNiCIfFjRZRMEXCcXTO h_()
+		var a_ = this.Get_All_Pharmacy_Claims_and_Claim_Responses(claimResponse, claim);
+		var b_ = new Tuples.Tuple_ENRfaLDabXeaNdJYVdOfebBTR[]
+		{
+			a_,
+		};
+		Tuples.Tuple_BOANHMYNiCIfFjRZRMEXCcXTO c_(Tuples.Tuple_ENRfaLDabXeaNdJYVdOfebBTR PharmacyClaimAndResponse)
+		{
+			Tuples.Tuple_BOANHMYNiCIfFjRZRMEXCcXTO f_()
 			{
 				if ((context.Operators.And((bool?)(PharmacyClaimAndResponse?.PharmacyClaimResponse is null), (bool?)(PharmacyClaimAndResponse?.PharmacyClaim is null)) ?? false))
 				{
-					Tuples.Tuple_BOANHMYNiCIfFjRZRMEXCcXTO i_ = null;
-
-					return (i_ as Tuples.Tuple_BOANHMYNiCIfFjRZRMEXCcXTO);
+					Tuples.Tuple_BOANHMYNiCIfFjRZRMEXCcXTO g_ = null;
+
+					return (g_ as Tuples.Tuple_BOANHMYNiCIfFjRZRMEXCcXTO);
 				}
 				else
 				{
-					var j_ = PharmacyClaimAndResponse?.PharmacyClaimResponse;
-					var k_ = PharmacyClaimAndResponse?.PharmacyClaim;
-					var l_ = this.Get_Corresponding_Claim_for_Pharmacy_Services(j_, k_, ProductOrServiceValueSet);
-
-					return l_;
-				};
-			};
-
-			return h_();
-		};
-		var f_ = a_.SelectOrNull<Tuples.Tuple_ENRfaLDabXeaNdJYVdOfebBTR, Tuples.Tuple_BOANHMYNiCIfFjRZRMEXCcXTO>(d_, e_);
-		var g_ = a_.SingleOrNull<Tuples.Tuple_BOANHMYNiCIfFjRZRMEXCcXTO>(f_);
-
-		return g_;
+					var h_ = PharmacyClaimAndResponse?.PharmacyClaimResponse;
+					var i_ = PharmacyClaimAndResponse?.PharmacyClaim;
+					var j_ = this.Get_Corresponding_Claim_for_Pharmacy_Services(h_, i_, ProductOrServiceValueSet);
+
+					return j_;
+				};
+			};
+
+			return f_();
+		};
+		var d_ = context.Operators.SelectOrNull<Tuples.Tuple_ENRfaLDabXeaNdJYVdOfebBTR, Tuples.Tuple_BOANHMYNiCIfFjRZRMEXCcXTO>(b_, c_);
+		var e_ = context.Operators.SingleOrNull<Tuples.Tuple_BOANHMYNiCIfFjRZRMEXCcXTO>(d_);
+
+		return e_;
 	}
 
     [CqlDeclaration("Get Claim With Corresponding Claim Response")]
 	public IEnumerable<Tuples.Tuple_HQUdYchKGNXjEWMCbcWSEKdVI> Get_Claim_With_Corresponding_Claim_Response(IEnumerable<ClaimResponse> claimResponse, IEnumerable<Claim> claim)
 	{
-		var a_ = context.Operators;
-		Tuples.Tuple_HQUdYchKGNXjEWMCbcWSEKdVI b_(Claim Claim)
-		{
-			var d_ = context.Operators;
-			bool? e_(ClaimResponse CR)
-			{
-				var k_ = context.Operators;
-				var l_ = context.Deeper(new CallStackEntry("ToString", null, null));
-				var m_ = l_.Operators;
-				var n_ = m_.TypeConverter;
+		Tuples.Tuple_HQUdYchKGNXjEWMCbcWSEKdVI a_(Claim Claim)
+		{
+			bool? c_(ClaimResponse CR)
+			{
+				var h_ = Claim?.IdElement;
+				var i_ = context.Operators.Convert<string>(h_);
+				var j_ = CR?.Request;
+				var k_ = j_?.ReferenceElement;
+				var l_ = context.Operators.Convert<string>(k_);
+				var m_ = NCQAFHIRBase_1_0_0.GetId(l_);
+				var n_ = context.Operators.Equal(i_, m_);
+
+				return n_;
+			};
+			var d_ = context.Operators.WhereOrNull<ClaimResponse>(claimResponse, c_);
+			bool? e_(Claim C)
+			{
 				var o_ = Claim?.IdElement;
-				var p_ = n_.Convert<string>(o_);
-				var r_ = l_.Operators;
-				var s_ = r_.TypeConverter;
-				var t_ = CR?.Request;
-				var u_ = t_?.ReferenceElement;
-				var v_ = s_.Convert<string>(u_);
-				var w_ = NCQAFHIRBase_1_0_0.GetId(v_);
-				var x_ = k_.Equal(p_, w_);
-
-				return x_;
-			};
-			var f_ = d_.WhereOrNull<ClaimResponse>(claimResponse, e_);
-			bool? h_(Claim C)
-			{
-				var y_ = context.Operators;
-				var z_ = context.Deeper(new CallStackEntry("ToString", null, null));
-				var aa_ = z_.Operators;
-				var ab_ = aa_.TypeConverter;
-				var ac_ = Claim?.IdElement;
-				var ad_ = ab_.Convert<string>(ac_);
-				var af_ = z_.Operators;
-				var ag_ = af_.TypeConverter;
-				bool? an_(ClaimResponse CR)
-				{
-					var bb_ = context.Operators;
-					var bc_ = context.Deeper(new CallStackEntry("ToString", null, null));
-					var bd_ = bc_.Operators;
-					var be_ = bd_.TypeConverter;
-					var bf_ = Claim?.IdElement;
-					var bg_ = be_.Convert<string>(bf_);
-					var bi_ = bc_.Operators;
-					var bj_ = bi_.TypeConverter;
-					var bk_ = CR?.Request;
-					var bl_ = bk_?.ReferenceElement;
-					var bm_ = bj_.Convert<string>(bl_);
-					var bn_ = NCQAFHIRBase_1_0_0.GetId(bm_);
-					var bo_ = bb_.Equal(bg_, bn_);
-
-					return bo_;
-				};
-				var ao_ = y_.WhereOrNull<ClaimResponse>(claimResponse, an_);
-				bool? ap_(ClaimResponse @this)
-				{
-					var bp_ = context.Operators;
-					var bq_ = @this?.Request;
-					var br_ = bp_.Not((bool?)(bq_ is null));
-
-					return br_;
-				};
-				var aq_ = y_.WhereOrNull<ClaimResponse>(ao_, ap_);
-				ResourceReference ar_(ClaimResponse @this)
-				{
-					var bs_ = @this?.Request;
-
-					return bs_;
-				};
-				var as_ = y_.SelectOrNull<ClaimResponse, ResourceReference>(aq_, ar_);
-				bool? at_(ResourceReference @this)
-				{
-					var bt_ = context.Operators;
-					var bu_ = @this?.ReferenceElement;
-					var bv_ = bt_.Not((bool?)(bu_ is null));
-
-					return bv_;
-				};
-				var au_ = y_.WhereOrNull<ResourceReference>(as_, at_);
-				FhirString av_(ResourceReference @this)
-				{
-					var bw_ = @this?.ReferenceElement;
-
-					return bw_;
-				};
-				var aw_ = y_.SelectOrNull<ResourceReference, FhirString>(au_, av_);
-				var ax_ = y_.SingleOrNull<FhirString>(aw_);
-				var ay_ = ag_.Convert<string>(ax_);
-				var az_ = NCQAFHIRBase_1_0_0.GetId(ay_);
-				var ba_ = y_.Equal(ad_, az_);
-
-				return ba_;
-			};
-			var i_ = d_.WhereOrNull<Claim>(claim, h_);
-			var j_ = new Tuples.Tuple_HQUdYchKGNXjEWMCbcWSEKdVI
-			{
-				ClaimResponse = f_,
-				OriginalClaim = i_,
-			};
-
-			return j_;
-		};
-		var c_ = a_.SelectOrNull<Claim, Tuples.Tuple_HQUdYchKGNXjEWMCbcWSEKdVI>(claim, b_);
-
-		return c_;
+				var p_ = context.Operators.Convert<string>(o_);
+				bool? q_(ClaimResponse CR)
+				{
+					var ae_ = Claim?.IdElement;
+					var af_ = context.Operators.Convert<string>(ae_);
+					var ag_ = CR?.Request;
+					var ah_ = ag_?.ReferenceElement;
+					var ai_ = context.Operators.Convert<string>(ah_);
+					var aj_ = NCQAFHIRBase_1_0_0.GetId(ai_);
+					var ak_ = context.Operators.Equal(af_, aj_);
+
+					return ak_;
+				};
+				var r_ = context.Operators.WhereOrNull<ClaimResponse>(claimResponse, q_);
+				bool? s_(ClaimResponse @this)
+				{
+					var al_ = @this?.Request;
+					var am_ = context.Operators.Not((bool?)(al_ is null));
+
+					return am_;
+				};
+				var t_ = context.Operators.WhereOrNull<ClaimResponse>(r_, s_);
+				ResourceReference u_(ClaimResponse @this)
+				{
+					var an_ = @this?.Request;
+
+					return an_;
+				};
+				var v_ = context.Operators.SelectOrNull<ClaimResponse, ResourceReference>(t_, u_);
+				bool? w_(ResourceReference @this)
+				{
+					var ao_ = @this?.ReferenceElement;
+					var ap_ = context.Operators.Not((bool?)(ao_ is null));
+
+					return ap_;
+				};
+				var x_ = context.Operators.WhereOrNull<ResourceReference>(v_, w_);
+				FhirString y_(ResourceReference @this)
+				{
+					var aq_ = @this?.ReferenceElement;
+
+					return aq_;
+				};
+				var z_ = context.Operators.SelectOrNull<ResourceReference, FhirString>(x_, y_);
+				var aa_ = context.Operators.SingleOrNull<FhirString>(z_);
+				var ab_ = context.Operators.Convert<string>(aa_);
+				var ac_ = NCQAFHIRBase_1_0_0.GetId(ab_);
+				var ad_ = context.Operators.Equal(p_, ac_);
+
+				return ad_;
+			};
+			var f_ = context.Operators.WhereOrNull<Claim>(claim, e_);
+			var g_ = new Tuples.Tuple_HQUdYchKGNXjEWMCbcWSEKdVI
+			{
+				ClaimResponse = d_,
+				OriginalClaim = f_,
+			};
+
+			return g_;
+		};
+		var b_ = context.Operators.SelectOrNull<Claim, Tuples.Tuple_HQUdYchKGNXjEWMCbcWSEKdVI>(claim, a_);
+
+		return b_;
 	}
 
     [CqlDeclaration("Medical Claims With Nonacute or Acute Inpatient Discharge")]
 	public Tuples.Tuple_CYfZbbEjJgLODachBhLiZaXQE Medical_Claims_With_Nonacute_or_Acute_Inpatient_Discharge(IEnumerable<Claim> claim)
 	{
-		var a_ = context.Operators;
-		var c_ = this.Professional_or_Institutional_Claims(claim);
-		var d_ = new Tuples.Tuple_EWMRhBHgcOUGZLgIBDbjPHISO
-		{
-			MedicalClaim = c_,
-		};
-		var e_ = new Tuples.Tuple_EWMRhBHgcOUGZLgIBDbjPHISO[]
-		{
-			d_,
-		};
-		Tuples.Tuple_CYfZbbEjJgLODachBhLiZaXQE f_(Tuples.Tuple_EWMRhBHgcOUGZLgIBDbjPHISO ClaimWithInpatientStay)
-		{
-			var i_ = context.Operators;
-			IEnumerable<Claim> k_()
+		var a_ = this.Professional_or_Institutional_Claims(claim);
+		var b_ = new Tuples.Tuple_EWMRhBHgcOUGZLgIBDbjPHISO
+		{
+			MedicalClaim = a_,
+		};
+		var c_ = new Tuples.Tuple_EWMRhBHgcOUGZLgIBDbjPHISO[]
+		{
+			b_,
+		};
+		Tuples.Tuple_CYfZbbEjJgLODachBhLiZaXQE d_(Tuples.Tuple_EWMRhBHgcOUGZLgIBDbjPHISO ClaimWithInpatientStay)
+		{
+			IEnumerable<Claim> g_()
 			{
 				if ((ClaimWithInpatientStay?.MedicalClaim is null))
 				{
-					IEnumerable<Claim> r_ = null;
-
-					return (r_ as IEnumerable<Claim>);
+					IEnumerable<Claim> n_ = null;
+
+					return (n_ as IEnumerable<Claim>);
 				}
 				else
 				{
-					var s_ = context.Operators;
-					var t_ = ClaimWithInpatientStay?.MedicalClaim;
-					bool? u_(Claim c)
-					{
-						var w_ = context.Operators;
-						var y_ = c?.Item;
-						bool? z_(Claim.ItemComponent i)
-						{
-							var ac_ = context.Operators;
-							var ae_ = i?.Revenue;
-							var af_ = FHIRHelpers_4_0_001.ToConcept(ae_);
-							var ag_ = af_?.codes;
-							bool? ah_(CqlCode rev)
-							{
-								var ak_ = context.Operators;
-								var al_ = rev?.code;
-								var am_ = this.Inpatient_Stay();
-								var an_ = ak_.StringInValueSet(al_, am_);
-
-								return an_;
-							};
-							var ai_ = ac_.WhereOrNull<CqlCode>((ag_ as IEnumerable<CqlCode>), ah_);
-							var aj_ = ac_.ExistsInList<CqlCode>(ai_);
-
-							return aj_;
-						};
-						var aa_ = w_.WhereOrNull<Claim.ItemComponent>((y_ as IEnumerable<Claim.ItemComponent>), z_);
-						var ab_ = w_.ExistsInList<Claim.ItemComponent>(aa_);
-
-						return ab_;
-					};
-					var v_ = s_.WhereOrNull<Claim>(t_, u_);
-
-					return v_;
-				};
-			};
-			IEnumerable<Claim> l_()
+					var o_ = ClaimWithInpatientStay?.MedicalClaim;
+					bool? p_(Claim c)
+					{
+						var r_ = c?.Item;
+						bool? s_(Claim.ItemComponent i)
+						{
+							var v_ = i?.Revenue;
+							var w_ = FHIRHelpers_4_0_001.ToConcept(v_);
+							var x_ = w_?.codes;
+							bool? y_(CqlCode rev)
+							{
+								var ab_ = rev?.code;
+								var ac_ = this.Inpatient_Stay();
+								var ad_ = context.Operators.StringInValueSet(ab_, ac_);
+
+								return ad_;
+							};
+							var z_ = context.Operators.WhereOrNull<CqlCode>((x_ as IEnumerable<CqlCode>), y_);
+							var aa_ = context.Operators.ExistsInList<CqlCode>(z_);
+
+							return aa_;
+						};
+						var t_ = context.Operators.WhereOrNull<Claim.ItemComponent>((r_ as IEnumerable<Claim.ItemComponent>), s_);
+						var u_ = context.Operators.ExistsInList<Claim.ItemComponent>(t_);
+
+						return u_;
+					};
+					var q_ = context.Operators.WhereOrNull<Claim>(o_, p_);
+
+					return q_;
+				};
+			};
+			IEnumerable<Claim> h_()
 			{
 				if ((ClaimWithInpatientStay?.MedicalClaim is null))
 				{
-					IEnumerable<Claim> ao_ = null;
-
-					return (ao_ as IEnumerable<Claim>);
+					IEnumerable<Claim> ae_ = null;
+
+					return (ae_ as IEnumerable<Claim>);
 				}
 				else
 				{
-					var ap_ = context.Operators;
-					var aq_ = ClaimWithInpatientStay?.MedicalClaim;
-					bool? ar_(Claim c)
-					{
-						var at_ = context.Operators;
-						var aw_ = c?.Item;
-						bool? ax_(Claim.ItemComponent i)
-						{
-							var bi_ = context.Operators;
-							var bk_ = i?.Revenue;
-							var bl_ = FHIRHelpers_4_0_001.ToConcept(bk_);
-							var bm_ = bl_?.codes;
-							bool? bn_(CqlCode rev)
-							{
-								var bq_ = context.Operators;
-								var br_ = rev?.code;
-								var bs_ = this.Nonacute_Inpatient_Stay();
-								var bt_ = bq_.StringInValueSet(br_, bs_);
-
-								return bt_;
-							};
-							var bo_ = bi_.WhereOrNull<CqlCode>((bm_ as IEnumerable<CqlCode>), bn_);
-							var bp_ = bi_.ExistsInList<CqlCode>(bo_);
-
-							return bp_;
-						};
-						var ay_ = at_.WhereOrNull<Claim.ItemComponent>((aw_ as IEnumerable<Claim.ItemComponent>), ax_);
-						var az_ = at_.ExistsInList<Claim.ItemComponent>(ay_);
-						var bc_ = c?.SubType;
-						var bd_ = bc_?.Coding;
-						bool? be_(Coding tob)
-						{
-							var bu_ = context.Operators;
-							var bv_ = tob?.CodeElement;
-							var bw_ = bv_?.Value;
-							var bx_ = this.Nonacute_Inpatient_Stay();
-							var by_ = bu_.StringInValueSet(bw_, bx_);
-
-							return by_;
-						};
-						var bf_ = at_.WhereOrNull<Coding>((bd_ as IEnumerable<Coding>), be_);
-						var bg_ = at_.ExistsInList<Coding>(bf_);
-						var bh_ = at_.Or(az_, bg_);
-
-						return bh_;
-					};
-					var as_ = ap_.WhereOrNull<Claim>(aq_, ar_);
-
-					return as_;
-				};
-			};
-			var m_ = new Tuples.Tuple_BcRbRSiZXcAFIKNCdPcQULMGb
-			{
-				InpatientStayLineItems = k_(),
-				NonacuteInpatientLineItems = l_(),
-			};
-			var n_ = new Tuples.Tuple_BcRbRSiZXcAFIKNCdPcQULMGb[]
-			{
-				m_,
-			};
-			Tuples.Tuple_CYfZbbEjJgLODachBhLiZaXQE o_(Tuples.Tuple_BcRbRSiZXcAFIKNCdPcQULMGb LineItemDefinition)
-			{
-				var bz_ = LineItemDefinition?.InpatientStayLineItems;
-				var ca_ = context.Operators;
-				var cb_ = LineItemDefinition?.NonacuteInpatientLineItems;
-				IEnumerable<Claim> cc_(Claim nonAcuteInpatientStay)
-				{
-					var cm_ = context.Operators;
-					var co_ = LineItemDefinition?.InpatientStayLineItems;
-					bool? cp_(Claim inpatientStay)
-					{
-						var ct_ = context.Operators;
-						var cu_ = nonAcuteInpatientStay?.IdElement;
-						var cv_ = inpatientStay?.IdElement;
-						var cw_ = ct_.Equal(cu_, cv_);
-
-						return cw_;
-					};
-					var cq_ = cm_.WhereOrNull<Claim>(co_, cp_);
-					Claim cr_(Claim inpatientStay) => 
+					var af_ = ClaimWithInpatientStay?.MedicalClaim;
+					bool? ag_(Claim c)
+					{
+						var ai_ = c?.Item;
+						bool? aj_(Claim.ItemComponent i)
+						{
+							var as_ = i?.Revenue;
+							var at_ = FHIRHelpers_4_0_001.ToConcept(as_);
+							var au_ = at_?.codes;
+							bool? av_(CqlCode rev)
+							{
+								var ay_ = rev?.code;
+								var az_ = this.Nonacute_Inpatient_Stay();
+								var ba_ = context.Operators.StringInValueSet(ay_, az_);
+
+								return ba_;
+							};
+							var aw_ = context.Operators.WhereOrNull<CqlCode>((au_ as IEnumerable<CqlCode>), av_);
+							var ax_ = context.Operators.ExistsInList<CqlCode>(aw_);
+
+							return ax_;
+						};
+						var ak_ = context.Operators.WhereOrNull<Claim.ItemComponent>((ai_ as IEnumerable<Claim.ItemComponent>), aj_);
+						var al_ = context.Operators.ExistsInList<Claim.ItemComponent>(ak_);
+						var am_ = c?.SubType;
+						var an_ = am_?.Coding;
+						bool? ao_(Coding tob)
+						{
+							var bb_ = tob?.CodeElement;
+							var bc_ = bb_?.Value;
+							var bd_ = this.Nonacute_Inpatient_Stay();
+							var be_ = context.Operators.StringInValueSet(bc_, bd_);
+
+							return be_;
+						};
+						var ap_ = context.Operators.WhereOrNull<Coding>((an_ as IEnumerable<Coding>), ao_);
+						var aq_ = context.Operators.ExistsInList<Coding>(ap_);
+						var ar_ = context.Operators.Or(al_, aq_);
+
+						return ar_;
+					};
+					var ah_ = context.Operators.WhereOrNull<Claim>(af_, ag_);
+
+					return ah_;
+				};
+			};
+			var i_ = new Tuples.Tuple_BcRbRSiZXcAFIKNCdPcQULMGb
+			{
+				InpatientStayLineItems = g_(),
+				NonacuteInpatientLineItems = h_(),
+			};
+			var j_ = new Tuples.Tuple_BcRbRSiZXcAFIKNCdPcQULMGb[]
+			{
+				i_,
+			};
+			Tuples.Tuple_CYfZbbEjJgLODachBhLiZaXQE k_(Tuples.Tuple_BcRbRSiZXcAFIKNCdPcQULMGb LineItemDefinition)
+			{
+				var bf_ = LineItemDefinition?.InpatientStayLineItems;
+				var bg_ = LineItemDefinition?.NonacuteInpatientLineItems;
+				IEnumerable<Claim> bh_(Claim nonAcuteInpatientStay)
+				{
+					var bp_ = LineItemDefinition?.InpatientStayLineItems;
+					bool? bq_(Claim inpatientStay)
+					{
+						var bu_ = nonAcuteInpatientStay?.IdElement;
+						var bv_ = inpatientStay?.IdElement;
+						var bw_ = context.Operators.Equal(bu_, bv_);
+
+						return bw_;
+					};
+					var br_ = context.Operators.WhereOrNull<Claim>(bp_, bq_);
+					Claim bs_(Claim inpatientStay) => 
 						nonAcuteInpatientStay;
-					var cs_ = cm_.SelectOrNull<Claim, Claim>(cq_, cr_);
-
-					return cs_;
-				};
-				var cd_ = ca_.SelectManyOrNull<Claim, Claim>(cb_, cc_);
-				IEnumerable<Claim> ci_(Claim inpatientStay)
-				{
-					var cx_ = context.Operators;
-					var cz_ = LineItemDefinition?.NonacuteInpatientLineItems;
-					bool? da_(Claim nonAcuteInpatientStay)
-					{
-						var de_ = context.Operators;
-						var df_ = inpatientStay?.IdElement;
-						var dg_ = nonAcuteInpatientStay?.IdElement;
-						var dh_ = de_.Equal(df_, dg_);
-
-						return dh_;
-					};
-					var db_ = cx_.WhereOrNull<Claim>(cz_, da_);
-					Claim dc_(Claim nonAcuteInpatientStay) => 
+					var bt_ = context.Operators.SelectOrNull<Claim, Claim>(br_, bs_);
+
+					return bt_;
+				};
+				var bi_ = context.Operators.SelectManyOrNull<Claim, Claim>(bg_, bh_);
+				IEnumerable<Claim> bl_(Claim inpatientStay)
+				{
+					var bx_ = LineItemDefinition?.NonacuteInpatientLineItems;
+					bool? by_(Claim nonAcuteInpatientStay)
+					{
+						var cc_ = inpatientStay?.IdElement;
+						var cd_ = nonAcuteInpatientStay?.IdElement;
+						var ce_ = context.Operators.Equal(cc_, cd_);
+
+						return ce_;
+					};
+					var bz_ = context.Operators.WhereOrNull<Claim>(bx_, by_);
+					Claim ca_(Claim nonAcuteInpatientStay) => 
 						inpatientStay;
-					var dd_ = cx_.SelectOrNull<Claim, Claim>(db_, dc_);
-
-					return dd_;
-				};
-				var cj_ = ca_.SelectManyOrNull<Claim, Claim>(bz_, ci_);
-				var ck_ = ca_.ListExcept<Claim>(bz_, cj_);
-				var cl_ = new Tuples.Tuple_CYfZbbEjJgLODachBhLiZaXQE
-				{
-					InpatientDischarge = bz_,
-					NonacuteInpatientDischarge = cd_,
-					AcuteInpatientDischarge = ck_,
-				};
-
-				return cl_;
-			};
-			var p_ = i_.SelectOrNull<Tuples.Tuple_BcRbRSiZXcAFIKNCdPcQULMGb, Tuples.Tuple_CYfZbbEjJgLODachBhLiZaXQE>(n_, o_);
-			var q_ = i_.SingleOrNull<Tuples.Tuple_CYfZbbEjJgLODachBhLiZaXQE>(p_);
-
-			return q_;
-		};
-		var g_ = a_.SelectOrNull<Tuples.Tuple_EWMRhBHgcOUGZLgIBDbjPHISO, Tuples.Tuple_CYfZbbEjJgLODachBhLiZaXQE>(e_, f_);
-		var h_ = a_.SingleOrNull<Tuples.Tuple_CYfZbbEjJgLODachBhLiZaXQE>(g_);
-
-		return h_;
+					var cb_ = context.Operators.SelectOrNull<Claim, Claim>(bz_, ca_);
+
+					return cb_;
+				};
+				var bm_ = context.Operators.SelectManyOrNull<Claim, Claim>(bf_, bl_);
+				var bn_ = context.Operators.ListExcept<Claim>(bf_, bm_);
+				var bo_ = new Tuples.Tuple_CYfZbbEjJgLODachBhLiZaXQE
+				{
+					InpatientDischarge = bf_,
+					NonacuteInpatientDischarge = bi_,
+					AcuteInpatientDischarge = bn_,
+				};
+
+				return bo_;
+			};
+			var l_ = context.Operators.SelectOrNull<Tuples.Tuple_BcRbRSiZXcAFIKNCdPcQULMGb, Tuples.Tuple_CYfZbbEjJgLODachBhLiZaXQE>(j_, k_);
+			var m_ = context.Operators.SingleOrNull<Tuples.Tuple_CYfZbbEjJgLODachBhLiZaXQE>(l_);
+
+			return m_;
+		};
+		var e_ = context.Operators.SelectOrNull<Tuples.Tuple_EWMRhBHgcOUGZLgIBDbjPHISO, Tuples.Tuple_CYfZbbEjJgLODachBhLiZaXQE>(c_, d_);
+		var f_ = context.Operators.SingleOrNull<Tuples.Tuple_CYfZbbEjJgLODachBhLiZaXQE>(e_);
+
+		return f_;
 	}
 
     [CqlDeclaration("Get Prescriber NPI from Claims")]
-<<<<<<< HEAD
 	public Tuples.Tuple_CEXhgaFKbhdeeAYTYBhHTGXUY Get_Prescriber_NPI_from_Claims(IEnumerable<Claim> claim)
 	{
-		var a_ = context.Operators;
-		Tuples.Tuple_GIfhUVACThMQNGPGjYhYHEfGS d_(Claim C)
-		{
-			var k_ = context.Operators;
-			var n_ = C?.CareTeam;
-			bool? o_(Claim.CareTeamComponent ct)
-			{
-				var ai_ = context.Operators;
-				var ak_ = ai_.TypeConverter;
-				var al_ = ct?.SequenceElement;
-				var am_ = ak_.Convert<Integer>(al_);
-				var an_ = FHIRHelpers_4_0_001.ToInteger(am_);
-				var ao_ = ai_.Equal(an_, (int?)1);
-
-				return ao_;
-			};
-			var p_ = k_.WhereOrNull<Claim.CareTeamComponent>((n_ as IEnumerable<Claim.CareTeamComponent>), o_);
-			bool? q_(Claim.CareTeamComponent @this)
-			{
-				var ap_ = context.Operators;
-				var aq_ = @this?.Provider;
-				var ar_ = ap_.Not((bool?)(aq_ is null));
-
-				return ar_;
-			};
-			var r_ = k_.WhereOrNull<Claim.CareTeamComponent>(p_, q_);
-			ResourceReference s_(Claim.CareTeamComponent @this)
-			{
-				var as_ = @this?.Provider;
-
-				return as_;
-			};
-			var t_ = k_.SelectOrNull<Claim.CareTeamComponent, ResourceReference>(r_, s_);
-			bool? z_(Claim.CareTeamComponent ct)
-			{
-				var at_ = context.Operators;
-				var av_ = at_.TypeConverter;
-				var aw_ = ct?.SequenceElement;
-				var ax_ = av_.Convert<Integer>(aw_);
-				var ay_ = FHIRHelpers_4_0_001.ToInteger(ax_);
-				var az_ = at_.Equal(ay_, (int?)1);
-
-				return az_;
-			};
-			var aa_ = k_.WhereOrNull<Claim.CareTeamComponent>((n_ as IEnumerable<Claim.CareTeamComponent>), z_);
-			bool? ab_(Claim.CareTeamComponent @this)
-			{
-				var ba_ = context.Operators;
-				var bb_ = @this?.Provider;
-				var bc_ = ba_.Not((bool?)(bb_ is null));
-
-				return bc_;
-			};
-			var ac_ = k_.WhereOrNull<Claim.CareTeamComponent>(aa_, ab_);
-			ResourceReference ad_(Claim.CareTeamComponent @this)
-			{
-				var bd_ = @this?.Provider;
-
-				return bd_;
-			};
-			var ae_ = k_.SelectOrNull<Claim.CareTeamComponent, ResourceReference>(ac_, ad_);
-			string af_(ResourceReference p)
-			{
-				var be_ = context.Operators;
-				var bg_ = p?.ReferenceElement;
-				var bh_ = new FhirString[]
-				{
-					bg_,
-				};
-				string bi_(FhirString r)
-				{
-					var bl_ = context.Deeper(new CallStackEntry("ToString", null, null));
-					var bm_ = bl_.Operators;
-					var bn_ = bm_.TypeConverter;
-					var bo_ = bn_.Convert<string>(r);
-					var bp_ = NCQAFHIRBase_1_0_0.GetId(bo_);
-
-					return bp_;
-				};
-				var bj_ = be_.SelectOrNull<FhirString, string>(bh_, bi_);
-				var bk_ = be_.SingleOrNull<string>(bj_);
-
-				return bk_;
-			};
-			var ag_ = k_.SelectOrNull<ResourceReference, string>(ae_, af_);
-			var ah_ = new Tuples.Tuple_GIfhUVACThMQNGPGjYhYHEfGS
+		Tuples.Tuple_GIfhUVACThMQNGPGjYhYHEfGS a_(Claim C)
+		{
+			var h_ = C?.CareTeam;
+			bool? i_(Claim.CareTeamComponent ct)
+			{
+				var y_ = ct?.SequenceElement;
+				var z_ = context.Operators.Convert<Integer>(y_);
+				var aa_ = FHIRHelpers_4_0_001.ToInteger(z_);
+				var ab_ = context.Operators.Equal(aa_, (int?)1);
+
+				return ab_;
+			};
+			var j_ = context.Operators.WhereOrNull<Claim.CareTeamComponent>((h_ as IEnumerable<Claim.CareTeamComponent>), i_);
+			bool? k_(Claim.CareTeamComponent @this)
+			{
+				var ac_ = @this?.Provider;
+				var ad_ = context.Operators.Not((bool?)(ac_ is null));
+
+				return ad_;
+			};
+			var l_ = context.Operators.WhereOrNull<Claim.CareTeamComponent>(j_, k_);
+			ResourceReference m_(Claim.CareTeamComponent @this)
+			{
+				var ae_ = @this?.Provider;
+
+				return ae_;
+			};
+			var n_ = context.Operators.SelectOrNull<Claim.CareTeamComponent, ResourceReference>(l_, m_);
+			bool? p_(Claim.CareTeamComponent ct)
+			{
+				var af_ = ct?.SequenceElement;
+				var ag_ = context.Operators.Convert<Integer>(af_);
+				var ah_ = FHIRHelpers_4_0_001.ToInteger(ag_);
+				var ai_ = context.Operators.Equal(ah_, (int?)1);
+
+				return ai_;
+			};
+			var q_ = context.Operators.WhereOrNull<Claim.CareTeamComponent>((h_ as IEnumerable<Claim.CareTeamComponent>), p_);
+			bool? r_(Claim.CareTeamComponent @this)
+			{
+				var aj_ = @this?.Provider;
+				var ak_ = context.Operators.Not((bool?)(aj_ is null));
+
+				return ak_;
+			};
+			var s_ = context.Operators.WhereOrNull<Claim.CareTeamComponent>(q_, r_);
+			ResourceReference t_(Claim.CareTeamComponent @this)
+			{
+				var al_ = @this?.Provider;
+
+				return al_;
+			};
+			var u_ = context.Operators.SelectOrNull<Claim.CareTeamComponent, ResourceReference>(s_, t_);
+			string v_(ResourceReference p)
+			{
+				var am_ = p?.ReferenceElement;
+				var an_ = new FhirString[]
+				{
+					am_,
+				};
+				string ao_(FhirString r)
+				{
+					var ar_ = context.Operators.Convert<string>(r);
+					var as_ = NCQAFHIRBase_1_0_0.GetId(ar_);
+
+					return as_;
+				};
+				var ap_ = context.Operators.SelectOrNull<FhirString, string>(an_, ao_);
+				var aq_ = context.Operators.SingleOrNull<string>(ap_);
+
+				return aq_;
+			};
+			var w_ = context.Operators.SelectOrNull<ResourceReference, string>(u_, v_);
+			var x_ = new Tuples.Tuple_GIfhUVACThMQNGPGjYhYHEfGS
 			{
 				SingleCareTeam = C,
-				CareTeamsProvider = t_,
-				CareTeamsProviderID = ag_,
-			};
-
-			return ah_;
-		};
-		var e_ = a_.SelectOrNull<Claim, Tuples.Tuple_GIfhUVACThMQNGPGjYhYHEfGS>(claim, d_);
-		var f_ = new Tuples.Tuple_GMJgYefQcULgUcRJJAbTfRThR
-		{
-			CareTeams = e_,
-		};
-		var g_ = new Tuples.Tuple_GMJgYefQcULgUcRJJAbTfRThR[]
-		{
-			f_,
-		};
-		Tuples.Tuple_CEXhgaFKbhdeeAYTYBhHTGXUY h_(Tuples.Tuple_GMJgYefQcULgUcRJJAbTfRThR ClaimProperties)
-		{
-			var bq_ = context.Operators;
-			var bt_ = context.DataRetriever;
-			var bu_ = bt_.RetrieveByValueSet<Practitioner>(null, null);
-			bool? bv_(Practitioner p)
-			{
-				var cc_ = context.Operators;
-				var cd_ = context.Deeper(new CallStackEntry("ToString", null, null));
-				var ce_ = cd_.Operators;
-				var cf_ = ce_.TypeConverter;
-				var cg_ = p?.IdElement;
-				var ch_ = cf_.Convert<string>(cg_);
-				var cl_ = ClaimProperties?.CareTeams;
-				bool? cm_(Tuples.Tuple_GIfhUVACThMQNGPGjYhYHEfGS @this)
-				{
-					var cs_ = context.Operators;
-					var ct_ = @this?.CareTeamsProviderID;
-					var cu_ = cs_.Not((bool?)(ct_ is null));
-
-					return cu_;
-				};
-				var cn_ = cc_.WhereOrNull<Tuples.Tuple_GIfhUVACThMQNGPGjYhYHEfGS>(cl_, cm_);
-				IEnumerable<string> co_(Tuples.Tuple_GIfhUVACThMQNGPGjYhYHEfGS @this)
-				{
-					var cv_ = @this?.CareTeamsProviderID;
-
-					return cv_;
-				};
-				var cp_ = cc_.SelectOrNull<Tuples.Tuple_GIfhUVACThMQNGPGjYhYHEfGS, IEnumerable<string>>(cn_, co_);
-				var cq_ = cc_.FlattenList<string>(cp_);
-				var cr_ = cc_.InList<string>(ch_, cq_);
-
-				return cr_;
-			};
-			var bw_ = bq_.WhereOrNull<Practitioner>(bu_, bv_);
-			var bx_ = new Tuples.Tuple_DIQeTbDBBRFOAGiGbFgLLFZOe
-			{
-				Practitioners = bw_,
-			};
-			var by_ = new Tuples.Tuple_DIQeTbDBBRFOAGiGbFgLLFZOe[]
-			{
-				bx_,
-			};
-			Tuples.Tuple_CEXhgaFKbhdeeAYTYBhHTGXUY bz_(Tuples.Tuple_DIQeTbDBBRFOAGiGbFgLLFZOe PractitionerMatch)
-			{
-				var cw_ = context.Operators;
-				var da_ = PractitionerMatch?.Practitioners;
-				bool? db_(Practitioner P)
-				{
-					var dk_ = context.Operators;
-					var dl_ = dk_.Not((bool?)(P is null));
-
-					return dl_;
-				};
-				var dc_ = cw_.WhereOrNull<Practitioner>(da_, db_);
-				Tuples.Tuple_FNLPNAPOaaMjChWUXdhfgcWIR dd_(Practitioner P)
-				{
-					var dm_ = context.Operators;
-					var do_ = P?.Identifier;
-					bool? dp_(Identifier l)
-					{
-						var eb_ = context.Operators;
-						var ee_ = l?.SystemElement;
-						var ef_ = ee_?.Value;
-						var eg_ = eb_.Equal(ef_, "http://hl7.org/fhir/sid/us-npi");
-						var ei_ = l?.Type;
-						var ej_ = FHIRHelpers_4_0_001.ToConcept(ei_);
-						var el_ = NCQATerminology_1_0_0.Provider_number();
-						var em_ = eb_.ConvertCodeToConcept(el_);
-						var en_ = eb_.Equivalent(ej_, em_);
-						var eo_ = eb_.And(eg_, en_);
-						var eq_ = l?.ValueElement;
-						var er_ = eq_?.Value;
-						var es_ = eb_.Not((bool?)(er_ is null));
-						var et_ = eb_.And(eo_, es_);
-
-						return et_;
-					};
-					var dq_ = dm_.WhereOrNull<Identifier>((do_ as IEnumerable<Identifier>), dp_);
-					FhirString dr_(Identifier l)
-					{
-						var eu_ = l?.ValueElement;
-
-						return eu_;
-					};
-					var ds_ = dm_.SelectOrNull<Identifier, FhirString>(dq_, dr_);
-					bool? dw_(Identifier l)
-=======
-    public Tuples.Tuple_CEXhgaFKbhdeeAYTYBhHTGXUY Get_Prescriber_NPI_from_Claims(IEnumerable<Claim> claim)
-    {
-        Func<Claim,Tuples.Tuple_GIfhUVACThMQNGPGjYhYHEfGS> ak_ = (C) => 
-        {
-            var d_ = C;
-            var f_ = (C?.CareTeam as IEnumerable<Claim.CareTeamComponent>);
-            Func<Claim.CareTeamComponent,bool?> k_ = (ct) => 
-            {
-                var h_ = (ct?.SequenceElement as object);
-                var i_ = context?.Operators.Convert<Integer>(h_);
-                var g_ = (FHIRHelpers_4_0_001.ToInteger(i_) as object);
-                var j_ = (((int?)1) as object);
-                return context?.Operators.Equal(g_, 
-					j_);
-            };
-            var l_ = context?.Operators.WhereOrNull<Claim.CareTeamComponent>(f_, 
-				k_);
-            Func<Claim.CareTeamComponent,bool?> n_ = (@this) => 
-            {
-                bool? m_ = ((bool?)(@this?.Provider == null));
-                return context?.Operators.Not(m_);
-            };
-            var o_ = context?.Operators.WhereOrNull<Claim.CareTeamComponent>(l_, 
-				n_);
-            Func<Claim.CareTeamComponent,ResourceReference> p_ = (@this) => 
-            {
-                return @this?.Provider;
-            };
-            var e_ = context?.Operators.SelectOrNull<Claim.CareTeamComponent, ResourceReference>(o_, 
-				p_);
-            Func<Claim.CareTeamComponent,bool?> w_ = (ct) => 
-            {
-                var t_ = (ct?.SequenceElement as object);
-                var u_ = context?.Operators.Convert<Integer>(t_);
-                var s_ = (FHIRHelpers_4_0_001.ToInteger(u_) as object);
-                var v_ = (((int?)1) as object);
-                return context?.Operators.Equal(s_, 
-					v_);
-            };
-            var x_ = context?.Operators.WhereOrNull<Claim.CareTeamComponent>(f_, 
-				w_);
-            Func<Claim.CareTeamComponent,bool?> z_ = (@this) => 
-            {
-                bool? y_ = ((bool?)(@this?.Provider == null));
-                return context?.Operators.Not(y_);
-            };
-            var aa_ = context?.Operators.WhereOrNull<Claim.CareTeamComponent>(x_, 
-				z_);
-            var ac_ = context?.Operators.SelectOrNull<Claim.CareTeamComponent, ResourceReference>(aa_, 
-				p_);
-            Func<ResourceReference,string> aj_ = (p) => 
-            {
-                var ae_ = p?.ReferenceElement;
-                var ad_ = new FhirString[]
-				{
-					ae_,
-				};
-                Func<FhirString,string> ah_ = (r) => 
-                {
-                    var af_ = (r as object);
-                    var ag_ = context?.Operators.Convert<string>(af_);
-                    return NCQAFHIRBase_1_0_0.GetId(ag_);
-                };
-                var ai_ = context?.Operators.SelectOrNull<FhirString, string>(ad_, 
-					ah_);
-                return context?.Operators.SingleOrNull<string>(ai_);
-            };
-            var q_ = context?.Operators.SelectOrNull<ResourceReference, string>(ac_, 
-				aj_);
-            return new Tuples.Tuple_GIfhUVACThMQNGPGjYhYHEfGS
-			{
-				SingleCareTeam = d_,
-				CareTeamsProvider = e_,
-				CareTeamsProviderID = q_,
-			};
-        };
-        var c_ = context?.Operators.SelectOrNull<Claim, Tuples.Tuple_GIfhUVACThMQNGPGjYhYHEfGS>(claim, 
-			ak_);
-        var b_ = new Tuples.Tuple_GMJgYefQcULgUcRJJAbTfRThR
-		{
-			CareTeams = c_,
-		};
-        var a_ = new Tuples.Tuple_GMJgYefQcULgUcRJJAbTfRThR[]
-		{
-			b_,
-		};
-        Func<Tuples.Tuple_GMJgYefQcULgUcRJJAbTfRThR,Tuples.Tuple_CEXhgaFKbhdeeAYTYBhHTGXUY> dt_ = (ClaimProperties) => 
-        {
-            var ao_ = context?.Operators.RetrieveByValueSet<Practitioner>(null, 
-				null);
-            Func<Practitioner,bool?> ay_ = (p) => 
-            {
-                var ap_ = (p?.IdElement as object);
-                var aq_ = context?.Operators.Convert<string>(ap_);
-                var ar_ = ClaimProperties?.CareTeams;
-                Func<Tuples.Tuple_GIfhUVACThMQNGPGjYhYHEfGS,bool?> at_ = (@this) => 
-                {
-                    bool? as_ = ((bool?)(@this?.CareTeamsProviderID == null));
-                    return context?.Operators.Not(as_);
-                };
-                var au_ = context?.Operators.WhereOrNull<Tuples.Tuple_GIfhUVACThMQNGPGjYhYHEfGS>(ar_, 
-					at_);
-                Func<Tuples.Tuple_GIfhUVACThMQNGPGjYhYHEfGS,IEnumerable<string>> av_ = (@this) => 
-                {
-                    return @this?.CareTeamsProviderID;
-                };
-                var aw_ = context?.Operators.SelectOrNull<Tuples.Tuple_GIfhUVACThMQNGPGjYhYHEfGS, IEnumerable<string>>(au_, 
-					av_);
-                var ax_ = context?.Operators.FlattenList<string>(aw_);
-                return context?.Operators.InList<string>(aq_, 
-					ax_);
-            };
-            var an_ = context?.Operators.WhereOrNull<Practitioner>(ao_, 
-				ay_);
-            var am_ = new Tuples.Tuple_DIQeTbDBBRFOAGiGbFgLLFZOe
-			{
-				Practitioners = an_,
-			};
-            var al_ = new Tuples.Tuple_DIQeTbDBBRFOAGiGbFgLLFZOe[]
-			{
-				am_,
-			};
-            Func<Tuples.Tuple_DIQeTbDBBRFOAGiGbFgLLFZOe,Tuples.Tuple_CEXhgaFKbhdeeAYTYBhHTGXUY> dr_ = (PractitionerMatch) => 
-            {
-                var bc_ = PractitionerMatch?.Practitioners;
-                Func<Practitioner,bool?> be_ = (P) => 
-                {
-                    bool? bd_ = ((bool?)(P == null));
-                    return context?.Operators.Not(bd_);
-                };
-                var bf_ = context?.Operators.WhereOrNull<Practitioner>(bc_, 
-					be_);
-                Func<Practitioner,Tuples.Tuple_FNLPNAPOaaMjChWUXdhfgcWIR> cl_ = (P) => 
-                {
-                    var bh_ = (P?.Identifier as IEnumerable<Identifier>);
-                    Func<Identifier,bool?> bt_ = (l) => 
-                    {
-                        var bi_ = (l?.SystemElement?.Value as object);
-                        var bj_ = ("http://hl7.org/fhir/sid/us-npi" as object);
-                        var bk_ = context?.Operators.Equal(bi_, 
-							bj_);
-                        var bm_ = l?.Type;
-                        var bl_ = (FHIRHelpers_4_0_001.ToConcept(bm_) as object);
-                        var bo_ = NCQATerminology_1_0_0.Provider_number();
-                        var bn_ = (context?.Operators.ConvertCodeToConcept(bo_) as object);
-                        var bp_ = context?.Operators.Equivalent(bl_, 
-							bn_);
-                        var bq_ = context?.Operators.And(bk_, 
-							bp_);
-                        bool? br_ = ((bool?)(l?.ValueElement?.Value == null));
-                        var bs_ = context?.Operators.Not(br_);
-                        return context?.Operators.And(bq_, 
-							bs_);
-                    };
-                    var bu_ = context?.Operators.WhereOrNull<Identifier>(bh_, 
-						bt_);
-                    Func<Identifier,FhirString> bv_ = (l) => 
-                    {
-                        return l?.ValueElement;
-                    };
-                    var bg_ = context?.Operators.SelectOrNull<Identifier, FhirString>(bu_, 
-						bv_);
-                    Func<Identifier,bool?> ci_ = (l) => 
-                    {
-                        var by_ = (l?.SystemElement?.Value as object);
-                        var bz_ = ("http://hl7.org/fhir/sid/us-npi" as object);
-                        var ca_ = context?.Operators.Equal(by_, 
-							bz_);
-                        var cc_ = l?.Type;
-                        var cb_ = (FHIRHelpers_4_0_001.ToConcept(cc_) as object);
-                        var ce_ = NCQATerminology_1_0_0.Provider_number();
-                        var cd_ = (context?.Operators.ConvertCodeToConcept(ce_) as object);
-                        var cf_ = context?.Operators.Equivalent(cb_, 
-							cd_);
-                        var cg_ = context?.Operators.And(ca_, 
-							cf_);
-                        bool? ch_ = ((bool?)(l?.ValueElement?.Value == null));
-                        return context?.Operators.And(cg_, 
-							ch_);
-                    };
-                    var cj_ = context?.Operators.WhereOrNull<Identifier>(bh_, 
-						ci_);
-                    Func<Identifier,Identifier> ck_ = (l) => l;
-                    var bw_ = context?.Operators.SelectOrNull<Identifier, Identifier>(cj_, 
-						ck_);
-                    return new Tuples.Tuple_FNLPNAPOaaMjChWUXdhfgcWIR
->>>>>>> cedac435
-					{
-						var ev_ = context.Operators;
-						var ey_ = l?.SystemElement;
-						var ez_ = ey_?.Value;
-						var fa_ = ev_.Equal(ez_, "http://hl7.org/fhir/sid/us-npi");
-						var fc_ = l?.Type;
-						var fd_ = FHIRHelpers_4_0_001.ToConcept(fc_);
-						var ff_ = NCQATerminology_1_0_0.Provider_number();
-						var fg_ = ev_.ConvertCodeToConcept(ff_);
-						var fh_ = ev_.Equivalent(fd_, fg_);
-						var fi_ = ev_.And(fa_, fh_);
-						var fj_ = l?.ValueElement;
-						var fk_ = fj_?.Value;
-						var fl_ = ev_.And(fi_, (bool?)(fk_ is null));
-
-						return fl_;
-					};
-					var dx_ = dm_.WhereOrNull<Identifier>((do_ as IEnumerable<Identifier>), dw_);
-					Identifier dy_(Identifier l) => 
+				CareTeamsProvider = n_,
+				CareTeamsProviderID = w_,
+			};
+
+			return x_;
+		};
+		var b_ = context.Operators.SelectOrNull<Claim, Tuples.Tuple_GIfhUVACThMQNGPGjYhYHEfGS>(claim, a_);
+		var c_ = new Tuples.Tuple_GMJgYefQcULgUcRJJAbTfRThR
+		{
+			CareTeams = b_,
+		};
+		var d_ = new Tuples.Tuple_GMJgYefQcULgUcRJJAbTfRThR[]
+		{
+			c_,
+		};
+		Tuples.Tuple_CEXhgaFKbhdeeAYTYBhHTGXUY e_(Tuples.Tuple_GMJgYefQcULgUcRJJAbTfRThR ClaimProperties)
+		{
+			var at_ = context.Operators.RetrieveByValueSet<Practitioner>(null, null);
+			bool? au_(Practitioner p)
+			{
+				var bb_ = p?.IdElement;
+				var bc_ = context.Operators.Convert<string>(bb_);
+				var bd_ = ClaimProperties?.CareTeams;
+				bool? be_(Tuples.Tuple_GIfhUVACThMQNGPGjYhYHEfGS @this)
+				{
+					var bk_ = @this?.CareTeamsProviderID;
+					var bl_ = context.Operators.Not((bool?)(bk_ is null));
+
+					return bl_;
+				};
+				var bf_ = context.Operators.WhereOrNull<Tuples.Tuple_GIfhUVACThMQNGPGjYhYHEfGS>(bd_, be_);
+				IEnumerable<string> bg_(Tuples.Tuple_GIfhUVACThMQNGPGjYhYHEfGS @this)
+				{
+					var bm_ = @this?.CareTeamsProviderID;
+
+					return bm_;
+				};
+				var bh_ = context.Operators.SelectOrNull<Tuples.Tuple_GIfhUVACThMQNGPGjYhYHEfGS, IEnumerable<string>>(bf_, bg_);
+				var bi_ = context.Operators.FlattenList<string>(bh_);
+				var bj_ = context.Operators.InList<string>(bc_, bi_);
+
+				return bj_;
+			};
+			var av_ = context.Operators.WhereOrNull<Practitioner>(at_, au_);
+			var aw_ = new Tuples.Tuple_DIQeTbDBBRFOAGiGbFgLLFZOe
+			{
+				Practitioners = av_,
+			};
+			var ax_ = new Tuples.Tuple_DIQeTbDBBRFOAGiGbFgLLFZOe[]
+			{
+				aw_,
+			};
+			Tuples.Tuple_CEXhgaFKbhdeeAYTYBhHTGXUY ay_(Tuples.Tuple_DIQeTbDBBRFOAGiGbFgLLFZOe PractitionerMatch)
+			{
+				var bn_ = PractitionerMatch?.Practitioners;
+				bool? bo_(Practitioner P)
+				{
+					var bx_ = context.Operators.Not((bool?)(P is null));
+
+					return bx_;
+				};
+				var bp_ = context.Operators.WhereOrNull<Practitioner>(bn_, bo_);
+				Tuples.Tuple_FNLPNAPOaaMjChWUXdhfgcWIR bq_(Practitioner P)
+				{
+					var by_ = P?.Identifier;
+					bool? bz_(Identifier l)
+					{
+						var cj_ = l?.SystemElement;
+						var ck_ = cj_?.Value;
+						var cl_ = context.Operators.Equal(ck_, "http://hl7.org/fhir/sid/us-npi");
+						var cm_ = l?.Type;
+						var cn_ = FHIRHelpers_4_0_001.ToConcept(cm_);
+						var co_ = NCQATerminology_1_0_0.Provider_number();
+						var cp_ = context.Operators.ConvertCodeToConcept(co_);
+						var cq_ = context.Operators.Equivalent(cn_, cp_);
+						var cr_ = context.Operators.And(cl_, cq_);
+						var cs_ = l?.ValueElement;
+						var ct_ = cs_?.Value;
+						var cu_ = context.Operators.Not((bool?)(ct_ is null));
+						var cv_ = context.Operators.And(cr_, cu_);
+
+						return cv_;
+					};
+					var ca_ = context.Operators.WhereOrNull<Identifier>((by_ as IEnumerable<Identifier>), bz_);
+					FhirString cb_(Identifier l)
+					{
+						var cw_ = l?.ValueElement;
+
+						return cw_;
+					};
+					var cc_ = context.Operators.SelectOrNull<Identifier, FhirString>(ca_, cb_);
+					bool? ce_(Identifier l)
+					{
+						var cx_ = l?.SystemElement;
+						var cy_ = cx_?.Value;
+						var cz_ = context.Operators.Equal(cy_, "http://hl7.org/fhir/sid/us-npi");
+						var da_ = l?.Type;
+						var db_ = FHIRHelpers_4_0_001.ToConcept(da_);
+						var dc_ = NCQATerminology_1_0_0.Provider_number();
+						var dd_ = context.Operators.ConvertCodeToConcept(dc_);
+						var de_ = context.Operators.Equivalent(db_, dd_);
+						var df_ = context.Operators.And(cz_, de_);
+						var dg_ = l?.ValueElement;
+						var dh_ = dg_?.Value;
+						var di_ = context.Operators.And(df_, (bool?)(dh_ is null));
+
+						return di_;
+					};
+					var cf_ = context.Operators.WhereOrNull<Identifier>((by_ as IEnumerable<Identifier>), ce_);
+					Identifier cg_(Identifier l) => 
 						l;
-					var dz_ = dm_.SelectOrNull<Identifier, Identifier>(dx_, dy_);
-					var ea_ = new Tuples.Tuple_FNLPNAPOaaMjChWUXdhfgcWIR
-					{
-						AllIdentifiers = ds_,
-						NullIdentifiers = dz_,
-					};
-
-					return ea_;
-				};
-				var de_ = cw_.SelectOrNull<Practitioner, Tuples.Tuple_FNLPNAPOaaMjChWUXdhfgcWIR>(dc_, dd_);
-				var df_ = new Tuples.Tuple_QDOjYOQaAUWAWKDPBcQCSKDH
-				{
-					IdentifierTuple = de_,
-				};
-				var dg_ = new Tuples.Tuple_QDOjYOQaAUWAWKDPBcQCSKDH[]
-				{
-					df_,
-				};
-				Tuples.Tuple_CEXhgaFKbhdeeAYTYBhHTGXUY dh_(Tuples.Tuple_QDOjYOQaAUWAWKDPBcQCSKDH GetIdentifiers)
-				{
-					int? fm_()
+					var ch_ = context.Operators.SelectOrNull<Identifier, Identifier>(cf_, cg_);
+					var ci_ = new Tuples.Tuple_FNLPNAPOaaMjChWUXdhfgcWIR
+					{
+						AllIdentifiers = cc_,
+						NullIdentifiers = ch_,
+					};
+
+					return ci_;
+				};
+				var br_ = context.Operators.SelectOrNull<Practitioner, Tuples.Tuple_FNLPNAPOaaMjChWUXdhfgcWIR>(bp_, bq_);
+				var bs_ = new Tuples.Tuple_QDOjYOQaAUWAWKDPBcQCSKDH
+				{
+					IdentifierTuple = br_,
+				};
+				var bt_ = new Tuples.Tuple_QDOjYOQaAUWAWKDPBcQCSKDH[]
+				{
+					bs_,
+				};
+				Tuples.Tuple_CEXhgaFKbhdeeAYTYBhHTGXUY bu_(Tuples.Tuple_QDOjYOQaAUWAWKDPBcQCSKDH GetIdentifiers)
+				{
+					int? dj_()
 					{
 						if ((context.Operators.ExistsInList<Claim>(context.Operators.SelectOrNull<Tuples.Tuple_GIfhUVACThMQNGPGjYhYHEfGS, Claim>(context.Operators.WhereOrNull<Tuples.Tuple_GIfhUVACThMQNGPGjYhYHEfGS>(ClaimProperties?.CareTeams, (Tuples.Tuple_GIfhUVACThMQNGPGjYhYHEfGS @this) => 
 											context.Operators.Not((bool?)(@this?.SingleCareTeam is null))), (Tuples.Tuple_GIfhUVACThMQNGPGjYhYHEfGS @this) => 
 										@this?.SingleCareTeam)) ?? false))
 						{
-							var fo_ = context.Operators;
-							var fu_ = ClaimProperties?.CareTeams;
-							bool? fv_(Tuples.Tuple_GIfhUVACThMQNGPGjYhYHEfGS @this)
-							{
-								var gx_ = context.Operators;
-								var gy_ = @this?.SingleCareTeam;
-								var gz_ = gx_.Not((bool?)(gy_ is null));
-
-								return gz_;
-							};
-							var fw_ = fo_.WhereOrNull<Tuples.Tuple_GIfhUVACThMQNGPGjYhYHEfGS>(fu_, fv_);
-							Claim fx_(Tuples.Tuple_GIfhUVACThMQNGPGjYhYHEfGS @this)
-							{
-								var ha_ = @this?.SingleCareTeam;
-
-								return ha_;
-							};
-							var fy_ = fo_.SelectOrNull<Tuples.Tuple_GIfhUVACThMQNGPGjYhYHEfGS, Claim>(fw_, fx_);
-							bool? fz_(Claim X)
-							{
-								var hb_ = X?.CareTeam;
-
-								return (bool?)((hb_ as IEnumerable<Claim.CareTeamComponent>) is null);
-							};
-							var ga_ = fo_.WhereOrNull<Claim>(fy_, fz_);
-							var gb_ = fo_.CountOrNull<Claim>(ga_);
-							var gg_ = GetIdentifiers?.IdentifierTuple;
-							IEnumerable<FhirString> gh_(Tuples.Tuple_FNLPNAPOaaMjChWUXdhfgcWIR X)
-							{
-								var hc_ = X?.AllIdentifiers;
-
-								return hc_;
-							};
-							var gi_ = fo_.SelectOrNull<Tuples.Tuple_FNLPNAPOaaMjChWUXdhfgcWIR, IEnumerable<FhirString>>(gg_, gh_);
-							var gj_ = fo_.FlattenList<FhirString>(gi_);
-							FhirString gk_(FhirString X) => 
+							var dl_ = ClaimProperties?.CareTeams;
+							bool? dm_(Tuples.Tuple_GIfhUVACThMQNGPGjYhYHEfGS @this)
+							{
+								var eh_ = @this?.SingleCareTeam;
+								var ei_ = context.Operators.Not((bool?)(eh_ is null));
+
+								return ei_;
+							};
+							var dn_ = context.Operators.WhereOrNull<Tuples.Tuple_GIfhUVACThMQNGPGjYhYHEfGS>(dl_, dm_);
+							Claim do_(Tuples.Tuple_GIfhUVACThMQNGPGjYhYHEfGS @this)
+							{
+								var ej_ = @this?.SingleCareTeam;
+
+								return ej_;
+							};
+							var dp_ = context.Operators.SelectOrNull<Tuples.Tuple_GIfhUVACThMQNGPGjYhYHEfGS, Claim>(dn_, do_);
+							bool? dq_(Claim X)
+							{
+								var ek_ = X?.CareTeam;
+
+								return (bool?)((ek_ as IEnumerable<Claim.CareTeamComponent>) is null);
+							};
+							var dr_ = context.Operators.WhereOrNull<Claim>(dp_, dq_);
+							var ds_ = context.Operators.CountOrNull<Claim>(dr_);
+							var dt_ = GetIdentifiers?.IdentifierTuple;
+							IEnumerable<FhirString> du_(Tuples.Tuple_FNLPNAPOaaMjChWUXdhfgcWIR X)
+							{
+								var el_ = X?.AllIdentifiers;
+
+								return el_;
+							};
+							var dv_ = context.Operators.SelectOrNull<Tuples.Tuple_FNLPNAPOaaMjChWUXdhfgcWIR, IEnumerable<FhirString>>(dt_, du_);
+							var dw_ = context.Operators.FlattenList<FhirString>(dv_);
+							FhirString dx_(FhirString X) => 
 								X;
-							var gl_ = fo_.SelectOrNull<FhirString, FhirString>(gj_, gk_);
-							var gm_ = fo_.CountOrNull<FhirString>(gl_);
-							var gn_ = fo_.Add(gb_, gm_);
-							IEnumerable<Identifier> gs_(Tuples.Tuple_FNLPNAPOaaMjChWUXdhfgcWIR X)
-							{
-								var hd_ = X?.NullIdentifiers;
-
-								return hd_;
-							};
-							var gt_ = fo_.SelectOrNull<Tuples.Tuple_FNLPNAPOaaMjChWUXdhfgcWIR, IEnumerable<Identifier>>(gg_, gs_);
-							var gu_ = fo_.FlattenList<Identifier>(gt_);
-							var gv_ = fo_.CountOrNull<Identifier>(gu_);
-							var gw_ = fo_.Add(gn_, gv_);
-
-							return gw_;
+							var dy_ = context.Operators.SelectOrNull<FhirString, FhirString>(dw_, dx_);
+							var dz_ = context.Operators.CountOrNull<FhirString>(dy_);
+							var ea_ = context.Operators.Add(ds_, dz_);
+							IEnumerable<Identifier> ec_(Tuples.Tuple_FNLPNAPOaaMjChWUXdhfgcWIR X)
+							{
+								var em_ = X?.NullIdentifiers;
+
+								return em_;
+							};
+							var ed_ = context.Operators.SelectOrNull<Tuples.Tuple_FNLPNAPOaaMjChWUXdhfgcWIR, IEnumerable<Identifier>>(dt_, ec_);
+							var ee_ = context.Operators.FlattenList<Identifier>(ed_);
+							var ef_ = context.Operators.CountOrNull<Identifier>(ee_);
+							var eg_ = context.Operators.Add(ea_, ef_);
+
+							return eg_;
 						}
 						else
 						{
 							return (int?)0;
 						};
 					};
-					var fn_ = new Tuples.Tuple_CEXhgaFKbhdeeAYTYBhHTGXUY
-					{
-						IdentifierCount = fm_(),
-					};
-
-					return fn_;
-				};
-				var di_ = cw_.SelectOrNull<Tuples.Tuple_QDOjYOQaAUWAWKDPBcQCSKDH, Tuples.Tuple_CEXhgaFKbhdeeAYTYBhHTGXUY>(dg_, dh_);
-				var dj_ = cw_.SingleOrNull<Tuples.Tuple_CEXhgaFKbhdeeAYTYBhHTGXUY>(di_);
-
-				return dj_;
-			};
-			var ca_ = bq_.SelectOrNull<Tuples.Tuple_DIQeTbDBBRFOAGiGbFgLLFZOe, Tuples.Tuple_CEXhgaFKbhdeeAYTYBhHTGXUY>(by_, bz_);
-			var cb_ = bq_.SingleOrNull<Tuples.Tuple_CEXhgaFKbhdeeAYTYBhHTGXUY>(ca_);
-
-			return cb_;
-		};
-		var i_ = a_.SelectOrNull<Tuples.Tuple_GMJgYefQcULgUcRJJAbTfRThR, Tuples.Tuple_CEXhgaFKbhdeeAYTYBhHTGXUY>(g_, h_);
-		var j_ = a_.SingleOrNull<Tuples.Tuple_CEXhgaFKbhdeeAYTYBhHTGXUY>(i_);
-
-		return j_;
+					var dk_ = new Tuples.Tuple_CEXhgaFKbhdeeAYTYBhHTGXUY
+					{
+						IdentifierCount = dj_(),
+					};
+
+					return dk_;
+				};
+				var bv_ = context.Operators.SelectOrNull<Tuples.Tuple_QDOjYOQaAUWAWKDPBcQCSKDH, Tuples.Tuple_CEXhgaFKbhdeeAYTYBhHTGXUY>(bt_, bu_);
+				var bw_ = context.Operators.SingleOrNull<Tuples.Tuple_CEXhgaFKbhdeeAYTYBhHTGXUY>(bv_);
+
+				return bw_;
+			};
+			var az_ = context.Operators.SelectOrNull<Tuples.Tuple_DIQeTbDBBRFOAGiGbFgLLFZOe, Tuples.Tuple_CEXhgaFKbhdeeAYTYBhHTGXUY>(ax_, ay_);
+			var ba_ = context.Operators.SingleOrNull<Tuples.Tuple_CEXhgaFKbhdeeAYTYBhHTGXUY>(az_);
+
+			return ba_;
+		};
+		var f_ = context.Operators.SelectOrNull<Tuples.Tuple_GMJgYefQcULgUcRJJAbTfRThR, Tuples.Tuple_CEXhgaFKbhdeeAYTYBhHTGXUY>(d_, e_);
+		var g_ = context.Operators.SingleOrNull<Tuples.Tuple_CEXhgaFKbhdeeAYTYBhHTGXUY>(f_);
+
+		return g_;
 	}
 
     [CqlDeclaration("Get Pharmacy NPI from Claims")]
-<<<<<<< HEAD
 	public Tuples.Tuple_CEXhgaFKbhdeeAYTYBhHTGXUY Get_Pharmacy_NPI_from_Claims(IEnumerable<Claim> claim)
 	{
-		var a_ = context.Operators;
-		Tuples.Tuple_FPCXihcEeChSjIUJHVXRcEXMI d_(Claim C)
-		{
-			var k_ = C?.Item;
-			var l_ = context.Operators;
-			bool? q_(Claim.ItemComponent i)
-			{
-				var am_ = context.Operators;
-				var ao_ = am_.TypeConverter;
-				var ap_ = i?.SequenceElement;
-				var aq_ = ao_.Convert<Integer>(ap_);
-				var ar_ = FHIRHelpers_4_0_001.ToInteger(aq_);
-				var as_ = am_.Equal(ar_, (int?)1);
-
-				return as_;
-			};
-			var r_ = l_.WhereOrNull<Claim.ItemComponent>((k_ as IEnumerable<Claim.ItemComponent>), q_);
-			bool? s_(Claim.ItemComponent @this)
-			{
-				var at_ = context.Operators;
-				var au_ = @this?.Location;
-				var av_ = at_.Not((bool?)(au_ is null));
-
-				return av_;
-			};
-			var t_ = l_.WhereOrNull<Claim.ItemComponent>(r_, s_);
-			DataType u_(Claim.ItemComponent @this)
-			{
-				var aw_ = @this?.Location;
-
-				return aw_;
-			};
-			var v_ = l_.SelectOrNull<Claim.ItemComponent, DataType>(t_, u_);
-			ResourceReference w_(DataType l) => 
+		Tuples.Tuple_FPCXihcEeChSjIUJHVXRcEXMI a_(Claim C)
+		{
+			var h_ = C?.Item;
+			bool? j_(Claim.ItemComponent i)
+			{
+				var ab_ = i?.SequenceElement;
+				var ac_ = context.Operators.Convert<Integer>(ab_);
+				var ad_ = FHIRHelpers_4_0_001.ToInteger(ac_);
+				var ae_ = context.Operators.Equal(ad_, (int?)1);
+
+				return ae_;
+			};
+			var k_ = context.Operators.WhereOrNull<Claim.ItemComponent>((h_ as IEnumerable<Claim.ItemComponent>), j_);
+			bool? l_(Claim.ItemComponent @this)
+			{
+				var af_ = @this?.Location;
+				var ag_ = context.Operators.Not((bool?)(af_ is null));
+
+				return ag_;
+			};
+			var m_ = context.Operators.WhereOrNull<Claim.ItemComponent>(k_, l_);
+			DataType n_(Claim.ItemComponent @this)
+			{
+				var ah_ = @this?.Location;
+
+				return ah_;
+			};
+			var o_ = context.Operators.SelectOrNull<Claim.ItemComponent, DataType>(m_, n_);
+			ResourceReference p_(DataType l) => 
 				(l as ResourceReference);
-			var x_ = l_.SelectOrNull<DataType, ResourceReference>(v_, w_);
-			bool? ad_(Claim.ItemComponent i)
-			{
-				var ax_ = context.Operators;
-				var az_ = ax_.TypeConverter;
-				var ba_ = i?.SequenceElement;
-				var bb_ = az_.Convert<Integer>(ba_);
-				var bc_ = FHIRHelpers_4_0_001.ToInteger(bb_);
-				var bd_ = ax_.Equal(bc_, (int?)1);
-
-				return bd_;
-			};
-			var ae_ = l_.WhereOrNull<Claim.ItemComponent>((k_ as IEnumerable<Claim.ItemComponent>), ad_);
-			bool? af_(Claim.ItemComponent @this)
-			{
-				var be_ = context.Operators;
-				var bf_ = @this?.Location;
-				var bg_ = be_.Not((bool?)(bf_ is null));
-
-				return bg_;
-			};
-			var ag_ = l_.WhereOrNull<Claim.ItemComponent>(ae_, af_);
-			DataType ah_(Claim.ItemComponent @this)
-			{
-				var bh_ = @this?.Location;
-
-				return bh_;
-			};
-			var ai_ = l_.SelectOrNull<Claim.ItemComponent, DataType>(ag_, ah_);
-			string aj_(DataType l)
-			{
-				var bi_ = context.Operators;
-				var bk_ = (l as ResourceReference)?.ReferenceElement;
-				var bl_ = new FhirString[]
-				{
-					bk_,
-				};
-				string bm_(FhirString r)
-				{
-					var bp_ = context.Deeper(new CallStackEntry("ToString", null, null));
-					var bq_ = bp_.Operators;
-					var br_ = bq_.TypeConverter;
-					var bs_ = br_.Convert<string>(r);
-					var bt_ = NCQAFHIRBase_1_0_0.GetId(bs_);
-
-					return bt_;
-				};
-				var bn_ = bi_.SelectOrNull<FhirString, string>(bl_, bm_);
-				var bo_ = bi_.SingleOrNull<string>(bn_);
-
-				return bo_;
-			};
-			var ak_ = l_.SelectOrNull<DataType, string>(ai_, aj_);
-			var al_ = new Tuples.Tuple_FPCXihcEeChSjIUJHVXRcEXMI
-			{
-				SingleItem = (k_ as IEnumerable<Claim.ItemComponent>),
-				ItemLocation = x_,
-				ItemLocationID = ak_,
-			};
-
-			return al_;
-		};
-		var e_ = a_.SelectOrNull<Claim, Tuples.Tuple_FPCXihcEeChSjIUJHVXRcEXMI>(claim, d_);
-		var f_ = new Tuples.Tuple_FbiEbRAPBSZAgWUQOLFeLJQTa
-		{
-			ItemsLocationReferences = e_,
-		};
-		var g_ = new Tuples.Tuple_FbiEbRAPBSZAgWUQOLFeLJQTa[]
-		{
-			f_,
-		};
-		Tuples.Tuple_CEXhgaFKbhdeeAYTYBhHTGXUY h_(Tuples.Tuple_FbiEbRAPBSZAgWUQOLFeLJQTa ClaimProperties)
-		{
-			var bu_ = context.Operators;
-			var bx_ = context.DataRetriever;
-			var by_ = bx_.RetrieveByValueSet<Location>(null, null);
-			bool? bz_(Location l)
-			{
-				var cg_ = context.Operators;
-				var ch_ = context.Deeper(new CallStackEntry("ToString", null, null));
-				var ci_ = ch_.Operators;
-				var cj_ = ci_.TypeConverter;
-				var ck_ = l?.IdElement;
-				var cl_ = cj_.Convert<string>(ck_);
-				var cp_ = ClaimProperties?.ItemsLocationReferences;
-				bool? cq_(Tuples.Tuple_FPCXihcEeChSjIUJHVXRcEXMI @this)
-				{
-					var cw_ = context.Operators;
-					var cx_ = @this?.ItemLocationID;
-					var cy_ = cw_.Not((bool?)(cx_ is null));
-
-					return cy_;
-				};
-				var cr_ = cg_.WhereOrNull<Tuples.Tuple_FPCXihcEeChSjIUJHVXRcEXMI>(cp_, cq_);
-				IEnumerable<string> cs_(Tuples.Tuple_FPCXihcEeChSjIUJHVXRcEXMI @this)
-				{
-					var cz_ = @this?.ItemLocationID;
-
-					return cz_;
-				};
-				var ct_ = cg_.SelectOrNull<Tuples.Tuple_FPCXihcEeChSjIUJHVXRcEXMI, IEnumerable<string>>(cr_, cs_);
-				var cu_ = cg_.FlattenList<string>(ct_);
-				var cv_ = cg_.InList<string>(cl_, cu_);
-
-				return cv_;
-			};
-			var ca_ = bu_.WhereOrNull<Location>(by_, bz_);
-			var cb_ = new Tuples.Tuple_CZQfDISCFaOQaLKEbbAcDRfcP
-			{
-				CorrespondingLocations = ca_,
-			};
-			var cc_ = new Tuples.Tuple_CZQfDISCFaOQaLKEbbAcDRfcP[]
-			{
-				cb_,
-			};
-			Tuples.Tuple_CEXhgaFKbhdeeAYTYBhHTGXUY cd_(Tuples.Tuple_CZQfDISCFaOQaLKEbbAcDRfcP GetLocation)
-			{
-				var da_ = context.Operators;
-				var de_ = GetLocation?.CorrespondingLocations;
-				bool? df_(Location C)
-				{
-					var do_ = context.Operators;
-					var dp_ = do_.Not((bool?)(C is null));
-
-					return dp_;
-				};
-				var dg_ = da_.WhereOrNull<Location>(de_, df_);
-				Tuples.Tuple_FNLPNAPOaaMjChWUXdhfgcWIR dh_(Location C)
-				{
-					var dq_ = context.Operators;
-					var ds_ = C?.Identifier;
-					bool? dt_(Identifier l)
-=======
-    public Tuples.Tuple_CEXhgaFKbhdeeAYTYBhHTGXUY Get_Pharmacy_NPI_from_Claims(IEnumerable<Claim> claim)
-    {
-        Func<Claim,Tuples.Tuple_FPCXihcEeChSjIUJHVXRcEXMI> am_ = (C) => 
-        {
-            var d_ = (C?.Item as IEnumerable<Claim.ItemComponent>);
-            Func<Claim.ItemComponent,bool?> k_ = (i) => 
-            {
-                var h_ = (i?.SequenceElement as object);
-                var i_ = context?.Operators.Convert<Integer>(h_);
-                var g_ = (FHIRHelpers_4_0_001.ToInteger(i_) as object);
-                var j_ = (((int?)1) as object);
-                return context?.Operators.Equal(g_, 
-					j_);
-            };
-            var l_ = context?.Operators.WhereOrNull<Claim.ItemComponent>(d_, 
-				k_);
-            Func<Claim.ItemComponent,bool?> n_ = (@this) => 
-            {
-                bool? m_ = ((bool?)(@this?.Location == null));
-                return context?.Operators.Not(m_);
-            };
-            var o_ = context?.Operators.WhereOrNull<Claim.ItemComponent>(l_, 
-				n_);
-            Func<Claim.ItemComponent,DataType> p_ = (@this) => 
-            {
-                return @this?.Location;
-            };
-            var q_ = context?.Operators.SelectOrNull<Claim.ItemComponent, DataType>(o_, 
-				p_);
-            Func<DataType,ResourceReference> r_ = (l) => (l as ResourceReference);
-            var e_ = context?.Operators.SelectOrNull<DataType, ResourceReference>(q_, 
-				r_);
-            Func<Claim.ItemComponent,bool?> y_ = (i) => 
-            {
-                var v_ = (i?.SequenceElement as object);
-                var w_ = context?.Operators.Convert<Integer>(v_);
-                var u_ = (FHIRHelpers_4_0_001.ToInteger(w_) as object);
-                var x_ = (((int?)1) as object);
-                return context?.Operators.Equal(u_, 
-					x_);
-            };
-            var z_ = context?.Operators.WhereOrNull<Claim.ItemComponent>(d_, 
-				y_);
-            Func<Claim.ItemComponent,bool?> ab_ = (@this) => 
-            {
-                bool? aa_ = ((bool?)(@this?.Location == null));
-                return context?.Operators.Not(aa_);
-            };
-            var ac_ = context?.Operators.WhereOrNull<Claim.ItemComponent>(z_, 
-				ab_);
-            var ae_ = context?.Operators.SelectOrNull<Claim.ItemComponent, DataType>(ac_, 
-				p_);
-            Func<DataType,string> al_ = (l) => 
-            {
-                var ag_ = ((l as ResourceReference))?.ReferenceElement;
-                var af_ = new FhirString[]
-				{
-					ag_,
-				};
-                Func<FhirString,string> aj_ = (r) => 
-                {
-                    var ah_ = (r as object);
-                    var ai_ = context?.Operators.Convert<string>(ah_);
-                    return NCQAFHIRBase_1_0_0.GetId(ai_);
-                };
-                var ak_ = context?.Operators.SelectOrNull<FhirString, string>(af_, 
-					aj_);
-                return context?.Operators.SingleOrNull<string>(ak_);
-            };
-            var s_ = context?.Operators.SelectOrNull<DataType, string>(ae_, 
-				al_);
-            return new Tuples.Tuple_FPCXihcEeChSjIUJHVXRcEXMI
-			{
-				SingleItem = d_,
-				ItemLocation = e_,
-				ItemLocationID = s_,
-			};
-        };
-        var c_ = context?.Operators.SelectOrNull<Claim, Tuples.Tuple_FPCXihcEeChSjIUJHVXRcEXMI>(claim, 
-			am_);
-        var b_ = new Tuples.Tuple_FbiEbRAPBSZAgWUQOLFeLJQTa
-		{
-			ItemsLocationReferences = c_,
-		};
-        var a_ = new Tuples.Tuple_FbiEbRAPBSZAgWUQOLFeLJQTa[]
-		{
-			b_,
-		};
-        Func<Tuples.Tuple_FbiEbRAPBSZAgWUQOLFeLJQTa,Tuples.Tuple_CEXhgaFKbhdeeAYTYBhHTGXUY> dx_ = (ClaimProperties) => 
-        {
-            var aq_ = context?.Operators.RetrieveByValueSet<Location>(null, 
-				null);
-            Func<Location,bool?> ba_ = (l) => 
-            {
-                var ar_ = (l?.IdElement as object);
-                var as_ = context?.Operators.Convert<string>(ar_);
-                var at_ = ClaimProperties?.ItemsLocationReferences;
-                Func<Tuples.Tuple_FPCXihcEeChSjIUJHVXRcEXMI,bool?> av_ = (@this) => 
-                {
-                    bool? au_ = ((bool?)(@this?.ItemLocationID == null));
-                    return context?.Operators.Not(au_);
-                };
-                var aw_ = context?.Operators.WhereOrNull<Tuples.Tuple_FPCXihcEeChSjIUJHVXRcEXMI>(at_, 
-					av_);
-                Func<Tuples.Tuple_FPCXihcEeChSjIUJHVXRcEXMI,IEnumerable<string>> ax_ = (@this) => 
-                {
-                    return @this?.ItemLocationID;
-                };
-                var ay_ = context?.Operators.SelectOrNull<Tuples.Tuple_FPCXihcEeChSjIUJHVXRcEXMI, IEnumerable<string>>(aw_, 
-					ax_);
-                var az_ = context?.Operators.FlattenList<string>(ay_);
-                return context?.Operators.InList<string>(as_, 
-					az_);
-            };
-            var ap_ = context?.Operators.WhereOrNull<Location>(aq_, 
-				ba_);
-            var ao_ = new Tuples.Tuple_CZQfDISCFaOQaLKEbbAcDRfcP
-			{
-				CorrespondingLocations = ap_,
-			};
-            var an_ = new Tuples.Tuple_CZQfDISCFaOQaLKEbbAcDRfcP[]
-			{
-				ao_,
-			};
-            Func<Tuples.Tuple_CZQfDISCFaOQaLKEbbAcDRfcP,Tuples.Tuple_CEXhgaFKbhdeeAYTYBhHTGXUY> dv_ = (GetLocation) => 
-            {
-                var be_ = GetLocation?.CorrespondingLocations;
-                Func<Location,bool?> bg_ = (C) => 
-                {
-                    bool? bf_ = ((bool?)(C == null));
-                    return context?.Operators.Not(bf_);
-                };
-                var bh_ = context?.Operators.WhereOrNull<Location>(be_, 
-					bg_);
-                Func<Location,Tuples.Tuple_FNLPNAPOaaMjChWUXdhfgcWIR> cn_ = (C) => 
-                {
-                    var bj_ = (C?.Identifier as IEnumerable<Identifier>);
-                    Func<Identifier,bool?> bv_ = (l) => 
-                    {
-                        var bk_ = (l?.SystemElement?.Value as object);
-                        var bl_ = ("http://hl7.org/fhir/sid/us-npi" as object);
-                        var bm_ = context?.Operators.Equal(bk_, 
-							bl_);
-                        var bo_ = l?.Type;
-                        var bn_ = (FHIRHelpers_4_0_001.ToConcept(bo_) as object);
-                        var bq_ = NCQATerminology_1_0_0.Provider_number();
-                        var bp_ = (context?.Operators.ConvertCodeToConcept(bq_) as object);
-                        var br_ = context?.Operators.Equivalent(bn_, 
-							bp_);
-                        var bs_ = context?.Operators.And(bm_, 
-							br_);
-                        bool? bt_ = ((bool?)(l?.ValueElement?.Value == null));
-                        var bu_ = context?.Operators.Not(bt_);
-                        return context?.Operators.And(bs_, 
-							bu_);
-                    };
-                    var bw_ = context?.Operators.WhereOrNull<Identifier>(bj_, 
-						bv_);
-                    Func<Identifier,FhirString> bx_ = (l) => 
-                    {
-                        return l?.ValueElement;
-                    };
-                    var bi_ = context?.Operators.SelectOrNull<Identifier, FhirString>(bw_, 
-						bx_);
-                    Func<Identifier,bool?> ck_ = (l) => 
-                    {
-                        var ca_ = (l?.SystemElement?.Value as object);
-                        var cb_ = ("http://hl7.org/fhir/sid/us-npi" as object);
-                        var cc_ = context?.Operators.Equal(ca_, 
-							cb_);
-                        var ce_ = l?.Type;
-                        var cd_ = (FHIRHelpers_4_0_001.ToConcept(ce_) as object);
-                        var cg_ = NCQATerminology_1_0_0.Provider_number();
-                        var cf_ = (context?.Operators.ConvertCodeToConcept(cg_) as object);
-                        var ch_ = context?.Operators.Equivalent(cd_, 
-							cf_);
-                        var ci_ = context?.Operators.And(cc_, 
-							ch_);
-                        bool? cj_ = ((bool?)(l?.ValueElement?.Value == null));
-                        return context?.Operators.And(ci_, 
-							cj_);
-                    };
-                    var cl_ = context?.Operators.WhereOrNull<Identifier>(bj_, 
-						ck_);
-                    Func<Identifier,Identifier> cm_ = (l) => l;
-                    var by_ = context?.Operators.SelectOrNull<Identifier, Identifier>(cl_, 
-						cm_);
-                    return new Tuples.Tuple_FNLPNAPOaaMjChWUXdhfgcWIR
->>>>>>> cedac435
-					{
-						var ef_ = context.Operators;
-						var ei_ = l?.SystemElement;
-						var ej_ = ei_?.Value;
-						var ek_ = ef_.Equal(ej_, "http://hl7.org/fhir/sid/us-npi");
-						var em_ = l?.Type;
-						var en_ = FHIRHelpers_4_0_001.ToConcept(em_);
-						var ep_ = NCQATerminology_1_0_0.Provider_number();
-						var eq_ = ef_.ConvertCodeToConcept(ep_);
-						var er_ = ef_.Equivalent(en_, eq_);
-						var es_ = ef_.And(ek_, er_);
-						var eu_ = l?.ValueElement;
-						var ev_ = eu_?.Value;
-						var ew_ = ef_.Not((bool?)(ev_ is null));
-						var ex_ = ef_.And(es_, ew_);
-
-						return ex_;
-					};
-					var du_ = dq_.WhereOrNull<Identifier>((ds_ as IEnumerable<Identifier>), dt_);
-					FhirString dv_(Identifier l)
-					{
-						var ey_ = l?.ValueElement;
-
-						return ey_;
-					};
-					var dw_ = dq_.SelectOrNull<Identifier, FhirString>(du_, dv_);
-					bool? ea_(Identifier l)
-					{
-						var ez_ = context.Operators;
-						var fc_ = l?.SystemElement;
-						var fd_ = fc_?.Value;
-						var fe_ = ez_.Equal(fd_, "http://hl7.org/fhir/sid/us-npi");
-						var fg_ = l?.Type;
-						var fh_ = FHIRHelpers_4_0_001.ToConcept(fg_);
-						var fj_ = NCQATerminology_1_0_0.Provider_number();
-						var fk_ = ez_.ConvertCodeToConcept(fj_);
-						var fl_ = ez_.Equivalent(fh_, fk_);
-						var fm_ = ez_.And(fe_, fl_);
-						var fn_ = l?.ValueElement;
-						var fo_ = fn_?.Value;
-						var fp_ = ez_.And(fm_, (bool?)(fo_ is null));
-
-						return fp_;
-					};
-					var eb_ = dq_.WhereOrNull<Identifier>((ds_ as IEnumerable<Identifier>), ea_);
-					Identifier ec_(Identifier l) => 
+			var q_ = context.Operators.SelectOrNull<DataType, ResourceReference>(o_, p_);
+			bool? s_(Claim.ItemComponent i)
+			{
+				var ai_ = i?.SequenceElement;
+				var aj_ = context.Operators.Convert<Integer>(ai_);
+				var ak_ = FHIRHelpers_4_0_001.ToInteger(aj_);
+				var al_ = context.Operators.Equal(ak_, (int?)1);
+
+				return al_;
+			};
+			var t_ = context.Operators.WhereOrNull<Claim.ItemComponent>((h_ as IEnumerable<Claim.ItemComponent>), s_);
+			bool? u_(Claim.ItemComponent @this)
+			{
+				var am_ = @this?.Location;
+				var an_ = context.Operators.Not((bool?)(am_ is null));
+
+				return an_;
+			};
+			var v_ = context.Operators.WhereOrNull<Claim.ItemComponent>(t_, u_);
+			DataType w_(Claim.ItemComponent @this)
+			{
+				var ao_ = @this?.Location;
+
+				return ao_;
+			};
+			var x_ = context.Operators.SelectOrNull<Claim.ItemComponent, DataType>(v_, w_);
+			string y_(DataType l)
+			{
+				var ap_ = (l as ResourceReference)?.ReferenceElement;
+				var aq_ = new FhirString[]
+				{
+					ap_,
+				};
+				string ar_(FhirString r)
+				{
+					var au_ = context.Operators.Convert<string>(r);
+					var av_ = NCQAFHIRBase_1_0_0.GetId(au_);
+
+					return av_;
+				};
+				var as_ = context.Operators.SelectOrNull<FhirString, string>(aq_, ar_);
+				var at_ = context.Operators.SingleOrNull<string>(as_);
+
+				return at_;
+			};
+			var z_ = context.Operators.SelectOrNull<DataType, string>(x_, y_);
+			var aa_ = new Tuples.Tuple_FPCXihcEeChSjIUJHVXRcEXMI
+			{
+				SingleItem = (h_ as IEnumerable<Claim.ItemComponent>),
+				ItemLocation = q_,
+				ItemLocationID = z_,
+			};
+
+			return aa_;
+		};
+		var b_ = context.Operators.SelectOrNull<Claim, Tuples.Tuple_FPCXihcEeChSjIUJHVXRcEXMI>(claim, a_);
+		var c_ = new Tuples.Tuple_FbiEbRAPBSZAgWUQOLFeLJQTa
+		{
+			ItemsLocationReferences = b_,
+		};
+		var d_ = new Tuples.Tuple_FbiEbRAPBSZAgWUQOLFeLJQTa[]
+		{
+			c_,
+		};
+		Tuples.Tuple_CEXhgaFKbhdeeAYTYBhHTGXUY e_(Tuples.Tuple_FbiEbRAPBSZAgWUQOLFeLJQTa ClaimProperties)
+		{
+			var aw_ = context.Operators.RetrieveByValueSet<Location>(null, null);
+			bool? ax_(Location l)
+			{
+				var be_ = l?.IdElement;
+				var bf_ = context.Operators.Convert<string>(be_);
+				var bg_ = ClaimProperties?.ItemsLocationReferences;
+				bool? bh_(Tuples.Tuple_FPCXihcEeChSjIUJHVXRcEXMI @this)
+				{
+					var bn_ = @this?.ItemLocationID;
+					var bo_ = context.Operators.Not((bool?)(bn_ is null));
+
+					return bo_;
+				};
+				var bi_ = context.Operators.WhereOrNull<Tuples.Tuple_FPCXihcEeChSjIUJHVXRcEXMI>(bg_, bh_);
+				IEnumerable<string> bj_(Tuples.Tuple_FPCXihcEeChSjIUJHVXRcEXMI @this)
+				{
+					var bp_ = @this?.ItemLocationID;
+
+					return bp_;
+				};
+				var bk_ = context.Operators.SelectOrNull<Tuples.Tuple_FPCXihcEeChSjIUJHVXRcEXMI, IEnumerable<string>>(bi_, bj_);
+				var bl_ = context.Operators.FlattenList<string>(bk_);
+				var bm_ = context.Operators.InList<string>(bf_, bl_);
+
+				return bm_;
+			};
+			var ay_ = context.Operators.WhereOrNull<Location>(aw_, ax_);
+			var az_ = new Tuples.Tuple_CZQfDISCFaOQaLKEbbAcDRfcP
+			{
+				CorrespondingLocations = ay_,
+			};
+			var ba_ = new Tuples.Tuple_CZQfDISCFaOQaLKEbbAcDRfcP[]
+			{
+				az_,
+			};
+			Tuples.Tuple_CEXhgaFKbhdeeAYTYBhHTGXUY bb_(Tuples.Tuple_CZQfDISCFaOQaLKEbbAcDRfcP GetLocation)
+			{
+				var bq_ = GetLocation?.CorrespondingLocations;
+				bool? br_(Location C)
+				{
+					var ca_ = context.Operators.Not((bool?)(C is null));
+
+					return ca_;
+				};
+				var bs_ = context.Operators.WhereOrNull<Location>(bq_, br_);
+				Tuples.Tuple_FNLPNAPOaaMjChWUXdhfgcWIR bt_(Location C)
+				{
+					var cb_ = C?.Identifier;
+					bool? cc_(Identifier l)
+					{
+						var cm_ = l?.SystemElement;
+						var cn_ = cm_?.Value;
+						var co_ = context.Operators.Equal(cn_, "http://hl7.org/fhir/sid/us-npi");
+						var cp_ = l?.Type;
+						var cq_ = FHIRHelpers_4_0_001.ToConcept(cp_);
+						var cr_ = NCQATerminology_1_0_0.Provider_number();
+						var cs_ = context.Operators.ConvertCodeToConcept(cr_);
+						var ct_ = context.Operators.Equivalent(cq_, cs_);
+						var cu_ = context.Operators.And(co_, ct_);
+						var cv_ = l?.ValueElement;
+						var cw_ = cv_?.Value;
+						var cx_ = context.Operators.Not((bool?)(cw_ is null));
+						var cy_ = context.Operators.And(cu_, cx_);
+
+						return cy_;
+					};
+					var cd_ = context.Operators.WhereOrNull<Identifier>((cb_ as IEnumerable<Identifier>), cc_);
+					FhirString ce_(Identifier l)
+					{
+						var cz_ = l?.ValueElement;
+
+						return cz_;
+					};
+					var cf_ = context.Operators.SelectOrNull<Identifier, FhirString>(cd_, ce_);
+					bool? ch_(Identifier l)
+					{
+						var da_ = l?.SystemElement;
+						var db_ = da_?.Value;
+						var dc_ = context.Operators.Equal(db_, "http://hl7.org/fhir/sid/us-npi");
+						var dd_ = l?.Type;
+						var de_ = FHIRHelpers_4_0_001.ToConcept(dd_);
+						var df_ = NCQATerminology_1_0_0.Provider_number();
+						var dg_ = context.Operators.ConvertCodeToConcept(df_);
+						var dh_ = context.Operators.Equivalent(de_, dg_);
+						var di_ = context.Operators.And(dc_, dh_);
+						var dj_ = l?.ValueElement;
+						var dk_ = dj_?.Value;
+						var dl_ = context.Operators.And(di_, (bool?)(dk_ is null));
+
+						return dl_;
+					};
+					var ci_ = context.Operators.WhereOrNull<Identifier>((cb_ as IEnumerable<Identifier>), ch_);
+					Identifier cj_(Identifier l) => 
 						l;
-					var ed_ = dq_.SelectOrNull<Identifier, Identifier>(eb_, ec_);
-					var ee_ = new Tuples.Tuple_FNLPNAPOaaMjChWUXdhfgcWIR
-					{
-						AllIdentifiers = dw_,
-						NullIdentifiers = ed_,
-					};
-
-					return ee_;
-				};
-				var di_ = da_.SelectOrNull<Location, Tuples.Tuple_FNLPNAPOaaMjChWUXdhfgcWIR>(dg_, dh_);
-				var dj_ = new Tuples.Tuple_QDOjYOQaAUWAWKDPBcQCSKDH
-				{
-					IdentifierTuple = di_,
-				};
-				var dk_ = new Tuples.Tuple_QDOjYOQaAUWAWKDPBcQCSKDH[]
-				{
-					dj_,
-				};
-				Tuples.Tuple_CEXhgaFKbhdeeAYTYBhHTGXUY dl_(Tuples.Tuple_QDOjYOQaAUWAWKDPBcQCSKDH GetIdentifiers)
-				{
-					int? fq_()
+					var ck_ = context.Operators.SelectOrNull<Identifier, Identifier>(ci_, cj_);
+					var cl_ = new Tuples.Tuple_FNLPNAPOaaMjChWUXdhfgcWIR
+					{
+						AllIdentifiers = cf_,
+						NullIdentifiers = ck_,
+					};
+
+					return cl_;
+				};
+				var bu_ = context.Operators.SelectOrNull<Location, Tuples.Tuple_FNLPNAPOaaMjChWUXdhfgcWIR>(bs_, bt_);
+				var bv_ = new Tuples.Tuple_QDOjYOQaAUWAWKDPBcQCSKDH
+				{
+					IdentifierTuple = bu_,
+				};
+				var bw_ = new Tuples.Tuple_QDOjYOQaAUWAWKDPBcQCSKDH[]
+				{
+					bv_,
+				};
+				Tuples.Tuple_CEXhgaFKbhdeeAYTYBhHTGXUY bx_(Tuples.Tuple_QDOjYOQaAUWAWKDPBcQCSKDH GetIdentifiers)
+				{
+					int? dm_()
 					{
 						if ((context.Operators.ExistsInList<Claim.ItemComponent>(context.Operators.FlattenList<Claim.ItemComponent>(context.Operators.SelectOrNull<Tuples.Tuple_FPCXihcEeChSjIUJHVXRcEXMI, IEnumerable<Claim.ItemComponent>>(context.Operators.WhereOrNull<Tuples.Tuple_FPCXihcEeChSjIUJHVXRcEXMI>(ClaimProperties?.ItemsLocationReferences, (Tuples.Tuple_FPCXihcEeChSjIUJHVXRcEXMI @this) => 
 												context.Operators.Not((bool?)(@this?.SingleItem is null))), (Tuples.Tuple_FPCXihcEeChSjIUJHVXRcEXMI @this) => 
 											@this?.SingleItem))) ?? false))
 						{
-							var fs_ = context.Operators;
-							var fz_ = ClaimProperties?.ItemsLocationReferences;
-							bool? ga_(Tuples.Tuple_FPCXihcEeChSjIUJHVXRcEXMI @this)
-							{
-								var hd_ = context.Operators;
-								var he_ = @this?.ItemLocation;
-								var hf_ = hd_.Not((bool?)(he_ is null));
-
-								return hf_;
-							};
-							var gb_ = fs_.WhereOrNull<Tuples.Tuple_FPCXihcEeChSjIUJHVXRcEXMI>(fz_, ga_);
-							IEnumerable<ResourceReference> gc_(Tuples.Tuple_FPCXihcEeChSjIUJHVXRcEXMI @this)
-							{
-								var hg_ = @this?.ItemLocation;
-
-								return hg_;
-							};
-							var gd_ = fs_.SelectOrNull<Tuples.Tuple_FPCXihcEeChSjIUJHVXRcEXMI, IEnumerable<ResourceReference>>(gb_, gc_);
-							var ge_ = fs_.FlattenList<ResourceReference>(gd_);
-							bool? gf_(ResourceReference X)
-							{
-								var hh_ = X?.ReferenceElement;
-								var hi_ = hh_?.Value;
-
-								return (bool?)(hi_ is null);
-							};
-							var gg_ = fs_.WhereOrNull<ResourceReference>(ge_, gf_);
-							var gh_ = fs_.CountOrNull<ResourceReference>(gg_);
-							var gm_ = GetIdentifiers?.IdentifierTuple;
-							IEnumerable<FhirString> gn_(Tuples.Tuple_FNLPNAPOaaMjChWUXdhfgcWIR X)
-							{
-								var hj_ = X?.AllIdentifiers;
-
-								return hj_;
-							};
-							var go_ = fs_.SelectOrNull<Tuples.Tuple_FNLPNAPOaaMjChWUXdhfgcWIR, IEnumerable<FhirString>>(gm_, gn_);
-							var gp_ = fs_.FlattenList<FhirString>(go_);
-							FhirString gq_(FhirString X) => 
+							var do_ = ClaimProperties?.ItemsLocationReferences;
+							bool? dp_(Tuples.Tuple_FPCXihcEeChSjIUJHVXRcEXMI @this)
+							{
+								var el_ = @this?.ItemLocation;
+								var em_ = context.Operators.Not((bool?)(el_ is null));
+
+								return em_;
+							};
+							var dq_ = context.Operators.WhereOrNull<Tuples.Tuple_FPCXihcEeChSjIUJHVXRcEXMI>(do_, dp_);
+							IEnumerable<ResourceReference> dr_(Tuples.Tuple_FPCXihcEeChSjIUJHVXRcEXMI @this)
+							{
+								var en_ = @this?.ItemLocation;
+
+								return en_;
+							};
+							var ds_ = context.Operators.SelectOrNull<Tuples.Tuple_FPCXihcEeChSjIUJHVXRcEXMI, IEnumerable<ResourceReference>>(dq_, dr_);
+							var dt_ = context.Operators.FlattenList<ResourceReference>(ds_);
+							bool? du_(ResourceReference X)
+							{
+								var eo_ = X?.ReferenceElement;
+								var ep_ = eo_?.Value;
+
+								return (bool?)(ep_ is null);
+							};
+							var dv_ = context.Operators.WhereOrNull<ResourceReference>(dt_, du_);
+							var dw_ = context.Operators.CountOrNull<ResourceReference>(dv_);
+							var dx_ = GetIdentifiers?.IdentifierTuple;
+							IEnumerable<FhirString> dy_(Tuples.Tuple_FNLPNAPOaaMjChWUXdhfgcWIR X)
+							{
+								var eq_ = X?.AllIdentifiers;
+
+								return eq_;
+							};
+							var dz_ = context.Operators.SelectOrNull<Tuples.Tuple_FNLPNAPOaaMjChWUXdhfgcWIR, IEnumerable<FhirString>>(dx_, dy_);
+							var ea_ = context.Operators.FlattenList<FhirString>(dz_);
+							FhirString eb_(FhirString X) => 
 								X;
-							var gr_ = fs_.SelectOrNull<FhirString, FhirString>(gp_, gq_);
-							var gs_ = fs_.CountOrNull<FhirString>(gr_);
-							var gt_ = fs_.Add(gh_, gs_);
-							IEnumerable<Identifier> gy_(Tuples.Tuple_FNLPNAPOaaMjChWUXdhfgcWIR X)
-							{
-								var hk_ = X?.NullIdentifiers;
-
-								return hk_;
-							};
-							var gz_ = fs_.SelectOrNull<Tuples.Tuple_FNLPNAPOaaMjChWUXdhfgcWIR, IEnumerable<Identifier>>(gm_, gy_);
-							var ha_ = fs_.FlattenList<Identifier>(gz_);
-							var hb_ = fs_.CountOrNull<Identifier>(ha_);
-							var hc_ = fs_.Add(gt_, hb_);
-
-							return hc_;
+							var ec_ = context.Operators.SelectOrNull<FhirString, FhirString>(ea_, eb_);
+							var ed_ = context.Operators.CountOrNull<FhirString>(ec_);
+							var ee_ = context.Operators.Add(dw_, ed_);
+							IEnumerable<Identifier> eg_(Tuples.Tuple_FNLPNAPOaaMjChWUXdhfgcWIR X)
+							{
+								var er_ = X?.NullIdentifiers;
+
+								return er_;
+							};
+							var eh_ = context.Operators.SelectOrNull<Tuples.Tuple_FNLPNAPOaaMjChWUXdhfgcWIR, IEnumerable<Identifier>>(dx_, eg_);
+							var ei_ = context.Operators.FlattenList<Identifier>(eh_);
+							var ej_ = context.Operators.CountOrNull<Identifier>(ei_);
+							var ek_ = context.Operators.Add(ee_, ej_);
+
+							return ek_;
 						}
 						else
 						{
 							return (int?)0;
 						};
 					};
-					var fr_ = new Tuples.Tuple_CEXhgaFKbhdeeAYTYBhHTGXUY
-					{
-						IdentifierCount = fq_(),
-					};
-
-					return fr_;
-				};
-				var dm_ = da_.SelectOrNull<Tuples.Tuple_QDOjYOQaAUWAWKDPBcQCSKDH, Tuples.Tuple_CEXhgaFKbhdeeAYTYBhHTGXUY>(dk_, dl_);
-				var dn_ = da_.SingleOrNull<Tuples.Tuple_CEXhgaFKbhdeeAYTYBhHTGXUY>(dm_);
-
-				return dn_;
-			};
-			var ce_ = bu_.SelectOrNull<Tuples.Tuple_CZQfDISCFaOQaLKEbbAcDRfcP, Tuples.Tuple_CEXhgaFKbhdeeAYTYBhHTGXUY>(cc_, cd_);
-			var cf_ = bu_.SingleOrNull<Tuples.Tuple_CEXhgaFKbhdeeAYTYBhHTGXUY>(ce_);
-
-			return cf_;
-		};
-		var i_ = a_.SelectOrNull<Tuples.Tuple_FbiEbRAPBSZAgWUQOLFeLJQTa, Tuples.Tuple_CEXhgaFKbhdeeAYTYBhHTGXUY>(g_, h_);
-		var j_ = a_.SingleOrNull<Tuples.Tuple_CEXhgaFKbhdeeAYTYBhHTGXUY>(i_);
-
-		return j_;
+					var dn_ = new Tuples.Tuple_CEXhgaFKbhdeeAYTYBhHTGXUY
+					{
+						IdentifierCount = dm_(),
+					};
+
+					return dn_;
+				};
+				var by_ = context.Operators.SelectOrNull<Tuples.Tuple_QDOjYOQaAUWAWKDPBcQCSKDH, Tuples.Tuple_CEXhgaFKbhdeeAYTYBhHTGXUY>(bw_, bx_);
+				var bz_ = context.Operators.SingleOrNull<Tuples.Tuple_CEXhgaFKbhdeeAYTYBhHTGXUY>(by_);
+
+				return bz_;
+			};
+			var bc_ = context.Operators.SelectOrNull<Tuples.Tuple_CZQfDISCFaOQaLKEbbAcDRfcP, Tuples.Tuple_CEXhgaFKbhdeeAYTYBhHTGXUY>(ba_, bb_);
+			var bd_ = context.Operators.SingleOrNull<Tuples.Tuple_CEXhgaFKbhdeeAYTYBhHTGXUY>(bc_);
+
+			return bd_;
+		};
+		var f_ = context.Operators.SelectOrNull<Tuples.Tuple_FbiEbRAPBSZAgWUQOLFeLJQTa, Tuples.Tuple_CEXhgaFKbhdeeAYTYBhHTGXUY>(d_, e_);
+		var g_ = context.Operators.SingleOrNull<Tuples.Tuple_CEXhgaFKbhdeeAYTYBhHTGXUY>(f_);
+
+		return g_;
 	}
 
 }