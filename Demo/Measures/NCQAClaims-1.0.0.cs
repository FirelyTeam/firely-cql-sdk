using System;
using System.Linq;
using System.Collections.Generic;
using Hl7.Cql.Runtime;
using Hl7.Cql.Primitives;
using Hl7.Cql;
using Hl7.Cql.ValueSets;
using Hl7.Cql.Iso8601;
using Hl7.Fhir.Model;
using Range = Hl7.Fhir.Model.Range;
using Task = Hl7.Fhir.Model.Task;
<<<<<<< HEAD

=======
>>>>>>> 04603b7c
[System.CodeDom.Compiler.GeneratedCode(".NET Code Generation", "0.9.0.0")]
[CqlLibrary("NCQAClaims", "1.0.0")]
public class NCQAClaims_1_0_0
{


    internal CqlContext context;

    #region Cached values

    internal Lazy<CqlValueSet> __Inpatient_Stay;
    internal Lazy<CqlValueSet> __Nonacute_Inpatient_Stay;

    #endregion
    public NCQAClaims_1_0_0(CqlContext context)
    {
        this.context = context ?? throw new ArgumentNullException("context");

        FHIRHelpers_4_0_001 = new FHIRHelpers_4_0_001(context);
        NCQAFHIRBase_1_0_0 = new NCQAFHIRBase_1_0_0(context);
        NCQATerminology_1_0_0 = new NCQATerminology_1_0_0(context);

        __Inpatient_Stay = new Lazy<CqlValueSet>(this.Inpatient_Stay_Value);
        __Nonacute_Inpatient_Stay = new Lazy<CqlValueSet>(this.Nonacute_Inpatient_Stay_Value);
    }
    #region Dependencies

    public FHIRHelpers_4_0_001 FHIRHelpers_4_0_001 { get; }
    public NCQAFHIRBase_1_0_0 NCQAFHIRBase_1_0_0 { get; }
    public NCQATerminology_1_0_0 NCQATerminology_1_0_0 { get; }

    #endregion

    private CqlValueSet Inpatient_Stay_Value()
    {
        return new CqlValueSet("https://www.ncqa.org/fhir/valueset/2.16.840.1.113883.3.464.1004.1395", 
			null);
    }

    [CqlDeclaration("Inpatient Stay")]
    [CqlValueSet("https://www.ncqa.org/fhir/valueset/2.16.840.1.113883.3.464.1004.1395")]
    public CqlValueSet Inpatient_Stay() => __Inpatient_Stay.Value;

    private CqlValueSet Nonacute_Inpatient_Stay_Value()
    {
        return new CqlValueSet("https://www.ncqa.org/fhir/valueset/2.16.840.1.113883.3.464.1004.1398", 
			null);
    }

    [CqlDeclaration("Nonacute Inpatient Stay")]
    [CqlValueSet("https://www.ncqa.org/fhir/valueset/2.16.840.1.113883.3.464.1004.1398")]
    public CqlValueSet Nonacute_Inpatient_Stay() => __Nonacute_Inpatient_Stay.Value;

    [CqlDeclaration("Professional or Institutional Claims")]
    public IEnumerable<Claim> Professional_or_Institutional_Claims(IEnumerable<Claim> claim)
    {
        Func<Claim,bool?> g_ = (MedicalClaim) => 
        {
            var a_ = (FHIRHelpers_4_0_001.ToConcept(MedicalClaim?.Type)?.codes as IEnumerable<CqlCode>);
            var b_ = NCQATerminology_1_0_0.Professional();
            var c_ = context?.Operators.ListContains<CqlCode>(a_, 
				b_);
            var e_ = NCQATerminology_1_0_0.Institutional();
            var f_ = context?.Operators.ListContains<CqlCode>(a_, 
				e_);
            return context?.Operators.Or(c_, 
				f_);
        };
        return context?.Operators.WhereOrNull<Claim>(claim, 
			g_);
    }

    [CqlDeclaration("Pharmacy Claims")]
    public IEnumerable<Claim> Pharmacy_Claims(IEnumerable<Claim> claim)
    {
        Func<Claim,bool?> c_ = (PharmacyClaim) => 
        {
            var a_ = (FHIRHelpers_4_0_001.ToConcept(PharmacyClaim?.Type)?.codes as IEnumerable<CqlCode>);
            var b_ = NCQATerminology_1_0_0.Pharmacy();
            return context?.Operators.ListContains<CqlCode>(a_, 
				b_);
        };
        return context?.Operators.WhereOrNull<Claim>(claim, 
			c_);
    }

    [CqlDeclaration("Professional or Institutional Claims Response")]
    public IEnumerable<ClaimResponse> Professional_or_Institutional_Claims_Response(IEnumerable<ClaimResponse> claimResponse)
    {
        Func<ClaimResponse,bool?> g_ = (MedicalResponse) => 
        {
            var a_ = (FHIRHelpers_4_0_001.ToConcept(MedicalResponse?.Type)?.codes as IEnumerable<CqlCode>);
            var b_ = NCQATerminology_1_0_0.Professional();
            var c_ = context?.Operators.ListContains<CqlCode>(a_, 
				b_);
            var e_ = NCQATerminology_1_0_0.Institutional();
            var f_ = context?.Operators.ListContains<CqlCode>(a_, 
				e_);
            return context?.Operators.Or(c_, 
				f_);
        };
        return context?.Operators.WhereOrNull<ClaimResponse>(claimResponse, 
			g_);
    }

    [CqlDeclaration("Pharmacy Claims Response")]
    public IEnumerable<ClaimResponse> Pharmacy_Claims_Response(IEnumerable<ClaimResponse> claimResponse)
    {
        Func<ClaimResponse,bool?> c_ = (PharmacyResponse) => 
        {
            var a_ = (FHIRHelpers_4_0_001.ToConcept(PharmacyResponse?.Type)?.codes as IEnumerable<CqlCode>);
            var b_ = NCQATerminology_1_0_0.Pharmacy();
            return context?.Operators.ListContains<CqlCode>(a_, 
				b_);
        };
        return context?.Operators.WhereOrNull<ClaimResponse>(claimResponse, 
			c_);
    }

    [CqlDeclaration("Medical Claims With Procedure and POS")]
    public IEnumerable<Tuples.Tuple_DTeHhjMPXBSEFRBcdiBHhKQDA> Medical_Claims_With_Procedure_and_POS(IEnumerable<Claim> claim, IEnumerable<CqlCode> posCodes, IEnumerable<CqlCode> ProductOrServiceValueSet)
    {
        var c_ = this.Professional_or_Institutional_Claims(claim);
        Func<CqlCode,string> e_ = (p) => 
        {
            return p?.code;
        };
        var d_ = context?.Operators.SelectOrNull<CqlCode, string>(ProductOrServiceValueSet, 
			e_);
        Func<CqlCode,string> g_ = (pos) => 
        {
            return pos?.code;
        };
        var f_ = context?.Operators.SelectOrNull<CqlCode, string>(posCodes, 
			g_);
        var b_ = new Tuples.Tuple_EWMRhBHgcOUGZLgIBDbjPHISO
		{
			MedicalClaim = c_,
			ProceduresAsStrings = d_,
			POSAsString = f_,
		};
        var a_ = new Tuples.Tuple_EWMRhBHgcOUGZLgIBDbjPHISO[]
		{
			b_,
		};
        Func<Tuples.Tuple_EWMRhBHgcOUGZLgIBDbjPHISO,IEnumerable<Tuples.Tuple_DTeHhjMPXBSEFRBcdiBHhKQDA>> ag_ = (ClaimWithPosCode) => 
        {
            var h_ = ClaimWithPosCode?.MedicalClaim;
            Func<Claim,Tuples.Tuple_DTeHhjMPXBSEFRBcdiBHhKQDA> ac_ = (ClaimofInterest) => 
            {
                var k_ = ClaimofInterest;
                var m_ = (ClaimofInterest?.Item as IEnumerable<Claim.ItemComponent>);
                Func<Claim.ItemComponent,bool?> z_ = (ItemOnLine) => 
                {
                    var n_ = (FHIRHelpers_4_0_001.ToConcept(ItemOnLine?.ProductOrService)?.codes as IEnumerable<CqlCode>);
                    Func<CqlCode,bool?> q_ = (LineCode) => 
                    {
                        var o_ = LineCode?.code;
                        var p_ = ClaimWithPosCode?.ProceduresAsStrings;
                        return context?.Operators.InList<string>(o_, 
							p_);
                    };
                    var r_ = context?.Operators.WhereOrNull<CqlCode>(n_, 
						q_);
                    var s_ = context?.Operators.ExistsInList<CqlCode>(r_);
                    var t_ = ((FHIRHelpers_4_0_001.ToConcept(((ItemOnLine?.Location as object) as CodeableConcept)))?.codes as IEnumerable<CqlCode>);
                    Func<CqlCode,bool?> w_ = (PosCode) => 
                    {
                        var u_ = PosCode?.code;
                        var v_ = ClaimWithPosCode?.POSAsString;
                        return context?.Operators.InList<string>(u_, 
							v_);
                    };
                    var x_ = context?.Operators.WhereOrNull<CqlCode>(t_, 
						w_);
                    var y_ = context?.Operators.ExistsInList<CqlCode>(x_);
                    return context?.Operators.And(s_, 
						y_);
                };
                var l_ = (((ClaimofInterest == null))
					? ((null as IEnumerable<Claim.ItemComponent>))
					: (context?.Operators.WhereOrNull<Claim.ItemComponent>(m_, 
							z_)))
;
                var j_ = new Tuples.Tuple_CNibCQZPIWCUUGeAXcXWGiTgj
				{
					Claim = k_,
					LineItems = l_,
				};
                var i_ = new Tuples.Tuple_CNibCQZPIWCUUGeAXcXWGiTgj[]
				{
					j_,
				};
                Func<Tuples.Tuple_CNibCQZPIWCUUGeAXcXWGiTgj,Tuples.Tuple_DTeHhjMPXBSEFRBcdiBHhKQDA> aa_ = (LineItemDefinition) => (((context?.Operators.ExistsInList<Claim.ItemComponent>(LineItemDefinition?.LineItems) ?? false))
						? (new Tuples.Tuple_DTeHhjMPXBSEFRBcdiBHhKQDA
							{
								Claim = LineItemDefinition?.Claim,
								ServicePeriod = context?.Operators.SelectOrNull<DataType, CqlInterval<CqlDateTime>>(context?.Operators.SelectOrNull<Claim.ItemComponent, DataType>(context?.Operators.WhereOrNull<Claim.ItemComponent>(LineItemDefinition?.LineItems, 
											(@this) => context?.Operators.Not(((bool?)(@this?.Serviced == null)))), 
										(@this) => @this?.Serviced), 
									(NormalDate) => NCQAFHIRBase_1_0_0.Normalize_Interval(NormalDate)),
							})
						: ((null as Tuples.Tuple_DTeHhjMPXBSEFRBcdiBHhKQDA)))
;
                var ab_ = context?.Operators.SelectOrNull<Tuples.Tuple_CNibCQZPIWCUUGeAXcXWGiTgj, Tuples.Tuple_DTeHhjMPXBSEFRBcdiBHhKQDA>(i_, 
					aa_);
                return context?.Operators.SingleOrNull<Tuples.Tuple_DTeHhjMPXBSEFRBcdiBHhKQDA>(ab_);
            };
            var ad_ = context?.Operators.SelectOrNull<Claim, Tuples.Tuple_DTeHhjMPXBSEFRBcdiBHhKQDA>(h_, 
				ac_);
            Func<Tuples.Tuple_DTeHhjMPXBSEFRBcdiBHhKQDA,bool?> af_ = (FinalList) => 
            {
                bool? ae_ = ((bool?)(FinalList == null));
                return context?.Operators.Not(ae_);
            };
            return context?.Operators.WhereOrNull<Tuples.Tuple_DTeHhjMPXBSEFRBcdiBHhKQDA>(ad_, 
				af_);
        };
        var ah_ = context?.Operators.SelectOrNull<Tuples.Tuple_EWMRhBHgcOUGZLgIBDbjPHISO, IEnumerable<Tuples.Tuple_DTeHhjMPXBSEFRBcdiBHhKQDA>>(a_, 
			ag_);
        return context?.Operators.SingleOrNull<IEnumerable<Tuples.Tuple_DTeHhjMPXBSEFRBcdiBHhKQDA>>(ah_);
    }

    [CqlDeclaration("Medical Claims With Procedure in Header or on Line Item")]
    public IEnumerable<Tuples.Tuple_DTeHhjMPXBSEFRBcdiBHhKQDA> Medical_Claims_With_Procedure_in_Header_or_on_Line_Item(IEnumerable<Claim> claim, IEnumerable<CqlCode> ProductOrServiceValueSet)
    {
        var c_ = this.Professional_or_Institutional_Claims(claim);
        Func<CqlCode,string> e_ = (p) => 
        {
            return p?.code;
        };
        var d_ = context?.Operators.SelectOrNull<CqlCode, string>(ProductOrServiceValueSet, 
			e_);
        var b_ = new Tuples.Tuple_EWMRhBHgcOUGZLgIBDbjPHISO
		{
			MedicalClaim = c_,
			ProceduresAsStrings = d_,
		};
        var a_ = new Tuples.Tuple_EWMRhBHgcOUGZLgIBDbjPHISO[]
		{
			b_,
		};
        Func<Tuples.Tuple_EWMRhBHgcOUGZLgIBDbjPHISO,IEnumerable<Tuples.Tuple_DTeHhjMPXBSEFRBcdiBHhKQDA>> at_ = (ClaimWithProcedure) => 
        {
            var f_ = ClaimWithProcedure?.MedicalClaim;
            Func<Claim,Tuples.Tuple_DTeHhjMPXBSEFRBcdiBHhKQDA> ap_ = (ClaimofInterest) => 
            {
                var i_ = ClaimofInterest;
                var k_ = (ClaimofInterest?.Item as IEnumerable<Claim.ItemComponent>);
                Func<Claim.ItemComponent,bool?> am_ = (ItemOnLine) => 
                {
                    var l_ = (FHIRHelpers_4_0_001.ToConcept(ItemOnLine?.ProductOrService)?.codes as IEnumerable<CqlCode>);
                    Func<CqlCode,bool?> o_ = (LineCode) => 
                    {
                        var m_ = LineCode?.code;
                        var n_ = ClaimWithProcedure?.ProceduresAsStrings;
                        return context?.Operators.InList<string>(m_, 
							n_);
                    };
                    var p_ = context?.Operators.WhereOrNull<CqlCode>(l_, 
						o_);
                    var q_ = context?.Operators.ExistsInList<CqlCode>(p_);
                    var r_ = (ClaimofInterest?.Procedure as IEnumerable<Claim.ProcedureComponent>);
                    Func<Claim.ProcedureComponent,bool?> t_ = (@this) => 
                    {
                        bool? s_ = ((bool?)(@this?.Procedure == null));
                        return context?.Operators.Not(s_);
                    };
                    var u_ = context?.Operators.WhereOrNull<Claim.ProcedureComponent>(r_, 
						t_);
                    Func<Claim.ProcedureComponent,DataType> v_ = (@this) => 
                    {
                        return @this?.Procedure;
                    };
                    var w_ = context?.Operators.SelectOrNull<Claim.ProcedureComponent, DataType>(u_, 
						v_);
                    Func<DataType,bool?> z_ = (@this) => 
                    {
                        var y_ = (@this as object);
                        bool? x_ = ((bool?)(context?.Operators.LateBoundProperty<object>(y_, 
							"coding") == null));
                        return context?.Operators.Not(x_);
                    };
                    var aa_ = context?.Operators.WhereOrNull<DataType>(w_, 
						z_);
                    Func<DataType,object> ac_ = (@this) => 
                    {
                        var ab_ = (@this as object);
                        return context?.Operators.LateBoundProperty<object>(ab_, 
							"coding");
                    };
                    var ad_ = context?.Operators.SelectOrNull<DataType, object>(aa_, 
						ac_);
                    var ae_ = context?.Operators.FlattenLateBoundList(ad_);
                    Func<object,Coding> af_ = (@object) => (@object as Coding);
                    var ag_ = context?.Operators.SelectOrNull<object, Coding>(ae_, 
						af_);
                    Func<Coding,bool?> aj_ = (HeaderCode) => 
                    {
                        var ah_ = HeaderCode?.CodeElement?.Value;
                        var ai_ = ClaimWithProcedure?.ProceduresAsStrings;
                        return context?.Operators.InList<string>(ah_, 
							ai_);
                    };
                    var ak_ = context?.Operators.WhereOrNull<Coding>(ag_, 
						aj_);
                    var al_ = context?.Operators.ExistsInList<Coding>(ak_);
                    return context?.Operators.Or(q_, 
						al_);
                };
                var j_ = (((ClaimofInterest == null))
					? ((null as IEnumerable<Claim.ItemComponent>))
					: (context?.Operators.WhereOrNull<Claim.ItemComponent>(k_, 
							am_)))
;
                var h_ = new Tuples.Tuple_CNibCQZPIWCUUGeAXcXWGiTgj
				{
					Claim = i_,
					LineItems = j_,
				};
                var g_ = new Tuples.Tuple_CNibCQZPIWCUUGeAXcXWGiTgj[]
				{
					h_,
				};
                Func<Tuples.Tuple_CNibCQZPIWCUUGeAXcXWGiTgj,Tuples.Tuple_DTeHhjMPXBSEFRBcdiBHhKQDA> an_ = (LineItemDefinition) => (((context?.Operators.ExistsInList<Claim.ItemComponent>(LineItemDefinition?.LineItems) ?? false))
						? (new Tuples.Tuple_DTeHhjMPXBSEFRBcdiBHhKQDA
							{
								Claim = LineItemDefinition?.Claim,
								ServicePeriod = context?.Operators.SelectOrNull<DataType, CqlInterval<CqlDateTime>>(context?.Operators.SelectOrNull<Claim.ItemComponent, DataType>(context?.Operators.WhereOrNull<Claim.ItemComponent>(LineItemDefinition?.LineItems, 
											(@this) => context?.Operators.Not(((bool?)(@this?.Serviced == null)))), 
										(@this) => @this?.Serviced), 
									(NormalDate) => NCQAFHIRBase_1_0_0.Normalize_Interval(NormalDate)),
							})
						: ((null as Tuples.Tuple_DTeHhjMPXBSEFRBcdiBHhKQDA)))
;
                var ao_ = context?.Operators.SelectOrNull<Tuples.Tuple_CNibCQZPIWCUUGeAXcXWGiTgj, Tuples.Tuple_DTeHhjMPXBSEFRBcdiBHhKQDA>(g_, 
					an_);
                return context?.Operators.SingleOrNull<Tuples.Tuple_DTeHhjMPXBSEFRBcdiBHhKQDA>(ao_);
            };
            var aq_ = context?.Operators.SelectOrNull<Claim, Tuples.Tuple_DTeHhjMPXBSEFRBcdiBHhKQDA>(f_, 
				ap_);
            Func<Tuples.Tuple_DTeHhjMPXBSEFRBcdiBHhKQDA,bool?> as_ = (FinalList) => 
            {
                bool? ar_ = ((bool?)(FinalList == null));
                return context?.Operators.Not(ar_);
            };
            return context?.Operators.WhereOrNull<Tuples.Tuple_DTeHhjMPXBSEFRBcdiBHhKQDA>(aq_, 
				as_);
        };
        var au_ = context?.Operators.SelectOrNull<Tuples.Tuple_EWMRhBHgcOUGZLgIBDbjPHISO, IEnumerable<Tuples.Tuple_DTeHhjMPXBSEFRBcdiBHhKQDA>>(a_, 
			at_);
        return context?.Operators.SingleOrNull<IEnumerable<Tuples.Tuple_DTeHhjMPXBSEFRBcdiBHhKQDA>>(au_);
    }

    [CqlDeclaration("Medical Claims With Diagnosis")]
    public Tuples.Tuple_HLLRUdKceDPKeIXGFiiNKjMKI Medical_Claims_With_Diagnosis(IEnumerable<Claim> claim, IEnumerable<CqlCode> DiagnosisValueSet)
    {
        var c_ = this.Professional_or_Institutional_Claims(claim);
        Func<CqlCode,string> e_ = (d) => 
        {
            return d?.code;
        };
        var d_ = context?.Operators.SelectOrNull<CqlCode, string>(DiagnosisValueSet, 
			e_);
        var b_ = new Tuples.Tuple_HGJgSEUEXcXLiIPXgcJWiVdUX
		{
			MedicalClaim = c_,
			DiagnosesAsStrings = d_,
		};
        var a_ = new Tuples.Tuple_HGJgSEUEXcXLiIPXgcJWiVdUX[]
		{
			b_,
		};
        Func<Tuples.Tuple_HGJgSEUEXcXLiIPXgcJWiVdUX,Tuples.Tuple_HLLRUdKceDPKeIXGFiiNKjMKI> ax_ = (ClaimWithDiagnosis) => 
        {
            var i_ = ClaimWithDiagnosis?.MedicalClaim;
            Func<Claim,bool?> ad_ = (DiagnosisLine) => 
            {
                var j_ = (DiagnosisLine?.Diagnosis as IEnumerable<Claim.DiagnosisComponent>);
                Func<Claim.DiagnosisComponent,bool?> l_ = (@this) => 
                {
                    bool? k_ = ((bool?)(@this?.Diagnosis == null));
                    return context?.Operators.Not(k_);
                };
                var m_ = context?.Operators.WhereOrNull<Claim.DiagnosisComponent>(j_, 
					l_);
                Func<Claim.DiagnosisComponent,DataType> n_ = (@this) => 
                {
                    return @this?.Diagnosis;
                };
                var o_ = context?.Operators.SelectOrNull<Claim.DiagnosisComponent, DataType>(m_, 
					n_);
                Func<DataType,bool?> r_ = (@this) => 
                {
                    var q_ = (@this as object);
                    bool? p_ = ((bool?)(context?.Operators.LateBoundProperty<object>(q_, 
						"coding") == null));
                    return context?.Operators.Not(p_);
                };
                var s_ = context?.Operators.WhereOrNull<DataType>(o_, 
					r_);
                Func<DataType,object> u_ = (@this) => 
                {
                    var t_ = (@this as object);
                    return context?.Operators.LateBoundProperty<object>(t_, 
						"coding");
                };
                var v_ = context?.Operators.SelectOrNull<DataType, object>(s_, 
					u_);
                var w_ = context?.Operators.FlattenLateBoundList(v_);
                Func<object,Coding> x_ = (@object) => (@object as Coding);
                var y_ = context?.Operators.SelectOrNull<object, Coding>(w_, 
					x_);
                Func<Coding,bool?> ab_ = (HeaderCode) => 
                {
                    var z_ = HeaderCode?.CodeElement?.Value;
                    var aa_ = ClaimWithDiagnosis?.DiagnosesAsStrings;
                    return context?.Operators.InList<string>(z_, 
						aa_);
                };
                var ac_ = context?.Operators.WhereOrNull<Coding>(y_, 
					ab_);
                return context?.Operators.ExistsInList<Coding>(ac_);
            };
            var h_ = (((ClaimWithDiagnosis?.MedicalClaim == null))
				? ((null as IEnumerable<Claim>))
				: (context?.Operators.WhereOrNull<Claim>(i_, 
						ad_)))
;
            var g_ = new Tuples.Tuple_FcALBBGFXRhKjhIaDWMVWUhJg
			{
				DiagnosisItems = h_,
			};
            var f_ = new Tuples.Tuple_FcALBBGFXRhKjhIaDWMVWUhJg[]
			{
				g_,
			};
            Func<Tuples.Tuple_FcALBBGFXRhKjhIaDWMVWUhJg,Tuples.Tuple_HLLRUdKceDPKeIXGFiiNKjMKI> av_ = (HeaderDefinition) => 
            {
                var ag_ = HeaderDefinition?.DiagnosisItems;
                Func<Claim,bool?> al_ = (@this) => 
                {
                    bool? ak_ = ((bool?)(@this?.Item == null));
                    return context?.Operators.Not(ak_);
                };
                var am_ = context?.Operators.WhereOrNull<Claim>(ag_, 
					al_);
                Func<Claim,List<Claim.ItemComponent>> an_ = (@this) => 
                {
                    return @this?.Item;
                };
                var ao_ = context?.Operators.SelectOrNull<Claim, List<Claim.ItemComponent>>(am_, 
					an_);
                var ap_ = context?.Operators.FlattenList<Claim.ItemComponent>(ao_);
                Func<Claim.ItemComponent,CqlInterval<CqlDateTime>> ar_ = (NormalDate) => 
                {
                    var aq_ = (NormalDate?.Serviced as object);
                    return NCQAFHIRBase_1_0_0.Normalize_Interval(aq_);
                };
                var ai_ = context?.Operators.SelectOrNull<Claim.ItemComponent, CqlInterval<CqlDateTime>>(ap_, 
					ar_);
                var af_ = (((context?.Operators.ExistsInList<Claim>(ag_) ?? false))
					? (new Tuples.Tuple_HLLRUdKceDPKeIXGFiiNKjMKI
						{
							Claim = ag_,
							ServicePeriod = ai_,
						})
					: ((null as Tuples.Tuple_HLLRUdKceDPKeIXGFiiNKjMKI)))
;
                var ae_ = new Tuples.Tuple_HLLRUdKceDPKeIXGFiiNKjMKI[]
				{
					af_,
				};
                Func<Tuples.Tuple_HLLRUdKceDPKeIXGFiiNKjMKI,bool?> at_ = (FinalList) => 
                {
                    bool? as_ = ((bool?)(FinalList == null));
                    return context?.Operators.Not(as_);
                };
                var au_ = context?.Operators.WhereOrNull<Tuples.Tuple_HLLRUdKceDPKeIXGFiiNKjMKI>(ae_, 
					at_);
                return context?.Operators.SingleOrNull<Tuples.Tuple_HLLRUdKceDPKeIXGFiiNKjMKI>(au_);
            };
            var aw_ = context?.Operators.SelectOrNull<Tuples.Tuple_FcALBBGFXRhKjhIaDWMVWUhJg, Tuples.Tuple_HLLRUdKceDPKeIXGFiiNKjMKI>(f_, 
				av_);
            return context?.Operators.SingleOrNull<Tuples.Tuple_HLLRUdKceDPKeIXGFiiNKjMKI>(aw_);
        };
        var ay_ = context?.Operators.SelectOrNull<Tuples.Tuple_HGJgSEUEXcXLiIPXgcJWiVdUX, Tuples.Tuple_HLLRUdKceDPKeIXGFiiNKjMKI>(a_, 
			ax_);
        return context?.Operators.SingleOrNull<Tuples.Tuple_HLLRUdKceDPKeIXGFiiNKjMKI>(ay_);
    }

    [CqlDeclaration("Pharmacy Claim With Medication")]
    public IEnumerable<Tuples.Tuple_FOLKddIQBPRMYYfjeMUjEIBhC> Pharmacy_Claim_With_Medication(IEnumerable<Claim> claim, IEnumerable<CqlCode> MedicationCodes)
    {
        var c_ = this.Pharmacy_Claims(claim);
        Func<CqlCode,string> e_ = (p) => 
        {
            return p?.code;
        };
        var d_ = context?.Operators.SelectOrNull<CqlCode, string>(MedicationCodes, 
			e_);
        var b_ = new Tuples.Tuple_BAGeQidBiLhNHVFiERZPAUdCY
		{
			PharmacyClaim = c_,
			MedicationsAsStrings = d_,
		};
        var a_ = new Tuples.Tuple_BAGeQidBiLhNHVFiERZPAUdCY[]
		{
			b_,
		};
        Func<Tuples.Tuple_BAGeQidBiLhNHVFiERZPAUdCY,IEnumerable<Tuples.Tuple_FOLKddIQBPRMYYfjeMUjEIBhC>> bi_ = (ClaimWithMedication) => 
        {
            var f_ = ClaimWithMedication?.PharmacyClaim;
            Func<Claim,Tuples.Tuple_FOLKddIQBPRMYYfjeMUjEIBhC> be_ = (Pharmacy) => 
            {
                var i_ = Pharmacy;
                var k_ = (Pharmacy?.Item as IEnumerable<Claim.ItemComponent>);
                Func<Claim.ItemComponent,bool?> q_ = (ItemOnLine) => 
                {
                    var l_ = (FHIRHelpers_4_0_001.ToConcept(ItemOnLine?.ProductOrService)?.codes as IEnumerable<CqlCode>);
                    Func<CqlCode,bool?> o_ = (LineCode) => 
                    {
                        var m_ = LineCode?.code;
                        var n_ = ClaimWithMedication?.MedicationsAsStrings;
                        return context?.Operators.InList<string>(m_, 
							n_);
                    };
                    var p_ = context?.Operators.WhereOrNull<CqlCode>(l_, 
						o_);
                    return context?.Operators.ExistsInList<CqlCode>(p_);
                };
                var j_ = context?.Operators.WhereOrNull<Claim.ItemComponent>(k_, 
					q_);
                var h_ = new Tuples.Tuple_CNibCQZPIWCUUGeAXcXWGiTgj
				{
					Claim = i_,
					LineItems = j_,
				};
                var g_ = new Tuples.Tuple_CNibCQZPIWCUUGeAXcXWGiTgj[]
				{
					h_,
				};
                Func<Tuples.Tuple_CNibCQZPIWCUUGeAXcXWGiTgj,Tuples.Tuple_FOLKddIQBPRMYYfjeMUjEIBhC> bc_ = (LineItemDefinition) => 
                {
                    var s_ = LineItemDefinition?.Claim;
                    var r_ = new Claim[]
					{
						s_,
					};
                    Func<Claim,Tuples.Tuple_FOLKddIQBPRMYYfjeMUjEIBhC> ba_ = (ClaimLines) => 
                    {
                        var w_ = (ClaimLines?.Item as IEnumerable<Claim.ItemComponent>);
                        Func<Claim.ItemComponent,bool?> ac_ = (i) => 
                        {
                            var x_ = (FHIRHelpers_4_0_001.ToConcept(i?.ProductOrService)?.codes as IEnumerable<CqlCode>);
                            Func<CqlCode,bool?> aa_ = (LineCode) => 
                            {
                                var y_ = LineCode?.code;
                                var z_ = ClaimWithMedication?.MedicationsAsStrings;
                                return context?.Operators.InList<string>(y_, 
									z_);
                            };
                            var ab_ = context?.Operators.WhereOrNull<CqlCode>(x_, 
								aa_);
                            return context?.Operators.ExistsInList<CqlCode>(ab_);
                        };
                        var ad_ = context?.Operators.WhereOrNull<Claim.ItemComponent>(w_, 
							ac_);
                        Func<Claim.ItemComponent,Tuples.Tuple_DadNQNcGichTGjKhdjJicQeTP> ax_ = (i) => 
                        {
                            bool? af_ = ((bool?)(i?.Quantity == null));
                            var ag_ = (i?.Serviced as object);
                            var ah_ = NCQAFHIRBase_1_0_0.Normalize_Interval(ag_);
                            var ai_ = context?.Operators.Start(ah_);
                            var an_ = i?.Quantity?.ValueElement;
                            var am_ = new CqlQuantity(FHIRHelpers_4_0_001.ToDecimal(an_), 
								"day");
                            var ao_ = context?.Operators.Add(ai_, 
								am_);
                            var ap_ = context?.Operators.Quantity(1m, 
								"day");
                            var aq_ = context?.Operators.Subtract(ao_, 
								ap_);
                            var ar_ = (context?.Operators.Interval(FHIRHelpers_4_0_001.ToDate(((i?.Serviced as object) as Date)), 
									context?.Operators.Subtract(context?.Operators.Add(FHIRHelpers_4_0_001.ToDate(((i?.Serviced as object) as Date)), 
											new CqlQuantity(FHIRHelpers_4_0_001.ToDecimal(i?.Quantity?.ValueElement), 
												"day")), 
										context?.Operators.Quantity(1m, 
											"day")), 
									true, 
									true))?.low;
                            var as_ = context?.Operators.ConvertDateToDateTime(ar_);
                            var at_ = (context?.Operators.Interval(FHIRHelpers_4_0_001.ToDate(((i?.Serviced as object) as Date)), 
									context?.Operators.Subtract(context?.Operators.Add(FHIRHelpers_4_0_001.ToDate(((i?.Serviced as object) as Date)), 
											new CqlQuantity(FHIRHelpers_4_0_001.ToDecimal(i?.Quantity?.ValueElement), 
												"day")), 
										context?.Operators.Quantity(1m, 
											"day")), 
									true, 
									true))?.high;
                            var au_ = context?.Operators.ConvertDateToDateTime(at_);
                            var av_ = (context?.Operators.Interval(FHIRHelpers_4_0_001.ToDate(((i?.Serviced as object) as Date)), 
									context?.Operators.Subtract(context?.Operators.Add(FHIRHelpers_4_0_001.ToDate(((i?.Serviced as object) as Date)), 
											new CqlQuantity(FHIRHelpers_4_0_001.ToDecimal(i?.Quantity?.ValueElement), 
												"day")), 
										context?.Operators.Quantity(1m, 
											"day")), 
									true, 
									true))?.lowClosed;
                            var aw_ = (context?.Operators.Interval(FHIRHelpers_4_0_001.ToDate(((i?.Serviced as object) as Date)), 
									context?.Operators.Subtract(context?.Operators.Add(FHIRHelpers_4_0_001.ToDate(((i?.Serviced as object) as Date)), 
											new CqlQuantity(FHIRHelpers_4_0_001.ToDecimal(i?.Quantity?.ValueElement), 
												"day")), 
										context?.Operators.Quantity(1m, 
											"day")), 
									true, 
									true))?.highClosed;
                            var ae_ = (((context?.Operators.Not(af_) ?? false))
								? ((((((i?.Serviced as object) is Period as bool?) ?? false))
										? (context?.Operators.Interval(ai_, 
												aq_, 
												true, 
												true))
										: (context?.Operators.Interval(as_, 
												au_, 
												av_, 
												aw_)))
)
								: ((null as CqlInterval<CqlDateTime>)))
;
                            return new Tuples.Tuple_DadNQNcGichTGjKhdjJicQeTP
							{
								DaysSupplyInterval = ae_,
							};
                        };
                        var v_ = context?.Operators.SelectOrNull<Claim.ItemComponent, Tuples.Tuple_DadNQNcGichTGjKhdjJicQeTP>(ad_, 
							ax_);
                        var u_ = new Tuples.Tuple_BYGeMjQEUUIJcKZHQOCRZhZCU
						{
							CoveredDays = v_,
						};
                        var t_ = new Tuples.Tuple_BYGeMjQEUUIJcKZHQOCRZhZCU[]
						{
							u_,
						};
                        Func<Tuples.Tuple_BYGeMjQEUUIJcKZHQOCRZhZCU,Tuples.Tuple_FOLKddIQBPRMYYfjeMUjEIBhC> ay_ = (ItemCalculation) => (((context?.Operators.ExistsInList<Claim.ItemComponent>(LineItemDefinition?.LineItems) ?? false))
								? (new Tuples.Tuple_FOLKddIQBPRMYYfjeMUjEIBhC
									{
										Claim = LineItemDefinition?.Claim,
										LineItem = LineItemDefinition?.LineItems,
										ServicePeriod = context?.Operators.SelectOrNull<DataType, CqlInterval<CqlDateTime>>(context?.Operators.SelectOrNull<Claim.ItemComponent, DataType>(context?.Operators.WhereOrNull<Claim.ItemComponent>(LineItemDefinition?.LineItems, 
													(@this) => context?.Operators.Not(((bool?)(@this?.Serviced == null)))), 
												(@this) => @this?.Serviced), 
											(NormalDate) => NCQAFHIRBase_1_0_0.Normalize_Interval(NormalDate)),
										CoveredDays = context?.Operators.SelectOrNull<Tuples.Tuple_DadNQNcGichTGjKhdjJicQeTP, CqlInterval<CqlDateTime>>(ItemCalculation?.CoveredDays, 
											(d) => d?.DaysSupplyInterval),
									})
								: ((null as Tuples.Tuple_FOLKddIQBPRMYYfjeMUjEIBhC)))
;
                        var az_ = context?.Operators.SelectOrNull<Tuples.Tuple_BYGeMjQEUUIJcKZHQOCRZhZCU, Tuples.Tuple_FOLKddIQBPRMYYfjeMUjEIBhC>(t_, 
							ay_);
                        return context?.Operators.SingleOrNull<Tuples.Tuple_FOLKddIQBPRMYYfjeMUjEIBhC>(az_);
                    };
                    var bb_ = context?.Operators.SelectOrNull<Claim, Tuples.Tuple_FOLKddIQBPRMYYfjeMUjEIBhC>(r_, 
						ba_);
                    return context?.Operators.SingleOrNull<Tuples.Tuple_FOLKddIQBPRMYYfjeMUjEIBhC>(bb_);
                };
                var bd_ = context?.Operators.SelectOrNull<Tuples.Tuple_CNibCQZPIWCUUGeAXcXWGiTgj, Tuples.Tuple_FOLKddIQBPRMYYfjeMUjEIBhC>(g_, 
					bc_);
                return context?.Operators.SingleOrNull<Tuples.Tuple_FOLKddIQBPRMYYfjeMUjEIBhC>(bd_);
            };
            var bf_ = context?.Operators.SelectOrNull<Claim, Tuples.Tuple_FOLKddIQBPRMYYfjeMUjEIBhC>(f_, 
				be_);
            Func<Tuples.Tuple_FOLKddIQBPRMYYfjeMUjEIBhC,bool?> bh_ = (FinalList) => 
            {
                bool? bg_ = ((bool?)(FinalList == null));
                return context?.Operators.Not(bg_);
            };
            return context?.Operators.WhereOrNull<Tuples.Tuple_FOLKddIQBPRMYYfjeMUjEIBhC>(bf_, 
				bh_);
        };
        var bj_ = context?.Operators.SelectOrNull<Tuples.Tuple_BAGeQidBiLhNHVFiERZPAUdCY, IEnumerable<Tuples.Tuple_FOLKddIQBPRMYYfjeMUjEIBhC>>(a_, 
			bi_);
        return context?.Operators.SingleOrNull<IEnumerable<Tuples.Tuple_FOLKddIQBPRMYYfjeMUjEIBhC>>(bj_);
    }

    [CqlDeclaration("Medical Claims With Diagnosis and Procedure")]
    public IEnumerable<Tuples.Tuple_DTeHhjMPXBSEFRBcdiBHhKQDA> Medical_Claims_With_Diagnosis_and_Procedure(IEnumerable<Claim> claim, IEnumerable<CqlCode> DiagnosisValueSet, IEnumerable<CqlCode> ProductOrServiceValueSet)
    {
        var c_ = this.Professional_or_Institutional_Claims(claim);
        Func<CqlCode,string> e_ = (d) => 
        {
            return d?.code;
        };
        var d_ = context?.Operators.SelectOrNull<CqlCode, string>(DiagnosisValueSet, 
			e_);
        Func<CqlCode,string> g_ = (p) => 
        {
            return p?.code;
        };
        var f_ = context?.Operators.SelectOrNull<CqlCode, string>(ProductOrServiceValueSet, 
			g_);
        var b_ = new Tuples.Tuple_EUYHPiEZNTBOHPgZNKhGAORRb
		{
			MedicalClaim = c_,
			DiagnosesAsStrings = d_,
			ProceduresAsStrings = f_,
		};
        var a_ = new Tuples.Tuple_EUYHPiEZNTBOHPgZNKhGAORRb[]
		{
			b_,
		};
        Func<Tuples.Tuple_EUYHPiEZNTBOHPgZNKhGAORRb,IEnumerable<Tuples.Tuple_DTeHhjMPXBSEFRBcdiBHhKQDA>> ci_ = (ClaimWithDiagnosis) => 
        {
            var k_ = ClaimWithDiagnosis?.MedicalClaim;
            Func<Claim,bool?> af_ = (DiagnosisLine) => 
            {
                var l_ = (DiagnosisLine?.Diagnosis as IEnumerable<Claim.DiagnosisComponent>);
                Func<Claim.DiagnosisComponent,bool?> n_ = (@this) => 
                {
                    bool? m_ = ((bool?)(@this?.Diagnosis == null));
                    return context?.Operators.Not(m_);
                };
                var o_ = context?.Operators.WhereOrNull<Claim.DiagnosisComponent>(l_, 
					n_);
                Func<Claim.DiagnosisComponent,DataType> p_ = (@this) => 
                {
                    return @this?.Diagnosis;
                };
                var q_ = context?.Operators.SelectOrNull<Claim.DiagnosisComponent, DataType>(o_, 
					p_);
                Func<DataType,bool?> t_ = (@this) => 
                {
                    var s_ = (@this as object);
                    bool? r_ = ((bool?)(context?.Operators.LateBoundProperty<object>(s_, 
						"coding") == null));
                    return context?.Operators.Not(r_);
                };
                var u_ = context?.Operators.WhereOrNull<DataType>(q_, 
					t_);
                Func<DataType,object> w_ = (@this) => 
                {
                    var v_ = (@this as object);
                    return context?.Operators.LateBoundProperty<object>(v_, 
						"coding");
                };
                var x_ = context?.Operators.SelectOrNull<DataType, object>(u_, 
					w_);
                var y_ = context?.Operators.FlattenLateBoundList(x_);
                Func<object,Coding> z_ = (@object) => (@object as Coding);
                var aa_ = context?.Operators.SelectOrNull<object, Coding>(y_, 
					z_);
                Func<Coding,bool?> ad_ = (HeaderCode) => 
                {
                    var ab_ = HeaderCode?.CodeElement?.Value;
                    var ac_ = ClaimWithDiagnosis?.DiagnosesAsStrings;
                    return context?.Operators.InList<string>(ab_, 
						ac_);
                };
                var ae_ = context?.Operators.WhereOrNull<Coding>(aa_, 
					ad_);
                return context?.Operators.ExistsInList<Coding>(ae_);
            };
            var j_ = (((ClaimWithDiagnosis?.MedicalClaim == null))
				? ((null as IEnumerable<Claim>))
				: (context?.Operators.WhereOrNull<Claim>(k_, 
						af_)))
;
            var i_ = new Tuples.Tuple_FcALBBGFXRhKjhIaDWMVWUhJg
			{
				DiagnosisItems = j_,
			};
            var h_ = new Tuples.Tuple_FcALBBGFXRhKjhIaDWMVWUhJg[]
			{
				i_,
			};
            Func<Tuples.Tuple_FcALBBGFXRhKjhIaDWMVWUhJg,IEnumerable<Tuples.Tuple_DTeHhjMPXBSEFRBcdiBHhKQDA>> cg_ = (ClaimWithProcedure) => 
            {
                var ag_ = ClaimWithProcedure?.DiagnosisItems;
                Func<Claim,Tuples.Tuple_DTeHhjMPXBSEFRBcdiBHhKQDA> cc_ = (ClaimofInterest) => 
                {
                    var al_ = ClaimofInterest;
                    var ak_ = new Claim[]
					{
						al_,
					};
                    Func<Claim,bool?> by_ = (ItemOnLine) => 
                    {
                        var am_ = (ItemOnLine?.Procedure as IEnumerable<Claim.ProcedureComponent>);
                        Func<Claim.ProcedureComponent,bool?> ao_ = (@this) => 
                        {
                            bool? an_ = ((bool?)(@this?.Procedure == null));
                            return context?.Operators.Not(an_);
                        };
                        var ap_ = context?.Operators.WhereOrNull<Claim.ProcedureComponent>(am_, 
							ao_);
                        Func<Claim.ProcedureComponent,DataType> aq_ = (@this) => 
                        {
                            return @this?.Procedure;
                        };
                        var ar_ = context?.Operators.SelectOrNull<Claim.ProcedureComponent, DataType>(ap_, 
							aq_);
                        Func<DataType,bool?> au_ = (@this) => 
                        {
                            var at_ = (@this as object);
                            bool? as_ = ((bool?)(context?.Operators.LateBoundProperty<object>(at_, 
								"coding") == null));
                            return context?.Operators.Not(as_);
                        };
                        var av_ = context?.Operators.WhereOrNull<DataType>(ar_, 
							au_);
                        Func<DataType,object> ax_ = (@this) => 
                        {
                            var aw_ = (@this as object);
                            return context?.Operators.LateBoundProperty<object>(aw_, 
								"coding");
                        };
                        var ay_ = context?.Operators.SelectOrNull<DataType, object>(av_, 
							ax_);
                        var az_ = context?.Operators.FlattenLateBoundList(ay_);
                        Func<object,Coding> ba_ = (@object) => (@object as Coding);
                        var bb_ = context?.Operators.SelectOrNull<object, Coding>(az_, 
							ba_);
                        Func<Coding,bool?> be_ = (ProcedureHeaderCode) => 
                        {
                            var bc_ = ProcedureHeaderCode?.CodeElement?.Value;
                            var bd_ = ClaimWithDiagnosis?.ProceduresAsStrings;
                            return context?.Operators.InList<string>(bc_, 
								bd_);
                        };
                        var bf_ = context?.Operators.WhereOrNull<Coding>(bb_, 
							be_);
                        var bg_ = context?.Operators.ExistsInList<Coding>(bf_);
                        var bh_ = (ItemOnLine?.Item as IEnumerable<Claim.ItemComponent>);
                        Func<Claim.ItemComponent,bool?> bj_ = (@this) => 
                        {
                            bool? bi_ = ((bool?)(@this?.ProductOrService == null));
                            return context?.Operators.Not(bi_);
                        };
                        var bk_ = context?.Operators.WhereOrNull<Claim.ItemComponent>(bh_, 
							bj_);
                        Func<Claim.ItemComponent,CodeableConcept> bl_ = (@this) => 
                        {
                            return @this?.ProductOrService;
                        };
                        var bm_ = context?.Operators.SelectOrNull<Claim.ItemComponent, CodeableConcept>(bk_, 
							bl_);
                        Func<CodeableConcept,bool?> bo_ = (@this) => 
                        {
                            bool? bn_ = ((bool?)(@this?.Coding == null));
                            return context?.Operators.Not(bn_);
                        };
                        var bp_ = context?.Operators.WhereOrNull<CodeableConcept>(bm_, 
							bo_);
                        Func<CodeableConcept,List<Coding>> bq_ = (@this) => 
                        {
                            return @this?.Coding;
                        };
                        var br_ = context?.Operators.SelectOrNull<CodeableConcept, List<Coding>>(bp_, 
							bq_);
                        var bs_ = context?.Operators.FlattenList<Coding>(br_);
                        Func<Coding,bool?> bv_ = (LineCode) => 
                        {
                            var bt_ = LineCode?.CodeElement?.Value;
                            var bu_ = ClaimWithDiagnosis?.ProceduresAsStrings;
                            return context?.Operators.InList<string>(bt_, 
								bu_);
                        };
                        var bw_ = context?.Operators.WhereOrNull<Coding>(bs_, 
							bv_);
                        var bx_ = context?.Operators.ExistsInList<Coding>(bw_);
                        return context?.Operators.Or(bg_, 
							bx_);
                    };
                    var bz_ = context?.Operators.WhereOrNull<Claim>(ak_, 
						by_);
                    var aj_ = (((ClaimofInterest == null))
						? (null)
						: (context?.Operators.SingleOrNull<Claim>(bz_)))
;
                    var ai_ = new Tuples.Tuple_DQefEeUREeePUGdeeZLYSgFcU
					{
						ProcedureItems = aj_,
					};
                    var ah_ = new Tuples.Tuple_DQefEeUREeePUGdeeZLYSgFcU[]
					{
						ai_,
					};
                    Func<Tuples.Tuple_DQefEeUREeePUGdeeZLYSgFcU,Tuples.Tuple_DTeHhjMPXBSEFRBcdiBHhKQDA> ca_ = (HeaderDefinition) => (((context?.Operators.Not(((bool?)(HeaderDefinition?.ProcedureItems == null))) ?? false))
							? (new Tuples.Tuple_DTeHhjMPXBSEFRBcdiBHhKQDA
								{
									Claim = HeaderDefinition?.ProcedureItems,
									ServicePeriod = context?.Operators.SelectOrNull<Claim.ItemComponent, CqlInterval<CqlDateTime>>((HeaderDefinition?.ProcedureItems?.Item as IEnumerable<Claim.ItemComponent>), 
										(NormalDate) => NCQAFHIRBase_1_0_0.Normalize_Interval((NormalDate?.Serviced as object))),
								})
							: ((null as Tuples.Tuple_DTeHhjMPXBSEFRBcdiBHhKQDA)))
;
                    var cb_ = context?.Operators.SelectOrNull<Tuples.Tuple_DQefEeUREeePUGdeeZLYSgFcU, Tuples.Tuple_DTeHhjMPXBSEFRBcdiBHhKQDA>(ah_, 
						ca_);
                    return context?.Operators.SingleOrNull<Tuples.Tuple_DTeHhjMPXBSEFRBcdiBHhKQDA>(cb_);
                };
                var cd_ = context?.Operators.SelectOrNull<Claim, Tuples.Tuple_DTeHhjMPXBSEFRBcdiBHhKQDA>(ag_, 
					cc_);
                Func<Tuples.Tuple_DTeHhjMPXBSEFRBcdiBHhKQDA,bool?> cf_ = (FinalList) => 
                {
                    bool? ce_ = ((bool?)(FinalList == null));
                    return context?.Operators.Not(ce_);
                };
                return context?.Operators.WhereOrNull<Tuples.Tuple_DTeHhjMPXBSEFRBcdiBHhKQDA>(cd_, 
					cf_);
            };
            var ch_ = context?.Operators.SelectOrNull<Tuples.Tuple_FcALBBGFXRhKjhIaDWMVWUhJg, IEnumerable<Tuples.Tuple_DTeHhjMPXBSEFRBcdiBHhKQDA>>(h_, 
				cg_);
            return context?.Operators.SingleOrNull<IEnumerable<Tuples.Tuple_DTeHhjMPXBSEFRBcdiBHhKQDA>>(ch_);
        };
        var cj_ = context?.Operators.SelectOrNull<Tuples.Tuple_EUYHPiEZNTBOHPgZNKhGAORRb, IEnumerable<Tuples.Tuple_DTeHhjMPXBSEFRBcdiBHhKQDA>>(a_, 
			ci_);
        return context?.Operators.SingleOrNull<IEnumerable<Tuples.Tuple_DTeHhjMPXBSEFRBcdiBHhKQDA>>(cj_);
    }

    [CqlDeclaration("Medical Claims With Principal Diagnosis and Procedure")]
    public IEnumerable<Tuples.Tuple_DTeHhjMPXBSEFRBcdiBHhKQDA> Medical_Claims_With_Principal_Diagnosis_and_Procedure(IEnumerable<Claim> claim, IEnumerable<CqlCode> DiagnosisValueSet, IEnumerable<CqlCode> ProductOrServiceValueSet)
    {
        var c_ = this.Professional_or_Institutional_Claims(claim);
        Func<CqlCode,string> e_ = (d) => 
        {
            return d?.code;
        };
        var d_ = context?.Operators.SelectOrNull<CqlCode, string>(DiagnosisValueSet, 
			e_);
        Func<CqlCode,string> g_ = (p) => 
        {
            return p?.code;
        };
        var f_ = context?.Operators.SelectOrNull<CqlCode, string>(ProductOrServiceValueSet, 
			g_);
        var b_ = new Tuples.Tuple_EUYHPiEZNTBOHPgZNKhGAORRb
		{
			MedicalClaim = c_,
			DiagnosesAsStrings = d_,
			ProceduresAsStrings = f_,
		};
        var a_ = new Tuples.Tuple_EUYHPiEZNTBOHPgZNKhGAORRb[]
		{
			b_,
		};
        Func<Tuples.Tuple_EUYHPiEZNTBOHPgZNKhGAORRb,IEnumerable<Tuples.Tuple_DTeHhjMPXBSEFRBcdiBHhKQDA>> cl_ = (ClaimWithProcedure) => 
        {
            var h_ = ClaimWithProcedure?.MedicalClaim;
            Func<Claim,Tuples.Tuple_DTeHhjMPXBSEFRBcdiBHhKQDA> ch_ = (ClaimofInterest) => 
            {
                var k_ = ClaimofInterest;
                var m_ = new Claim[]
				{
					k_,
				};
                Func<Claim,bool?> ba_ = (ItemOnLine) => 
                {
                    var o_ = (ItemOnLine?.Item as IEnumerable<Claim.ItemComponent>);
                    Func<Claim.ItemComponent,bool?> q_ = (@this) => 
                    {
                        bool? p_ = ((bool?)(@this?.ProductOrService == null));
                        return context?.Operators.Not(p_);
                    };
                    var r_ = context?.Operators.WhereOrNull<Claim.ItemComponent>(o_, 
						q_);
                    Func<Claim.ItemComponent,CodeableConcept> s_ = (@this) => 
                    {
                        return @this?.ProductOrService;
                    };
                    var t_ = context?.Operators.SelectOrNull<Claim.ItemComponent, CodeableConcept>(r_, 
						s_);
                    Func<CodeableConcept,bool?> v_ = (@this) => 
                    {
                        bool? u_ = ((bool?)(@this?.Coding == null));
                        return context?.Operators.Not(u_);
                    };
                    var w_ = context?.Operators.WhereOrNull<CodeableConcept>(t_, 
						v_);
                    Func<CodeableConcept,List<Coding>> x_ = (@this) => 
                    {
                        return @this?.Coding;
                    };
                    var y_ = context?.Operators.SelectOrNull<CodeableConcept, List<Coding>>(w_, 
						x_);
                    var z_ = context?.Operators.FlattenList<Coding>(y_);
                    Func<Coding,bool?> ac_ = (LineCode) => 
                    {
                        var aa_ = LineCode?.CodeElement?.Value;
                        var ab_ = ClaimWithProcedure?.ProceduresAsStrings;
                        return context?.Operators.InList<string>(aa_, 
							ab_);
                    };
                    var ad_ = context?.Operators.WhereOrNull<Coding>(z_, 
						ac_);
                    var ae_ = context?.Operators.ExistsInList<Coding>(ad_);
                    var af_ = (ItemOnLine?.Procedure as IEnumerable<Claim.ProcedureComponent>);
                    Func<Claim.ProcedureComponent,bool?> ah_ = (@this) => 
                    {
                        bool? ag_ = ((bool?)(@this?.Procedure == null));
                        return context?.Operators.Not(ag_);
                    };
                    var ai_ = context?.Operators.WhereOrNull<Claim.ProcedureComponent>(af_, 
						ah_);
                    Func<Claim.ProcedureComponent,DataType> aj_ = (@this) => 
                    {
                        return @this?.Procedure;
                    };
                    var ak_ = context?.Operators.SelectOrNull<Claim.ProcedureComponent, DataType>(ai_, 
						aj_);
                    Func<DataType,bool?> an_ = (@this) => 
                    {
                        var am_ = (@this as object);
                        bool? al_ = ((bool?)(context?.Operators.LateBoundProperty<object>(am_, 
							"coding") == null));
                        return context?.Operators.Not(al_);
                    };
                    var ao_ = context?.Operators.WhereOrNull<DataType>(ak_, 
						an_);
                    Func<DataType,object> aq_ = (@this) => 
                    {
                        var ap_ = (@this as object);
                        return context?.Operators.LateBoundProperty<object>(ap_, 
							"coding");
                    };
                    var ar_ = context?.Operators.SelectOrNull<DataType, object>(ao_, 
						aq_);
                    var as_ = context?.Operators.FlattenLateBoundList(ar_);
                    Func<object,Coding> at_ = (@object) => (@object as Coding);
                    var au_ = context?.Operators.SelectOrNull<object, Coding>(as_, 
						at_);
                    Func<Coding,bool?> ax_ = (HeaderCode) => 
                    {
                        var av_ = HeaderCode?.CodeElement?.Value;
                        var aw_ = ClaimWithProcedure?.ProceduresAsStrings;
                        return context?.Operators.InList<string>(av_, 
							aw_);
                    };
                    var ay_ = context?.Operators.WhereOrNull<Coding>(au_, 
						ax_);
                    var az_ = context?.Operators.ExistsInList<Coding>(ay_);
                    return context?.Operators.Or(ae_, 
						az_);
                };
                var bb_ = context?.Operators.WhereOrNull<Claim>(m_, 
					ba_);
                var l_ = (((ClaimofInterest == null))
					? (null)
					: (context?.Operators.SingleOrNull<Claim>(bb_)))
;
                var j_ = new Tuples.Tuple_CIIbRNfJieBVcNIWHEUWMVhOB
				{
					Claim = k_,
					ProcedureItems = l_,
				};
                var i_ = new Tuples.Tuple_CIIbRNfJieBVcNIWHEUWMVhOB[]
				{
					j_,
				};
                Func<Tuples.Tuple_CIIbRNfJieBVcNIWHEUWMVhOB,Tuples.Tuple_DTeHhjMPXBSEFRBcdiBHhKQDA> cf_ = (DiagnosisCheck) => 
                {
                    var bd_ = DiagnosisCheck?.ProcedureItems;
                    var bc_ = new Claim[]
					{
						bd_,
					};
                    Func<Claim,Tuples.Tuple_DTeHhjMPXBSEFRBcdiBHhKQDA> cd_ = (ClaimforDiagnosis) => 
                    {
                        var bg_ = (ClaimforDiagnosis?.Item as IEnumerable<Claim.ItemComponent>);
                        var bj_ = ClaimforDiagnosis;
                        var bi_ = new Claim[]
						{
							bj_,
						};
                        Func<Claim,bool?> bz_ = (RightClaim) => 
                        {
                            var bk_ = (RightClaim?.Diagnosis as IEnumerable<Claim.DiagnosisComponent>);
                            Func<Claim.DiagnosisComponent,bool?> bx_ = (RightDiagnosis) => 
                            {
                                var bm_ = (RightDiagnosis?.SequenceElement as object);
                                var bn_ = context?.Operators.Convert<Integer>(bm_);
                                var bl_ = (FHIRHelpers_4_0_001.ToInteger(bn_) as object);
                                var bo_ = (((int?)1) as object);
                                var bp_ = context?.Operators.Equal(bl_, 
									bo_);
                                var bq_ = (RightDiagnosis?.Diagnosis as object);
                                var br_ = context?.Operators.LateBoundProperty<IEnumerable<Coding>>(bq_, 
									"coding");
                                Func<Coding,bool?> bu_ = (DiagnosisCode) => 
                                {
                                    var bs_ = DiagnosisCode?.CodeElement?.Value;
                                    var bt_ = ClaimWithProcedure?.DiagnosesAsStrings;
                                    return context?.Operators.InList<string>(bs_, 
										bt_);
                                };
                                var bv_ = context?.Operators.WhereOrNull<Coding>(br_, 
									bu_);
                                var bw_ = context?.Operators.ExistsInList<Coding>(bv_);
                                return context?.Operators.And(bp_, 
									bw_);
                            };
                            var by_ = context?.Operators.WhereOrNull<Claim.DiagnosisComponent>(bk_, 
								bx_);
                            return context?.Operators.ExistsInList<Claim.DiagnosisComponent>(by_);
                        };
                        var ca_ = context?.Operators.WhereOrNull<Claim>(bi_, 
							bz_);
                        var bh_ = (((ClaimforDiagnosis == null))
							? (null)
							: (context?.Operators.SingleOrNull<Claim>(ca_)))
;
                        var bf_ = new Tuples.Tuple_iUHcMLYFdMEcPJJeOVJdQjbI
						{
							Procedure = bg_,
							LineItems = bh_,
						};
                        var be_ = new Tuples.Tuple_iUHcMLYFdMEcPJJeOVJdQjbI[]
						{
							bf_,
						};
                        Func<Tuples.Tuple_iUHcMLYFdMEcPJJeOVJdQjbI,Tuples.Tuple_DTeHhjMPXBSEFRBcdiBHhKQDA> cb_ = (LineItemDefinition) => (((context?.Operators.And(context?.Operators.Not(((bool?)(LineItemDefinition == null))), 
								context?.Operators.Not(((bool?)(LineItemDefinition?.LineItems == null)))) ?? false))
								? (new Tuples.Tuple_DTeHhjMPXBSEFRBcdiBHhKQDA
									{
										Claim = LineItemDefinition?.LineItems,
										ServicePeriod = context?.Operators.SelectOrNull<Claim.ItemComponent, CqlInterval<CqlDateTime>>((LineItemDefinition?.LineItems?.Item as IEnumerable<Claim.ItemComponent>), 
											(NormalDate) => NCQAFHIRBase_1_0_0.Normalize_Interval((NormalDate?.Serviced as object))),
									})
								: ((null as Tuples.Tuple_DTeHhjMPXBSEFRBcdiBHhKQDA)))
;
                        var cc_ = context?.Operators.SelectOrNull<Tuples.Tuple_iUHcMLYFdMEcPJJeOVJdQjbI, Tuples.Tuple_DTeHhjMPXBSEFRBcdiBHhKQDA>(be_, 
							cb_);
                        return context?.Operators.SingleOrNull<Tuples.Tuple_DTeHhjMPXBSEFRBcdiBHhKQDA>(cc_);
                    };
                    var ce_ = context?.Operators.SelectOrNull<Claim, Tuples.Tuple_DTeHhjMPXBSEFRBcdiBHhKQDA>(bc_, 
						cd_);
                    return context?.Operators.SingleOrNull<Tuples.Tuple_DTeHhjMPXBSEFRBcdiBHhKQDA>(ce_);
                };
                var cg_ = context?.Operators.SelectOrNull<Tuples.Tuple_CIIbRNfJieBVcNIWHEUWMVhOB, Tuples.Tuple_DTeHhjMPXBSEFRBcdiBHhKQDA>(i_, 
					cf_);
                return context?.Operators.SingleOrNull<Tuples.Tuple_DTeHhjMPXBSEFRBcdiBHhKQDA>(cg_);
            };
            var ci_ = context?.Operators.SelectOrNull<Claim, Tuples.Tuple_DTeHhjMPXBSEFRBcdiBHhKQDA>(h_, 
				ch_);
            Func<Tuples.Tuple_DTeHhjMPXBSEFRBcdiBHhKQDA,bool?> ck_ = (FinalList) => 
            {
                bool? cj_ = ((bool?)(FinalList == null));
                return context?.Operators.Not(cj_);
            };
            return context?.Operators.WhereOrNull<Tuples.Tuple_DTeHhjMPXBSEFRBcdiBHhKQDA>(ci_, 
				ck_);
        };
        var cm_ = context?.Operators.SelectOrNull<Tuples.Tuple_EUYHPiEZNTBOHPgZNKhGAORRb, IEnumerable<Tuples.Tuple_DTeHhjMPXBSEFRBcdiBHhKQDA>>(a_, 
			cl_);
        return context?.Operators.SingleOrNull<IEnumerable<Tuples.Tuple_DTeHhjMPXBSEFRBcdiBHhKQDA>>(cm_);
    }

    [CqlDeclaration("Medical Claims With Principal Diagnosis")]
    public IEnumerable<Tuples.Tuple_HLLRUdKceDPKeIXGFiiNKjMKI> Medical_Claims_With_Principal_Diagnosis(IEnumerable<Claim> claim, IEnumerable<CqlCode> DiagnosisValueSet)
    {
        var c_ = this.Professional_or_Institutional_Claims(claim);
        Func<CqlCode,string> e_ = (d) => 
        {
            return d?.code;
        };
        var d_ = context?.Operators.SelectOrNull<CqlCode, string>(DiagnosisValueSet, 
			e_);
        var b_ = new Tuples.Tuple_HGJgSEUEXcXLiIPXgcJWiVdUX
		{
			MedicalClaim = c_,
			DiagnosesAsStrings = d_,
		};
        var a_ = new Tuples.Tuple_HGJgSEUEXcXLiIPXgcJWiVdUX[]
		{
			b_,
		};
        Func<Tuples.Tuple_HGJgSEUEXcXLiIPXgcJWiVdUX,IEnumerable<Tuples.Tuple_HLLRUdKceDPKeIXGFiiNKjMKI>> ag_ = (ClaimWithDiagnosis) => 
        {
            var i_ = ClaimWithDiagnosis?.MedicalClaim;
            Func<Claim,bool?> y_ = (RightClaim) => 
            {
                var j_ = (RightClaim?.Diagnosis as IEnumerable<Claim.DiagnosisComponent>);
                Func<Claim.DiagnosisComponent,bool?> w_ = (RightDiagnosis) => 
                {
                    var l_ = (RightDiagnosis?.SequenceElement as object);
                    var m_ = context?.Operators.Convert<Integer>(l_);
                    var k_ = (FHIRHelpers_4_0_001.ToInteger(m_) as object);
                    var n_ = (((int?)1) as object);
                    var o_ = context?.Operators.Equal(k_, 
						n_);
                    var p_ = (RightDiagnosis?.Diagnosis as object);
                    var q_ = context?.Operators.LateBoundProperty<IEnumerable<Coding>>(p_, 
						"coding");
                    Func<Coding,bool?> t_ = (DiagnosisCode) => 
                    {
                        var r_ = DiagnosisCode?.CodeElement?.Value;
                        var s_ = ClaimWithDiagnosis?.DiagnosesAsStrings;
                        return context?.Operators.InList<string>(r_, 
							s_);
                    };
                    var u_ = context?.Operators.WhereOrNull<Coding>(q_, 
						t_);
                    var v_ = context?.Operators.ExistsInList<Coding>(u_);
                    return context?.Operators.And(o_, 
						v_);
                };
                var x_ = context?.Operators.WhereOrNull<Claim.DiagnosisComponent>(j_, 
					w_);
                return context?.Operators.ExistsInList<Claim.DiagnosisComponent>(x_);
            };
            var h_ = (((ClaimWithDiagnosis?.MedicalClaim == null))
				? ((null as IEnumerable<Claim>))
				: (context?.Operators.WhereOrNull<Claim>(i_, 
						y_)))
;
            var g_ = new Tuples.Tuple_FADJTWQjaQgiVVcFZjGXbPFbN
			{
				LineItems = h_,
			};
            var f_ = new Tuples.Tuple_FADJTWQjaQgiVVcFZjGXbPFbN[]
			{
				g_,
			};
            Func<Tuples.Tuple_FADJTWQjaQgiVVcFZjGXbPFbN,IEnumerable<Tuples.Tuple_HLLRUdKceDPKeIXGFiiNKjMKI>> ae_ = (LineItemDefinition) => 
            {
                var z_ = LineItemDefinition?.LineItems;
                Func<Claim,Tuples.Tuple_HLLRUdKceDPKeIXGFiiNKjMKI> aa_ = (ClaimWithDiagnosis) => (((context?.Operators.Not(((bool?)(ClaimWithDiagnosis == null))) ?? false))
						? (new Tuples.Tuple_HLLRUdKceDPKeIXGFiiNKjMKI
							{
								Claim = LineItemDefinition?.LineItems,
								ServicePeriod = context?.Operators.SelectOrNull<Claim.ItemComponent, CqlInterval<CqlDateTime>>(context?.Operators.FlattenList<Claim.ItemComponent>(context?.Operators.SelectOrNull<Claim, List<Claim.ItemComponent>>(context?.Operators.WhereOrNull<Claim>(LineItemDefinition?.LineItems, 
												(@this) => context?.Operators.Not(((bool?)(@this?.Item == null)))), 
											(@this) => @this?.Item)), 
									(NormalDate) => NCQAFHIRBase_1_0_0.Normalize_Interval((NormalDate?.Serviced as object))),
							})
						: ((null as Tuples.Tuple_HLLRUdKceDPKeIXGFiiNKjMKI)))
;
                var ab_ = context?.Operators.SelectOrNull<Claim, Tuples.Tuple_HLLRUdKceDPKeIXGFiiNKjMKI>(z_, 
					aa_);
                Func<Tuples.Tuple_HLLRUdKceDPKeIXGFiiNKjMKI,bool?> ad_ = (FinalList) => 
                {
                    bool? ac_ = ((bool?)(FinalList == null));
                    return context?.Operators.Not(ac_);
                };
                return context?.Operators.WhereOrNull<Tuples.Tuple_HLLRUdKceDPKeIXGFiiNKjMKI>(ab_, 
					ad_);
            };
            var af_ = context?.Operators.SelectOrNull<Tuples.Tuple_FADJTWQjaQgiVVcFZjGXbPFbN, IEnumerable<Tuples.Tuple_HLLRUdKceDPKeIXGFiiNKjMKI>>(f_, 
				ae_);
            return context?.Operators.SingleOrNull<IEnumerable<Tuples.Tuple_HLLRUdKceDPKeIXGFiiNKjMKI>>(af_);
        };
        var ah_ = context?.Operators.SelectOrNull<Tuples.Tuple_HGJgSEUEXcXLiIPXgcJWiVdUX, IEnumerable<Tuples.Tuple_HLLRUdKceDPKeIXGFiiNKjMKI>>(a_, 
			ag_);
        return context?.Operators.SingleOrNull<IEnumerable<Tuples.Tuple_HLLRUdKceDPKeIXGFiiNKjMKI>>(ah_);
    }

    [CqlDeclaration("Get All Professional and Institutional Claims and Claim Responses")]
    public Tuples.Tuple_GjTATZbNccdVYWChGHHdRUXSM Get_All_Professional_and_Institutional_Claims_and_Claim_Responses(IEnumerable<ClaimResponse> claimResponse, IEnumerable<Claim> claim)
    {
        var a_ = this.Professional_or_Institutional_Claims_Response(claimResponse);
        var b_ = this.Professional_or_Institutional_Claims(claim);
        return new Tuples.Tuple_GjTATZbNccdVYWChGHHdRUXSM
		{
			MedicalClaimResponse = a_,
			MedicalClaim = b_,
		};
    }

    [CqlDeclaration("Get All Paid Claim Reponses")]
    public IEnumerable<Tuples.Tuple_EbJRLQXEhRCeIIZLcXEYbTEDL> Get_All_Paid_Claim_Reponses(IEnumerable<ClaimResponse> claimResponse)
    {
        Func<ClaimResponse,bool?> i_ = (ResponseItem) => 
        {
            var d_ = (ResponseItem?.OutcomeElement as object);
<<<<<<< HEAD
            var e_ = (context.OnFunctionCalled(new FunctionCallEvent("ToString", 
		null, 
		null))?.Operators).Convert<string>(d_);
=======
            var e_ = context?.Operators.Convert<string>(d_);
>>>>>>> 04603b7c
            var g_ = "complete";
            var h_ = "partial";
            var f_ = (new string[]
			{
				g_,
				h_,
			} as IEnumerable<string>);
            return context?.Operators.InList<string>(e_, 
				f_);
        };
        var c_ = context?.Operators.WhereOrNull<ClaimResponse>(claimResponse, 
			i_);
        var b_ = new Tuples.Tuple_GRhdjhBUGcJfFRBeODDiYLCdD
		{
			PaidResponse = c_,
		};
        var a_ = new Tuples.Tuple_GRhdjhBUGcJfFRBeODDiYLCdD[]
		{
			b_,
		};
        Func<Tuples.Tuple_GRhdjhBUGcJfFRBeODDiYLCdD,IEnumerable<Tuples.Tuple_EbJRLQXEhRCeIIZLcXEYbTEDL>> av_ = (ClaimResponse) => 
        {
            var j_ = ClaimResponse?.PaidResponse;
            Func<ClaimResponse,Tuples.Tuple_EbJRLQXEhRCeIIZLcXEYbTEDL> au_ = (ClmResp) => 
            {
                var k_ = ClmResp;
                var m_ = (ClmResp?.Request?.ReferenceElement as object);
<<<<<<< HEAD
                var n_ = (context.OnFunctionCalled(new FunctionCallEvent("ToString", 
		null, 
		null))?.Operators).Convert<string>(m_);
=======
                var n_ = context?.Operators.Convert<string>(m_);
>>>>>>> 04603b7c
                var l_ = NCQAFHIRBase_1_0_0.GetId(n_);
                var p_ = (ClmResp?.Item as IEnumerable<ClaimResponse.ItemComponent>);
                Func<ClaimResponse.ItemComponent,bool?> at_ = (ResponseItem) => 
                {
                    var q_ = ResponseItem?.Adjudication;
                    Func<ClaimResponse.AdjudicationComponent,bool?> s_ = (@this) => 
                    {
                        bool? r_ = ((bool?)(@this?.Category == null));
                        return context?.Operators.Not(r_);
                    };
                    var t_ = context?.Operators.WhereOrNull<ClaimResponse.AdjudicationComponent>(q_, 
						s_);
                    Func<ClaimResponse.AdjudicationComponent,CodeableConcept> u_ = (@this) => 
                    {
                        return @this?.Category;
                    };
                    var v_ = context?.Operators.SelectOrNull<ClaimResponse.AdjudicationComponent, CodeableConcept>(t_, 
						u_);
                    Func<CodeableConcept,bool?> x_ = (@this) => 
                    {
                        bool? w_ = ((bool?)(@this?.Coding == null));
                        return context?.Operators.Not(w_);
                    };
                    var y_ = context?.Operators.WhereOrNull<CodeableConcept>(v_, 
						x_);
                    Func<CodeableConcept,List<Coding>> z_ = (@this) => 
                    {
                        return @this?.Coding;
                    };
                    var aa_ = context?.Operators.SelectOrNull<CodeableConcept, List<Coding>>(y_, 
						z_);
                    var ab_ = context?.Operators.FlattenList<Coding>(aa_);
                    Func<Coding,bool?> ae_ = (CategoryItem) => 
                    {
                        var ac_ = (CategoryItem?.CodeElement?.Value as object);
                        var ad_ = ("benefit" as object);
                        return context?.Operators.Equal(ac_, 
							ad_);
                    };
                    var af_ = context?.Operators.WhereOrNull<Coding>(ab_, 
						ae_);
                    var ag_ = context?.Operators.ExistsInList<Coding>(af_);
                    Func<ClaimResponse.AdjudicationComponent,bool?> aj_ = (@this) => 
                    {
                        bool? ai_ = ((bool?)(@this?.Amount == null));
                        return context?.Operators.Not(ai_);
                    };
                    var ak_ = context?.Operators.WhereOrNull<ClaimResponse.AdjudicationComponent>(q_, 
						aj_);
                    Func<ClaimResponse.AdjudicationComponent,Money> al_ = (@this) => 
                    {
                        return @this?.Amount;
                    };
                    var am_ = context?.Operators.SelectOrNull<ClaimResponse.AdjudicationComponent, Money>(ak_, 
						al_);
                    Func<Money,bool?> aq_ = (DollarAmount) => 
                    {
                        var ao_ = DollarAmount?.ValueElement;
                        var an_ = (FHIRHelpers_4_0_001.ToDecimal(ao_) as object);
                        var ap_ = (context?.Operators.ConvertIntegerToDecimal(((int?)0)) as object);
                        return context?.Operators.Greater(an_, 
							ap_);
                    };
                    var ar_ = context?.Operators.WhereOrNull<Money>(am_, 
						aq_);
                    var as_ = context?.Operators.ExistsInList<Money>(ar_);
                    return context?.Operators.And(ag_, 
						as_);
                };
                var o_ = context?.Operators.WhereOrNull<ClaimResponse.ItemComponent>(p_, 
					at_);
                return new Tuples.Tuple_EbJRLQXEhRCeIIZLcXEYbTEDL
				{
					Response = k_,
					ResponseID = l_,
					LineItems = o_,
				};
            };
            return context?.Operators.SelectOrNull<ClaimResponse, Tuples.Tuple_EbJRLQXEhRCeIIZLcXEYbTEDL>(j_, 
				au_);
        };
        var aw_ = context?.Operators.SelectOrNull<Tuples.Tuple_GRhdjhBUGcJfFRBeODDiYLCdD, IEnumerable<Tuples.Tuple_EbJRLQXEhRCeIIZLcXEYbTEDL>>(a_, 
			av_);
        return context?.Operators.SingleOrNull<IEnumerable<Tuples.Tuple_EbJRLQXEhRCeIIZLcXEYbTEDL>>(aw_);
    }

    [CqlDeclaration("Get All Claims With Procedure and Diagnosis")]
    public IEnumerable<Tuples.Tuple_DXaYeZVOEAELKIhLMVHZBeASM> Get_All_Claims_With_Procedure_and_Diagnosis(IEnumerable<Claim> claim, IEnumerable<CqlCode> ProductOrServiceValueSet, IEnumerable<CqlCode> DiagnosisValueSet)
    {
        Func<Claim,bool?> ak_ = (AllClaims) => 
        {
            var a_ = AllClaims?.Item;
            Func<Claim.ItemComponent,bool?> c_ = (@this) => 
            {
                bool? b_ = ((bool?)(@this?.ProductOrService == null));
                return context?.Operators.Not(b_);
            };
            var d_ = context?.Operators.WhereOrNull<Claim.ItemComponent>(a_, 
				c_);
            Func<Claim.ItemComponent,CodeableConcept> e_ = (@this) => 
            {
                return @this?.ProductOrService;
            };
            var f_ = context?.Operators.SelectOrNull<Claim.ItemComponent, CodeableConcept>(d_, 
				e_);
            Func<CodeableConcept,bool?> h_ = (@this) => 
            {
                bool? g_ = ((bool?)(@this?.Coding == null));
                return context?.Operators.Not(g_);
            };
            var i_ = context?.Operators.WhereOrNull<CodeableConcept>(f_, 
				h_);
            Func<CodeableConcept,List<Coding>> j_ = (@this) => 
            {
                return @this?.Coding;
            };
            var k_ = context?.Operators.SelectOrNull<CodeableConcept, List<Coding>>(i_, 
				j_);
            var l_ = context?.Operators.FlattenList<Coding>(k_);
            Func<Coding,bool?> n_ = (ProductOrServiceCode) => 
            {
                var m_ = FHIRHelpers_4_0_001.ToCode(ProductOrServiceCode);
                return context?.Operators.CodeInList(m_, 
					ProductOrServiceValueSet);
            };
            var o_ = context?.Operators.WhereOrNull<Coding>(l_, 
				n_);
            var p_ = context?.Operators.ExistsInList<Coding>(o_);
            var q_ = (AllClaims?.Diagnosis as IEnumerable<Claim.DiagnosisComponent>);
            Func<Claim.DiagnosisComponent,bool?> s_ = (@this) => 
            {
                bool? r_ = ((bool?)(@this?.Diagnosis == null));
                return context?.Operators.Not(r_);
            };
            var t_ = context?.Operators.WhereOrNull<Claim.DiagnosisComponent>(q_, 
				s_);
            Func<Claim.DiagnosisComponent,DataType> u_ = (@this) => 
            {
                return @this?.Diagnosis;
            };
            var v_ = context?.Operators.SelectOrNull<Claim.DiagnosisComponent, DataType>(t_, 
				u_);
            Func<DataType,bool?> y_ = (@this) => 
            {
                var x_ = (@this as object);
                bool? w_ = ((bool?)(context?.Operators.LateBoundProperty<object>(x_, 
					"coding") == null));
                return context?.Operators.Not(w_);
            };
            var z_ = context?.Operators.WhereOrNull<DataType>(v_, 
				y_);
            Func<DataType,object> ab_ = (@this) => 
            {
                var aa_ = (@this as object);
                return context?.Operators.LateBoundProperty<object>(aa_, 
					"coding");
            };
            var ac_ = context?.Operators.SelectOrNull<DataType, object>(z_, 
				ab_);
            var ad_ = context?.Operators.FlattenLateBoundList(ac_);
            Func<object,Coding> ae_ = (@object) => (@object as Coding);
            var af_ = context?.Operators.SelectOrNull<object, Coding>(ad_, 
				ae_);
            Func<Coding,bool?> ah_ = (DiagnosisCode) => 
            {
                var ag_ = FHIRHelpers_4_0_001.ToCode(DiagnosisCode);
                return context?.Operators.CodeInList(ag_, 
					DiagnosisValueSet);
            };
            var ai_ = context?.Operators.WhereOrNull<Coding>(af_, 
				ah_);
            var aj_ = context?.Operators.ExistsInList<Coding>(ai_);
            return context?.Operators.And(p_, 
				aj_);
        };
        var al_ = context?.Operators.WhereOrNull<Claim>(claim, 
			ak_);
        Func<Claim,Tuples.Tuple_DXaYeZVOEAELKIhLMVHZBeASM> av_ = (ProcedureClaims) => 
        {
            var am_ = ProcedureClaims;
            var an_ = ProcedureClaims?.IdElement;
            var ap_ = (ProcedureClaims?.Item as IEnumerable<Claim.ItemComponent>);
            Func<Claim.ItemComponent,bool?> au_ = (ResponseItem) => 
            {
                var aq_ = (ResponseItem?.ProductOrService?.Coding as IEnumerable<Coding>);
                Func<Coding,bool?> as_ = (ProductOrServiceCode) => 
                {
                    var ar_ = FHIRHelpers_4_0_001.ToCode(ProductOrServiceCode);
                    return context?.Operators.CodeInList(ar_, 
						ProductOrServiceValueSet);
                };
                var at_ = context?.Operators.WhereOrNull<Coding>(aq_, 
					as_);
                return context?.Operators.ExistsInList<Coding>(at_);
            };
            var ao_ = context?.Operators.WhereOrNull<Claim.ItemComponent>(ap_, 
				au_);
            return new Tuples.Tuple_DXaYeZVOEAELKIhLMVHZBeASM
			{
				ClaimofInterest = am_,
				ClaimID = an_,
				LineItems = ao_,
			};
        };
        return context?.Operators.SelectOrNull<Claim, Tuples.Tuple_DXaYeZVOEAELKIhLMVHZBeASM>(al_, 
			av_);
    }

    [CqlDeclaration("Get Corresponding Claim for Services and Conditions")]
    public Tuples.Tuple_FbAEUOYETObSHBafYbFNIeSNO Get_Corresponding_Claim_for_Services_and_Conditions(IEnumerable<ClaimResponse> claimResponse, IEnumerable<Claim> claim, IEnumerable<CqlCode> ProductOrServiceValueSet, IEnumerable<CqlCode> DiagnosisValueSet)
    {
        var c_ = this.Get_All_Paid_Claim_Reponses(claimResponse);
        var d_ = this.Get_All_Claims_With_Procedure_and_Diagnosis(claim, 
			ProductOrServiceValueSet, 
			DiagnosisValueSet);
        var b_ = new Tuples.Tuple_ELXXNjRZXJcQDXjEEQXFeNQKZ
		{
			PaidMedicalClaimResponse = c_,
			MedicalClaim = d_,
		};
        var a_ = new Tuples.Tuple_ELXXNjRZXJcQDXjEEQXFeNQKZ[]
		{
			b_,
		};
        Func<Tuples.Tuple_ELXXNjRZXJcQDXjEEQXFeNQKZ,Tuples.Tuple_FbAEUOYETObSHBafYbFNIeSNO> bj_ = (ClaimAndResponse) => 
        {
            var h_ = ClaimAndResponse?.MedicalClaim;
            Func<Tuples.Tuple_DXaYeZVOEAELKIhLMVHZBeASM,Tuples.Tuple_CAKcSTUVVXcPjYRXATiiRAEMg> ae_ = (medClaim) => 
            {
                var i_ = medClaim;
                var k_ = medClaim?.LineItems;
                Func<Claim.ItemComponent,bool?> ad_ = (medClaimLineItem) => 
                {
                    var l_ = ClaimAndResponse?.PaidMedicalClaimResponse;
                    Func<Tuples.Tuple_EbJRLQXEhRCeIIZLcXEYbTEDL,IEnumerable<Tuples.Tuple_EbJRLQXEhRCeIIZLcXEYbTEDL>> ab_ = (pClaim) => 
                    {
                        var m_ = pClaim?.LineItems;
                        Func<ClaimResponse.ItemComponent,bool?> y_ = (pClaimLineItem) => 
                        {
                            var o_ = (((medClaim?.ClaimofInterest is Resource)
								? ((medClaim?.ClaimofInterest as Resource)?.IdElement)
								: (null))
 as object);
<<<<<<< HEAD
                            var n_ = ((context.OnFunctionCalled(new FunctionCallEvent("ToString", 
		null, 
		null))?.Operators).Convert<string>(o_) as object);
                            var q_ = (pClaim?.Response?.Request?.ReferenceElement as object);
                            var r_ = (context.OnFunctionCalled(new FunctionCallEvent("ToString", 
		null, 
		null))?.Operators).Convert<string>(q_);
=======
                            var n_ = (context?.Operators.Convert<string>(o_) as object);
                            var q_ = (pClaim?.Response?.Request?.ReferenceElement as object);
                            var r_ = context?.Operators.Convert<string>(q_);
>>>>>>> 04603b7c
                            var p_ = (NCQAFHIRBase_1_0_0.GetId(r_) as object);
                            var s_ = context?.Operators.Equal(n_, 
								p_);
                            var u_ = (medClaimLineItem?.SequenceElement as object);
                            var t_ = (context?.Operators.Convert<Integer>(u_) as object);
                            var w_ = (pClaimLineItem?.ItemSequenceElement as object);
                            var v_ = (context?.Operators.Convert<Integer>(w_) as object);
                            var x_ = context?.Operators.Equal(t_, 
								v_);
                            return context?.Operators.And(s_, 
								x_);
                        };
                        var z_ = context?.Operators.WhereOrNull<ClaimResponse.ItemComponent>(m_, 
							y_);
                        Func<ClaimResponse.ItemComponent,Tuples.Tuple_EbJRLQXEhRCeIIZLcXEYbTEDL> aa_ = (pClaimLineItem) => pClaim;
                        return context?.Operators.SelectOrNull<ClaimResponse.ItemComponent, Tuples.Tuple_EbJRLQXEhRCeIIZLcXEYbTEDL>(z_, 
							aa_);
                    };
                    var ac_ = context?.Operators.SelectManyOrNull<Tuples.Tuple_EbJRLQXEhRCeIIZLcXEYbTEDL, Tuples.Tuple_EbJRLQXEhRCeIIZLcXEYbTEDL>(l_, 
						ab_);
                    return context?.Operators.ExistsInList<Tuples.Tuple_EbJRLQXEhRCeIIZLcXEYbTEDL>(ac_);
                };
                var j_ = context?.Operators.WhereOrNull<Claim.ItemComponent>(k_, 
					ad_);
                return new Tuples.Tuple_CAKcSTUVVXcPjYRXATiiRAEMg
				{
					PaidClaim = i_,
					ClaimItem = j_,
				};
            };
            var g_ = context?.Operators.SelectOrNull<Tuples.Tuple_DXaYeZVOEAELKIhLMVHZBeASM, Tuples.Tuple_CAKcSTUVVXcPjYRXATiiRAEMg>(h_, 
				ae_);
            var f_ = new Tuples.Tuple_CTafBejCOJKDPBQMRaUKGZGDD
			{
				AggregateClaim = g_,
			};
            var e_ = new Tuples.Tuple_CTafBejCOJKDPBQMRaUKGZGDD[]
			{
				f_,
			};
            Func<Tuples.Tuple_CTafBejCOJKDPBQMRaUKGZGDD,Tuples.Tuple_FbAEUOYETObSHBafYbFNIeSNO> bh_ = (ClaimWithPaidResponse) => 
            {
                var ah_ = ClaimWithPaidResponse?.AggregateClaim;
                Func<Tuples.Tuple_CAKcSTUVVXcPjYRXATiiRAEMg,bool?> aj_ = (@this) => 
                {
                    bool? ai_ = ((bool?)(@this?.ClaimItem == null));
                    return context?.Operators.Not(ai_);
                };
                var ak_ = context?.Operators.WhereOrNull<Tuples.Tuple_CAKcSTUVVXcPjYRXATiiRAEMg>(ah_, 
					aj_);
                Func<Tuples.Tuple_CAKcSTUVVXcPjYRXATiiRAEMg,IEnumerable<Claim.ItemComponent>> al_ = (@this) => 
                {
                    return @this?.ClaimItem;
                };
                var am_ = context?.Operators.SelectOrNull<Tuples.Tuple_CAKcSTUVVXcPjYRXATiiRAEMg, IEnumerable<Claim.ItemComponent>>(ak_, 
					al_);
                var an_ = context?.Operators.FlattenList<Claim.ItemComponent>(am_);
                Func<Tuples.Tuple_CAKcSTUVVXcPjYRXATiiRAEMg,bool?> ar_ = (@this) => 
                {
                    bool? aq_ = ((bool?)(@this?.PaidClaim == null));
                    return context?.Operators.Not(aq_);
                };
                var as_ = context?.Operators.WhereOrNull<Tuples.Tuple_CAKcSTUVVXcPjYRXATiiRAEMg>(ah_, 
					ar_);
                Func<Tuples.Tuple_CAKcSTUVVXcPjYRXATiiRAEMg,Tuples.Tuple_DXaYeZVOEAELKIhLMVHZBeASM> at_ = (@this) => 
                {
                    return @this?.PaidClaim;
                };
                var ao_ = context?.Operators.SelectOrNull<Tuples.Tuple_CAKcSTUVVXcPjYRXATiiRAEMg, Tuples.Tuple_DXaYeZVOEAELKIhLMVHZBeASM>(as_, 
					at_);
                Func<Tuples.Tuple_CAKcSTUVVXcPjYRXATiiRAEMg,bool?> ax_ = (@this) => 
                {
                    bool? aw_ = ((bool?)(@this?.ClaimItem == null));
                    return context?.Operators.Not(aw_);
                };
                var ay_ = context?.Operators.WhereOrNull<Tuples.Tuple_CAKcSTUVVXcPjYRXATiiRAEMg>(ah_, 
					ax_);
                var ba_ = context?.Operators.SelectOrNull<Tuples.Tuple_CAKcSTUVVXcPjYRXATiiRAEMg, IEnumerable<Claim.ItemComponent>>(ay_, 
					al_);
                var bb_ = context?.Operators.FlattenList<Claim.ItemComponent>(ba_);
                Func<Claim.ItemComponent,CqlInterval<CqlDateTime>> bd_ = (PaidItem) => 
                {
                    var bc_ = (PaidItem?.Serviced as object);
                    return NCQAFHIRBase_1_0_0.Normalize_Interval(bc_);
                };
                var au_ = context?.Operators.SelectOrNull<Claim.ItemComponent, CqlInterval<CqlDateTime>>(bb_, 
					bd_);
                var ag_ = (((context?.Operators.ExistsInList<Claim.ItemComponent>(an_) ?? false))
					? (new Tuples.Tuple_FbAEUOYETObSHBafYbFNIeSNO
						{
							originalClaim = ao_,
							ServicePeriod = au_,
						})
					: ((null as Tuples.Tuple_FbAEUOYETObSHBafYbFNIeSNO)))
;
                var af_ = new Tuples.Tuple_FbAEUOYETObSHBafYbFNIeSNO[]
				{
					ag_,
				};
                Func<Tuples.Tuple_FbAEUOYETObSHBafYbFNIeSNO,bool?> bf_ = (FinalList) => 
                {
                    bool? be_ = ((bool?)(FinalList == null));
                    return context?.Operators.Not(be_);
                };
                var bg_ = context?.Operators.WhereOrNull<Tuples.Tuple_FbAEUOYETObSHBafYbFNIeSNO>(af_, 
					bf_);
                return context?.Operators.SingleOrNull<Tuples.Tuple_FbAEUOYETObSHBafYbFNIeSNO>(bg_);
            };
            var bi_ = context?.Operators.SelectOrNull<Tuples.Tuple_CTafBejCOJKDPBQMRaUKGZGDD, Tuples.Tuple_FbAEUOYETObSHBafYbFNIeSNO>(e_, 
				bh_);
            return context?.Operators.SingleOrNull<Tuples.Tuple_FbAEUOYETObSHBafYbFNIeSNO>(bi_);
        };
        var bk_ = context?.Operators.SelectOrNull<Tuples.Tuple_ELXXNjRZXJcQDXjEEQXFeNQKZ, Tuples.Tuple_FbAEUOYETObSHBafYbFNIeSNO>(a_, 
			bj_);
        return context?.Operators.SingleOrNull<Tuples.Tuple_FbAEUOYETObSHBafYbFNIeSNO>(bk_);
    }

    [CqlDeclaration("Get Paid Claims for Provided Service and Condition")]
    public Tuples.Tuple_FbAEUOYETObSHBafYbFNIeSNO Get_Paid_Claims_for_Provided_Service_and_Condition(IEnumerable<ClaimResponse> claimResponse, IEnumerable<Claim> claim, IEnumerable<CqlCode> ProductOrServiceValueSet, IEnumerable<CqlCode> DiagnosisValueSet)
    {
        var d_ = this.Get_All_Professional_and_Institutional_Claims_and_Claim_Responses(claimResponse, 
			claim);
        var c_ = new Tuples.Tuple_GjTATZbNccdVYWChGHHdRUXSM[]
		{
			d_,
		};
        Func<Tuples.Tuple_GjTATZbNccdVYWChGHHdRUXSM,Tuples.Tuple_FbAEUOYETObSHBafYbFNIeSNO> e_ = (MedicalClaimAndResponse) => (((context?.Operators.And(((bool?)(MedicalClaimAndResponse?.MedicalClaimResponse == null)), 
((bool?)(MedicalClaimAndResponse?.MedicalClaim == null))) ?? false))
				? ((null as Tuples.Tuple_FbAEUOYETObSHBafYbFNIeSNO))
				: (this.Get_Corresponding_Claim_for_Services_and_Conditions(MedicalClaimAndResponse?.MedicalClaimResponse, 
MedicalClaimAndResponse?.MedicalClaim, 
						ProductOrServiceValueSet, 
						DiagnosisValueSet)))
;
        var f_ = context?.Operators.SelectOrNull<Tuples.Tuple_GjTATZbNccdVYWChGHHdRUXSM, Tuples.Tuple_FbAEUOYETObSHBafYbFNIeSNO>(c_, 
			e_);
        var b_ = context?.Operators.SingleOrNull<Tuples.Tuple_FbAEUOYETObSHBafYbFNIeSNO>(f_);
        var a_ = new Tuples.Tuple_FbAEUOYETObSHBafYbFNIeSNO[]
		{
			b_,
		};
        Func<Tuples.Tuple_FbAEUOYETObSHBafYbFNIeSNO,bool?> h_ = (FinalList) => 
        {
            bool? g_ = ((bool?)(FinalList == null));
            return context?.Operators.Not(g_);
        };
        var i_ = context?.Operators.WhereOrNull<Tuples.Tuple_FbAEUOYETObSHBafYbFNIeSNO>(a_, 
			h_);
        return context?.Operators.SingleOrNull<Tuples.Tuple_FbAEUOYETObSHBafYbFNIeSNO>(i_);
    }

    [CqlDeclaration("Get All Claims With Procedure or Diagnosis")]
    public IEnumerable<Tuples.Tuple_DXaYeZVOEAELKIhLMVHZBeASM> Get_All_Claims_With_Procedure_or_Diagnosis(IEnumerable<Claim> claim, IEnumerable<CqlCode> ProductOrServiceValueSet, IEnumerable<CqlCode> DiagnosisValueSet)
    {
        Func<Claim,bool?> ak_ = (AllClaims) => 
        {
            var a_ = AllClaims?.Item;
            Func<Claim.ItemComponent,bool?> c_ = (@this) => 
            {
                bool? b_ = ((bool?)(@this?.ProductOrService == null));
                return context?.Operators.Not(b_);
            };
            var d_ = context?.Operators.WhereOrNull<Claim.ItemComponent>(a_, 
				c_);
            Func<Claim.ItemComponent,CodeableConcept> e_ = (@this) => 
            {
                return @this?.ProductOrService;
            };
            var f_ = context?.Operators.SelectOrNull<Claim.ItemComponent, CodeableConcept>(d_, 
				e_);
            Func<CodeableConcept,bool?> h_ = (@this) => 
            {
                bool? g_ = ((bool?)(@this?.Coding == null));
                return context?.Operators.Not(g_);
            };
            var i_ = context?.Operators.WhereOrNull<CodeableConcept>(f_, 
				h_);
            Func<CodeableConcept,List<Coding>> j_ = (@this) => 
            {
                return @this?.Coding;
            };
            var k_ = context?.Operators.SelectOrNull<CodeableConcept, List<Coding>>(i_, 
				j_);
            var l_ = context?.Operators.FlattenList<Coding>(k_);
            Func<Coding,bool?> n_ = (ProductOrServiceCode) => 
            {
                var m_ = FHIRHelpers_4_0_001.ToCode(ProductOrServiceCode);
                return context?.Operators.CodeInList(m_, 
					ProductOrServiceValueSet);
            };
            var o_ = context?.Operators.WhereOrNull<Coding>(l_, 
				n_);
            var p_ = context?.Operators.ExistsInList<Coding>(o_);
            var q_ = (AllClaims?.Diagnosis as IEnumerable<Claim.DiagnosisComponent>);
            Func<Claim.DiagnosisComponent,bool?> s_ = (@this) => 
            {
                bool? r_ = ((bool?)(@this?.Diagnosis == null));
                return context?.Operators.Not(r_);
            };
            var t_ = context?.Operators.WhereOrNull<Claim.DiagnosisComponent>(q_, 
				s_);
            Func<Claim.DiagnosisComponent,DataType> u_ = (@this) => 
            {
                return @this?.Diagnosis;
            };
            var v_ = context?.Operators.SelectOrNull<Claim.DiagnosisComponent, DataType>(t_, 
				u_);
            Func<DataType,bool?> y_ = (@this) => 
            {
                var x_ = (@this as object);
                bool? w_ = ((bool?)(context?.Operators.LateBoundProperty<object>(x_, 
					"coding") == null));
                return context?.Operators.Not(w_);
            };
            var z_ = context?.Operators.WhereOrNull<DataType>(v_, 
				y_);
            Func<DataType,object> ab_ = (@this) => 
            {
                var aa_ = (@this as object);
                return context?.Operators.LateBoundProperty<object>(aa_, 
					"coding");
            };
            var ac_ = context?.Operators.SelectOrNull<DataType, object>(z_, 
				ab_);
            var ad_ = context?.Operators.FlattenLateBoundList(ac_);
            Func<object,Coding> ae_ = (@object) => (@object as Coding);
            var af_ = context?.Operators.SelectOrNull<object, Coding>(ad_, 
				ae_);
            Func<Coding,bool?> ah_ = (DiagnosisCode) => 
            {
                var ag_ = FHIRHelpers_4_0_001.ToCode(DiagnosisCode);
                return context?.Operators.CodeInList(ag_, 
					DiagnosisValueSet);
            };
            var ai_ = context?.Operators.WhereOrNull<Coding>(af_, 
				ah_);
            var aj_ = context?.Operators.ExistsInList<Coding>(ai_);
            return context?.Operators.Or(p_, 
				aj_);
        };
        var al_ = context?.Operators.WhereOrNull<Claim>(claim, 
			ak_);
        Func<Claim,Tuples.Tuple_DXaYeZVOEAELKIhLMVHZBeASM> am_ = (ProcedureClaims) => (((context?.Operators.ExistsInList<Claim.ItemComponent>(context?.Operators.WhereOrNull<Claim.ItemComponent>((ProcedureClaims?.Item as IEnumerable<Claim.ItemComponent>), 
					(ResponseItem) => context?.Operators.ExistsInList<Coding>(context?.Operators.WhereOrNull<Coding>((ResponseItem?.ProductOrService?.Coding as IEnumerable<Coding>), 
								(ProductOrServiceCode) => context?.Operators.CodeInList(FHIRHelpers_4_0_001.ToCode(ProductOrServiceCode), 
										ProductOrServiceValueSet))))) ?? false))
				? (new Tuples.Tuple_DXaYeZVOEAELKIhLMVHZBeASM
					{
						ClaimofInterest = ProcedureClaims,
						ClaimID = ProcedureClaims?.IdElement,
						LineItems = context?.Operators.WhereOrNull<Claim.ItemComponent>((ProcedureClaims?.Item as IEnumerable<Claim.ItemComponent>), 
							(ResponseItem) => context?.Operators.ExistsInList<Coding>(context?.Operators.WhereOrNull<Coding>((ResponseItem?.ProductOrService?.Coding as IEnumerable<Coding>), 
										(ProductOrServiceCode) => context?.Operators.CodeInList(FHIRHelpers_4_0_001.ToCode(ProductOrServiceCode), 
												ProductOrServiceValueSet)))),
					})
				: (new Tuples.Tuple_DXaYeZVOEAELKIhLMVHZBeASM
					{
						ClaimofInterest = ProcedureClaims,
						ClaimID = ProcedureClaims?.IdElement,
						LineItems = context?.Operators.WhereOrNull<Claim.ItemComponent>((ProcedureClaims?.Item as IEnumerable<Claim.ItemComponent>), 
							(ResponseItem) => context?.Operators.Equal(((context?.Operators.Convert<Integer>((ResponseItem?.SequenceElement as object)))?.Value as object), 
(((int?)1) as object))),
					}))
;
        return context?.Operators.SelectOrNull<Claim, Tuples.Tuple_DXaYeZVOEAELKIhLMVHZBeASM>(al_, 
			am_);
    }

    [CqlDeclaration("Get Corresponding Claim for Services or Conditions")]
    public Tuples.Tuple_FbAEUOYETObSHBafYbFNIeSNO Get_Corresponding_Claim_for_Services_or_Conditions(IEnumerable<ClaimResponse> claimResponse, IEnumerable<Claim> claim, IEnumerable<CqlCode> ProductOrServiceValueSet, IEnumerable<CqlCode> DiagnosisValueSet)
    {
        var c_ = this.Get_All_Paid_Claim_Reponses(claimResponse);
        var d_ = this.Get_All_Claims_With_Procedure_or_Diagnosis(claim, 
			ProductOrServiceValueSet, 
			DiagnosisValueSet);
        var b_ = new Tuples.Tuple_ELXXNjRZXJcQDXjEEQXFeNQKZ
		{
			PaidMedicalClaimResponse = c_,
			MedicalClaim = d_,
		};
        var a_ = new Tuples.Tuple_ELXXNjRZXJcQDXjEEQXFeNQKZ[]
		{
			b_,
		};
        Func<Tuples.Tuple_ELXXNjRZXJcQDXjEEQXFeNQKZ,Tuples.Tuple_FbAEUOYETObSHBafYbFNIeSNO> bj_ = (ClaimAndResponse) => 
        {
            var h_ = ClaimAndResponse?.MedicalClaim;
            Func<Tuples.Tuple_DXaYeZVOEAELKIhLMVHZBeASM,Tuples.Tuple_CAKcSTUVVXcPjYRXATiiRAEMg> ae_ = (medClaim) => 
            {
                var i_ = medClaim;
                var k_ = medClaim?.LineItems;
                Func<Claim.ItemComponent,bool?> ad_ = (medClaimLineItem) => 
                {
                    var l_ = ClaimAndResponse?.PaidMedicalClaimResponse;
                    Func<Tuples.Tuple_EbJRLQXEhRCeIIZLcXEYbTEDL,IEnumerable<Tuples.Tuple_EbJRLQXEhRCeIIZLcXEYbTEDL>> ab_ = (pClaim) => 
                    {
                        var m_ = pClaim?.LineItems;
                        Func<ClaimResponse.ItemComponent,bool?> y_ = (pClaimLineItem) => 
                        {
                            var o_ = (((medClaim?.ClaimofInterest is Resource)
								? ((medClaim?.ClaimofInterest as Resource)?.IdElement)
								: (null))
 as object);
<<<<<<< HEAD
                            var n_ = ((context.OnFunctionCalled(new FunctionCallEvent("ToString", 
		null, 
		null))?.Operators).Convert<string>(o_) as object);
                            var q_ = (pClaim?.Response?.Request?.ReferenceElement as object);
                            var r_ = (context.OnFunctionCalled(new FunctionCallEvent("ToString", 
		null, 
		null))?.Operators).Convert<string>(q_);
=======
                            var n_ = (context?.Operators.Convert<string>(o_) as object);
                            var q_ = (pClaim?.Response?.Request?.ReferenceElement as object);
                            var r_ = context?.Operators.Convert<string>(q_);
>>>>>>> 04603b7c
                            var p_ = (NCQAFHIRBase_1_0_0.GetId(r_) as object);
                            var s_ = context?.Operators.Equal(n_, 
								p_);
                            var u_ = (medClaimLineItem?.SequenceElement as object);
                            var t_ = (context?.Operators.Convert<Integer>(u_) as object);
                            var w_ = (pClaimLineItem?.ItemSequenceElement as object);
                            var v_ = (context?.Operators.Convert<Integer>(w_) as object);
                            var x_ = context?.Operators.Equal(t_, 
								v_);
                            return context?.Operators.And(s_, 
								x_);
                        };
                        var z_ = context?.Operators.WhereOrNull<ClaimResponse.ItemComponent>(m_, 
							y_);
                        Func<ClaimResponse.ItemComponent,Tuples.Tuple_EbJRLQXEhRCeIIZLcXEYbTEDL> aa_ = (pClaimLineItem) => pClaim;
                        return context?.Operators.SelectOrNull<ClaimResponse.ItemComponent, Tuples.Tuple_EbJRLQXEhRCeIIZLcXEYbTEDL>(z_, 
							aa_);
                    };
                    var ac_ = context?.Operators.SelectManyOrNull<Tuples.Tuple_EbJRLQXEhRCeIIZLcXEYbTEDL, Tuples.Tuple_EbJRLQXEhRCeIIZLcXEYbTEDL>(l_, 
						ab_);
                    return context?.Operators.ExistsInList<Tuples.Tuple_EbJRLQXEhRCeIIZLcXEYbTEDL>(ac_);
                };
                var j_ = context?.Operators.WhereOrNull<Claim.ItemComponent>(k_, 
					ad_);
                return new Tuples.Tuple_CAKcSTUVVXcPjYRXATiiRAEMg
				{
					PaidClaim = i_,
					ClaimItem = j_,
				};
            };
            var g_ = context?.Operators.SelectOrNull<Tuples.Tuple_DXaYeZVOEAELKIhLMVHZBeASM, Tuples.Tuple_CAKcSTUVVXcPjYRXATiiRAEMg>(h_, 
				ae_);
            var f_ = new Tuples.Tuple_CTafBejCOJKDPBQMRaUKGZGDD
			{
				AggregateClaim = g_,
			};
            var e_ = new Tuples.Tuple_CTafBejCOJKDPBQMRaUKGZGDD[]
			{
				f_,
			};
            Func<Tuples.Tuple_CTafBejCOJKDPBQMRaUKGZGDD,Tuples.Tuple_FbAEUOYETObSHBafYbFNIeSNO> bh_ = (ClaimWithPaidResponse) => 
            {
                var ah_ = ClaimWithPaidResponse?.AggregateClaim;
                Func<Tuples.Tuple_CAKcSTUVVXcPjYRXATiiRAEMg,bool?> aj_ = (@this) => 
                {
                    bool? ai_ = ((bool?)(@this?.ClaimItem == null));
                    return context?.Operators.Not(ai_);
                };
                var ak_ = context?.Operators.WhereOrNull<Tuples.Tuple_CAKcSTUVVXcPjYRXATiiRAEMg>(ah_, 
					aj_);
                Func<Tuples.Tuple_CAKcSTUVVXcPjYRXATiiRAEMg,IEnumerable<Claim.ItemComponent>> al_ = (@this) => 
                {
                    return @this?.ClaimItem;
                };
                var am_ = context?.Operators.SelectOrNull<Tuples.Tuple_CAKcSTUVVXcPjYRXATiiRAEMg, IEnumerable<Claim.ItemComponent>>(ak_, 
					al_);
                var an_ = context?.Operators.FlattenList<Claim.ItemComponent>(am_);
                Func<Tuples.Tuple_CAKcSTUVVXcPjYRXATiiRAEMg,bool?> ar_ = (@this) => 
                {
                    bool? aq_ = ((bool?)(@this?.PaidClaim == null));
                    return context?.Operators.Not(aq_);
                };
                var as_ = context?.Operators.WhereOrNull<Tuples.Tuple_CAKcSTUVVXcPjYRXATiiRAEMg>(ah_, 
					ar_);
                Func<Tuples.Tuple_CAKcSTUVVXcPjYRXATiiRAEMg,Tuples.Tuple_DXaYeZVOEAELKIhLMVHZBeASM> at_ = (@this) => 
                {
                    return @this?.PaidClaim;
                };
                var ao_ = context?.Operators.SelectOrNull<Tuples.Tuple_CAKcSTUVVXcPjYRXATiiRAEMg, Tuples.Tuple_DXaYeZVOEAELKIhLMVHZBeASM>(as_, 
					at_);
                Func<Tuples.Tuple_CAKcSTUVVXcPjYRXATiiRAEMg,bool?> ax_ = (@this) => 
                {
                    bool? aw_ = ((bool?)(@this?.ClaimItem == null));
                    return context?.Operators.Not(aw_);
                };
                var ay_ = context?.Operators.WhereOrNull<Tuples.Tuple_CAKcSTUVVXcPjYRXATiiRAEMg>(ah_, 
					ax_);
                var ba_ = context?.Operators.SelectOrNull<Tuples.Tuple_CAKcSTUVVXcPjYRXATiiRAEMg, IEnumerable<Claim.ItemComponent>>(ay_, 
					al_);
                var bb_ = context?.Operators.FlattenList<Claim.ItemComponent>(ba_);
                Func<Claim.ItemComponent,CqlInterval<CqlDateTime>> bd_ = (PaidItem) => 
                {
                    var bc_ = (PaidItem?.Serviced as object);
                    return NCQAFHIRBase_1_0_0.Normalize_Interval(bc_);
                };
                var au_ = context?.Operators.SelectOrNull<Claim.ItemComponent, CqlInterval<CqlDateTime>>(bb_, 
					bd_);
                var ag_ = (((context?.Operators.ExistsInList<Claim.ItemComponent>(an_) ?? false))
					? (new Tuples.Tuple_FbAEUOYETObSHBafYbFNIeSNO
						{
							originalClaim = ao_,
							ServicePeriod = au_,
						})
					: ((null as Tuples.Tuple_FbAEUOYETObSHBafYbFNIeSNO)))
;
                var af_ = new Tuples.Tuple_FbAEUOYETObSHBafYbFNIeSNO[]
				{
					ag_,
				};
                Func<Tuples.Tuple_FbAEUOYETObSHBafYbFNIeSNO,bool?> bf_ = (FinalList) => 
                {
                    bool? be_ = ((bool?)(FinalList == null));
                    return context?.Operators.Not(be_);
                };
                var bg_ = context?.Operators.WhereOrNull<Tuples.Tuple_FbAEUOYETObSHBafYbFNIeSNO>(af_, 
					bf_);
                return context?.Operators.SingleOrNull<Tuples.Tuple_FbAEUOYETObSHBafYbFNIeSNO>(bg_);
            };
            var bi_ = context?.Operators.SelectOrNull<Tuples.Tuple_CTafBejCOJKDPBQMRaUKGZGDD, Tuples.Tuple_FbAEUOYETObSHBafYbFNIeSNO>(e_, 
				bh_);
            return context?.Operators.SingleOrNull<Tuples.Tuple_FbAEUOYETObSHBafYbFNIeSNO>(bi_);
        };
        var bk_ = context?.Operators.SelectOrNull<Tuples.Tuple_ELXXNjRZXJcQDXjEEQXFeNQKZ, Tuples.Tuple_FbAEUOYETObSHBafYbFNIeSNO>(a_, 
			bj_);
        return context?.Operators.SingleOrNull<Tuples.Tuple_FbAEUOYETObSHBafYbFNIeSNO>(bk_);
    }

    [CqlDeclaration("Get Paid Claims for Provided Services or Conditions")]
    public Tuples.Tuple_FbAEUOYETObSHBafYbFNIeSNO Get_Paid_Claims_for_Provided_Services_or_Conditions(IEnumerable<ClaimResponse> claimResponse, IEnumerable<Claim> claim, IEnumerable<CqlCode> ProductOrServiceValueSet, IEnumerable<CqlCode> DiagnosisValueSet)
    {
        var b_ = this.Get_All_Professional_and_Institutional_Claims_and_Claim_Responses(claimResponse, 
			claim);
        var a_ = new Tuples.Tuple_GjTATZbNccdVYWChGHHdRUXSM[]
		{
			b_,
		};
        Func<Tuples.Tuple_GjTATZbNccdVYWChGHHdRUXSM,Tuples.Tuple_FbAEUOYETObSHBafYbFNIeSNO> c_ = (MedicalClaimAndResponse) => (((context?.Operators.And(((bool?)(MedicalClaimAndResponse?.MedicalClaimResponse == null)), 
((bool?)(MedicalClaimAndResponse?.MedicalClaim == null))) ?? false))
				? ((null as Tuples.Tuple_FbAEUOYETObSHBafYbFNIeSNO))
				: (this.Get_Corresponding_Claim_for_Services_or_Conditions(MedicalClaimAndResponse?.MedicalClaimResponse, 
MedicalClaimAndResponse?.MedicalClaim, 
						ProductOrServiceValueSet, 
						DiagnosisValueSet)))
;
        var d_ = context?.Operators.SelectOrNull<Tuples.Tuple_GjTATZbNccdVYWChGHHdRUXSM, Tuples.Tuple_FbAEUOYETObSHBafYbFNIeSNO>(a_, 
			c_);
        return context?.Operators.SingleOrNull<Tuples.Tuple_FbAEUOYETObSHBafYbFNIeSNO>(d_);
    }

    [CqlDeclaration("Get All Claims With Procedure Only")]
    public IEnumerable<Tuples.Tuple_DXaYeZVOEAELKIhLMVHZBeASM> Get_All_Claims_With_Procedure_Only(IEnumerable<Claim> claim, IEnumerable<CqlCode> ProductOrServiceValueSet)
    {
        Func<Claim,bool?> p_ = (AllClaims) => 
        {
            var a_ = AllClaims?.Item;
            Func<Claim.ItemComponent,bool?> c_ = (@this) => 
            {
                bool? b_ = ((bool?)(@this?.ProductOrService == null));
                return context?.Operators.Not(b_);
            };
            var d_ = context?.Operators.WhereOrNull<Claim.ItemComponent>(a_, 
				c_);
            Func<Claim.ItemComponent,CodeableConcept> e_ = (@this) => 
            {
                return @this?.ProductOrService;
            };
            var f_ = context?.Operators.SelectOrNull<Claim.ItemComponent, CodeableConcept>(d_, 
				e_);
            Func<CodeableConcept,bool?> h_ = (@this) => 
            {
                bool? g_ = ((bool?)(@this?.Coding == null));
                return context?.Operators.Not(g_);
            };
            var i_ = context?.Operators.WhereOrNull<CodeableConcept>(f_, 
				h_);
            Func<CodeableConcept,List<Coding>> j_ = (@this) => 
            {
                return @this?.Coding;
            };
            var k_ = context?.Operators.SelectOrNull<CodeableConcept, List<Coding>>(i_, 
				j_);
            var l_ = context?.Operators.FlattenList<Coding>(k_);
            Func<Coding,bool?> n_ = (ProductOrServiceCode) => 
            {
                var m_ = FHIRHelpers_4_0_001.ToCode(ProductOrServiceCode);
                return context?.Operators.CodeInList(m_, 
					ProductOrServiceValueSet);
            };
            var o_ = context?.Operators.WhereOrNull<Coding>(l_, 
				n_);
            return context?.Operators.ExistsInList<Coding>(o_);
        };
        var q_ = context?.Operators.WhereOrNull<Claim>(claim, 
			p_);
        Func<Claim,Tuples.Tuple_DXaYeZVOEAELKIhLMVHZBeASM> aa_ = (AllClaims) => 
        {
            var r_ = AllClaims;
            var s_ = AllClaims?.IdElement;
            var u_ = (AllClaims?.Item as IEnumerable<Claim.ItemComponent>);
            Func<Claim.ItemComponent,bool?> z_ = (ResponseItem) => 
            {
                var v_ = (ResponseItem?.ProductOrService?.Coding as IEnumerable<Coding>);
                Func<Coding,bool?> x_ = (ProductOrServiceCode) => 
                {
                    var w_ = FHIRHelpers_4_0_001.ToCode(ProductOrServiceCode);
                    return context?.Operators.CodeInList(w_, 
						ProductOrServiceValueSet);
                };
                var y_ = context?.Operators.WhereOrNull<Coding>(v_, 
					x_);
                return context?.Operators.ExistsInList<Coding>(y_);
            };
            var t_ = context?.Operators.WhereOrNull<Claim.ItemComponent>(u_, 
				z_);
            return new Tuples.Tuple_DXaYeZVOEAELKIhLMVHZBeASM
			{
				ClaimofInterest = r_,
				ClaimID = s_,
				LineItems = t_,
			};
        };
        return context?.Operators.SelectOrNull<Claim, Tuples.Tuple_DXaYeZVOEAELKIhLMVHZBeASM>(q_, 
			aa_);
    }

    [CqlDeclaration("Get Corresponding Claim for Services Only")]
    public Tuples.Tuple_FbAEUOYETObSHBafYbFNIeSNO Get_Corresponding_Claim_for_Services_Only(IEnumerable<ClaimResponse> claimResponse, IEnumerable<Claim> claim, IEnumerable<CqlCode> ProductOrServiceValueSet)
    {
        var c_ = this.Get_All_Paid_Claim_Reponses(claimResponse);
        var d_ = this.Get_All_Claims_With_Procedure_Only(claim, 
			ProductOrServiceValueSet);
        var b_ = new Tuples.Tuple_ELXXNjRZXJcQDXjEEQXFeNQKZ
		{
			PaidMedicalClaimResponse = c_,
			MedicalClaim = d_,
		};
        var a_ = new Tuples.Tuple_ELXXNjRZXJcQDXjEEQXFeNQKZ[]
		{
			b_,
		};
        Func<Tuples.Tuple_ELXXNjRZXJcQDXjEEQXFeNQKZ,Tuples.Tuple_FbAEUOYETObSHBafYbFNIeSNO> bj_ = (ClaimAndResponse) => 
        {
            var h_ = ClaimAndResponse?.MedicalClaim;
            Func<Tuples.Tuple_DXaYeZVOEAELKIhLMVHZBeASM,Tuples.Tuple_CAKcSTUVVXcPjYRXATiiRAEMg> ae_ = (medClaim) => 
            {
                var i_ = medClaim;
                var k_ = medClaim?.LineItems;
                Func<Claim.ItemComponent,bool?> ad_ = (medClaimLineItem) => 
                {
                    var l_ = ClaimAndResponse?.PaidMedicalClaimResponse;
                    Func<Tuples.Tuple_EbJRLQXEhRCeIIZLcXEYbTEDL,IEnumerable<Tuples.Tuple_EbJRLQXEhRCeIIZLcXEYbTEDL>> ab_ = (pClaim) => 
                    {
                        var m_ = pClaim?.LineItems;
                        Func<ClaimResponse.ItemComponent,bool?> y_ = (pClaimLineItem) => 
                        {
                            var o_ = (((medClaim?.ClaimofInterest is Resource)
								? ((medClaim?.ClaimofInterest as Resource)?.IdElement)
								: (null))
 as object);
<<<<<<< HEAD
                            var n_ = ((context.OnFunctionCalled(new FunctionCallEvent("ToString", 
		null, 
		null))?.Operators).Convert<string>(o_) as object);
                            var q_ = (pClaim?.Response?.Request?.ReferenceElement as object);
                            var r_ = (context.OnFunctionCalled(new FunctionCallEvent("ToString", 
		null, 
		null))?.Operators).Convert<string>(q_);
=======
                            var n_ = (context?.Operators.Convert<string>(o_) as object);
                            var q_ = (pClaim?.Response?.Request?.ReferenceElement as object);
                            var r_ = context?.Operators.Convert<string>(q_);
>>>>>>> 04603b7c
                            var p_ = (NCQAFHIRBase_1_0_0.GetId(r_) as object);
                            var s_ = context?.Operators.Equal(n_, 
								p_);
                            var u_ = (medClaimLineItem?.SequenceElement as object);
                            var t_ = (context?.Operators.Convert<Integer>(u_) as object);
                            var w_ = (pClaimLineItem?.ItemSequenceElement as object);
                            var v_ = (context?.Operators.Convert<Integer>(w_) as object);
                            var x_ = context?.Operators.Equal(t_, 
								v_);
                            return context?.Operators.And(s_, 
								x_);
                        };
                        var z_ = context?.Operators.WhereOrNull<ClaimResponse.ItemComponent>(m_, 
							y_);
                        Func<ClaimResponse.ItemComponent,Tuples.Tuple_EbJRLQXEhRCeIIZLcXEYbTEDL> aa_ = (pClaimLineItem) => pClaim;
                        return context?.Operators.SelectOrNull<ClaimResponse.ItemComponent, Tuples.Tuple_EbJRLQXEhRCeIIZLcXEYbTEDL>(z_, 
							aa_);
                    };
                    var ac_ = context?.Operators.SelectManyOrNull<Tuples.Tuple_EbJRLQXEhRCeIIZLcXEYbTEDL, Tuples.Tuple_EbJRLQXEhRCeIIZLcXEYbTEDL>(l_, 
						ab_);
                    return context?.Operators.ExistsInList<Tuples.Tuple_EbJRLQXEhRCeIIZLcXEYbTEDL>(ac_);
                };
                var j_ = context?.Operators.WhereOrNull<Claim.ItemComponent>(k_, 
					ad_);
                return new Tuples.Tuple_CAKcSTUVVXcPjYRXATiiRAEMg
				{
					PaidClaim = i_,
					ClaimItem = j_,
				};
            };
            var g_ = context?.Operators.SelectOrNull<Tuples.Tuple_DXaYeZVOEAELKIhLMVHZBeASM, Tuples.Tuple_CAKcSTUVVXcPjYRXATiiRAEMg>(h_, 
				ae_);
            var f_ = new Tuples.Tuple_CTafBejCOJKDPBQMRaUKGZGDD
			{
				AggregateClaim = g_,
			};
            var e_ = new Tuples.Tuple_CTafBejCOJKDPBQMRaUKGZGDD[]
			{
				f_,
			};
            Func<Tuples.Tuple_CTafBejCOJKDPBQMRaUKGZGDD,Tuples.Tuple_FbAEUOYETObSHBafYbFNIeSNO> bh_ = (ClaimWithPaidResponse) => 
            {
                var ah_ = ClaimWithPaidResponse?.AggregateClaim;
                Func<Tuples.Tuple_CAKcSTUVVXcPjYRXATiiRAEMg,bool?> aj_ = (@this) => 
                {
                    bool? ai_ = ((bool?)(@this?.ClaimItem == null));
                    return context?.Operators.Not(ai_);
                };
                var ak_ = context?.Operators.WhereOrNull<Tuples.Tuple_CAKcSTUVVXcPjYRXATiiRAEMg>(ah_, 
					aj_);
                Func<Tuples.Tuple_CAKcSTUVVXcPjYRXATiiRAEMg,IEnumerable<Claim.ItemComponent>> al_ = (@this) => 
                {
                    return @this?.ClaimItem;
                };
                var am_ = context?.Operators.SelectOrNull<Tuples.Tuple_CAKcSTUVVXcPjYRXATiiRAEMg, IEnumerable<Claim.ItemComponent>>(ak_, 
					al_);
                var an_ = context?.Operators.FlattenList<Claim.ItemComponent>(am_);
                Func<Tuples.Tuple_CAKcSTUVVXcPjYRXATiiRAEMg,bool?> ar_ = (@this) => 
                {
                    bool? aq_ = ((bool?)(@this?.PaidClaim == null));
                    return context?.Operators.Not(aq_);
                };
                var as_ = context?.Operators.WhereOrNull<Tuples.Tuple_CAKcSTUVVXcPjYRXATiiRAEMg>(ah_, 
					ar_);
                Func<Tuples.Tuple_CAKcSTUVVXcPjYRXATiiRAEMg,Tuples.Tuple_DXaYeZVOEAELKIhLMVHZBeASM> at_ = (@this) => 
                {
                    return @this?.PaidClaim;
                };
                var ao_ = context?.Operators.SelectOrNull<Tuples.Tuple_CAKcSTUVVXcPjYRXATiiRAEMg, Tuples.Tuple_DXaYeZVOEAELKIhLMVHZBeASM>(as_, 
					at_);
                Func<Tuples.Tuple_CAKcSTUVVXcPjYRXATiiRAEMg,bool?> ax_ = (@this) => 
                {
                    bool? aw_ = ((bool?)(@this?.ClaimItem == null));
                    return context?.Operators.Not(aw_);
                };
                var ay_ = context?.Operators.WhereOrNull<Tuples.Tuple_CAKcSTUVVXcPjYRXATiiRAEMg>(ah_, 
					ax_);
                var ba_ = context?.Operators.SelectOrNull<Tuples.Tuple_CAKcSTUVVXcPjYRXATiiRAEMg, IEnumerable<Claim.ItemComponent>>(ay_, 
					al_);
                var bb_ = context?.Operators.FlattenList<Claim.ItemComponent>(ba_);
                Func<Claim.ItemComponent,CqlInterval<CqlDateTime>> bd_ = (PaidItem) => 
                {
                    var bc_ = (PaidItem?.Serviced as object);
                    return NCQAFHIRBase_1_0_0.Normalize_Interval(bc_);
                };
                var au_ = context?.Operators.SelectOrNull<Claim.ItemComponent, CqlInterval<CqlDateTime>>(bb_, 
					bd_);
                var ag_ = (((context?.Operators.ExistsInList<Claim.ItemComponent>(an_) ?? false))
					? (new Tuples.Tuple_FbAEUOYETObSHBafYbFNIeSNO
						{
							originalClaim = ao_,
							ServicePeriod = au_,
						})
					: ((null as Tuples.Tuple_FbAEUOYETObSHBafYbFNIeSNO)))
;
                var af_ = new Tuples.Tuple_FbAEUOYETObSHBafYbFNIeSNO[]
				{
					ag_,
				};
                Func<Tuples.Tuple_FbAEUOYETObSHBafYbFNIeSNO,bool?> bf_ = (FinalList) => 
                {
                    bool? be_ = ((bool?)(FinalList == null));
                    return context?.Operators.Not(be_);
                };
                var bg_ = context?.Operators.WhereOrNull<Tuples.Tuple_FbAEUOYETObSHBafYbFNIeSNO>(af_, 
					bf_);
                return context?.Operators.SingleOrNull<Tuples.Tuple_FbAEUOYETObSHBafYbFNIeSNO>(bg_);
            };
            var bi_ = context?.Operators.SelectOrNull<Tuples.Tuple_CTafBejCOJKDPBQMRaUKGZGDD, Tuples.Tuple_FbAEUOYETObSHBafYbFNIeSNO>(e_, 
				bh_);
            return context?.Operators.SingleOrNull<Tuples.Tuple_FbAEUOYETObSHBafYbFNIeSNO>(bi_);
        };
        var bk_ = context?.Operators.SelectOrNull<Tuples.Tuple_ELXXNjRZXJcQDXjEEQXFeNQKZ, Tuples.Tuple_FbAEUOYETObSHBafYbFNIeSNO>(a_, 
			bj_);
        return context?.Operators.SingleOrNull<Tuples.Tuple_FbAEUOYETObSHBafYbFNIeSNO>(bk_);
    }

    [CqlDeclaration("Get Paid Claims for Provided Services Only")]
    public Tuples.Tuple_FbAEUOYETObSHBafYbFNIeSNO Get_Paid_Claims_for_Provided_Services_Only(IEnumerable<ClaimResponse> claimResponse, IEnumerable<Claim> claim, IEnumerable<CqlCode> ProductOrServiceValueSet)
    {
        var b_ = this.Get_All_Professional_and_Institutional_Claims_and_Claim_Responses(claimResponse, 
			claim);
        var a_ = new Tuples.Tuple_GjTATZbNccdVYWChGHHdRUXSM[]
		{
			b_,
		};
        Func<Tuples.Tuple_GjTATZbNccdVYWChGHHdRUXSM,Tuples.Tuple_FbAEUOYETObSHBafYbFNIeSNO> c_ = (MedicalClaimAndResponse) => (((context?.Operators.And(((bool?)(MedicalClaimAndResponse?.MedicalClaimResponse == null)), 
((bool?)(MedicalClaimAndResponse?.MedicalClaim == null))) ?? false))
				? ((null as Tuples.Tuple_FbAEUOYETObSHBafYbFNIeSNO))
				: (this.Get_Corresponding_Claim_for_Services_Only(MedicalClaimAndResponse?.MedicalClaimResponse, 
MedicalClaimAndResponse?.MedicalClaim, 
						ProductOrServiceValueSet)))
;
        var d_ = context?.Operators.SelectOrNull<Tuples.Tuple_GjTATZbNccdVYWChGHHdRUXSM, Tuples.Tuple_FbAEUOYETObSHBafYbFNIeSNO>(a_, 
			c_);
        return context?.Operators.SingleOrNull<Tuples.Tuple_FbAEUOYETObSHBafYbFNIeSNO>(d_);
    }

    [CqlDeclaration("Get All Pharmacy Claims and Claim Responses")]
    public Tuples.Tuple_ENRfaLDabXeaNdJYVdOfebBTR Get_All_Pharmacy_Claims_and_Claim_Responses(IEnumerable<ClaimResponse> claimResponse, IEnumerable<Claim> claim)
    {
        var a_ = this.Pharmacy_Claims_Response(claimResponse);
        var b_ = this.Pharmacy_Claims(claim);
        return new Tuples.Tuple_ENRfaLDabXeaNdJYVdOfebBTR
		{
			PharmacyClaimResponse = a_,
			PharmacyClaim = b_,
		};
    }

    [CqlDeclaration("Get Corresponding Claim for Pharmacy Services")]
    public Tuples.Tuple_BOANHMYNiCIfFjRZRMEXCcXTO Get_Corresponding_Claim_for_Pharmacy_Services(IEnumerable<ClaimResponse> claimResponse, IEnumerable<Claim> claim, IEnumerable<CqlCode> ProductOrServiceValueSet)
    {
        var c_ = this.Get_All_Paid_Claim_Reponses(claimResponse);
        var d_ = this.Pharmacy_Claim_With_Medication(claim, 
			ProductOrServiceValueSet);
        var b_ = new Tuples.Tuple_EDASHZgEHSQJbecPJIZegfOIB
		{
			PaidPharmacyClaimResponse = c_,
			MedicalClaim = d_,
		};
        var a_ = new Tuples.Tuple_EDASHZgEHSQJbecPJIZegfOIB[]
		{
			b_,
		};
        Func<Tuples.Tuple_EDASHZgEHSQJbecPJIZegfOIB,Tuples.Tuple_BOANHMYNiCIfFjRZRMEXCcXTO> bs_ = (ClaimAndResponse) => 
        {
            var h_ = ClaimAndResponse?.MedicalClaim;
            Func<Tuples.Tuple_FOLKddIQBPRMYYfjeMUjEIBhC,Tuples.Tuple_DgRFfDaEDhBINgYbMaeRWZWVT> ae_ = (medClaim) => 
            {
                var i_ = medClaim;
                var k_ = medClaim?.LineItem;
                Func<Claim.ItemComponent,bool?> ad_ = (medClaimLineItem) => 
                {
                    var l_ = ClaimAndResponse?.PaidPharmacyClaimResponse;
                    Func<Tuples.Tuple_EbJRLQXEhRCeIIZLcXEYbTEDL,IEnumerable<Tuples.Tuple_EbJRLQXEhRCeIIZLcXEYbTEDL>> ab_ = (pClaim) => 
                    {
                        var m_ = pClaim?.LineItems;
                        Func<ClaimResponse.ItemComponent,bool?> y_ = (pClaimLineItem) => 
                        {
                            var o_ = (((medClaim?.Claim is Resource)
								? ((medClaim?.Claim as Resource)?.IdElement)
								: (null))
 as object);
<<<<<<< HEAD
                            var n_ = ((context.OnFunctionCalled(new FunctionCallEvent("ToString", 
		null, 
		null))?.Operators).Convert<string>(o_) as object);
                            var q_ = (pClaim?.Response?.Request?.ReferenceElement as object);
                            var r_ = (context.OnFunctionCalled(new FunctionCallEvent("ToString", 
		null, 
		null))?.Operators).Convert<string>(q_);
=======
                            var n_ = (context?.Operators.Convert<string>(o_) as object);
                            var q_ = (pClaim?.Response?.Request?.ReferenceElement as object);
                            var r_ = context?.Operators.Convert<string>(q_);
>>>>>>> 04603b7c
                            var p_ = (NCQAFHIRBase_1_0_0.GetId(r_) as object);
                            var s_ = context?.Operators.Equal(n_, 
								p_);
                            var u_ = (medClaimLineItem?.SequenceElement as object);
                            var t_ = (context?.Operators.Convert<Integer>(u_) as object);
                            var w_ = (pClaimLineItem?.ItemSequenceElement as object);
                            var v_ = (context?.Operators.Convert<Integer>(w_) as object);
                            var x_ = context?.Operators.Equal(t_, 
								v_);
                            return context?.Operators.And(s_, 
								x_);
                        };
                        var z_ = context?.Operators.WhereOrNull<ClaimResponse.ItemComponent>(m_, 
							y_);
                        Func<ClaimResponse.ItemComponent,Tuples.Tuple_EbJRLQXEhRCeIIZLcXEYbTEDL> aa_ = (pClaimLineItem) => pClaim;
                        return context?.Operators.SelectOrNull<ClaimResponse.ItemComponent, Tuples.Tuple_EbJRLQXEhRCeIIZLcXEYbTEDL>(z_, 
							aa_);
                    };
                    var ac_ = context?.Operators.SelectManyOrNull<Tuples.Tuple_EbJRLQXEhRCeIIZLcXEYbTEDL, Tuples.Tuple_EbJRLQXEhRCeIIZLcXEYbTEDL>(l_, 
						ab_);
                    return context?.Operators.ExistsInList<Tuples.Tuple_EbJRLQXEhRCeIIZLcXEYbTEDL>(ac_);
                };
                var j_ = context?.Operators.WhereOrNull<Claim.ItemComponent>(k_, 
					ad_);
                return new Tuples.Tuple_DgRFfDaEDhBINgYbMaeRWZWVT
				{
					PaidClaim = i_,
					ClaimItem = j_,
				};
            };
            var g_ = context?.Operators.SelectOrNull<Tuples.Tuple_FOLKddIQBPRMYYfjeMUjEIBhC, Tuples.Tuple_DgRFfDaEDhBINgYbMaeRWZWVT>(h_, 
				ae_);
            var f_ = new Tuples.Tuple_DOALBUVOFWRHAUjdPUNBfNdUB
			{
				AggregateClaim = g_,
			};
            var e_ = new Tuples.Tuple_DOALBUVOFWRHAUjdPUNBfNdUB[]
			{
				f_,
			};
            Func<Tuples.Tuple_DOALBUVOFWRHAUjdPUNBfNdUB,Tuples.Tuple_BOANHMYNiCIfFjRZRMEXCcXTO> bq_ = (ClaimWithPaidResponse) => 
            {
                var ah_ = ClaimWithPaidResponse?.AggregateClaim;
                Func<Tuples.Tuple_DgRFfDaEDhBINgYbMaeRWZWVT,bool?> aj_ = (@this) => 
                {
                    bool? ai_ = ((bool?)(@this?.ClaimItem == null));
                    return context?.Operators.Not(ai_);
                };
                var ak_ = context?.Operators.WhereOrNull<Tuples.Tuple_DgRFfDaEDhBINgYbMaeRWZWVT>(ah_, 
					aj_);
                Func<Tuples.Tuple_DgRFfDaEDhBINgYbMaeRWZWVT,IEnumerable<Claim.ItemComponent>> al_ = (@this) => 
                {
                    return @this?.ClaimItem;
                };
                var am_ = context?.Operators.SelectOrNull<Tuples.Tuple_DgRFfDaEDhBINgYbMaeRWZWVT, IEnumerable<Claim.ItemComponent>>(ak_, 
					al_);
                var an_ = context?.Operators.FlattenList<Claim.ItemComponent>(am_);
                Func<Tuples.Tuple_DgRFfDaEDhBINgYbMaeRWZWVT,bool?> ar_ = (@this) => 
                {
                    bool? aq_ = ((bool?)(@this?.PaidClaim == null));
                    return context?.Operators.Not(aq_);
                };
                var as_ = context?.Operators.WhereOrNull<Tuples.Tuple_DgRFfDaEDhBINgYbMaeRWZWVT>(ah_, 
					ar_);
                Func<Tuples.Tuple_DgRFfDaEDhBINgYbMaeRWZWVT,Tuples.Tuple_FOLKddIQBPRMYYfjeMUjEIBhC> at_ = (@this) => 
                {
                    return @this?.PaidClaim;
                };
                var ao_ = context?.Operators.SelectOrNull<Tuples.Tuple_DgRFfDaEDhBINgYbMaeRWZWVT, Tuples.Tuple_FOLKddIQBPRMYYfjeMUjEIBhC>(as_, 
					at_);
                Func<Tuples.Tuple_DgRFfDaEDhBINgYbMaeRWZWVT,bool?> ax_ = (@this) => 
                {
                    bool? aw_ = ((bool?)(@this?.ClaimItem == null));
                    return context?.Operators.Not(aw_);
                };
                var ay_ = context?.Operators.WhereOrNull<Tuples.Tuple_DgRFfDaEDhBINgYbMaeRWZWVT>(ah_, 
					ax_);
                var ba_ = context?.Operators.SelectOrNull<Tuples.Tuple_DgRFfDaEDhBINgYbMaeRWZWVT, IEnumerable<Claim.ItemComponent>>(ay_, 
					al_);
                var bb_ = context?.Operators.FlattenList<Claim.ItemComponent>(ba_);
                Func<Claim.ItemComponent,CqlInterval<CqlDateTime>> bd_ = (PaidItem) => 
                {
                    var bc_ = (PaidItem?.Serviced as object);
                    return NCQAFHIRBase_1_0_0.Normalize_Interval(bc_);
                };
                var au_ = context?.Operators.SelectOrNull<Claim.ItemComponent, CqlInterval<CqlDateTime>>(bb_, 
					bd_);
                Func<Tuples.Tuple_DgRFfDaEDhBINgYbMaeRWZWVT,bool?> bh_ = (@this) => 
                {
                    bool? bg_ = ((bool?)(@this?.ClaimItem == null));
                    return context?.Operators.Not(bg_);
                };
                var bi_ = context?.Operators.WhereOrNull<Tuples.Tuple_DgRFfDaEDhBINgYbMaeRWZWVT>(ah_, 
					bh_);
                var bk_ = context?.Operators.SelectOrNull<Tuples.Tuple_DgRFfDaEDhBINgYbMaeRWZWVT, IEnumerable<Claim.ItemComponent>>(bi_, 
					al_);
                var bl_ = context?.Operators.FlattenList<Claim.ItemComponent>(bk_);
                Func<Claim.ItemComponent,CqlInterval<CqlDate>> bm_ = (i) => (((context?.Operators.Not(((bool?)(i?.Quantity == null))) ?? false))
						? (context?.Operators.Interval(context?.Operators.ConvertDateTimeToDate(context?.Operators.Start(NCQAFHIRBase_1_0_0.Normalize_Interval((i?.Serviced as object)))), 
								context?.Operators.ConvertDateTimeToDate(context?.Operators.Subtract(context?.Operators.Add(context?.Operators.Start(NCQAFHIRBase_1_0_0.Normalize_Interval((i?.Serviced as object))), 
											new CqlQuantity(FHIRHelpers_4_0_001.ToDecimal(i?.Quantity?.ValueElement), 
												"day")), 
										context?.Operators.Quantity(1m, 
											"day"))), 
								true, 
								true))
						: ((null as CqlInterval<CqlDate>)))
;
                var be_ = context?.Operators.SelectOrNull<Claim.ItemComponent, CqlInterval<CqlDate>>(bl_, 
					bm_);
                var ag_ = (((context?.Operators.ExistsInList<Claim.ItemComponent>(an_) ?? false))
					? (new Tuples.Tuple_BOANHMYNiCIfFjRZRMEXCcXTO
						{
							originalClaim = ao_,
							ServicePeriod = au_,
							CoveredDays = be_,
						})
					: ((null as Tuples.Tuple_BOANHMYNiCIfFjRZRMEXCcXTO)))
;
                var af_ = new Tuples.Tuple_BOANHMYNiCIfFjRZRMEXCcXTO[]
				{
					ag_,
				};
                Func<Tuples.Tuple_BOANHMYNiCIfFjRZRMEXCcXTO,bool?> bo_ = (FinalList) => 
                {
                    bool? bn_ = ((bool?)(FinalList == null));
                    return context?.Operators.Not(bn_);
                };
                var bp_ = context?.Operators.WhereOrNull<Tuples.Tuple_BOANHMYNiCIfFjRZRMEXCcXTO>(af_, 
					bo_);
                return context?.Operators.SingleOrNull<Tuples.Tuple_BOANHMYNiCIfFjRZRMEXCcXTO>(bp_);
            };
            var br_ = context?.Operators.SelectOrNull<Tuples.Tuple_DOALBUVOFWRHAUjdPUNBfNdUB, Tuples.Tuple_BOANHMYNiCIfFjRZRMEXCcXTO>(e_, 
				bq_);
            return context?.Operators.SingleOrNull<Tuples.Tuple_BOANHMYNiCIfFjRZRMEXCcXTO>(br_);
        };
        var bt_ = context?.Operators.SelectOrNull<Tuples.Tuple_EDASHZgEHSQJbecPJIZegfOIB, Tuples.Tuple_BOANHMYNiCIfFjRZRMEXCcXTO>(a_, 
			bs_);
        return context?.Operators.SingleOrNull<Tuples.Tuple_BOANHMYNiCIfFjRZRMEXCcXTO>(bt_);
    }

    [CqlDeclaration("Get Paid Claims for Pharmacy Services")]
    public Tuples.Tuple_BOANHMYNiCIfFjRZRMEXCcXTO Get_Paid_Claims_for_Pharmacy_Services(IEnumerable<ClaimResponse> claimResponse, IEnumerable<Claim> claim, IEnumerable<CqlCode> ProductOrServiceValueSet)
    {
        var b_ = this.Get_All_Pharmacy_Claims_and_Claim_Responses(claimResponse, 
			claim);
        var a_ = new Tuples.Tuple_ENRfaLDabXeaNdJYVdOfebBTR[]
		{
			b_,
		};
        Func<Tuples.Tuple_ENRfaLDabXeaNdJYVdOfebBTR,Tuples.Tuple_BOANHMYNiCIfFjRZRMEXCcXTO> c_ = (PharmacyClaimAndResponse) => (((context?.Operators.And(((bool?)(PharmacyClaimAndResponse?.PharmacyClaimResponse == null)), 
((bool?)(PharmacyClaimAndResponse?.PharmacyClaim == null))) ?? false))
				? ((null as Tuples.Tuple_BOANHMYNiCIfFjRZRMEXCcXTO))
				: (this.Get_Corresponding_Claim_for_Pharmacy_Services(PharmacyClaimAndResponse?.PharmacyClaimResponse, 
PharmacyClaimAndResponse?.PharmacyClaim, 
						ProductOrServiceValueSet)))
;
        var d_ = context?.Operators.SelectOrNull<Tuples.Tuple_ENRfaLDabXeaNdJYVdOfebBTR, Tuples.Tuple_BOANHMYNiCIfFjRZRMEXCcXTO>(a_, 
			c_);
        return context?.Operators.SingleOrNull<Tuples.Tuple_BOANHMYNiCIfFjRZRMEXCcXTO>(d_);
    }

    [CqlDeclaration("Get Claim With Corresponding Claim Response")]
    public IEnumerable<Tuples.Tuple_HQUdYchKGNXjEWMCbcWSEKdVI> Get_Claim_With_Corresponding_Claim_Response(IEnumerable<ClaimResponse> claimResponse, IEnumerable<Claim> claim)
    {
        Func<Claim,Tuples.Tuple_HQUdYchKGNXjEWMCbcWSEKdVI> af_ = (Claim) => 
        {
            Func<ClaimResponse,bool?> g_ = (CR) => 
            {
                var c_ = (Claim?.IdElement as object);
<<<<<<< HEAD
                var b_ = ((context.OnFunctionCalled(new FunctionCallEvent("ToString", 
		null, 
		null))?.Operators).Convert<string>(c_) as object);
                var e_ = (CR?.Request?.ReferenceElement as object);
                var f_ = (context.OnFunctionCalled(new FunctionCallEvent("ToString", 
		null, 
		null))?.Operators).Convert<string>(e_);
=======
                var b_ = (context?.Operators.Convert<string>(c_) as object);
                var e_ = (CR?.Request?.ReferenceElement as object);
                var f_ = context?.Operators.Convert<string>(e_);
>>>>>>> 04603b7c
                var d_ = (NCQAFHIRBase_1_0_0.GetId(f_) as object);
                return context?.Operators.Equal(b_, 
					d_);
            };
            var a_ = context?.Operators.WhereOrNull<ClaimResponse>(claimResponse, 
				g_);
            Func<Claim,bool?> ae_ = (C) => 
            {
                var j_ = (Claim?.IdElement as object);
<<<<<<< HEAD
                var i_ = ((context.OnFunctionCalled(new FunctionCallEvent("ToString", 
		null, 
		null))?.Operators).Convert<string>(j_) as object);
                Func<ClaimResponse,bool?> r_ = (CR) => 
                {
                    var n_ = (Claim?.IdElement as object);
                    var m_ = ((context.OnFunctionCalled(new FunctionCallEvent("ToString", 
		null, 
		null))?.Operators).Convert<string>(n_) as object);
                    var p_ = (CR?.Request?.ReferenceElement as object);
                    var q_ = (context.OnFunctionCalled(new FunctionCallEvent("ToString", 
		null, 
		null))?.Operators).Convert<string>(p_);
=======
                var i_ = (context?.Operators.Convert<string>(j_) as object);
                Func<ClaimResponse,bool?> r_ = (CR) => 
                {
                    var n_ = (Claim?.IdElement as object);
                    var m_ = (context?.Operators.Convert<string>(n_) as object);
                    var p_ = (CR?.Request?.ReferenceElement as object);
                    var q_ = context?.Operators.Convert<string>(p_);
>>>>>>> 04603b7c
                    var o_ = (NCQAFHIRBase_1_0_0.GetId(q_) as object);
                    return context?.Operators.Equal(m_, 
						o_);
                };
                var s_ = context?.Operators.WhereOrNull<ClaimResponse>(claimResponse, 
					r_);
                Func<ClaimResponse,bool?> u_ = (@this) => 
                {
                    bool? t_ = ((bool?)(@this?.Request == null));
                    return context?.Operators.Not(t_);
                };
                var v_ = context?.Operators.WhereOrNull<ClaimResponse>(s_, 
					u_);
                Func<ClaimResponse,ResourceReference> w_ = (@this) => 
                {
                    return @this?.Request;
                };
                var x_ = context?.Operators.SelectOrNull<ClaimResponse, ResourceReference>(v_, 
					w_);
                Func<ResourceReference,bool?> z_ = (@this) => 
                {
                    bool? y_ = ((bool?)(@this?.ReferenceElement == null));
                    return context?.Operators.Not(y_);
                };
                var aa_ = context?.Operators.WhereOrNull<ResourceReference>(x_, 
					z_);
                Func<ResourceReference,FhirString> ab_ = (@this) => 
                {
                    return @this?.ReferenceElement;
                };
                var ac_ = context?.Operators.SelectOrNull<ResourceReference, FhirString>(aa_, 
					ab_);
                var l_ = (context?.Operators.SingleOrNull<FhirString>(ac_) as object);
<<<<<<< HEAD
                var ad_ = (context.OnFunctionCalled(new FunctionCallEvent("ToString", 
		null, 
		null))?.Operators).Convert<string>(l_);
=======
                var ad_ = context?.Operators.Convert<string>(l_);
>>>>>>> 04603b7c
                var k_ = (NCQAFHIRBase_1_0_0.GetId(ad_) as object);
                return context?.Operators.Equal(i_, 
					k_);
            };
            var h_ = context?.Operators.WhereOrNull<Claim>(claim, 
				ae_);
            return new Tuples.Tuple_HQUdYchKGNXjEWMCbcWSEKdVI
			{
				ClaimResponse = a_,
				OriginalClaim = h_,
			};
        };
        return context?.Operators.SelectOrNull<Claim, Tuples.Tuple_HQUdYchKGNXjEWMCbcWSEKdVI>(claim, 
			af_);
    }

    [CqlDeclaration("Medical Claims With Nonacute or Acute Inpatient Discharge")]
    public Tuples.Tuple_CYfZbbEjJgLODachBhLiZaXQE Medical_Claims_With_Nonacute_or_Acute_Inpatient_Discharge(IEnumerable<Claim> claim)
    {
        var c_ = this.Professional_or_Institutional_Claims(claim);
        var b_ = new Tuples.Tuple_EWMRhBHgcOUGZLgIBDbjPHISO
		{
			MedicalClaim = c_,
		};
        var a_ = new Tuples.Tuple_EWMRhBHgcOUGZLgIBDbjPHISO[]
		{
			b_,
		};
        Func<Tuples.Tuple_EWMRhBHgcOUGZLgIBDbjPHISO,Tuples.Tuple_CYfZbbEjJgLODachBhLiZaXQE> bf_ = (ClaimWithInpatientStay) => 
        {
            var g_ = ClaimWithInpatientStay?.MedicalClaim;
            Func<Claim,bool?> p_ = (c) => 
            {
                var h_ = (c?.Item as IEnumerable<Claim.ItemComponent>);
                Func<Claim.ItemComponent,bool?> n_ = (i) => 
                {
                    var i_ = (FHIRHelpers_4_0_001.ToConcept(i?.Revenue)?.codes as IEnumerable<CqlCode>);
                    Func<CqlCode,bool?> l_ = (rev) => 
                    {
                        var j_ = rev?.code;
                        var k_ = this.Inpatient_Stay();
                        return context?.Operators.StringInValueSet(j_, 
							k_);
                    };
                    var m_ = context?.Operators.WhereOrNull<CqlCode>(i_, 
						l_);
                    return context?.Operators.ExistsInList<CqlCode>(m_);
                };
                var o_ = context?.Operators.WhereOrNull<Claim.ItemComponent>(h_, 
					n_);
                return context?.Operators.ExistsInList<Claim.ItemComponent>(o_);
            };
            var f_ = (((ClaimWithInpatientStay?.MedicalClaim == null))
				? ((null as IEnumerable<Claim>))
				: (context?.Operators.WhereOrNull<Claim>(g_, 
						p_)))
;
            Func<Claim,bool?> ah_ = (c) => 
            {
                var s_ = (c?.Item as IEnumerable<Claim.ItemComponent>);
                Func<Claim.ItemComponent,bool?> y_ = (i) => 
                {
                    var t_ = (FHIRHelpers_4_0_001.ToConcept(i?.Revenue)?.codes as IEnumerable<CqlCode>);
                    Func<CqlCode,bool?> w_ = (rev) => 
                    {
                        var u_ = rev?.code;
                        var v_ = this.Nonacute_Inpatient_Stay();
                        return context?.Operators.StringInValueSet(u_, 
							v_);
                    };
                    var x_ = context?.Operators.WhereOrNull<CqlCode>(t_, 
						w_);
                    return context?.Operators.ExistsInList<CqlCode>(x_);
                };
                var z_ = context?.Operators.WhereOrNull<Claim.ItemComponent>(s_, 
					y_);
                var aa_ = context?.Operators.ExistsInList<Claim.ItemComponent>(z_);
                var ab_ = (c?.SubType?.Coding as IEnumerable<Coding>);
                Func<Coding,bool?> ae_ = (tob) => 
                {
                    var ac_ = tob?.CodeElement?.Value;
                    var ad_ = this.Nonacute_Inpatient_Stay();
                    return context?.Operators.StringInValueSet(ac_, 
						ad_);
                };
                var af_ = context?.Operators.WhereOrNull<Coding>(ab_, 
					ae_);
                var ag_ = context?.Operators.ExistsInList<Coding>(af_);
                return context?.Operators.Or(aa_, 
					ag_);
            };
            var q_ = (((ClaimWithInpatientStay?.MedicalClaim == null))
				? ((null as IEnumerable<Claim>))
				: (context?.Operators.WhereOrNull<Claim>(g_, 
						ah_)))
;
            var e_ = new Tuples.Tuple_BcRbRSiZXcAFIKNCdPcQULMGb
			{
				InpatientStayLineItems = f_,
				NonacuteInpatientLineItems = q_,
			};
            var d_ = new Tuples.Tuple_BcRbRSiZXcAFIKNCdPcQULMGb[]
			{
				e_,
			};
            Func<Tuples.Tuple_BcRbRSiZXcAFIKNCdPcQULMGb,Tuples.Tuple_CYfZbbEjJgLODachBhLiZaXQE> bd_ = (LineItemDefinition) => 
            {
                var ai_ = LineItemDefinition?.InpatientStayLineItems;
                var ak_ = LineItemDefinition?.NonacuteInpatientLineItems;
                Func<Claim,IEnumerable<Claim>> ar_ = (nonAcuteInpatientStay) => 
                {
                    var al_ = LineItemDefinition?.InpatientStayLineItems;
                    Func<Claim,bool?> ao_ = (inpatientStay) => 
                    {
                        var am_ = (nonAcuteInpatientStay?.IdElement as object);
                        var an_ = (inpatientStay?.IdElement as object);
                        return context?.Operators.Equal(am_, 
							an_);
                    };
                    var ap_ = context?.Operators.WhereOrNull<Claim>(al_, 
						ao_);
                    Func<Claim,Claim> aq_ = (inpatientStay) => nonAcuteInpatientStay;
                    return context?.Operators.SelectOrNull<Claim, Claim>(ap_, 
						aq_);
                };
                var aj_ = context?.Operators.SelectManyOrNull<Claim, Claim>(ak_, 
					ar_);
                Func<Claim,IEnumerable<Claim>> bb_ = (inpatientStay) => 
                {
                    var av_ = LineItemDefinition?.NonacuteInpatientLineItems;
                    Func<Claim,bool?> ay_ = (nonAcuteInpatientStay) => 
                    {
                        var aw_ = (inpatientStay?.IdElement as object);
                        var ax_ = (nonAcuteInpatientStay?.IdElement as object);
                        return context?.Operators.Equal(aw_, 
							ax_);
                    };
                    var az_ = context?.Operators.WhereOrNull<Claim>(av_, 
						ay_);
                    Func<Claim,Claim> ba_ = (nonAcuteInpatientStay) => inpatientStay;
                    return context?.Operators.SelectOrNull<Claim, Claim>(az_, 
						ba_);
                };
                var bc_ = context?.Operators.SelectManyOrNull<Claim, Claim>(ai_, 
					bb_);
                var as_ = context?.Operators.ListExcept<Claim>(ai_, 
					bc_);
                return new Tuples.Tuple_CYfZbbEjJgLODachBhLiZaXQE
				{
					InpatientDischarge = ai_,
					NonacuteInpatientDischarge = aj_,
					AcuteInpatientDischarge = as_,
				};
            };
            var be_ = context?.Operators.SelectOrNull<Tuples.Tuple_BcRbRSiZXcAFIKNCdPcQULMGb, Tuples.Tuple_CYfZbbEjJgLODachBhLiZaXQE>(d_, 
				bd_);
            return context?.Operators.SingleOrNull<Tuples.Tuple_CYfZbbEjJgLODachBhLiZaXQE>(be_);
        };
        var bg_ = context?.Operators.SelectOrNull<Tuples.Tuple_EWMRhBHgcOUGZLgIBDbjPHISO, Tuples.Tuple_CYfZbbEjJgLODachBhLiZaXQE>(a_, 
			bf_);
        return context?.Operators.SingleOrNull<Tuples.Tuple_CYfZbbEjJgLODachBhLiZaXQE>(bg_);
    }

    [CqlDeclaration("Get Prescriber NPI from Claims")]
    public Tuples.Tuple_CEXhgaFKbhdeeAYTYBhHTGXUY Get_Prescriber_NPI_from_Claims(IEnumerable<Claim> claim)
    {
        Func<Claim,Tuples.Tuple_GIfhUVACThMQNGPGjYhYHEfGS> ak_ = (C) => 
        {
            var d_ = C;
            var f_ = (C?.CareTeam as IEnumerable<Claim.CareTeamComponent>);
            Func<Claim.CareTeamComponent,bool?> k_ = (ct) => 
            {
                var h_ = (ct?.SequenceElement as object);
                var i_ = context?.Operators.Convert<Integer>(h_);
                var g_ = (FHIRHelpers_4_0_001.ToInteger(i_) as object);
                var j_ = (((int?)1) as object);
                return context?.Operators.Equal(g_, 
					j_);
            };
            var l_ = context?.Operators.WhereOrNull<Claim.CareTeamComponent>(f_, 
				k_);
            Func<Claim.CareTeamComponent,bool?> n_ = (@this) => 
            {
                bool? m_ = ((bool?)(@this?.Provider == null));
                return context?.Operators.Not(m_);
            };
            var o_ = context?.Operators.WhereOrNull<Claim.CareTeamComponent>(l_, 
				n_);
            Func<Claim.CareTeamComponent,ResourceReference> p_ = (@this) => 
            {
                return @this?.Provider;
            };
            var e_ = context?.Operators.SelectOrNull<Claim.CareTeamComponent, ResourceReference>(o_, 
				p_);
            Func<Claim.CareTeamComponent,bool?> w_ = (ct) => 
            {
                var t_ = (ct?.SequenceElement as object);
                var u_ = context?.Operators.Convert<Integer>(t_);
                var s_ = (FHIRHelpers_4_0_001.ToInteger(u_) as object);
                var v_ = (((int?)1) as object);
                return context?.Operators.Equal(s_, 
					v_);
            };
            var x_ = context?.Operators.WhereOrNull<Claim.CareTeamComponent>(f_, 
				w_);
            Func<Claim.CareTeamComponent,bool?> z_ = (@this) => 
            {
                bool? y_ = ((bool?)(@this?.Provider == null));
                return context?.Operators.Not(y_);
            };
            var aa_ = context?.Operators.WhereOrNull<Claim.CareTeamComponent>(x_, 
				z_);
            var ac_ = context?.Operators.SelectOrNull<Claim.CareTeamComponent, ResourceReference>(aa_, 
				p_);
            Func<ResourceReference,string> aj_ = (p) => 
            {
                var ae_ = p?.ReferenceElement;
                var ad_ = new FhirString[]
				{
					ae_,
				};
                Func<FhirString,string> ah_ = (r) => 
                {
                    var af_ = (r as object);
<<<<<<< HEAD
                    var ag_ = (context.OnFunctionCalled(new FunctionCallEvent("ToString", 
		null, 
		null))?.Operators).Convert<string>(af_);
=======
                    var ag_ = context?.Operators.Convert<string>(af_);
>>>>>>> 04603b7c
                    return NCQAFHIRBase_1_0_0.GetId(ag_);
                };
                var ai_ = context?.Operators.SelectOrNull<FhirString, string>(ad_, 
					ah_);
                return context?.Operators.SingleOrNull<string>(ai_);
            };
            var q_ = context?.Operators.SelectOrNull<ResourceReference, string>(ac_, 
				aj_);
            return new Tuples.Tuple_GIfhUVACThMQNGPGjYhYHEfGS
			{
				SingleCareTeam = d_,
				CareTeamsProvider = e_,
				CareTeamsProviderID = q_,
			};
        };
        var c_ = context?.Operators.SelectOrNull<Claim, Tuples.Tuple_GIfhUVACThMQNGPGjYhYHEfGS>(claim, 
			ak_);
        var b_ = new Tuples.Tuple_GMJgYefQcULgUcRJJAbTfRThR
		{
			CareTeams = c_,
		};
        var a_ = new Tuples.Tuple_GMJgYefQcULgUcRJJAbTfRThR[]
		{
			b_,
		};
        Func<Tuples.Tuple_GMJgYefQcULgUcRJJAbTfRThR,Tuples.Tuple_CEXhgaFKbhdeeAYTYBhHTGXUY> dt_ = (ClaimProperties) => 
        {
            var ao_ = context?.Operators.RetrieveByValueSet<Practitioner>(null, 
				null);
            Func<Practitioner,bool?> ay_ = (p) => 
            {
                var ap_ = (p?.IdElement as object);
<<<<<<< HEAD
                var aq_ = (context.OnFunctionCalled(new FunctionCallEvent("ToString", 
		null, 
		null))?.Operators).Convert<string>(ap_);
=======
                var aq_ = context?.Operators.Convert<string>(ap_);
>>>>>>> 04603b7c
                var ar_ = ClaimProperties?.CareTeams;
                Func<Tuples.Tuple_GIfhUVACThMQNGPGjYhYHEfGS,bool?> at_ = (@this) => 
                {
                    bool? as_ = ((bool?)(@this?.CareTeamsProviderID == null));
                    return context?.Operators.Not(as_);
                };
                var au_ = context?.Operators.WhereOrNull<Tuples.Tuple_GIfhUVACThMQNGPGjYhYHEfGS>(ar_, 
					at_);
                Func<Tuples.Tuple_GIfhUVACThMQNGPGjYhYHEfGS,IEnumerable<string>> av_ = (@this) => 
                {
                    return @this?.CareTeamsProviderID;
                };
                var aw_ = context?.Operators.SelectOrNull<Tuples.Tuple_GIfhUVACThMQNGPGjYhYHEfGS, IEnumerable<string>>(au_, 
					av_);
                var ax_ = context?.Operators.FlattenList<string>(aw_);
                return context?.Operators.InList<string>(aq_, 
					ax_);
            };
            var an_ = context?.Operators.WhereOrNull<Practitioner>(ao_, 
				ay_);
            var am_ = new Tuples.Tuple_DIQeTbDBBRFOAGiGbFgLLFZOe
			{
				Practitioners = an_,
			};
            var al_ = new Tuples.Tuple_DIQeTbDBBRFOAGiGbFgLLFZOe[]
			{
				am_,
			};
            Func<Tuples.Tuple_DIQeTbDBBRFOAGiGbFgLLFZOe,Tuples.Tuple_CEXhgaFKbhdeeAYTYBhHTGXUY> dr_ = (PractitionerMatch) => 
            {
                var bc_ = PractitionerMatch?.Practitioners;
                Func<Practitioner,bool?> be_ = (P) => 
                {
                    bool? bd_ = ((bool?)(P == null));
                    return context?.Operators.Not(bd_);
                };
                var bf_ = context?.Operators.WhereOrNull<Practitioner>(bc_, 
					be_);
                Func<Practitioner,Tuples.Tuple_FNLPNAPOaaMjChWUXdhfgcWIR> cl_ = (P) => 
                {
                    var bh_ = (P?.Identifier as IEnumerable<Identifier>);
                    Func<Identifier,bool?> bt_ = (l) => 
                    {
                        var bi_ = (l?.SystemElement?.Value as object);
                        var bj_ = ("http://hl7.org/fhir/sid/us-npi" as object);
                        var bk_ = context?.Operators.Equal(bi_, 
							bj_);
                        var bm_ = l?.Type;
                        var bl_ = (FHIRHelpers_4_0_001.ToConcept(bm_) as object);
                        var bo_ = NCQATerminology_1_0_0.Provider_number();
                        var bn_ = (context?.Operators.ConvertCodeToConcept(bo_) as object);
                        var bp_ = context?.Operators.Equivalent(bl_, 
							bn_);
                        var bq_ = context?.Operators.And(bk_, 
							bp_);
                        bool? br_ = ((bool?)(l?.ValueElement?.Value == null));
                        var bs_ = context?.Operators.Not(br_);
                        return context?.Operators.And(bq_, 
							bs_);
                    };
                    var bu_ = context?.Operators.WhereOrNull<Identifier>(bh_, 
						bt_);
                    Func<Identifier,FhirString> bv_ = (l) => 
                    {
                        return l?.ValueElement;
                    };
                    var bg_ = context?.Operators.SelectOrNull<Identifier, FhirString>(bu_, 
						bv_);
                    Func<Identifier,bool?> ci_ = (l) => 
                    {
                        var by_ = (l?.SystemElement?.Value as object);
                        var bz_ = ("http://hl7.org/fhir/sid/us-npi" as object);
                        var ca_ = context?.Operators.Equal(by_, 
							bz_);
                        var cc_ = l?.Type;
                        var cb_ = (FHIRHelpers_4_0_001.ToConcept(cc_) as object);
                        var ce_ = NCQATerminology_1_0_0.Provider_number();
                        var cd_ = (context?.Operators.ConvertCodeToConcept(ce_) as object);
                        var cf_ = context?.Operators.Equivalent(cb_, 
							cd_);
                        var cg_ = context?.Operators.And(ca_, 
							cf_);
                        bool? ch_ = ((bool?)(l?.ValueElement?.Value == null));
                        return context?.Operators.And(cg_, 
							ch_);
                    };
                    var cj_ = context?.Operators.WhereOrNull<Identifier>(bh_, 
						ci_);
                    Func<Identifier,Identifier> ck_ = (l) => l;
                    var bw_ = context?.Operators.SelectOrNull<Identifier, Identifier>(cj_, 
						ck_);
                    return new Tuples.Tuple_FNLPNAPOaaMjChWUXdhfgcWIR
					{
						AllIdentifiers = bg_,
						NullIdentifiers = bw_,
					};
                };
                var bb_ = context?.Operators.SelectOrNull<Practitioner, Tuples.Tuple_FNLPNAPOaaMjChWUXdhfgcWIR>(bf_, 
					cl_);
                var ba_ = new Tuples.Tuple_QDOjYOQaAUWAWKDPBcQCSKDH
				{
					IdentifierTuple = bb_,
				};
                var az_ = new Tuples.Tuple_QDOjYOQaAUWAWKDPBcQCSKDH[]
				{
					ba_,
				};
                Func<Tuples.Tuple_QDOjYOQaAUWAWKDPBcQCSKDH,Tuples.Tuple_CEXhgaFKbhdeeAYTYBhHTGXUY> dp_ = (GetIdentifiers) => 
                {
                    var cn_ = ClaimProperties?.CareTeams;
                    Func<Tuples.Tuple_GIfhUVACThMQNGPGjYhYHEfGS,bool?> cp_ = (@this) => 
                    {
                        bool? co_ = ((bool?)(@this?.SingleCareTeam == null));
                        return context?.Operators.Not(co_);
                    };
                    var cq_ = context?.Operators.WhereOrNull<Tuples.Tuple_GIfhUVACThMQNGPGjYhYHEfGS>(cn_, 
						cp_);
                    Func<Tuples.Tuple_GIfhUVACThMQNGPGjYhYHEfGS,Claim> cr_ = (@this) => 
                    {
                        return @this?.SingleCareTeam;
                    };
                    var cs_ = context?.Operators.SelectOrNull<Tuples.Tuple_GIfhUVACThMQNGPGjYhYHEfGS, Claim>(cq_, 
						cr_);
                    Func<Tuples.Tuple_GIfhUVACThMQNGPGjYhYHEfGS,bool?> cv_ = (@this) => 
                    {
                        bool? cu_ = ((bool?)(@this?.SingleCareTeam == null));
                        return context?.Operators.Not(cu_);
                    };
                    var cw_ = context?.Operators.WhereOrNull<Tuples.Tuple_GIfhUVACThMQNGPGjYhYHEfGS>(cn_, 
						cv_);
                    var cy_ = context?.Operators.SelectOrNull<Tuples.Tuple_GIfhUVACThMQNGPGjYhYHEfGS, Claim>(cw_, 
						cr_);
                    Func<Claim,bool?> cz_ = (X) => ((bool?)((X?.CareTeam as IEnumerable<Claim.CareTeamComponent>) == null));
                    var da_ = context?.Operators.WhereOrNull<Claim>(cy_, 
						cz_);
                    var db_ = context?.Operators.CountOrNull<Claim>(da_);
                    var dc_ = GetIdentifiers?.IdentifierTuple;
                    Func<Tuples.Tuple_FNLPNAPOaaMjChWUXdhfgcWIR,IEnumerable<FhirString>> dd_ = (X) => 
                    {
                        return X?.AllIdentifiers;
                    };
                    var de_ = context?.Operators.SelectOrNull<Tuples.Tuple_FNLPNAPOaaMjChWUXdhfgcWIR, IEnumerable<FhirString>>(dc_, 
						dd_);
                    var df_ = context?.Operators.FlattenList<FhirString>(de_);
                    Func<FhirString,FhirString> dg_ = (X) => X;
                    var dh_ = context?.Operators.SelectOrNull<FhirString, FhirString>(df_, 
						dg_);
                    var di_ = context?.Operators.CountOrNull<FhirString>(dh_);
                    var dj_ = context?.Operators.Add(db_, 
						di_);
                    Func<Tuples.Tuple_FNLPNAPOaaMjChWUXdhfgcWIR,IEnumerable<Identifier>> dl_ = (X) => 
                    {
                        return X?.NullIdentifiers;
                    };
                    var dm_ = context?.Operators.SelectOrNull<Tuples.Tuple_FNLPNAPOaaMjChWUXdhfgcWIR, IEnumerable<Identifier>>(dc_, 
						dl_);
                    var dn_ = context?.Operators.FlattenList<Identifier>(dm_);
                    var do_ = context?.Operators.CountOrNull<Identifier>(dn_);
                    var cm_ = (((context?.Operators.ExistsInList<Claim>(cs_) ?? false))
						? (context?.Operators.Add(dj_, 
								do_))
						: (((int?)0)))
;
                    return new Tuples.Tuple_CEXhgaFKbhdeeAYTYBhHTGXUY
					{
						IdentifierCount = cm_,
					};
                };
                var dq_ = context?.Operators.SelectOrNull<Tuples.Tuple_QDOjYOQaAUWAWKDPBcQCSKDH, Tuples.Tuple_CEXhgaFKbhdeeAYTYBhHTGXUY>(az_, 
					dp_);
                return context?.Operators.SingleOrNull<Tuples.Tuple_CEXhgaFKbhdeeAYTYBhHTGXUY>(dq_);
            };
            var ds_ = context?.Operators.SelectOrNull<Tuples.Tuple_DIQeTbDBBRFOAGiGbFgLLFZOe, Tuples.Tuple_CEXhgaFKbhdeeAYTYBhHTGXUY>(al_, 
				dr_);
            return context?.Operators.SingleOrNull<Tuples.Tuple_CEXhgaFKbhdeeAYTYBhHTGXUY>(ds_);
        };
        var du_ = context?.Operators.SelectOrNull<Tuples.Tuple_GMJgYefQcULgUcRJJAbTfRThR, Tuples.Tuple_CEXhgaFKbhdeeAYTYBhHTGXUY>(a_, 
			dt_);
        return context?.Operators.SingleOrNull<Tuples.Tuple_CEXhgaFKbhdeeAYTYBhHTGXUY>(du_);
    }

    [CqlDeclaration("Get Pharmacy NPI from Claims")]
    public Tuples.Tuple_CEXhgaFKbhdeeAYTYBhHTGXUY Get_Pharmacy_NPI_from_Claims(IEnumerable<Claim> claim)
    {
        Func<Claim,Tuples.Tuple_FPCXihcEeChSjIUJHVXRcEXMI> am_ = (C) => 
        {
            var d_ = (C?.Item as IEnumerable<Claim.ItemComponent>);
            Func<Claim.ItemComponent,bool?> k_ = (i) => 
            {
                var h_ = (i?.SequenceElement as object);
                var i_ = context?.Operators.Convert<Integer>(h_);
                var g_ = (FHIRHelpers_4_0_001.ToInteger(i_) as object);
                var j_ = (((int?)1) as object);
                return context?.Operators.Equal(g_, 
					j_);
            };
            var l_ = context?.Operators.WhereOrNull<Claim.ItemComponent>(d_, 
				k_);
            Func<Claim.ItemComponent,bool?> n_ = (@this) => 
            {
                bool? m_ = ((bool?)(@this?.Location == null));
                return context?.Operators.Not(m_);
            };
            var o_ = context?.Operators.WhereOrNull<Claim.ItemComponent>(l_, 
				n_);
            Func<Claim.ItemComponent,DataType> p_ = (@this) => 
            {
                return @this?.Location;
            };
            var q_ = context?.Operators.SelectOrNull<Claim.ItemComponent, DataType>(o_, 
				p_);
            Func<DataType,ResourceReference> r_ = (l) => (l as ResourceReference);
            var e_ = context?.Operators.SelectOrNull<DataType, ResourceReference>(q_, 
				r_);
            Func<Claim.ItemComponent,bool?> y_ = (i) => 
            {
                var v_ = (i?.SequenceElement as object);
                var w_ = context?.Operators.Convert<Integer>(v_);
                var u_ = (FHIRHelpers_4_0_001.ToInteger(w_) as object);
                var x_ = (((int?)1) as object);
                return context?.Operators.Equal(u_, 
					x_);
            };
            var z_ = context?.Operators.WhereOrNull<Claim.ItemComponent>(d_, 
				y_);
            Func<Claim.ItemComponent,bool?> ab_ = (@this) => 
            {
                bool? aa_ = ((bool?)(@this?.Location == null));
                return context?.Operators.Not(aa_);
            };
            var ac_ = context?.Operators.WhereOrNull<Claim.ItemComponent>(z_, 
				ab_);
            var ae_ = context?.Operators.SelectOrNull<Claim.ItemComponent, DataType>(ac_, 
				p_);
            Func<DataType,string> al_ = (l) => 
            {
                var ag_ = ((l as ResourceReference))?.ReferenceElement;
                var af_ = new FhirString[]
				{
					ag_,
				};
                Func<FhirString,string> aj_ = (r) => 
                {
                    var ah_ = (r as object);
<<<<<<< HEAD
                    var ai_ = (context.OnFunctionCalled(new FunctionCallEvent("ToString", 
		null, 
		null))?.Operators).Convert<string>(ah_);
=======
                    var ai_ = context?.Operators.Convert<string>(ah_);
>>>>>>> 04603b7c
                    return NCQAFHIRBase_1_0_0.GetId(ai_);
                };
                var ak_ = context?.Operators.SelectOrNull<FhirString, string>(af_, 
					aj_);
                return context?.Operators.SingleOrNull<string>(ak_);
            };
            var s_ = context?.Operators.SelectOrNull<DataType, string>(ae_, 
				al_);
            return new Tuples.Tuple_FPCXihcEeChSjIUJHVXRcEXMI
			{
				SingleItem = d_,
				ItemLocation = e_,
				ItemLocationID = s_,
			};
        };
        var c_ = context?.Operators.SelectOrNull<Claim, Tuples.Tuple_FPCXihcEeChSjIUJHVXRcEXMI>(claim, 
			am_);
        var b_ = new Tuples.Tuple_FbiEbRAPBSZAgWUQOLFeLJQTa
		{
			ItemsLocationReferences = c_,
		};
        var a_ = new Tuples.Tuple_FbiEbRAPBSZAgWUQOLFeLJQTa[]
		{
			b_,
		};
        Func<Tuples.Tuple_FbiEbRAPBSZAgWUQOLFeLJQTa,Tuples.Tuple_CEXhgaFKbhdeeAYTYBhHTGXUY> dx_ = (ClaimProperties) => 
        {
            var aq_ = context?.Operators.RetrieveByValueSet<Location>(null, 
				null);
            Func<Location,bool?> ba_ = (l) => 
            {
                var ar_ = (l?.IdElement as object);
<<<<<<< HEAD
                var as_ = (context.OnFunctionCalled(new FunctionCallEvent("ToString", 
		null, 
		null))?.Operators).Convert<string>(ar_);
=======
                var as_ = context?.Operators.Convert<string>(ar_);
>>>>>>> 04603b7c
                var at_ = ClaimProperties?.ItemsLocationReferences;
                Func<Tuples.Tuple_FPCXihcEeChSjIUJHVXRcEXMI,bool?> av_ = (@this) => 
                {
                    bool? au_ = ((bool?)(@this?.ItemLocationID == null));
                    return context?.Operators.Not(au_);
                };
                var aw_ = context?.Operators.WhereOrNull<Tuples.Tuple_FPCXihcEeChSjIUJHVXRcEXMI>(at_, 
					av_);
                Func<Tuples.Tuple_FPCXihcEeChSjIUJHVXRcEXMI,IEnumerable<string>> ax_ = (@this) => 
                {
                    return @this?.ItemLocationID;
                };
                var ay_ = context?.Operators.SelectOrNull<Tuples.Tuple_FPCXihcEeChSjIUJHVXRcEXMI, IEnumerable<string>>(aw_, 
					ax_);
                var az_ = context?.Operators.FlattenList<string>(ay_);
                return context?.Operators.InList<string>(as_, 
					az_);
            };
            var ap_ = context?.Operators.WhereOrNull<Location>(aq_, 
				ba_);
            var ao_ = new Tuples.Tuple_CZQfDISCFaOQaLKEbbAcDRfcP
			{
				CorrespondingLocations = ap_,
			};
            var an_ = new Tuples.Tuple_CZQfDISCFaOQaLKEbbAcDRfcP[]
			{
				ao_,
			};
            Func<Tuples.Tuple_CZQfDISCFaOQaLKEbbAcDRfcP,Tuples.Tuple_CEXhgaFKbhdeeAYTYBhHTGXUY> dv_ = (GetLocation) => 
            {
                var be_ = GetLocation?.CorrespondingLocations;
                Func<Location,bool?> bg_ = (C) => 
                {
                    bool? bf_ = ((bool?)(C == null));
                    return context?.Operators.Not(bf_);
                };
                var bh_ = context?.Operators.WhereOrNull<Location>(be_, 
					bg_);
                Func<Location,Tuples.Tuple_FNLPNAPOaaMjChWUXdhfgcWIR> cn_ = (C) => 
                {
                    var bj_ = (C?.Identifier as IEnumerable<Identifier>);
                    Func<Identifier,bool?> bv_ = (l) => 
                    {
                        var bk_ = (l?.SystemElement?.Value as object);
                        var bl_ = ("http://hl7.org/fhir/sid/us-npi" as object);
                        var bm_ = context?.Operators.Equal(bk_, 
							bl_);
                        var bo_ = l?.Type;
                        var bn_ = (FHIRHelpers_4_0_001.ToConcept(bo_) as object);
                        var bq_ = NCQATerminology_1_0_0.Provider_number();
                        var bp_ = (context?.Operators.ConvertCodeToConcept(bq_) as object);
                        var br_ = context?.Operators.Equivalent(bn_, 
							bp_);
                        var bs_ = context?.Operators.And(bm_, 
							br_);
                        bool? bt_ = ((bool?)(l?.ValueElement?.Value == null));
                        var bu_ = context?.Operators.Not(bt_);
                        return context?.Operators.And(bs_, 
							bu_);
                    };
                    var bw_ = context?.Operators.WhereOrNull<Identifier>(bj_, 
						bv_);
                    Func<Identifier,FhirString> bx_ = (l) => 
                    {
                        return l?.ValueElement;
                    };
                    var bi_ = context?.Operators.SelectOrNull<Identifier, FhirString>(bw_, 
						bx_);
                    Func<Identifier,bool?> ck_ = (l) => 
                    {
                        var ca_ = (l?.SystemElement?.Value as object);
                        var cb_ = ("http://hl7.org/fhir/sid/us-npi" as object);
                        var cc_ = context?.Operators.Equal(ca_, 
							cb_);
                        var ce_ = l?.Type;
                        var cd_ = (FHIRHelpers_4_0_001.ToConcept(ce_) as object);
                        var cg_ = NCQATerminology_1_0_0.Provider_number();
                        var cf_ = (context?.Operators.ConvertCodeToConcept(cg_) as object);
                        var ch_ = context?.Operators.Equivalent(cd_, 
							cf_);
                        var ci_ = context?.Operators.And(cc_, 
							ch_);
                        bool? cj_ = ((bool?)(l?.ValueElement?.Value == null));
                        return context?.Operators.And(ci_, 
							cj_);
                    };
                    var cl_ = context?.Operators.WhereOrNull<Identifier>(bj_, 
						ck_);
                    Func<Identifier,Identifier> cm_ = (l) => l;
                    var by_ = context?.Operators.SelectOrNull<Identifier, Identifier>(cl_, 
						cm_);
                    return new Tuples.Tuple_FNLPNAPOaaMjChWUXdhfgcWIR
					{
						AllIdentifiers = bi_,
						NullIdentifiers = by_,
					};
                };
                var bd_ = context?.Operators.SelectOrNull<Location, Tuples.Tuple_FNLPNAPOaaMjChWUXdhfgcWIR>(bh_, 
					cn_);
                var bc_ = new Tuples.Tuple_QDOjYOQaAUWAWKDPBcQCSKDH
				{
					IdentifierTuple = bd_,
				};
                var bb_ = new Tuples.Tuple_QDOjYOQaAUWAWKDPBcQCSKDH[]
				{
					bc_,
				};
                Func<Tuples.Tuple_QDOjYOQaAUWAWKDPBcQCSKDH,Tuples.Tuple_CEXhgaFKbhdeeAYTYBhHTGXUY> dt_ = (GetIdentifiers) => 
                {
                    var cp_ = ClaimProperties?.ItemsLocationReferences;
                    Func<Tuples.Tuple_FPCXihcEeChSjIUJHVXRcEXMI,bool?> cr_ = (@this) => 
                    {
                        bool? cq_ = ((bool?)(@this?.SingleItem == null));
                        return context?.Operators.Not(cq_);
                    };
                    var cs_ = context?.Operators.WhereOrNull<Tuples.Tuple_FPCXihcEeChSjIUJHVXRcEXMI>(cp_, 
						cr_);
                    Func<Tuples.Tuple_FPCXihcEeChSjIUJHVXRcEXMI,IEnumerable<Claim.ItemComponent>> ct_ = (@this) => 
                    {
                        return @this?.SingleItem;
                    };
                    var cu_ = context?.Operators.SelectOrNull<Tuples.Tuple_FPCXihcEeChSjIUJHVXRcEXMI, IEnumerable<Claim.ItemComponent>>(cs_, 
						ct_);
                    var cv_ = context?.Operators.FlattenList<Claim.ItemComponent>(cu_);
                    Func<Tuples.Tuple_FPCXihcEeChSjIUJHVXRcEXMI,bool?> cy_ = (@this) => 
                    {
                        bool? cx_ = ((bool?)(@this?.ItemLocation == null));
                        return context?.Operators.Not(cx_);
                    };
                    var cz_ = context?.Operators.WhereOrNull<Tuples.Tuple_FPCXihcEeChSjIUJHVXRcEXMI>(cp_, 
						cy_);
                    Func<Tuples.Tuple_FPCXihcEeChSjIUJHVXRcEXMI,IEnumerable<ResourceReference>> da_ = (@this) => 
                    {
                        return @this?.ItemLocation;
                    };
                    var db_ = context?.Operators.SelectOrNull<Tuples.Tuple_FPCXihcEeChSjIUJHVXRcEXMI, IEnumerable<ResourceReference>>(cz_, 
						da_);
                    var dc_ = context?.Operators.FlattenList<ResourceReference>(db_);
                    Func<ResourceReference,bool?> dd_ = (X) => ((bool?)(X?.ReferenceElement?.Value == null));
                    var de_ = context?.Operators.WhereOrNull<ResourceReference>(dc_, 
						dd_);
                    var df_ = context?.Operators.CountOrNull<ResourceReference>(de_);
                    var dg_ = GetIdentifiers?.IdentifierTuple;
                    Func<Tuples.Tuple_FNLPNAPOaaMjChWUXdhfgcWIR,IEnumerable<FhirString>> dh_ = (X) => 
                    {
                        return X?.AllIdentifiers;
                    };
                    var di_ = context?.Operators.SelectOrNull<Tuples.Tuple_FNLPNAPOaaMjChWUXdhfgcWIR, IEnumerable<FhirString>>(dg_, 
						dh_);
                    var dj_ = context?.Operators.FlattenList<FhirString>(di_);
                    Func<FhirString,FhirString> dk_ = (X) => X;
                    var dl_ = context?.Operators.SelectOrNull<FhirString, FhirString>(dj_, 
						dk_);
                    var dm_ = context?.Operators.CountOrNull<FhirString>(dl_);
                    var dn_ = context?.Operators.Add(df_, 
						dm_);
                    Func<Tuples.Tuple_FNLPNAPOaaMjChWUXdhfgcWIR,IEnumerable<Identifier>> dp_ = (X) => 
                    {
                        return X?.NullIdentifiers;
                    };
                    var dq_ = context?.Operators.SelectOrNull<Tuples.Tuple_FNLPNAPOaaMjChWUXdhfgcWIR, IEnumerable<Identifier>>(dg_, 
						dp_);
                    var dr_ = context?.Operators.FlattenList<Identifier>(dq_);
                    var ds_ = context?.Operators.CountOrNull<Identifier>(dr_);
                    var co_ = (((context?.Operators.ExistsInList<Claim.ItemComponent>(cv_) ?? false))
						? (context?.Operators.Add(dn_, 
								ds_))
						: (((int?)0)))
;
                    return new Tuples.Tuple_CEXhgaFKbhdeeAYTYBhHTGXUY
					{
						IdentifierCount = co_,
					};
                };
                var du_ = context?.Operators.SelectOrNull<Tuples.Tuple_QDOjYOQaAUWAWKDPBcQCSKDH, Tuples.Tuple_CEXhgaFKbhdeeAYTYBhHTGXUY>(bb_, 
					dt_);
                return context?.Operators.SingleOrNull<Tuples.Tuple_CEXhgaFKbhdeeAYTYBhHTGXUY>(du_);
            };
            var dw_ = context?.Operators.SelectOrNull<Tuples.Tuple_CZQfDISCFaOQaLKEbbAcDRfcP, Tuples.Tuple_CEXhgaFKbhdeeAYTYBhHTGXUY>(an_, 
				dv_);
            return context?.Operators.SingleOrNull<Tuples.Tuple_CEXhgaFKbhdeeAYTYBhHTGXUY>(dw_);
        };
        var dy_ = context?.Operators.SelectOrNull<Tuples.Tuple_FbiEbRAPBSZAgWUQOLFeLJQTa, Tuples.Tuple_CEXhgaFKbhdeeAYTYBhHTGXUY>(a_, 
			dx_);
        return context?.Operators.SingleOrNull<Tuples.Tuple_CEXhgaFKbhdeeAYTYBhHTGXUY>(dy_);
    }

}<|MERGE_RESOLUTION|>--- conflicted
+++ resolved
@@ -9,10 +9,6 @@
 using Hl7.Fhir.Model;
 using Range = Hl7.Fhir.Model.Range;
 using Task = Hl7.Fhir.Model.Task;
-<<<<<<< HEAD
-
-=======
->>>>>>> 04603b7c
 [System.CodeDom.Compiler.GeneratedCode(".NET Code Generation", "0.9.0.0")]
 [CqlLibrary("NCQAClaims", "1.0.0")]
 public class NCQAClaims_1_0_0
@@ -1287,13 +1283,7 @@
         Func<ClaimResponse,bool?> i_ = (ResponseItem) => 
         {
             var d_ = (ResponseItem?.OutcomeElement as object);
-<<<<<<< HEAD
-            var e_ = (context.OnFunctionCalled(new FunctionCallEvent("ToString", 
-		null, 
-		null))?.Operators).Convert<string>(d_);
-=======
             var e_ = context?.Operators.Convert<string>(d_);
->>>>>>> 04603b7c
             var g_ = "complete";
             var h_ = "partial";
             var f_ = (new string[]
@@ -1321,13 +1311,7 @@
             {
                 var k_ = ClmResp;
                 var m_ = (ClmResp?.Request?.ReferenceElement as object);
-<<<<<<< HEAD
-                var n_ = (context.OnFunctionCalled(new FunctionCallEvent("ToString", 
-		null, 
-		null))?.Operators).Convert<string>(m_);
-=======
                 var n_ = context?.Operators.Convert<string>(m_);
->>>>>>> 04603b7c
                 var l_ = NCQAFHIRBase_1_0_0.GetId(n_);
                 var p_ = (ClmResp?.Item as IEnumerable<ClaimResponse.ItemComponent>);
                 Func<ClaimResponse.ItemComponent,bool?> at_ = (ResponseItem) => 
@@ -1571,19 +1555,9 @@
 								? ((medClaim?.ClaimofInterest as Resource)?.IdElement)
 								: (null))
  as object);
-<<<<<<< HEAD
-                            var n_ = ((context.OnFunctionCalled(new FunctionCallEvent("ToString", 
-		null, 
-		null))?.Operators).Convert<string>(o_) as object);
-                            var q_ = (pClaim?.Response?.Request?.ReferenceElement as object);
-                            var r_ = (context.OnFunctionCalled(new FunctionCallEvent("ToString", 
-		null, 
-		null))?.Operators).Convert<string>(q_);
-=======
                             var n_ = (context?.Operators.Convert<string>(o_) as object);
                             var q_ = (pClaim?.Response?.Request?.ReferenceElement as object);
                             var r_ = context?.Operators.Convert<string>(q_);
->>>>>>> 04603b7c
                             var p_ = (NCQAFHIRBase_1_0_0.GetId(r_) as object);
                             var s_ = context?.Operators.Equal(n_, 
 								p_);
@@ -1887,19 +1861,9 @@
 								? ((medClaim?.ClaimofInterest as Resource)?.IdElement)
 								: (null))
  as object);
-<<<<<<< HEAD
-                            var n_ = ((context.OnFunctionCalled(new FunctionCallEvent("ToString", 
-		null, 
-		null))?.Operators).Convert<string>(o_) as object);
-                            var q_ = (pClaim?.Response?.Request?.ReferenceElement as object);
-                            var r_ = (context.OnFunctionCalled(new FunctionCallEvent("ToString", 
-		null, 
-		null))?.Operators).Convert<string>(q_);
-=======
                             var n_ = (context?.Operators.Convert<string>(o_) as object);
                             var q_ = (pClaim?.Response?.Request?.ReferenceElement as object);
                             var r_ = context?.Operators.Convert<string>(q_);
->>>>>>> 04603b7c
                             var p_ = (NCQAFHIRBase_1_0_0.GetId(r_) as object);
                             var s_ = context?.Operators.Equal(n_, 
 								p_);
@@ -2149,19 +2113,9 @@
 								? ((medClaim?.ClaimofInterest as Resource)?.IdElement)
 								: (null))
  as object);
-<<<<<<< HEAD
-                            var n_ = ((context.OnFunctionCalled(new FunctionCallEvent("ToString", 
-		null, 
-		null))?.Operators).Convert<string>(o_) as object);
-                            var q_ = (pClaim?.Response?.Request?.ReferenceElement as object);
-                            var r_ = (context.OnFunctionCalled(new FunctionCallEvent("ToString", 
-		null, 
-		null))?.Operators).Convert<string>(q_);
-=======
                             var n_ = (context?.Operators.Convert<string>(o_) as object);
                             var q_ = (pClaim?.Response?.Request?.ReferenceElement as object);
                             var r_ = context?.Operators.Convert<string>(q_);
->>>>>>> 04603b7c
                             var p_ = (NCQAFHIRBase_1_0_0.GetId(r_) as object);
                             var s_ = context?.Operators.Equal(n_, 
 								p_);
@@ -2346,19 +2300,9 @@
 								? ((medClaim?.Claim as Resource)?.IdElement)
 								: (null))
  as object);
-<<<<<<< HEAD
-                            var n_ = ((context.OnFunctionCalled(new FunctionCallEvent("ToString", 
-		null, 
-		null))?.Operators).Convert<string>(o_) as object);
-                            var q_ = (pClaim?.Response?.Request?.ReferenceElement as object);
-                            var r_ = (context.OnFunctionCalled(new FunctionCallEvent("ToString", 
-		null, 
-		null))?.Operators).Convert<string>(q_);
-=======
                             var n_ = (context?.Operators.Convert<string>(o_) as object);
                             var q_ = (pClaim?.Response?.Request?.ReferenceElement as object);
                             var r_ = context?.Operators.Convert<string>(q_);
->>>>>>> 04603b7c
                             var p_ = (NCQAFHIRBase_1_0_0.GetId(r_) as object);
                             var s_ = context?.Operators.Equal(n_, 
 								p_);
@@ -2529,19 +2473,9 @@
             Func<ClaimResponse,bool?> g_ = (CR) => 
             {
                 var c_ = (Claim?.IdElement as object);
-<<<<<<< HEAD
-                var b_ = ((context.OnFunctionCalled(new FunctionCallEvent("ToString", 
-		null, 
-		null))?.Operators).Convert<string>(c_) as object);
-                var e_ = (CR?.Request?.ReferenceElement as object);
-                var f_ = (context.OnFunctionCalled(new FunctionCallEvent("ToString", 
-		null, 
-		null))?.Operators).Convert<string>(e_);
-=======
                 var b_ = (context?.Operators.Convert<string>(c_) as object);
                 var e_ = (CR?.Request?.ReferenceElement as object);
                 var f_ = context?.Operators.Convert<string>(e_);
->>>>>>> 04603b7c
                 var d_ = (NCQAFHIRBase_1_0_0.GetId(f_) as object);
                 return context?.Operators.Equal(b_, 
 					d_);
@@ -2551,21 +2485,6 @@
             Func<Claim,bool?> ae_ = (C) => 
             {
                 var j_ = (Claim?.IdElement as object);
-<<<<<<< HEAD
-                var i_ = ((context.OnFunctionCalled(new FunctionCallEvent("ToString", 
-		null, 
-		null))?.Operators).Convert<string>(j_) as object);
-                Func<ClaimResponse,bool?> r_ = (CR) => 
-                {
-                    var n_ = (Claim?.IdElement as object);
-                    var m_ = ((context.OnFunctionCalled(new FunctionCallEvent("ToString", 
-		null, 
-		null))?.Operators).Convert<string>(n_) as object);
-                    var p_ = (CR?.Request?.ReferenceElement as object);
-                    var q_ = (context.OnFunctionCalled(new FunctionCallEvent("ToString", 
-		null, 
-		null))?.Operators).Convert<string>(p_);
-=======
                 var i_ = (context?.Operators.Convert<string>(j_) as object);
                 Func<ClaimResponse,bool?> r_ = (CR) => 
                 {
@@ -2573,7 +2492,6 @@
                     var m_ = (context?.Operators.Convert<string>(n_) as object);
                     var p_ = (CR?.Request?.ReferenceElement as object);
                     var q_ = context?.Operators.Convert<string>(p_);
->>>>>>> 04603b7c
                     var o_ = (NCQAFHIRBase_1_0_0.GetId(q_) as object);
                     return context?.Operators.Equal(m_, 
 						o_);
@@ -2607,13 +2525,7 @@
                 var ac_ = context?.Operators.SelectOrNull<ResourceReference, FhirString>(aa_, 
 					ab_);
                 var l_ = (context?.Operators.SingleOrNull<FhirString>(ac_) as object);
-<<<<<<< HEAD
-                var ad_ = (context.OnFunctionCalled(new FunctionCallEvent("ToString", 
-		null, 
-		null))?.Operators).Convert<string>(l_);
-=======
                 var ad_ = context?.Operators.Convert<string>(l_);
->>>>>>> 04603b7c
                 var k_ = (NCQAFHIRBase_1_0_0.GetId(ad_) as object);
                 return context?.Operators.Equal(i_, 
 					k_);
@@ -2838,13 +2750,7 @@
                 Func<FhirString,string> ah_ = (r) => 
                 {
                     var af_ = (r as object);
-<<<<<<< HEAD
-                    var ag_ = (context.OnFunctionCalled(new FunctionCallEvent("ToString", 
-		null, 
-		null))?.Operators).Convert<string>(af_);
-=======
                     var ag_ = context?.Operators.Convert<string>(af_);
->>>>>>> 04603b7c
                     return NCQAFHIRBase_1_0_0.GetId(ag_);
                 };
                 var ai_ = context?.Operators.SelectOrNull<FhirString, string>(ad_, 
@@ -2877,13 +2783,7 @@
             Func<Practitioner,bool?> ay_ = (p) => 
             {
                 var ap_ = (p?.IdElement as object);
-<<<<<<< HEAD
-                var aq_ = (context.OnFunctionCalled(new FunctionCallEvent("ToString", 
-		null, 
-		null))?.Operators).Convert<string>(ap_);
-=======
                 var aq_ = context?.Operators.Convert<string>(ap_);
->>>>>>> 04603b7c
                 var ar_ = ClaimProperties?.CareTeams;
                 Func<Tuples.Tuple_GIfhUVACThMQNGPGjYhYHEfGS,bool?> at_ = (@this) => 
                 {
@@ -3128,13 +3028,7 @@
                 Func<FhirString,string> aj_ = (r) => 
                 {
                     var ah_ = (r as object);
-<<<<<<< HEAD
-                    var ai_ = (context.OnFunctionCalled(new FunctionCallEvent("ToString", 
-		null, 
-		null))?.Operators).Convert<string>(ah_);
-=======
                     var ai_ = context?.Operators.Convert<string>(ah_);
->>>>>>> 04603b7c
                     return NCQAFHIRBase_1_0_0.GetId(ai_);
                 };
                 var ak_ = context?.Operators.SelectOrNull<FhirString, string>(af_, 
@@ -3167,13 +3061,7 @@
             Func<Location,bool?> ba_ = (l) => 
             {
                 var ar_ = (l?.IdElement as object);
-<<<<<<< HEAD
-                var as_ = (context.OnFunctionCalled(new FunctionCallEvent("ToString", 
-		null, 
-		null))?.Operators).Convert<string>(ar_);
-=======
                 var as_ = context?.Operators.Convert<string>(ar_);
->>>>>>> 04603b7c
                 var at_ = ClaimProperties?.ItemsLocationReferences;
                 Func<Tuples.Tuple_FPCXihcEeChSjIUJHVXRcEXMI,bool?> av_ = (@this) => 
                 {
