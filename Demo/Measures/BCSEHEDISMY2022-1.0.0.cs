using System;
using System.Linq;
using System.Collections.Generic;
using Hl7.Cql.Runtime;
using Hl7.Cql.Primitives;
using Hl7.Cql;
using Hl7.Cql.ValueSets;
using Hl7.Cql.Iso8601;
using Hl7.Fhir.Model;
using Range = Hl7.Fhir.Model.Range;
using Task = Hl7.Fhir.Model.Task;
[System.CodeDom.Compiler.GeneratedCode(".NET Code Generation", "0.9.0.0")]
[CqlLibrary("BCSEHEDISMY2022", "1.0.0")]
public class BCSEHEDISMY2022_1_0_0
{


    internal CqlContext context;

    #region Cached values

    internal Lazy<CqlValueSet> __Absence_of_Left_Breast;
    internal Lazy<CqlValueSet> __Absence_of_Right_Breast;
    internal Lazy<CqlValueSet> __Bilateral_Mastectomy;
    internal Lazy<CqlValueSet> __Bilateral_Modifier;
    internal Lazy<CqlValueSet> __Clinical_Bilateral_Modifier;
    internal Lazy<CqlValueSet> __Clinical_Left_Modifier;
    internal Lazy<CqlValueSet> __Clinical_Right_Modifier;
    internal Lazy<CqlValueSet> __Clinical_Unilateral_Mastectomy;
    internal Lazy<CqlValueSet> __History_of_Bilateral_Mastectomy;
    internal Lazy<CqlValueSet> __Left_Modifier;
    internal Lazy<CqlValueSet> __Mammography;
    internal Lazy<CqlValueSet> __Right_Modifier;
    internal Lazy<CqlValueSet> __Unilateral_Mastectomy;
    internal Lazy<CqlValueSet> __Unilateral_Mastectomy_Left;
    internal Lazy<CqlValueSet> __Unilateral_Mastectomy_Right;
    internal Lazy<CqlInterval<CqlDateTime>> __Measurement_Period;
    internal Lazy<Patient> __Patient;
    internal Lazy<CqlDateTime> __October_1_Two_Years_Prior_to_the_Measurement_Period;
    internal Lazy<CqlInterval<CqlDateTime>> __Participation_Period;
    internal Lazy<IEnumerable<Coverage>> __Member_Coverage;
    internal Lazy<bool?> __Enrolled_During_Participation_Period;
    internal Lazy<bool?> __Initial_Population;
    internal Lazy<bool?> __Denominator;
    internal Lazy<IEnumerable<Condition>> __Right_Mastectomy_Diagnosis;
    internal Lazy<IEnumerable<Procedure>> __Right_Mastectomy_Procedure;
    internal Lazy<IEnumerable<Condition>> __Left_Mastectomy_Diagnosis;
    internal Lazy<IEnumerable<Procedure>> __Left_Mastectomy_Procedure;
    internal Lazy<IEnumerable<Condition>> __Bilateral_Mastectomy_Diagnosis;
    internal Lazy<IEnumerable<Procedure>> __Bilateral_Mastectomy_Procedure;
    internal Lazy<bool?> __Mastectomy_Exclusion;
    internal Lazy<bool?> __Exclusions;
    internal Lazy<bool?> __Numerator;

    #endregion
    public BCSEHEDISMY2022_1_0_0(CqlContext context)
    {
        this.context = context ?? throw new ArgumentNullException("context");

        FHIRHelpers_4_0_001 = new FHIRHelpers_4_0_001(context);
        NCQAHealthPlanEnrollment_1_0_0 = new NCQAHealthPlanEnrollment_1_0_0(context);
        NCQAStatus_1_0_0 = new NCQAStatus_1_0_0(context);
        NCQAFHIRBase_1_0_0 = new NCQAFHIRBase_1_0_0(context);
        NCQAHospice_1_0_0 = new NCQAHospice_1_0_0(context);
        NCQAAdvancedIllnessandFrailty_1_0_0 = new NCQAAdvancedIllnessandFrailty_1_0_0(context);
        NCQAPalliativeCare_1_0_0 = new NCQAPalliativeCare_1_0_0(context);

        __Absence_of_Left_Breast = new Lazy<CqlValueSet>(this.Absence_of_Left_Breast_Value);
        __Absence_of_Right_Breast = new Lazy<CqlValueSet>(this.Absence_of_Right_Breast_Value);
        __Bilateral_Mastectomy = new Lazy<CqlValueSet>(this.Bilateral_Mastectomy_Value);
        __Bilateral_Modifier = new Lazy<CqlValueSet>(this.Bilateral_Modifier_Value);
        __Clinical_Bilateral_Modifier = new Lazy<CqlValueSet>(this.Clinical_Bilateral_Modifier_Value);
        __Clinical_Left_Modifier = new Lazy<CqlValueSet>(this.Clinical_Left_Modifier_Value);
        __Clinical_Right_Modifier = new Lazy<CqlValueSet>(this.Clinical_Right_Modifier_Value);
        __Clinical_Unilateral_Mastectomy = new Lazy<CqlValueSet>(this.Clinical_Unilateral_Mastectomy_Value);
        __History_of_Bilateral_Mastectomy = new Lazy<CqlValueSet>(this.History_of_Bilateral_Mastectomy_Value);
        __Left_Modifier = new Lazy<CqlValueSet>(this.Left_Modifier_Value);
        __Mammography = new Lazy<CqlValueSet>(this.Mammography_Value);
        __Right_Modifier = new Lazy<CqlValueSet>(this.Right_Modifier_Value);
        __Unilateral_Mastectomy = new Lazy<CqlValueSet>(this.Unilateral_Mastectomy_Value);
        __Unilateral_Mastectomy_Left = new Lazy<CqlValueSet>(this.Unilateral_Mastectomy_Left_Value);
        __Unilateral_Mastectomy_Right = new Lazy<CqlValueSet>(this.Unilateral_Mastectomy_Right_Value);
        __Measurement_Period = new Lazy<CqlInterval<CqlDateTime>>(this.Measurement_Period_Value);
        __Patient = new Lazy<Patient>(this.Patient_Value);
        __October_1_Two_Years_Prior_to_the_Measurement_Period = new Lazy<CqlDateTime>(this.October_1_Two_Years_Prior_to_the_Measurement_Period_Value);
        __Participation_Period = new Lazy<CqlInterval<CqlDateTime>>(this.Participation_Period_Value);
        __Member_Coverage = new Lazy<IEnumerable<Coverage>>(this.Member_Coverage_Value);
        __Enrolled_During_Participation_Period = new Lazy<bool?>(this.Enrolled_During_Participation_Period_Value);
        __Initial_Population = new Lazy<bool?>(this.Initial_Population_Value);
        __Denominator = new Lazy<bool?>(this.Denominator_Value);
        __Right_Mastectomy_Diagnosis = new Lazy<IEnumerable<Condition>>(this.Right_Mastectomy_Diagnosis_Value);
        __Right_Mastectomy_Procedure = new Lazy<IEnumerable<Procedure>>(this.Right_Mastectomy_Procedure_Value);
        __Left_Mastectomy_Diagnosis = new Lazy<IEnumerable<Condition>>(this.Left_Mastectomy_Diagnosis_Value);
        __Left_Mastectomy_Procedure = new Lazy<IEnumerable<Procedure>>(this.Left_Mastectomy_Procedure_Value);
        __Bilateral_Mastectomy_Diagnosis = new Lazy<IEnumerable<Condition>>(this.Bilateral_Mastectomy_Diagnosis_Value);
        __Bilateral_Mastectomy_Procedure = new Lazy<IEnumerable<Procedure>>(this.Bilateral_Mastectomy_Procedure_Value);
        __Mastectomy_Exclusion = new Lazy<bool?>(this.Mastectomy_Exclusion_Value);
        __Exclusions = new Lazy<bool?>(this.Exclusions_Value);
        __Numerator = new Lazy<bool?>(this.Numerator_Value);
    }
    #region Dependencies

    public FHIRHelpers_4_0_001 FHIRHelpers_4_0_001 { get; }
    public NCQAHealthPlanEnrollment_1_0_0 NCQAHealthPlanEnrollment_1_0_0 { get; }
    public NCQAStatus_1_0_0 NCQAStatus_1_0_0 { get; }
    public NCQAFHIRBase_1_0_0 NCQAFHIRBase_1_0_0 { get; }
    public NCQAHospice_1_0_0 NCQAHospice_1_0_0 { get; }
    public NCQAAdvancedIllnessandFrailty_1_0_0 NCQAAdvancedIllnessandFrailty_1_0_0 { get; }
    public NCQAPalliativeCare_1_0_0 NCQAPalliativeCare_1_0_0 { get; }

    #endregion

    private CqlValueSet Absence_of_Left_Breast_Value()
    {
        return new CqlValueSet("https://www.ncqa.org/fhir/valueset/2.16.840.1.113883.3.464.1004.1329", 
			null);
    }

    [CqlDeclaration("Absence of Left Breast")]
    [CqlValueSet("https://www.ncqa.org/fhir/valueset/2.16.840.1.113883.3.464.1004.1329")]
    public CqlValueSet Absence_of_Left_Breast() => __Absence_of_Left_Breast.Value;

    private CqlValueSet Absence_of_Right_Breast_Value()
    {
        return new CqlValueSet("https://www.ncqa.org/fhir/valueset/2.16.840.1.113883.3.464.1004.1330", 
			null);
    }

    [CqlDeclaration("Absence of Right Breast")]
    [CqlValueSet("https://www.ncqa.org/fhir/valueset/2.16.840.1.113883.3.464.1004.1330")]
    public CqlValueSet Absence_of_Right_Breast() => __Absence_of_Right_Breast.Value;

    private CqlValueSet Bilateral_Mastectomy_Value()
    {
        return new CqlValueSet("https://www.ncqa.org/fhir/valueset/2.16.840.1.113883.3.464.1004.1042", 
			null);
    }

    [CqlDeclaration("Bilateral Mastectomy")]
    [CqlValueSet("https://www.ncqa.org/fhir/valueset/2.16.840.1.113883.3.464.1004.1042")]
    public CqlValueSet Bilateral_Mastectomy() => __Bilateral_Mastectomy.Value;

    private CqlValueSet Bilateral_Modifier_Value()
    {
        return new CqlValueSet("https://www.ncqa.org/fhir/valueset/2.16.840.1.113883.3.464.1004.1043", 
			null);
    }

    [CqlDeclaration("Bilateral Modifier")]
    [CqlValueSet("https://www.ncqa.org/fhir/valueset/2.16.840.1.113883.3.464.1004.1043")]
    public CqlValueSet Bilateral_Modifier() => __Bilateral_Modifier.Value;

    private CqlValueSet Clinical_Bilateral_Modifier_Value()
    {
        return new CqlValueSet("https://www.ncqa.org/fhir/valueset/2.16.840.1.113883.3.464.1004.1951", 
			null);
    }

    [CqlDeclaration("Clinical Bilateral Modifier")]
    [CqlValueSet("https://www.ncqa.org/fhir/valueset/2.16.840.1.113883.3.464.1004.1951")]
    public CqlValueSet Clinical_Bilateral_Modifier() => __Clinical_Bilateral_Modifier.Value;

    private CqlValueSet Clinical_Left_Modifier_Value()
    {
        return new CqlValueSet("https://www.ncqa.org/fhir/valueset/2.16.840.1.113883.3.464.1004.1949", 
			null);
    }

    [CqlDeclaration("Clinical Left Modifier")]
    [CqlValueSet("https://www.ncqa.org/fhir/valueset/2.16.840.1.113883.3.464.1004.1949")]
    public CqlValueSet Clinical_Left_Modifier() => __Clinical_Left_Modifier.Value;

    private CqlValueSet Clinical_Right_Modifier_Value()
    {
        return new CqlValueSet("https://www.ncqa.org/fhir/valueset/2.16.840.1.113883.3.464.1004.1950", 
			null);
    }

    [CqlDeclaration("Clinical Right Modifier")]
    [CqlValueSet("https://www.ncqa.org/fhir/valueset/2.16.840.1.113883.3.464.1004.1950")]
    public CqlValueSet Clinical_Right_Modifier() => __Clinical_Right_Modifier.Value;

    private CqlValueSet Clinical_Unilateral_Mastectomy_Value()
    {
        return new CqlValueSet("https://www.ncqa.org/fhir/valueset/2.16.840.1.113883.3.464.1004.1948", 
			null);
    }

    [CqlDeclaration("Clinical Unilateral Mastectomy")]
    [CqlValueSet("https://www.ncqa.org/fhir/valueset/2.16.840.1.113883.3.464.1004.1948")]
    public CqlValueSet Clinical_Unilateral_Mastectomy() => __Clinical_Unilateral_Mastectomy.Value;

    private CqlValueSet History_of_Bilateral_Mastectomy_Value()
    {
        return new CqlValueSet("https://www.ncqa.org/fhir/valueset/2.16.840.1.113883.3.464.1004.1331", 
			null);
    }

    [CqlDeclaration("History of Bilateral Mastectomy")]
    [CqlValueSet("https://www.ncqa.org/fhir/valueset/2.16.840.1.113883.3.464.1004.1331")]
    public CqlValueSet History_of_Bilateral_Mastectomy() => __History_of_Bilateral_Mastectomy.Value;

    private CqlValueSet Left_Modifier_Value()
    {
        return new CqlValueSet("https://www.ncqa.org/fhir/valueset/2.16.840.1.113883.3.464.1004.1148", 
			null);
    }

    [CqlDeclaration("Left Modifier")]
    [CqlValueSet("https://www.ncqa.org/fhir/valueset/2.16.840.1.113883.3.464.1004.1148")]
    public CqlValueSet Left_Modifier() => __Left_Modifier.Value;

    private CqlValueSet Mammography_Value()
    {
        return new CqlValueSet("https://www.ncqa.org/fhir/valueset/2.16.840.1.113883.3.464.1004.1168", 
			null);
    }

    [CqlDeclaration("Mammography")]
    [CqlValueSet("https://www.ncqa.org/fhir/valueset/2.16.840.1.113883.3.464.1004.1168")]
    public CqlValueSet Mammography() => __Mammography.Value;

    private CqlValueSet Right_Modifier_Value()
    {
        return new CqlValueSet("https://www.ncqa.org/fhir/valueset/2.16.840.1.113883.3.464.1004.1230", 
			null);
    }

    [CqlDeclaration("Right Modifier")]
    [CqlValueSet("https://www.ncqa.org/fhir/valueset/2.16.840.1.113883.3.464.1004.1230")]
    public CqlValueSet Right_Modifier() => __Right_Modifier.Value;

    private CqlValueSet Unilateral_Mastectomy_Value()
    {
        return new CqlValueSet("https://www.ncqa.org/fhir/valueset/2.16.840.1.113883.3.464.1004.1256", 
			null);
    }

    [CqlDeclaration("Unilateral Mastectomy")]
    [CqlValueSet("https://www.ncqa.org/fhir/valueset/2.16.840.1.113883.3.464.1004.1256")]
    public CqlValueSet Unilateral_Mastectomy() => __Unilateral_Mastectomy.Value;

    private CqlValueSet Unilateral_Mastectomy_Left_Value()
    {
        return new CqlValueSet("https://www.ncqa.org/fhir/valueset/2.16.840.1.113883.3.464.1004.1334", 
			null);
    }

    [CqlDeclaration("Unilateral Mastectomy Left")]
    [CqlValueSet("https://www.ncqa.org/fhir/valueset/2.16.840.1.113883.3.464.1004.1334")]
    public CqlValueSet Unilateral_Mastectomy_Left() => __Unilateral_Mastectomy_Left.Value;

    private CqlValueSet Unilateral_Mastectomy_Right_Value()
    {
        return new CqlValueSet("https://www.ncqa.org/fhir/valueset/2.16.840.1.113883.3.464.1004.1335", 
			null);
    }

    [CqlDeclaration("Unilateral Mastectomy Right")]
    [CqlValueSet("https://www.ncqa.org/fhir/valueset/2.16.840.1.113883.3.464.1004.1335")]
    public CqlValueSet Unilateral_Mastectomy_Right() => __Unilateral_Mastectomy_Right.Value;

    private CqlInterval<CqlDateTime> Measurement_Period_Value()
    {
        return ((CqlInterval<CqlDateTime>)context.ResolveParameter("BCSEHEDISMY2022-1.0.0", 
			"Measurement Period", 
			null));
    }

    [CqlDeclaration("Measurement Period")]
    public CqlInterval<CqlDateTime> Measurement_Period() => __Measurement_Period.Value;

    private Patient Patient_Value()
    {
        var a_ = context?.Operators.RetrieveByValueSet<Patient>(null, 
			null);
        return context?.Operators.SingleOrNull<Patient>(a_);
    }
    [CqlDeclaration("Patient")]
    public Patient Patient() => __Patient.Value;

    private CqlDateTime October_1_Two_Years_Prior_to_the_Measurement_Period_Value()
    {
        var a_ = this.Measurement_Period();
        var b_ = context?.Operators.Start(a_);
        var c_ = context?.Operators.ComponentFrom(b_, 
			"year");
        var d_ = context?.Operators.Subtract(c_, 
			((int?)2));
        var e_ = context?.Operators.ConvertIntegerToDecimal(((int?)0));
        return context?.Operators.DateTime(d_, 
			((int?)10), 
			((int?)1), 
			((int?)0), 
			((int?)0), 
			((int?)0), 
			((int?)0), 
			e_);
    }
    [CqlDeclaration("October 1 Two Years Prior to the Measurement Period")]
    public CqlDateTime October_1_Two_Years_Prior_to_the_Measurement_Period() => __October_1_Two_Years_Prior_to_the_Measurement_Period.Value;

    private CqlInterval<CqlDateTime> Participation_Period_Value()
    {
        var a_ = this.October_1_Two_Years_Prior_to_the_Measurement_Period();
        var b_ = this.Measurement_Period();
        var c_ = context?.Operators.End(b_);
        return context?.Operators.Interval(a_, 
			c_, 
			true, 
			true);
    }
    [CqlDeclaration("Participation Period")]
    public CqlInterval<CqlDateTime> Participation_Period() => __Participation_Period.Value;

    private IEnumerable<Coverage> Member_Coverage_Value()
    {
        var a_ = context?.Operators.RetrieveByValueSet<Coverage>(null, 
			null);
        Func<Coverage,bool?> e_ = (C) => 
        {
            var b_ = (C?.Period as object);
            var c_ = NCQAFHIRBase_1_0_0.Normalize_Interval(b_);
            var d_ = this.Participation_Period();
            return context?.Operators.Overlaps(c_, 
				d_, 
				null);
        };
        return context?.Operators.WhereOrNull<Coverage>(a_, 
			e_);
    }
    [CqlDeclaration("Member Coverage")]
    public IEnumerable<Coverage> Member_Coverage() => __Member_Coverage.Value;

    private bool? Enrolled_During_Participation_Period_Value()
    {
        var a_ = this.Member_Coverage();
        var b_ = this.Measurement_Period();
        var c_ = context?.Operators.End(b_);
        var d_ = context?.Operators.DateFrom(c_);
        var e_ = this.October_1_Two_Years_Prior_to_the_Measurement_Period();
        var f_ = context?.Operators.DateFrom(e_);
        var j_ = context?.Operators.Quantity(2m, 
			"years");
        var k_ = context?.Operators.Subtract(d_, 
			j_);
        var l_ = context?.Operators.Interval(f_, 
			k_, 
			true, 
			true);
        var m_ = NCQAHealthPlanEnrollment_1_0_0.Health_Plan_Enrollment_Criteria(a_, 
			d_, 
			l_, 
			((int?)0));
        var s_ = context?.Operators.Start(b_);
        var t_ = context?.Operators.DateFrom(s_);
        var u_ = context?.Operators.Quantity(1m, 
			"year");
        var v_ = context?.Operators.Subtract(t_, 
			u_);
        var aa_ = context?.Operators.Subtract(d_, 
			u_);
        var ab_ = context?.Operators.Interval(v_, 
			aa_, 
			true, 
			true);
        var ac_ = NCQAHealthPlanEnrollment_1_0_0.Health_Plan_Enrollment_Criteria(a_, 
			d_, 
			ab_, 
			((int?)45));
        var ad_ = context?.Operators.And(m_, 
			ac_);
        var ao_ = context?.Operators.Interval(t_, 
			d_, 
			true, 
			true);
        var ap_ = NCQAHealthPlanEnrollment_1_0_0.Health_Plan_Enrollment_Criteria(a_, 
			d_, 
			ao_, 
			((int?)45));
        return context?.Operators.And(ad_, 
			ap_);
    }
    [CqlDeclaration("Enrolled During Participation Period")]
    public bool? Enrolled_During_Participation_Period() => __Enrolled_During_Participation_Period.Value;

    private bool? Initial_Population_Value()
    {
        var a_ = (this.Patient()?.BirthDateElement?.Value as object);
        var b_ = context?.Operators.Convert<CqlDate>(a_);
        var c_ = this.Measurement_Period();
        var d_ = context?.Operators.End(c_);
        var e_ = context?.Operators.DateFrom(d_);
        var f_ = context?.Operators.CalculateAgeAt(b_, 
			e_, 
			"year");
        var g_ = context?.Operators.Interval(((int?)52), 
			((int?)74), 
			true, 
			true);
        var h_ = context?.Operators.ElementInInterval<int?>(f_, 
			g_, 
			null);
        object i_ = this.Patient()?.GenderElement?.Value;
        var j_ = context?.Operators.EnumEqualsString(i_, 
			"female");
        var k_ = context?.Operators.And(h_, 
			j_);
        var l_ = this.Enrolled_During_Participation_Period();
        return context?.Operators.And(k_, 
			l_);
    }
    [CqlDeclaration("Initial Population")]
    public bool? Initial_Population() => __Initial_Population.Value;

    private bool? Denominator_Value()
    {
        return this.Initial_Population();
    }
    [CqlDeclaration("Denominator")]
    public bool? Denominator() => __Denominator.Value;

    private IEnumerable<Condition> Right_Mastectomy_Diagnosis_Value()
    {
        var a_ = this.Absence_of_Right_Breast();
<<<<<<< HEAD
        var b_ = context?.DataRetriever.RetrieveByValueSet<Condition>(a_, 
			null);
=======
        var b_ = context?.Operators.RetrieveByValueSet<Condition>(a_, 
			typeof(Condition).GetProperty("Code"));
>>>>>>> b04061fc
        var c_ = NCQAStatus_1_0_0.Active_Condition(b_);
        Func<Condition,bool?> h_ = (RightMastectomyDiagnosis) => 
        {
            var d_ = NCQAFHIRBase_1_0_0.Prevalence_Period(RightMastectomyDiagnosis);
            var e_ = context?.Operators.Start(d_);
            var f_ = this.Measurement_Period();
            var g_ = context?.Operators.End(f_);
            return context?.Operators.SameOrBefore(e_, 
				g_, 
				null);
        };
        return context?.Operators.WhereOrNull<Condition>(c_, 
			h_);
    }
    [CqlDeclaration("Right Mastectomy Diagnosis")]
    public IEnumerable<Condition> Right_Mastectomy_Diagnosis() => __Right_Mastectomy_Diagnosis.Value;

    private IEnumerable<Procedure> Right_Mastectomy_Procedure_Value()
    {
        var a_ = this.Unilateral_Mastectomy_Right();
<<<<<<< HEAD
        var b_ = context?.DataRetriever.RetrieveByValueSet<Procedure>(a_, 
			null);
        var c_ = NCQAStatus_1_0_0.Completed_Procedure(b_);
        var d_ = this.Unilateral_Mastectomy();
        var e_ = context?.DataRetriever.RetrieveByValueSet<Procedure>(d_, 
			null);
=======
        var b_ = context?.Operators.RetrieveByValueSet<Procedure>(a_, 
			typeof(Procedure).GetProperty("Code"));
        var c_ = NCQAStatus_1_0_0.Completed_Procedure(b_);
        var d_ = this.Unilateral_Mastectomy();
        var e_ = context?.Operators.RetrieveByValueSet<Procedure>(d_, 
			typeof(Procedure).GetProperty("Code"));
>>>>>>> b04061fc
        var f_ = NCQAStatus_1_0_0.Completed_Procedure(e_);
        Func<Procedure,bool?> k_ = (UnilateralMastectomyProcedure) => 
        {
            var g_ = (UnilateralMastectomyProcedure?.BodySite as IEnumerable<CodeableConcept>);
            Func<CodeableConcept,CqlConcept> h_ = (X) => 
            {
                return FHIRHelpers_4_0_001.ToConcept(X);
            };
            var i_ = context?.Operators.SelectOrNull<CodeableConcept, CqlConcept>(g_, 
				h_);
            var j_ = this.Right_Modifier();
            return context?.Operators.ConceptsInValueSet(i_, 
				j_);
        };
        var l_ = context?.Operators.WhereOrNull<Procedure>(f_, 
			k_);
        var m_ = context?.Operators.ListUnion<Procedure>(c_, 
			l_);
        var n_ = this.Clinical_Unilateral_Mastectomy();
<<<<<<< HEAD
        var o_ = context?.DataRetriever.RetrieveByValueSet<Procedure>(n_, 
			null);
=======
        var o_ = context?.Operators.RetrieveByValueSet<Procedure>(n_, 
			typeof(Procedure).GetProperty("Code"));
>>>>>>> b04061fc
        var p_ = NCQAStatus_1_0_0.Completed_Procedure(o_);
        Func<Procedure,bool?> u_ = (ClinicalUnilateralMastectomyProcedure) => 
        {
            var q_ = (ClinicalUnilateralMastectomyProcedure?.BodySite as IEnumerable<CodeableConcept>);
            Func<CodeableConcept,CqlConcept> r_ = (X) => 
            {
                return FHIRHelpers_4_0_001.ToConcept(X);
            };
            var s_ = context?.Operators.SelectOrNull<CodeableConcept, CqlConcept>(q_, 
				r_);
            var t_ = this.Clinical_Right_Modifier();
            return context?.Operators.ConceptsInValueSet(s_, 
				t_);
        };
        var v_ = context?.Operators.WhereOrNull<Procedure>(p_, 
			u_);
        var w_ = context?.Operators.ListUnion<Procedure>(m_, 
			v_);
        Func<Procedure,bool?> ac_ = (RightMastectomyProcedure) => 
        {
            var x_ = (RightMastectomyProcedure?.Performed as object);
            var y_ = NCQAFHIRBase_1_0_0.Normalize_Interval(x_);
            var z_ = context?.Operators.End(y_);
            var aa_ = this.Measurement_Period();
            var ab_ = context?.Operators.End(aa_);
            return context?.Operators.SameOrBefore(z_, 
				ab_, 
				null);
        };
        return context?.Operators.WhereOrNull<Procedure>(w_, 
			ac_);
    }
    [CqlDeclaration("Right Mastectomy Procedure")]
    public IEnumerable<Procedure> Right_Mastectomy_Procedure() => __Right_Mastectomy_Procedure.Value;

    private IEnumerable<Condition> Left_Mastectomy_Diagnosis_Value()
    {
        var a_ = this.Absence_of_Left_Breast();
<<<<<<< HEAD
        var b_ = context?.DataRetriever.RetrieveByValueSet<Condition>(a_, 
			null);
=======
        var b_ = context?.Operators.RetrieveByValueSet<Condition>(a_, 
			typeof(Condition).GetProperty("Code"));
>>>>>>> b04061fc
        var c_ = NCQAStatus_1_0_0.Active_Condition(b_);
        Func<Condition,bool?> h_ = (LeftMastectomyDiagnosis) => 
        {
            var d_ = NCQAFHIRBase_1_0_0.Prevalence_Period(LeftMastectomyDiagnosis);
            var e_ = context?.Operators.Start(d_);
            var f_ = this.Measurement_Period();
            var g_ = context?.Operators.End(f_);
            return context?.Operators.SameOrBefore(e_, 
				g_, 
				null);
        };
        return context?.Operators.WhereOrNull<Condition>(c_, 
			h_);
    }
    [CqlDeclaration("Left Mastectomy Diagnosis")]
    public IEnumerable<Condition> Left_Mastectomy_Diagnosis() => __Left_Mastectomy_Diagnosis.Value;

    private IEnumerable<Procedure> Left_Mastectomy_Procedure_Value()
    {
        var a_ = this.Unilateral_Mastectomy_Left();
<<<<<<< HEAD
        var b_ = context?.DataRetriever.RetrieveByValueSet<Procedure>(a_, 
			null);
        var c_ = NCQAStatus_1_0_0.Completed_Procedure(b_);
        var d_ = this.Unilateral_Mastectomy();
        var e_ = context?.DataRetriever.RetrieveByValueSet<Procedure>(d_, 
			null);
=======
        var b_ = context?.Operators.RetrieveByValueSet<Procedure>(a_, 
			typeof(Procedure).GetProperty("Code"));
        var c_ = NCQAStatus_1_0_0.Completed_Procedure(b_);
        var d_ = this.Unilateral_Mastectomy();
        var e_ = context?.Operators.RetrieveByValueSet<Procedure>(d_, 
			typeof(Procedure).GetProperty("Code"));
>>>>>>> b04061fc
        var f_ = NCQAStatus_1_0_0.Completed_Procedure(e_);
        Func<Procedure,bool?> k_ = (UnilateralMastectomyProcedure) => 
        {
            var g_ = (UnilateralMastectomyProcedure?.BodySite as IEnumerable<CodeableConcept>);
            Func<CodeableConcept,CqlConcept> h_ = (X) => 
            {
                return FHIRHelpers_4_0_001.ToConcept(X);
            };
            var i_ = context?.Operators.SelectOrNull<CodeableConcept, CqlConcept>(g_, 
				h_);
            var j_ = this.Left_Modifier();
            return context?.Operators.ConceptsInValueSet(i_, 
				j_);
        };
        var l_ = context?.Operators.WhereOrNull<Procedure>(f_, 
			k_);
        var m_ = context?.Operators.ListUnion<Procedure>(c_, 
			l_);
        var n_ = this.Clinical_Unilateral_Mastectomy();
<<<<<<< HEAD
        var o_ = context?.DataRetriever.RetrieveByValueSet<Procedure>(n_, 
			null);
=======
        var o_ = context?.Operators.RetrieveByValueSet<Procedure>(n_, 
			typeof(Procedure).GetProperty("Code"));
>>>>>>> b04061fc
        var p_ = NCQAStatus_1_0_0.Completed_Procedure(o_);
        Func<Procedure,bool?> u_ = (ClinicalUnilateralMastectomyProcedure) => 
        {
            var q_ = (ClinicalUnilateralMastectomyProcedure?.BodySite as IEnumerable<CodeableConcept>);
            Func<CodeableConcept,CqlConcept> r_ = (X) => 
            {
                return FHIRHelpers_4_0_001.ToConcept(X);
            };
            var s_ = context?.Operators.SelectOrNull<CodeableConcept, CqlConcept>(q_, 
				r_);
            var t_ = this.Clinical_Left_Modifier();
            return context?.Operators.ConceptsInValueSet(s_, 
				t_);
        };
        var v_ = context?.Operators.WhereOrNull<Procedure>(p_, 
			u_);
        var w_ = context?.Operators.ListUnion<Procedure>(m_, 
			v_);
        Func<Procedure,bool?> ac_ = (LeftMastectomyProcedure) => 
        {
            var x_ = (LeftMastectomyProcedure?.Performed as object);
            var y_ = NCQAFHIRBase_1_0_0.Normalize_Interval(x_);
            var z_ = context?.Operators.End(y_);
            var aa_ = this.Measurement_Period();
            var ab_ = context?.Operators.End(aa_);
            return context?.Operators.SameOrBefore(z_, 
				ab_, 
				null);
        };
        return context?.Operators.WhereOrNull<Procedure>(w_, 
			ac_);
    }
    [CqlDeclaration("Left Mastectomy Procedure")]
    public IEnumerable<Procedure> Left_Mastectomy_Procedure() => __Left_Mastectomy_Procedure.Value;

    private IEnumerable<Condition> Bilateral_Mastectomy_Diagnosis_Value()
    {
        var a_ = this.History_of_Bilateral_Mastectomy();
<<<<<<< HEAD
        var b_ = context?.DataRetriever.RetrieveByValueSet<Condition>(a_, 
			null);
=======
        var b_ = context?.Operators.RetrieveByValueSet<Condition>(a_, 
			typeof(Condition).GetProperty("Code"));
>>>>>>> b04061fc
        var c_ = NCQAStatus_1_0_0.Active_Condition(b_);
        Func<Condition,bool?> h_ = (BilateralMastectomyHistory) => 
        {
            var d_ = NCQAFHIRBase_1_0_0.Prevalence_Period(BilateralMastectomyHistory);
            var e_ = context?.Operators.Start(d_);
            var f_ = this.Measurement_Period();
            var g_ = context?.Operators.End(f_);
            return context?.Operators.SameOrBefore(e_, 
				g_, 
				null);
        };
        return context?.Operators.WhereOrNull<Condition>(c_, 
			h_);
    }
    [CqlDeclaration("Bilateral Mastectomy Diagnosis")]
    public IEnumerable<Condition> Bilateral_Mastectomy_Diagnosis() => __Bilateral_Mastectomy_Diagnosis.Value;

    private IEnumerable<Procedure> Bilateral_Mastectomy_Procedure_Value()
    {
        var a_ = this.Bilateral_Mastectomy();
<<<<<<< HEAD
        var b_ = context?.DataRetriever.RetrieveByValueSet<Procedure>(a_, 
			null);
        var c_ = NCQAStatus_1_0_0.Completed_Procedure(b_);
        var d_ = this.Unilateral_Mastectomy();
        var e_ = context?.DataRetriever.RetrieveByValueSet<Procedure>(d_, 
			null);
=======
        var b_ = context?.Operators.RetrieveByValueSet<Procedure>(a_, 
			typeof(Procedure).GetProperty("Code"));
        var c_ = NCQAStatus_1_0_0.Completed_Procedure(b_);
        var d_ = this.Unilateral_Mastectomy();
        var e_ = context?.Operators.RetrieveByValueSet<Procedure>(d_, 
			typeof(Procedure).GetProperty("Code"));
>>>>>>> b04061fc
        var f_ = NCQAStatus_1_0_0.Completed_Procedure(e_);
        Func<Procedure,bool?> k_ = (UnilateralMastectomyProcedure) => 
        {
            var g_ = (UnilateralMastectomyProcedure?.BodySite as IEnumerable<CodeableConcept>);
            Func<CodeableConcept,CqlConcept> h_ = (X) => 
            {
                return FHIRHelpers_4_0_001.ToConcept(X);
            };
            var i_ = context?.Operators.SelectOrNull<CodeableConcept, CqlConcept>(g_, 
				h_);
            var j_ = this.Bilateral_Modifier();
            return context?.Operators.ConceptsInValueSet(i_, 
				j_);
        };
        var l_ = context?.Operators.WhereOrNull<Procedure>(f_, 
			k_);
        var m_ = context?.Operators.ListUnion<Procedure>(c_, 
			l_);
        var n_ = this.Clinical_Unilateral_Mastectomy();
<<<<<<< HEAD
        var o_ = context?.DataRetriever.RetrieveByValueSet<Procedure>(n_, 
			null);
=======
        var o_ = context?.Operators.RetrieveByValueSet<Procedure>(n_, 
			typeof(Procedure).GetProperty("Code"));
>>>>>>> b04061fc
        var p_ = NCQAStatus_1_0_0.Completed_Procedure(o_);
        Func<Procedure,bool?> u_ = (ClinicalUnilateralMastectomyProcedure) => 
        {
            var q_ = (ClinicalUnilateralMastectomyProcedure?.BodySite as IEnumerable<CodeableConcept>);
            Func<CodeableConcept,CqlConcept> r_ = (X) => 
            {
                return FHIRHelpers_4_0_001.ToConcept(X);
            };
            var s_ = context?.Operators.SelectOrNull<CodeableConcept, CqlConcept>(q_, 
				r_);
            var t_ = this.Clinical_Bilateral_Modifier();
            return context?.Operators.ConceptsInValueSet(s_, 
				t_);
        };
        var v_ = context?.Operators.WhereOrNull<Procedure>(p_, 
			u_);
        var w_ = context?.Operators.ListUnion<Procedure>(m_, 
			v_);
        Func<Procedure,bool?> ac_ = (BilateralMastectomyPerformed) => 
        {
            var x_ = (BilateralMastectomyPerformed?.Performed as object);
            var y_ = NCQAFHIRBase_1_0_0.Normalize_Interval(x_);
            var z_ = context?.Operators.End(y_);
            var aa_ = this.Measurement_Period();
            var ab_ = context?.Operators.End(aa_);
            return context?.Operators.SameOrBefore(z_, 
				ab_, 
				null);
        };
        return context?.Operators.WhereOrNull<Procedure>(w_, 
			ac_);
    }
    [CqlDeclaration("Bilateral Mastectomy Procedure")]
    public IEnumerable<Procedure> Bilateral_Mastectomy_Procedure() => __Bilateral_Mastectomy_Procedure.Value;

    private bool? Mastectomy_Exclusion_Value()
    {
        var a_ = this.Right_Mastectomy_Diagnosis();
        var b_ = context?.Operators.ExistsInList<Condition>(a_);
        var c_ = this.Right_Mastectomy_Procedure();
        var d_ = context?.Operators.ExistsInList<Procedure>(c_);
        var e_ = context?.Operators.Or(b_, 
			d_);
        var f_ = this.Left_Mastectomy_Diagnosis();
        var g_ = context?.Operators.ExistsInList<Condition>(f_);
        var h_ = this.Left_Mastectomy_Procedure();
        var i_ = context?.Operators.ExistsInList<Procedure>(h_);
        var j_ = context?.Operators.Or(g_, 
			i_);
        var k_ = context?.Operators.And(e_, 
			j_);
        var l_ = this.Bilateral_Mastectomy_Diagnosis();
        var m_ = context?.Operators.ExistsInList<Condition>(l_);
        var n_ = context?.Operators.Or(k_, 
			m_);
        var o_ = this.Bilateral_Mastectomy_Procedure();
        var p_ = context?.Operators.ExistsInList<Procedure>(o_);
        return context?.Operators.Or(n_, 
			p_);
    }
    [CqlDeclaration("Mastectomy Exclusion")]
    public bool? Mastectomy_Exclusion() => __Mastectomy_Exclusion.Value;

    private bool? Exclusions_Value()
    {
        var a_ = NCQAHospice_1_0_0.Hospice_Intervention_or_Encounter();
        var b_ = this.Mastectomy_Exclusion();
        var c_ = context?.Operators.Or(a_, 
			b_);
        var d_ = NCQAAdvancedIllnessandFrailty_1_0_0.Advanced_Illness_and_Frailty_Exclusion_Not_Including_Over_Age_80();
        var e_ = context?.Operators.Or(c_, 
			d_);
        var f_ = this.Measurement_Period();
        var g_ = NCQAPalliativeCare_1_0_0.Palliative_Care_Overlapping_Period(f_);
        return context?.Operators.Or(e_, 
			g_);
    }
    [CqlDeclaration("Exclusions")]
    public bool? Exclusions() => __Exclusions.Value;

    private bool? Numerator_Value()
    {
        var a_ = this.Mammography();
<<<<<<< HEAD
        var b_ = context?.DataRetriever.RetrieveByValueSet<Observation>(a_, 
			null);
=======
        var b_ = context?.Operators.RetrieveByValueSet<Observation>(a_, 
			typeof(Observation).GetProperty("Code"));
>>>>>>> b04061fc
        Func<Observation,bool?> g_ = (Mammogram) => 
        {
            var c_ = (Mammogram?.Effective as object);
            var d_ = NCQAFHIRBase_1_0_0.Normalize_Interval(c_);
            var e_ = context?.Operators.End(d_);
            var f_ = this.Participation_Period();
            return context?.Operators.ElementInInterval<CqlDateTime>(e_, 
				f_, 
				null);
        };
        var h_ = context?.Operators.WhereOrNull<Observation>(b_, 
			g_);
        return context?.Operators.ExistsInList<Observation>(h_);
    }
    [CqlDeclaration("Numerator")]
    public bool? Numerator() => __Numerator.Value;

}<|MERGE_RESOLUTION|>--- conflicted
+++ resolved
@@ -423,13 +423,8 @@
     private IEnumerable<Condition> Right_Mastectomy_Diagnosis_Value()
     {
         var a_ = this.Absence_of_Right_Breast();
-<<<<<<< HEAD
-        var b_ = context?.DataRetriever.RetrieveByValueSet<Condition>(a_, 
-			null);
-=======
         var b_ = context?.Operators.RetrieveByValueSet<Condition>(a_, 
 			typeof(Condition).GetProperty("Code"));
->>>>>>> b04061fc
         var c_ = NCQAStatus_1_0_0.Active_Condition(b_);
         Func<Condition,bool?> h_ = (RightMastectomyDiagnosis) => 
         {
@@ -450,21 +445,12 @@
     private IEnumerable<Procedure> Right_Mastectomy_Procedure_Value()
     {
         var a_ = this.Unilateral_Mastectomy_Right();
-<<<<<<< HEAD
-        var b_ = context?.DataRetriever.RetrieveByValueSet<Procedure>(a_, 
-			null);
-        var c_ = NCQAStatus_1_0_0.Completed_Procedure(b_);
-        var d_ = this.Unilateral_Mastectomy();
-        var e_ = context?.DataRetriever.RetrieveByValueSet<Procedure>(d_, 
-			null);
-=======
         var b_ = context?.Operators.RetrieveByValueSet<Procedure>(a_, 
 			typeof(Procedure).GetProperty("Code"));
         var c_ = NCQAStatus_1_0_0.Completed_Procedure(b_);
         var d_ = this.Unilateral_Mastectomy();
         var e_ = context?.Operators.RetrieveByValueSet<Procedure>(d_, 
 			typeof(Procedure).GetProperty("Code"));
->>>>>>> b04061fc
         var f_ = NCQAStatus_1_0_0.Completed_Procedure(e_);
         Func<Procedure,bool?> k_ = (UnilateralMastectomyProcedure) => 
         {
@@ -484,13 +470,8 @@
         var m_ = context?.Operators.ListUnion<Procedure>(c_, 
 			l_);
         var n_ = this.Clinical_Unilateral_Mastectomy();
-<<<<<<< HEAD
-        var o_ = context?.DataRetriever.RetrieveByValueSet<Procedure>(n_, 
-			null);
-=======
         var o_ = context?.Operators.RetrieveByValueSet<Procedure>(n_, 
 			typeof(Procedure).GetProperty("Code"));
->>>>>>> b04061fc
         var p_ = NCQAStatus_1_0_0.Completed_Procedure(o_);
         Func<Procedure,bool?> u_ = (ClinicalUnilateralMastectomyProcedure) => 
         {
@@ -529,13 +510,8 @@
     private IEnumerable<Condition> Left_Mastectomy_Diagnosis_Value()
     {
         var a_ = this.Absence_of_Left_Breast();
-<<<<<<< HEAD
-        var b_ = context?.DataRetriever.RetrieveByValueSet<Condition>(a_, 
-			null);
-=======
         var b_ = context?.Operators.RetrieveByValueSet<Condition>(a_, 
 			typeof(Condition).GetProperty("Code"));
->>>>>>> b04061fc
         var c_ = NCQAStatus_1_0_0.Active_Condition(b_);
         Func<Condition,bool?> h_ = (LeftMastectomyDiagnosis) => 
         {
@@ -556,21 +532,12 @@
     private IEnumerable<Procedure> Left_Mastectomy_Procedure_Value()
     {
         var a_ = this.Unilateral_Mastectomy_Left();
-<<<<<<< HEAD
-        var b_ = context?.DataRetriever.RetrieveByValueSet<Procedure>(a_, 
-			null);
-        var c_ = NCQAStatus_1_0_0.Completed_Procedure(b_);
-        var d_ = this.Unilateral_Mastectomy();
-        var e_ = context?.DataRetriever.RetrieveByValueSet<Procedure>(d_, 
-			null);
-=======
         var b_ = context?.Operators.RetrieveByValueSet<Procedure>(a_, 
 			typeof(Procedure).GetProperty("Code"));
         var c_ = NCQAStatus_1_0_0.Completed_Procedure(b_);
         var d_ = this.Unilateral_Mastectomy();
         var e_ = context?.Operators.RetrieveByValueSet<Procedure>(d_, 
 			typeof(Procedure).GetProperty("Code"));
->>>>>>> b04061fc
         var f_ = NCQAStatus_1_0_0.Completed_Procedure(e_);
         Func<Procedure,bool?> k_ = (UnilateralMastectomyProcedure) => 
         {
@@ -590,13 +557,8 @@
         var m_ = context?.Operators.ListUnion<Procedure>(c_, 
 			l_);
         var n_ = this.Clinical_Unilateral_Mastectomy();
-<<<<<<< HEAD
-        var o_ = context?.DataRetriever.RetrieveByValueSet<Procedure>(n_, 
-			null);
-=======
         var o_ = context?.Operators.RetrieveByValueSet<Procedure>(n_, 
 			typeof(Procedure).GetProperty("Code"));
->>>>>>> b04061fc
         var p_ = NCQAStatus_1_0_0.Completed_Procedure(o_);
         Func<Procedure,bool?> u_ = (ClinicalUnilateralMastectomyProcedure) => 
         {
@@ -635,13 +597,8 @@
     private IEnumerable<Condition> Bilateral_Mastectomy_Diagnosis_Value()
     {
         var a_ = this.History_of_Bilateral_Mastectomy();
-<<<<<<< HEAD
-        var b_ = context?.DataRetriever.RetrieveByValueSet<Condition>(a_, 
-			null);
-=======
         var b_ = context?.Operators.RetrieveByValueSet<Condition>(a_, 
 			typeof(Condition).GetProperty("Code"));
->>>>>>> b04061fc
         var c_ = NCQAStatus_1_0_0.Active_Condition(b_);
         Func<Condition,bool?> h_ = (BilateralMastectomyHistory) => 
         {
@@ -662,21 +619,12 @@
     private IEnumerable<Procedure> Bilateral_Mastectomy_Procedure_Value()
     {
         var a_ = this.Bilateral_Mastectomy();
-<<<<<<< HEAD
-        var b_ = context?.DataRetriever.RetrieveByValueSet<Procedure>(a_, 
-			null);
-        var c_ = NCQAStatus_1_0_0.Completed_Procedure(b_);
-        var d_ = this.Unilateral_Mastectomy();
-        var e_ = context?.DataRetriever.RetrieveByValueSet<Procedure>(d_, 
-			null);
-=======
         var b_ = context?.Operators.RetrieveByValueSet<Procedure>(a_, 
 			typeof(Procedure).GetProperty("Code"));
         var c_ = NCQAStatus_1_0_0.Completed_Procedure(b_);
         var d_ = this.Unilateral_Mastectomy();
         var e_ = context?.Operators.RetrieveByValueSet<Procedure>(d_, 
 			typeof(Procedure).GetProperty("Code"));
->>>>>>> b04061fc
         var f_ = NCQAStatus_1_0_0.Completed_Procedure(e_);
         Func<Procedure,bool?> k_ = (UnilateralMastectomyProcedure) => 
         {
@@ -696,13 +644,8 @@
         var m_ = context?.Operators.ListUnion<Procedure>(c_, 
 			l_);
         var n_ = this.Clinical_Unilateral_Mastectomy();
-<<<<<<< HEAD
-        var o_ = context?.DataRetriever.RetrieveByValueSet<Procedure>(n_, 
-			null);
-=======
         var o_ = context?.Operators.RetrieveByValueSet<Procedure>(n_, 
 			typeof(Procedure).GetProperty("Code"));
->>>>>>> b04061fc
         var p_ = NCQAStatus_1_0_0.Completed_Procedure(o_);
         Func<Procedure,bool?> u_ = (ClinicalUnilateralMastectomyProcedure) => 
         {
@@ -786,13 +729,8 @@
     private bool? Numerator_Value()
     {
         var a_ = this.Mammography();
-<<<<<<< HEAD
-        var b_ = context?.DataRetriever.RetrieveByValueSet<Observation>(a_, 
-			null);
-=======
         var b_ = context?.Operators.RetrieveByValueSet<Observation>(a_, 
 			typeof(Observation).GetProperty("Code"));
->>>>>>> b04061fc
         Func<Observation,bool?> g_ = (Mammogram) => 
         {
             var c_ = (Mammogram?.Effective as object);
