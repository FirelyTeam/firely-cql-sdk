--- conflicted
+++ resolved
@@ -243,38 +243,26 @@
 
 	private Patient Patient_Value()
 	{
-		var a_ = context.Operators;
-		var b_ = context.DataRetriever;
-		var c_ = b_.RetrieveByValueSet<Patient>(null, null);
-		var d_ = a_.SingleOrNull<Patient>(c_);
-
-		return d_;
-	}
-
-<<<<<<< HEAD
-=======
-    private Patient Patient_Value()
-    {
-        var a_ = context?.Operators.RetrieveByValueSet<Patient>(null, 
-			null);
-        return context?.Operators.SingleOrNull<Patient>(a_);
-    }
->>>>>>> cedac435
+		var a_ = context.Operators.RetrieveByValueSet<Patient>(null, null);
+		var b_ = context.Operators.SingleOrNull<Patient>(a_);
+
+		return b_;
+	}
+
     [CqlDeclaration("Patient")]
 	public Patient Patient() => 
 		__Patient.Value;
 
 	private CqlDateTime October_1_Two_Years_Prior_to_the_Measurement_Period_Value()
 	{
-		var a_ = context.Operators;
-		var e_ = this.Measurement_Period();
-		var f_ = a_.Start(e_);
-		var g_ = a_.ComponentFrom(f_, "year");
-		var h_ = a_.Subtract(g_, (int?)2);
-		var j_ = a_.ConvertIntegerToDecimal((int?)0);
-		var k_ = a_.DateTime(h_, (int?)10, (int?)1, (int?)0, (int?)0, (int?)0, (int?)0, j_);
-
-		return k_;
+		var a_ = this.Measurement_Period();
+		var b_ = context.Operators.Start(a_);
+		var c_ = context.Operators.ComponentFrom(b_, "year");
+		var d_ = context.Operators.Subtract(c_, (int?)2);
+		var e_ = context.Operators.ConvertIntegerToDecimal((int?)0);
+		var f_ = context.Operators.DateTime(d_, (int?)10, (int?)1, (int?)0, (int?)0, (int?)0, (int?)0, e_);
+
+		return f_;
 	}
 
     [CqlDeclaration("October 1 Two Years Prior to the Measurement Period")]
@@ -283,13 +271,12 @@
 
 	private CqlInterval<CqlDateTime> Participation_Period_Value()
 	{
-		var a_ = context.Operators;
-		var b_ = this.October_1_Two_Years_Prior_to_the_Measurement_Period();
-		var d_ = this.Measurement_Period();
-		var e_ = a_.End(d_);
-		var f_ = a_.Interval(b_, e_, true, true);
-
-		return f_;
+		var a_ = this.October_1_Two_Years_Prior_to_the_Measurement_Period();
+		var b_ = this.Measurement_Period();
+		var c_ = context.Operators.End(b_);
+		var d_ = context.Operators.Interval(a_, c_, true, true);
+
+		return d_;
 	}
 
     [CqlDeclaration("Participation Period")]
@@ -298,86 +285,62 @@
 
 	private IEnumerable<Coverage> Member_Coverage_Value()
 	{
-		var a_ = context.Operators;
-		var b_ = context.DataRetriever;
-		var c_ = b_.RetrieveByValueSet<Coverage>(null, null);
-		bool? d_(Coverage C)
-		{
-			var f_ = context.Operators;
-			var g_ = C?.Period;
-			var h_ = NCQAFHIRBase_1_0_0.Normalize_Interval(g_);
-			var i_ = this.Participation_Period();
-			var j_ = f_.Overlaps(h_, i_, null);
-
-			return j_;
-		};
-		var e_ = a_.WhereOrNull<Coverage>(c_, d_);
-
-		return e_;
-	}
-
-<<<<<<< HEAD
-=======
-    private IEnumerable<Coverage> Member_Coverage_Value()
-    {
-        var a_ = context?.Operators.RetrieveByValueSet<Coverage>(null, 
-			null);
-        Func<Coverage,bool?> e_ = (C) => 
-        {
-            var b_ = (C?.Period as object);
-            var c_ = NCQAFHIRBase_1_0_0.Normalize_Interval(b_);
-            var d_ = this.Participation_Period();
-            return context?.Operators.Overlaps(c_, 
-				d_, 
-				null);
-        };
-        return context?.Operators.WhereOrNull<Coverage>(a_, 
-			e_);
-    }
->>>>>>> cedac435
+		var a_ = context.Operators.RetrieveByValueSet<Coverage>(null, null);
+		bool? b_(Coverage C)
+		{
+			var d_ = C?.Period;
+			var e_ = NCQAFHIRBase_1_0_0.Normalize_Interval(d_);
+			var f_ = this.Participation_Period();
+			var g_ = context.Operators.Overlaps(e_, f_, null);
+
+			return g_;
+		};
+		var c_ = context.Operators.WhereOrNull<Coverage>(a_, b_);
+
+		return c_;
+	}
+
     [CqlDeclaration("Member Coverage")]
 	public IEnumerable<Coverage> Member_Coverage() => 
 		__Member_Coverage.Value;
 
 	private bool? Enrolled_During_Participation_Period_Value()
 	{
-		var a_ = context.Operators;
-		var c_ = this.Member_Coverage();
-		var f_ = this.Measurement_Period();
-		var g_ = a_.End(f_);
-		var h_ = a_.DateFrom(g_);
-		var k_ = this.October_1_Two_Years_Prior_to_the_Measurement_Period();
-		var l_ = a_.DateFrom(k_);
-		var q_ = a_.End(f_);
-		var r_ = a_.DateFrom(q_);
-		var t_ = a_.Quantity(2m, "years");
-		var u_ = a_.Subtract(r_, t_);
-		var v_ = a_.Interval(l_, u_, true, true);
-		var w_ = NCQAHealthPlanEnrollment_1_0_0.Health_Plan_Enrollment_Criteria(c_, h_, v_, (int?)0);
-		var ab_ = a_.End(f_);
-		var ac_ = a_.DateFrom(ab_);
-		var ai_ = a_.Start(f_);
-		var aj_ = a_.DateFrom(ai_);
-		var al_ = a_.Quantity(1m, "year");
-		var am_ = a_.Subtract(aj_, al_);
-		var ar_ = a_.End(f_);
-		var as_ = a_.DateFrom(ar_);
-		var au_ = a_.Quantity(1m, "year");
-		var av_ = a_.Subtract(as_, au_);
-		var aw_ = a_.Interval(am_, av_, true, true);
-		var ax_ = NCQAHealthPlanEnrollment_1_0_0.Health_Plan_Enrollment_Criteria(c_, ac_, aw_, (int?)45);
-		var ay_ = a_.And(w_, ax_);
-		var bd_ = a_.End(f_);
-		var be_ = a_.DateFrom(bd_);
-		var bj_ = a_.Start(f_);
-		var bk_ = a_.DateFrom(bj_);
-		var bo_ = a_.End(f_);
-		var bp_ = a_.DateFrom(bo_);
-		var bq_ = a_.Interval(bk_, bp_, true, true);
-		var br_ = NCQAHealthPlanEnrollment_1_0_0.Health_Plan_Enrollment_Criteria(c_, be_, bq_, (int?)45);
-		var bs_ = a_.And(ay_, br_);
-
-		return bs_;
+		var a_ = this.Member_Coverage();
+		var b_ = this.Measurement_Period();
+		var c_ = context.Operators.End(b_);
+		var d_ = context.Operators.DateFrom(c_);
+		var e_ = this.October_1_Two_Years_Prior_to_the_Measurement_Period();
+		var f_ = context.Operators.DateFrom(e_);
+		var h_ = context.Operators.End(b_);
+		var i_ = context.Operators.DateFrom(h_);
+		var j_ = context.Operators.Quantity(2m, "years");
+		var k_ = context.Operators.Subtract(i_, j_);
+		var l_ = context.Operators.Interval(f_, k_, true, true);
+		var m_ = NCQAHealthPlanEnrollment_1_0_0.Health_Plan_Enrollment_Criteria(a_, d_, l_, (int?)0);
+		var p_ = context.Operators.End(b_);
+		var q_ = context.Operators.DateFrom(p_);
+		var s_ = context.Operators.Start(b_);
+		var t_ = context.Operators.DateFrom(s_);
+		var u_ = context.Operators.Quantity(1m, "year");
+		var v_ = context.Operators.Subtract(t_, u_);
+		var x_ = context.Operators.End(b_);
+		var y_ = context.Operators.DateFrom(x_);
+		var aa_ = context.Operators.Subtract(y_, u_);
+		var ab_ = context.Operators.Interval(v_, aa_, true, true);
+		var ac_ = NCQAHealthPlanEnrollment_1_0_0.Health_Plan_Enrollment_Criteria(a_, q_, ab_, (int?)45);
+		var ad_ = context.Operators.And(m_, ac_);
+		var ag_ = context.Operators.End(b_);
+		var ah_ = context.Operators.DateFrom(ag_);
+		var aj_ = context.Operators.Start(b_);
+		var ak_ = context.Operators.DateFrom(aj_);
+		var am_ = context.Operators.End(b_);
+		var an_ = context.Operators.DateFrom(am_);
+		var ao_ = context.Operators.Interval(ak_, an_, true, true);
+		var ap_ = NCQAHealthPlanEnrollment_1_0_0.Health_Plan_Enrollment_Criteria(a_, ah_, ao_, (int?)45);
+		var aq_ = context.Operators.And(ad_, ap_);
+
+		return aq_;
 	}
 
     [CqlDeclaration("Enrolled During Participation Period")]
@@ -386,57 +349,26 @@
 
 	private bool? Initial_Population_Value()
 	{
-		var a_ = context.Operators;
-		var f_ = a_.TypeConverter;
-		var g_ = this.Patient();
-		var h_ = g_?.BirthDateElement;
-		var i_ = h_?.Value;
-		var j_ = f_.Convert<CqlDate>(i_);
-		var m_ = this.Measurement_Period();
-		var n_ = a_.End(m_);
-		var o_ = a_.DateFrom(n_);
-		var p_ = a_.CalculateAgeAt(j_, o_, "year");
-		var r_ = a_.Interval((int?)52, (int?)74, true, true);
-		var s_ = a_.ElementInInterval<int?>(p_, r_, null);
-		var v_ = g_?.GenderElement;
-		var w_ = v_?.Value;
-		var x_ = a_.EnumEqualsString(w_, "female");
-		var y_ = a_.And(s_, x_);
-		var z_ = this.Enrolled_During_Participation_Period();
-		var aa_ = a_.And(y_, z_);
-
-		return aa_;
-	}
-
-<<<<<<< HEAD
-=======
-    private bool? Initial_Population_Value()
-    {
-        var a_ = (this.Patient()?.BirthDateElement?.Value as object);
-        var b_ = context?.Operators.Convert<CqlDate>(a_);
-        var c_ = this.Measurement_Period();
-        var d_ = context?.Operators.End(c_);
-        var e_ = context?.Operators.DateFrom(d_);
-        var f_ = context?.Operators.CalculateAgeAt(b_, 
-			e_, 
-			"year");
-        var g_ = context?.Operators.Interval(((int?)52), 
-			((int?)74), 
-			true, 
-			true);
-        var h_ = context?.Operators.ElementInInterval<int?>(f_, 
-			g_, 
-			null);
-        object i_ = this.Patient()?.GenderElement?.Value;
-        var j_ = context?.Operators.EnumEqualsString(i_, 
-			"female");
-        var k_ = context?.Operators.And(h_, 
-			j_);
-        var l_ = this.Enrolled_During_Participation_Period();
-        return context?.Operators.And(k_, 
-			l_);
-    }
->>>>>>> cedac435
+		var a_ = this.Patient();
+		var b_ = a_?.BirthDateElement;
+		var c_ = b_?.Value;
+		var d_ = context.Operators.Convert<CqlDate>(c_);
+		var e_ = this.Measurement_Period();
+		var f_ = context.Operators.End(e_);
+		var g_ = context.Operators.DateFrom(f_);
+		var h_ = context.Operators.CalculateAgeAt(d_, g_, "year");
+		var i_ = context.Operators.Interval((int?)52, (int?)74, true, true);
+		var j_ = context.Operators.ElementInInterval<int?>(h_, i_, null);
+		var l_ = a_?.GenderElement;
+		var m_ = l_?.Value;
+		var n_ = context.Operators.EnumEqualsString(m_, "female");
+		var o_ = context.Operators.And(j_, n_);
+		var p_ = this.Enrolled_During_Participation_Period();
+		var q_ = context.Operators.And(o_, p_);
+
+		return q_;
+	}
+
     [CqlDeclaration("Initial Population")]
 	public bool? Initial_Population() => 
 		__Initial_Population.Value;
@@ -454,578 +386,292 @@
 
 	private IEnumerable<Condition> Right_Mastectomy_Diagnosis_Value()
 	{
-		var a_ = context.Operators;
-		var b_ = context.DataRetriever;
-		var c_ = this.Absence_of_Right_Breast();
-		var d_ = b_.RetrieveByValueSet<Condition>(c_, null);
-		var e_ = NCQAStatus_1_0_0.Active_Condition(d_);
-		bool? f_(Condition RightMastectomyDiagnosis)
-		{
-			var h_ = context.Operators;
-			var j_ = NCQAFHIRBase_1_0_0.Prevalence_Period(RightMastectomyDiagnosis);
-			var k_ = h_.Start(j_);
-			var m_ = this.Measurement_Period();
-			var n_ = h_.End(m_);
-			var o_ = h_.SameOrBefore(k_, n_, null);
-
-			return o_;
-		};
-		var g_ = a_.WhereOrNull<Condition>(e_, f_);
-
-		return g_;
-	}
-
-<<<<<<< HEAD
-=======
-    private IEnumerable<Condition> Right_Mastectomy_Diagnosis_Value()
-    {
-        var a_ = this.Absence_of_Right_Breast();
-        var b_ = context?.Operators.RetrieveByValueSet<Condition>(a_, 
-			null);
-        var c_ = NCQAStatus_1_0_0.Active_Condition(b_);
-        Func<Condition,bool?> h_ = (RightMastectomyDiagnosis) => 
-        {
-            var d_ = NCQAFHIRBase_1_0_0.Prevalence_Period(RightMastectomyDiagnosis);
-            var e_ = context?.Operators.Start(d_);
-            var f_ = this.Measurement_Period();
-            var g_ = context?.Operators.End(f_);
-            return context?.Operators.SameOrBefore(e_, 
-				g_, 
-				null);
-        };
-        return context?.Operators.WhereOrNull<Condition>(c_, 
-			h_);
-    }
->>>>>>> cedac435
+		var a_ = this.Absence_of_Right_Breast();
+		var b_ = context.Operators.RetrieveByValueSet<Condition>(a_, null);
+		var c_ = NCQAStatus_1_0_0.Active_Condition(b_);
+		bool? d_(Condition RightMastectomyDiagnosis)
+		{
+			var f_ = NCQAFHIRBase_1_0_0.Prevalence_Period(RightMastectomyDiagnosis);
+			var g_ = context.Operators.Start(f_);
+			var h_ = this.Measurement_Period();
+			var i_ = context.Operators.End(h_);
+			var j_ = context.Operators.SameOrBefore(g_, i_, null);
+
+			return j_;
+		};
+		var e_ = context.Operators.WhereOrNull<Condition>(c_, d_);
+
+		return e_;
+	}
+
     [CqlDeclaration("Right Mastectomy Diagnosis")]
 	public IEnumerable<Condition> Right_Mastectomy_Diagnosis() => 
 		__Right_Mastectomy_Diagnosis.Value;
 
 	private IEnumerable<Procedure> Right_Mastectomy_Procedure_Value()
 	{
-		var a_ = context.Operators;
-		var d_ = context.DataRetriever;
-		var e_ = this.Unilateral_Mastectomy_Right();
-		var f_ = d_.RetrieveByValueSet<Procedure>(e_, null);
-		var g_ = NCQAStatus_1_0_0.Completed_Procedure(f_);
-		var j_ = this.Unilateral_Mastectomy();
-		var k_ = d_.RetrieveByValueSet<Procedure>(j_, null);
+		var a_ = this.Unilateral_Mastectomy_Right();
+		var b_ = context.Operators.RetrieveByValueSet<Procedure>(a_, null);
+		var c_ = NCQAStatus_1_0_0.Completed_Procedure(b_);
+		var d_ = this.Unilateral_Mastectomy();
+		var e_ = context.Operators.RetrieveByValueSet<Procedure>(d_, null);
+		var f_ = NCQAStatus_1_0_0.Completed_Procedure(e_);
+		bool? g_(Procedure UnilateralMastectomyProcedure)
+		{
+			var r_ = UnilateralMastectomyProcedure?.BodySite;
+			CqlConcept s_(CodeableConcept X)
+			{
+				var w_ = FHIRHelpers_4_0_001.ToConcept(X);
+
+				return w_;
+			};
+			var t_ = context.Operators.SelectOrNull<CodeableConcept, CqlConcept>((r_ as IEnumerable<CodeableConcept>), s_);
+			var u_ = this.Right_Modifier();
+			var v_ = context.Operators.ConceptsInValueSet(t_, u_);
+
+			return v_;
+		};
+		var h_ = context.Operators.WhereOrNull<Procedure>(f_, g_);
+		var i_ = context.Operators.ListUnion<Procedure>(c_, h_);
+		var j_ = this.Clinical_Unilateral_Mastectomy();
+		var k_ = context.Operators.RetrieveByValueSet<Procedure>(j_, null);
 		var l_ = NCQAStatus_1_0_0.Completed_Procedure(k_);
-		bool? m_(Procedure UnilateralMastectomyProcedure)
-		{
-			var z_ = context.Operators;
-			var ab_ = UnilateralMastectomyProcedure?.BodySite;
-			CqlConcept ac_(CodeableConcept X)
+		bool? m_(Procedure ClinicalUnilateralMastectomyProcedure)
+		{
+			var x_ = ClinicalUnilateralMastectomyProcedure?.BodySite;
+			CqlConcept y_(CodeableConcept X)
 			{
-				var ag_ = FHIRHelpers_4_0_001.ToConcept(X);
-
-				return ag_;
+				var ac_ = FHIRHelpers_4_0_001.ToConcept(X);
+
+				return ac_;
 			};
-			var ad_ = z_.SelectOrNull<CodeableConcept, CqlConcept>((ab_ as IEnumerable<CodeableConcept>), ac_);
-			var ae_ = this.Right_Modifier();
-			var af_ = z_.ConceptsInValueSet(ad_, ae_);
-
-			return af_;
-		};
-		var n_ = a_.WhereOrNull<Procedure>(l_, m_);
-		var o_ = a_.ListUnion<Procedure>(g_, n_);
-		var r_ = this.Clinical_Unilateral_Mastectomy();
-		var s_ = d_.RetrieveByValueSet<Procedure>(r_, null);
-		var t_ = NCQAStatus_1_0_0.Completed_Procedure(s_);
-		bool? u_(Procedure ClinicalUnilateralMastectomyProcedure)
-		{
-			var ah_ = context.Operators;
-			var aj_ = ClinicalUnilateralMastectomyProcedure?.BodySite;
-			CqlConcept ak_(CodeableConcept X)
-			{
-				var ao_ = FHIRHelpers_4_0_001.ToConcept(X);
-
-				return ao_;
-			};
-			var al_ = ah_.SelectOrNull<CodeableConcept, CqlConcept>((aj_ as IEnumerable<CodeableConcept>), ak_);
-			var am_ = this.Clinical_Right_Modifier();
-			var an_ = ah_.ConceptsInValueSet(al_, am_);
-
-			return an_;
-		};
-		var v_ = a_.WhereOrNull<Procedure>(t_, u_);
-		var w_ = a_.ListUnion<Procedure>(o_, v_);
-		bool? x_(Procedure RightMastectomyProcedure)
-		{
-			var ap_ = context.Operators;
-			var ar_ = RightMastectomyProcedure?.Performed;
-			var as_ = NCQAFHIRBase_1_0_0.Normalize_Interval(ar_);
-			var at_ = ap_.End(as_);
-			var av_ = this.Measurement_Period();
-			var aw_ = ap_.End(av_);
-			var ax_ = ap_.SameOrBefore(at_, aw_, null);
-
-			return ax_;
-		};
-		var y_ = a_.WhereOrNull<Procedure>(w_, x_);
-
-		return y_;
-	}
-
-<<<<<<< HEAD
-=======
-    private IEnumerable<Procedure> Right_Mastectomy_Procedure_Value()
-    {
-        var a_ = this.Unilateral_Mastectomy_Right();
-        var b_ = context?.Operators.RetrieveByValueSet<Procedure>(a_, 
-			null);
-        var c_ = NCQAStatus_1_0_0.Completed_Procedure(b_);
-        var d_ = this.Unilateral_Mastectomy();
-        var e_ = context?.Operators.RetrieveByValueSet<Procedure>(d_, 
-			null);
-        var f_ = NCQAStatus_1_0_0.Completed_Procedure(e_);
-        Func<Procedure,bool?> k_ = (UnilateralMastectomyProcedure) => 
-        {
-            var g_ = (UnilateralMastectomyProcedure?.BodySite as IEnumerable<CodeableConcept>);
-            Func<CodeableConcept,CqlConcept> h_ = (X) => 
-            {
-                return FHIRHelpers_4_0_001.ToConcept(X);
-            };
-            var i_ = context?.Operators.SelectOrNull<CodeableConcept, CqlConcept>(g_, 
-				h_);
-            var j_ = this.Right_Modifier();
-            return context?.Operators.ConceptsInValueSet(i_, 
-				j_);
-        };
-        var l_ = context?.Operators.WhereOrNull<Procedure>(f_, 
-			k_);
-        var m_ = context?.Operators.ListUnion<Procedure>(c_, 
-			l_);
-        var n_ = this.Clinical_Unilateral_Mastectomy();
-        var o_ = context?.Operators.RetrieveByValueSet<Procedure>(n_, 
-			null);
-        var p_ = NCQAStatus_1_0_0.Completed_Procedure(o_);
-        Func<Procedure,bool?> u_ = (ClinicalUnilateralMastectomyProcedure) => 
-        {
-            var q_ = (ClinicalUnilateralMastectomyProcedure?.BodySite as IEnumerable<CodeableConcept>);
-            Func<CodeableConcept,CqlConcept> r_ = (X) => 
-            {
-                return FHIRHelpers_4_0_001.ToConcept(X);
-            };
-            var s_ = context?.Operators.SelectOrNull<CodeableConcept, CqlConcept>(q_, 
-				r_);
-            var t_ = this.Clinical_Right_Modifier();
-            return context?.Operators.ConceptsInValueSet(s_, 
-				t_);
-        };
-        var v_ = context?.Operators.WhereOrNull<Procedure>(p_, 
-			u_);
-        var w_ = context?.Operators.ListUnion<Procedure>(m_, 
-			v_);
-        Func<Procedure,bool?> ac_ = (RightMastectomyProcedure) => 
-        {
-            var x_ = (RightMastectomyProcedure?.Performed as object);
-            var y_ = NCQAFHIRBase_1_0_0.Normalize_Interval(x_);
-            var z_ = context?.Operators.End(y_);
-            var aa_ = this.Measurement_Period();
-            var ab_ = context?.Operators.End(aa_);
-            return context?.Operators.SameOrBefore(z_, 
-				ab_, 
-				null);
-        };
-        return context?.Operators.WhereOrNull<Procedure>(w_, 
-			ac_);
-    }
->>>>>>> cedac435
+			var z_ = context.Operators.SelectOrNull<CodeableConcept, CqlConcept>((x_ as IEnumerable<CodeableConcept>), y_);
+			var aa_ = this.Clinical_Right_Modifier();
+			var ab_ = context.Operators.ConceptsInValueSet(z_, aa_);
+
+			return ab_;
+		};
+		var n_ = context.Operators.WhereOrNull<Procedure>(l_, m_);
+		var o_ = context.Operators.ListUnion<Procedure>(i_, n_);
+		bool? p_(Procedure RightMastectomyProcedure)
+		{
+			var ad_ = RightMastectomyProcedure?.Performed;
+			var ae_ = NCQAFHIRBase_1_0_0.Normalize_Interval(ad_);
+			var af_ = context.Operators.End(ae_);
+			var ag_ = this.Measurement_Period();
+			var ah_ = context.Operators.End(ag_);
+			var ai_ = context.Operators.SameOrBefore(af_, ah_, null);
+
+			return ai_;
+		};
+		var q_ = context.Operators.WhereOrNull<Procedure>(o_, p_);
+
+		return q_;
+	}
+
     [CqlDeclaration("Right Mastectomy Procedure")]
 	public IEnumerable<Procedure> Right_Mastectomy_Procedure() => 
 		__Right_Mastectomy_Procedure.Value;
 
 	private IEnumerable<Condition> Left_Mastectomy_Diagnosis_Value()
 	{
-		var a_ = context.Operators;
-		var b_ = context.DataRetriever;
-		var c_ = this.Absence_of_Left_Breast();
-		var d_ = b_.RetrieveByValueSet<Condition>(c_, null);
-		var e_ = NCQAStatus_1_0_0.Active_Condition(d_);
-		bool? f_(Condition LeftMastectomyDiagnosis)
-		{
-			var h_ = context.Operators;
-			var j_ = NCQAFHIRBase_1_0_0.Prevalence_Period(LeftMastectomyDiagnosis);
-			var k_ = h_.Start(j_);
-			var m_ = this.Measurement_Period();
-			var n_ = h_.End(m_);
-			var o_ = h_.SameOrBefore(k_, n_, null);
-
-			return o_;
-		};
-		var g_ = a_.WhereOrNull<Condition>(e_, f_);
-
-		return g_;
-	}
-
-<<<<<<< HEAD
-=======
-    private IEnumerable<Condition> Left_Mastectomy_Diagnosis_Value()
-    {
-        var a_ = this.Absence_of_Left_Breast();
-        var b_ = context?.Operators.RetrieveByValueSet<Condition>(a_, 
-			null);
-        var c_ = NCQAStatus_1_0_0.Active_Condition(b_);
-        Func<Condition,bool?> h_ = (LeftMastectomyDiagnosis) => 
-        {
-            var d_ = NCQAFHIRBase_1_0_0.Prevalence_Period(LeftMastectomyDiagnosis);
-            var e_ = context?.Operators.Start(d_);
-            var f_ = this.Measurement_Period();
-            var g_ = context?.Operators.End(f_);
-            return context?.Operators.SameOrBefore(e_, 
-				g_, 
-				null);
-        };
-        return context?.Operators.WhereOrNull<Condition>(c_, 
-			h_);
-    }
->>>>>>> cedac435
+		var a_ = this.Absence_of_Left_Breast();
+		var b_ = context.Operators.RetrieveByValueSet<Condition>(a_, null);
+		var c_ = NCQAStatus_1_0_0.Active_Condition(b_);
+		bool? d_(Condition LeftMastectomyDiagnosis)
+		{
+			var f_ = NCQAFHIRBase_1_0_0.Prevalence_Period(LeftMastectomyDiagnosis);
+			var g_ = context.Operators.Start(f_);
+			var h_ = this.Measurement_Period();
+			var i_ = context.Operators.End(h_);
+			var j_ = context.Operators.SameOrBefore(g_, i_, null);
+
+			return j_;
+		};
+		var e_ = context.Operators.WhereOrNull<Condition>(c_, d_);
+
+		return e_;
+	}
+
     [CqlDeclaration("Left Mastectomy Diagnosis")]
 	public IEnumerable<Condition> Left_Mastectomy_Diagnosis() => 
 		__Left_Mastectomy_Diagnosis.Value;
 
 	private IEnumerable<Procedure> Left_Mastectomy_Procedure_Value()
 	{
-		var a_ = context.Operators;
-		var d_ = context.DataRetriever;
-		var e_ = this.Unilateral_Mastectomy_Left();
-		var f_ = d_.RetrieveByValueSet<Procedure>(e_, null);
-		var g_ = NCQAStatus_1_0_0.Completed_Procedure(f_);
-		var j_ = this.Unilateral_Mastectomy();
-		var k_ = d_.RetrieveByValueSet<Procedure>(j_, null);
+		var a_ = this.Unilateral_Mastectomy_Left();
+		var b_ = context.Operators.RetrieveByValueSet<Procedure>(a_, null);
+		var c_ = NCQAStatus_1_0_0.Completed_Procedure(b_);
+		var d_ = this.Unilateral_Mastectomy();
+		var e_ = context.Operators.RetrieveByValueSet<Procedure>(d_, null);
+		var f_ = NCQAStatus_1_0_0.Completed_Procedure(e_);
+		bool? g_(Procedure UnilateralMastectomyProcedure)
+		{
+			var r_ = UnilateralMastectomyProcedure?.BodySite;
+			CqlConcept s_(CodeableConcept X)
+			{
+				var w_ = FHIRHelpers_4_0_001.ToConcept(X);
+
+				return w_;
+			};
+			var t_ = context.Operators.SelectOrNull<CodeableConcept, CqlConcept>((r_ as IEnumerable<CodeableConcept>), s_);
+			var u_ = this.Left_Modifier();
+			var v_ = context.Operators.ConceptsInValueSet(t_, u_);
+
+			return v_;
+		};
+		var h_ = context.Operators.WhereOrNull<Procedure>(f_, g_);
+		var i_ = context.Operators.ListUnion<Procedure>(c_, h_);
+		var j_ = this.Clinical_Unilateral_Mastectomy();
+		var k_ = context.Operators.RetrieveByValueSet<Procedure>(j_, null);
 		var l_ = NCQAStatus_1_0_0.Completed_Procedure(k_);
-		bool? m_(Procedure UnilateralMastectomyProcedure)
-		{
-			var z_ = context.Operators;
-			var ab_ = UnilateralMastectomyProcedure?.BodySite;
-			CqlConcept ac_(CodeableConcept X)
+		bool? m_(Procedure ClinicalUnilateralMastectomyProcedure)
+		{
+			var x_ = ClinicalUnilateralMastectomyProcedure?.BodySite;
+			CqlConcept y_(CodeableConcept X)
 			{
-				var ag_ = FHIRHelpers_4_0_001.ToConcept(X);
-
-				return ag_;
+				var ac_ = FHIRHelpers_4_0_001.ToConcept(X);
+
+				return ac_;
 			};
-			var ad_ = z_.SelectOrNull<CodeableConcept, CqlConcept>((ab_ as IEnumerable<CodeableConcept>), ac_);
-			var ae_ = this.Left_Modifier();
-			var af_ = z_.ConceptsInValueSet(ad_, ae_);
-
-			return af_;
-		};
-		var n_ = a_.WhereOrNull<Procedure>(l_, m_);
-		var o_ = a_.ListUnion<Procedure>(g_, n_);
-		var r_ = this.Clinical_Unilateral_Mastectomy();
-		var s_ = d_.RetrieveByValueSet<Procedure>(r_, null);
-		var t_ = NCQAStatus_1_0_0.Completed_Procedure(s_);
-		bool? u_(Procedure ClinicalUnilateralMastectomyProcedure)
-		{
-			var ah_ = context.Operators;
-			var aj_ = ClinicalUnilateralMastectomyProcedure?.BodySite;
-			CqlConcept ak_(CodeableConcept X)
-			{
-				var ao_ = FHIRHelpers_4_0_001.ToConcept(X);
-
-				return ao_;
-			};
-			var al_ = ah_.SelectOrNull<CodeableConcept, CqlConcept>((aj_ as IEnumerable<CodeableConcept>), ak_);
-			var am_ = this.Clinical_Left_Modifier();
-			var an_ = ah_.ConceptsInValueSet(al_, am_);
-
-			return an_;
-		};
-		var v_ = a_.WhereOrNull<Procedure>(t_, u_);
-		var w_ = a_.ListUnion<Procedure>(o_, v_);
-		bool? x_(Procedure LeftMastectomyProcedure)
-		{
-			var ap_ = context.Operators;
-			var ar_ = LeftMastectomyProcedure?.Performed;
-			var as_ = NCQAFHIRBase_1_0_0.Normalize_Interval(ar_);
-			var at_ = ap_.End(as_);
-			var av_ = this.Measurement_Period();
-			var aw_ = ap_.End(av_);
-			var ax_ = ap_.SameOrBefore(at_, aw_, null);
-
-			return ax_;
-		};
-		var y_ = a_.WhereOrNull<Procedure>(w_, x_);
-
-		return y_;
-	}
-
-<<<<<<< HEAD
-=======
-    private IEnumerable<Procedure> Left_Mastectomy_Procedure_Value()
-    {
-        var a_ = this.Unilateral_Mastectomy_Left();
-        var b_ = context?.Operators.RetrieveByValueSet<Procedure>(a_, 
-			null);
-        var c_ = NCQAStatus_1_0_0.Completed_Procedure(b_);
-        var d_ = this.Unilateral_Mastectomy();
-        var e_ = context?.Operators.RetrieveByValueSet<Procedure>(d_, 
-			null);
-        var f_ = NCQAStatus_1_0_0.Completed_Procedure(e_);
-        Func<Procedure,bool?> k_ = (UnilateralMastectomyProcedure) => 
-        {
-            var g_ = (UnilateralMastectomyProcedure?.BodySite as IEnumerable<CodeableConcept>);
-            Func<CodeableConcept,CqlConcept> h_ = (X) => 
-            {
-                return FHIRHelpers_4_0_001.ToConcept(X);
-            };
-            var i_ = context?.Operators.SelectOrNull<CodeableConcept, CqlConcept>(g_, 
-				h_);
-            var j_ = this.Left_Modifier();
-            return context?.Operators.ConceptsInValueSet(i_, 
-				j_);
-        };
-        var l_ = context?.Operators.WhereOrNull<Procedure>(f_, 
-			k_);
-        var m_ = context?.Operators.ListUnion<Procedure>(c_, 
-			l_);
-        var n_ = this.Clinical_Unilateral_Mastectomy();
-        var o_ = context?.Operators.RetrieveByValueSet<Procedure>(n_, 
-			null);
-        var p_ = NCQAStatus_1_0_0.Completed_Procedure(o_);
-        Func<Procedure,bool?> u_ = (ClinicalUnilateralMastectomyProcedure) => 
-        {
-            var q_ = (ClinicalUnilateralMastectomyProcedure?.BodySite as IEnumerable<CodeableConcept>);
-            Func<CodeableConcept,CqlConcept> r_ = (X) => 
-            {
-                return FHIRHelpers_4_0_001.ToConcept(X);
-            };
-            var s_ = context?.Operators.SelectOrNull<CodeableConcept, CqlConcept>(q_, 
-				r_);
-            var t_ = this.Clinical_Left_Modifier();
-            return context?.Operators.ConceptsInValueSet(s_, 
-				t_);
-        };
-        var v_ = context?.Operators.WhereOrNull<Procedure>(p_, 
-			u_);
-        var w_ = context?.Operators.ListUnion<Procedure>(m_, 
-			v_);
-        Func<Procedure,bool?> ac_ = (LeftMastectomyProcedure) => 
-        {
-            var x_ = (LeftMastectomyProcedure?.Performed as object);
-            var y_ = NCQAFHIRBase_1_0_0.Normalize_Interval(x_);
-            var z_ = context?.Operators.End(y_);
-            var aa_ = this.Measurement_Period();
-            var ab_ = context?.Operators.End(aa_);
-            return context?.Operators.SameOrBefore(z_, 
-				ab_, 
-				null);
-        };
-        return context?.Operators.WhereOrNull<Procedure>(w_, 
-			ac_);
-    }
->>>>>>> cedac435
+			var z_ = context.Operators.SelectOrNull<CodeableConcept, CqlConcept>((x_ as IEnumerable<CodeableConcept>), y_);
+			var aa_ = this.Clinical_Left_Modifier();
+			var ab_ = context.Operators.ConceptsInValueSet(z_, aa_);
+
+			return ab_;
+		};
+		var n_ = context.Operators.WhereOrNull<Procedure>(l_, m_);
+		var o_ = context.Operators.ListUnion<Procedure>(i_, n_);
+		bool? p_(Procedure LeftMastectomyProcedure)
+		{
+			var ad_ = LeftMastectomyProcedure?.Performed;
+			var ae_ = NCQAFHIRBase_1_0_0.Normalize_Interval(ad_);
+			var af_ = context.Operators.End(ae_);
+			var ag_ = this.Measurement_Period();
+			var ah_ = context.Operators.End(ag_);
+			var ai_ = context.Operators.SameOrBefore(af_, ah_, null);
+
+			return ai_;
+		};
+		var q_ = context.Operators.WhereOrNull<Procedure>(o_, p_);
+
+		return q_;
+	}
+
     [CqlDeclaration("Left Mastectomy Procedure")]
 	public IEnumerable<Procedure> Left_Mastectomy_Procedure() => 
 		__Left_Mastectomy_Procedure.Value;
 
 	private IEnumerable<Condition> Bilateral_Mastectomy_Diagnosis_Value()
 	{
-		var a_ = context.Operators;
-		var b_ = context.DataRetriever;
-		var c_ = this.History_of_Bilateral_Mastectomy();
-		var d_ = b_.RetrieveByValueSet<Condition>(c_, null);
-		var e_ = NCQAStatus_1_0_0.Active_Condition(d_);
-		bool? f_(Condition BilateralMastectomyHistory)
-		{
-			var h_ = context.Operators;
-			var j_ = NCQAFHIRBase_1_0_0.Prevalence_Period(BilateralMastectomyHistory);
-			var k_ = h_.Start(j_);
-			var m_ = this.Measurement_Period();
-			var n_ = h_.End(m_);
-			var o_ = h_.SameOrBefore(k_, n_, null);
-
-			return o_;
-		};
-		var g_ = a_.WhereOrNull<Condition>(e_, f_);
-
-		return g_;
-	}
-
-<<<<<<< HEAD
-=======
-    private IEnumerable<Condition> Bilateral_Mastectomy_Diagnosis_Value()
-    {
-        var a_ = this.History_of_Bilateral_Mastectomy();
-        var b_ = context?.Operators.RetrieveByValueSet<Condition>(a_, 
-			null);
-        var c_ = NCQAStatus_1_0_0.Active_Condition(b_);
-        Func<Condition,bool?> h_ = (BilateralMastectomyHistory) => 
-        {
-            var d_ = NCQAFHIRBase_1_0_0.Prevalence_Period(BilateralMastectomyHistory);
-            var e_ = context?.Operators.Start(d_);
-            var f_ = this.Measurement_Period();
-            var g_ = context?.Operators.End(f_);
-            return context?.Operators.SameOrBefore(e_, 
-				g_, 
-				null);
-        };
-        return context?.Operators.WhereOrNull<Condition>(c_, 
-			h_);
-    }
->>>>>>> cedac435
+		var a_ = this.History_of_Bilateral_Mastectomy();
+		var b_ = context.Operators.RetrieveByValueSet<Condition>(a_, null);
+		var c_ = NCQAStatus_1_0_0.Active_Condition(b_);
+		bool? d_(Condition BilateralMastectomyHistory)
+		{
+			var f_ = NCQAFHIRBase_1_0_0.Prevalence_Period(BilateralMastectomyHistory);
+			var g_ = context.Operators.Start(f_);
+			var h_ = this.Measurement_Period();
+			var i_ = context.Operators.End(h_);
+			var j_ = context.Operators.SameOrBefore(g_, i_, null);
+
+			return j_;
+		};
+		var e_ = context.Operators.WhereOrNull<Condition>(c_, d_);
+
+		return e_;
+	}
+
     [CqlDeclaration("Bilateral Mastectomy Diagnosis")]
 	public IEnumerable<Condition> Bilateral_Mastectomy_Diagnosis() => 
 		__Bilateral_Mastectomy_Diagnosis.Value;
 
 	private IEnumerable<Procedure> Bilateral_Mastectomy_Procedure_Value()
 	{
-		var a_ = context.Operators;
-		var d_ = context.DataRetriever;
-		var e_ = this.Bilateral_Mastectomy();
-		var f_ = d_.RetrieveByValueSet<Procedure>(e_, null);
-		var g_ = NCQAStatus_1_0_0.Completed_Procedure(f_);
-		var j_ = this.Unilateral_Mastectomy();
-		var k_ = d_.RetrieveByValueSet<Procedure>(j_, null);
+		var a_ = this.Bilateral_Mastectomy();
+		var b_ = context.Operators.RetrieveByValueSet<Procedure>(a_, null);
+		var c_ = NCQAStatus_1_0_0.Completed_Procedure(b_);
+		var d_ = this.Unilateral_Mastectomy();
+		var e_ = context.Operators.RetrieveByValueSet<Procedure>(d_, null);
+		var f_ = NCQAStatus_1_0_0.Completed_Procedure(e_);
+		bool? g_(Procedure UnilateralMastectomyProcedure)
+		{
+			var r_ = UnilateralMastectomyProcedure?.BodySite;
+			CqlConcept s_(CodeableConcept X)
+			{
+				var w_ = FHIRHelpers_4_0_001.ToConcept(X);
+
+				return w_;
+			};
+			var t_ = context.Operators.SelectOrNull<CodeableConcept, CqlConcept>((r_ as IEnumerable<CodeableConcept>), s_);
+			var u_ = this.Bilateral_Modifier();
+			var v_ = context.Operators.ConceptsInValueSet(t_, u_);
+
+			return v_;
+		};
+		var h_ = context.Operators.WhereOrNull<Procedure>(f_, g_);
+		var i_ = context.Operators.ListUnion<Procedure>(c_, h_);
+		var j_ = this.Clinical_Unilateral_Mastectomy();
+		var k_ = context.Operators.RetrieveByValueSet<Procedure>(j_, null);
 		var l_ = NCQAStatus_1_0_0.Completed_Procedure(k_);
-		bool? m_(Procedure UnilateralMastectomyProcedure)
-		{
-			var z_ = context.Operators;
-			var ab_ = UnilateralMastectomyProcedure?.BodySite;
-			CqlConcept ac_(CodeableConcept X)
+		bool? m_(Procedure ClinicalUnilateralMastectomyProcedure)
+		{
+			var x_ = ClinicalUnilateralMastectomyProcedure?.BodySite;
+			CqlConcept y_(CodeableConcept X)
 			{
-				var ag_ = FHIRHelpers_4_0_001.ToConcept(X);
-
-				return ag_;
+				var ac_ = FHIRHelpers_4_0_001.ToConcept(X);
+
+				return ac_;
 			};
-			var ad_ = z_.SelectOrNull<CodeableConcept, CqlConcept>((ab_ as IEnumerable<CodeableConcept>), ac_);
-			var ae_ = this.Bilateral_Modifier();
-			var af_ = z_.ConceptsInValueSet(ad_, ae_);
-
-			return af_;
-		};
-		var n_ = a_.WhereOrNull<Procedure>(l_, m_);
-		var o_ = a_.ListUnion<Procedure>(g_, n_);
-		var r_ = this.Clinical_Unilateral_Mastectomy();
-		var s_ = d_.RetrieveByValueSet<Procedure>(r_, null);
-		var t_ = NCQAStatus_1_0_0.Completed_Procedure(s_);
-		bool? u_(Procedure ClinicalUnilateralMastectomyProcedure)
-		{
-			var ah_ = context.Operators;
-			var aj_ = ClinicalUnilateralMastectomyProcedure?.BodySite;
-			CqlConcept ak_(CodeableConcept X)
-			{
-				var ao_ = FHIRHelpers_4_0_001.ToConcept(X);
-
-				return ao_;
-			};
-			var al_ = ah_.SelectOrNull<CodeableConcept, CqlConcept>((aj_ as IEnumerable<CodeableConcept>), ak_);
-			var am_ = this.Clinical_Bilateral_Modifier();
-			var an_ = ah_.ConceptsInValueSet(al_, am_);
-
-			return an_;
-		};
-		var v_ = a_.WhereOrNull<Procedure>(t_, u_);
-		var w_ = a_.ListUnion<Procedure>(o_, v_);
-		bool? x_(Procedure BilateralMastectomyPerformed)
-		{
-			var ap_ = context.Operators;
-			var ar_ = BilateralMastectomyPerformed?.Performed;
-			var as_ = NCQAFHIRBase_1_0_0.Normalize_Interval(ar_);
-			var at_ = ap_.End(as_);
-			var av_ = this.Measurement_Period();
-			var aw_ = ap_.End(av_);
-			var ax_ = ap_.SameOrBefore(at_, aw_, null);
-
-			return ax_;
-		};
-		var y_ = a_.WhereOrNull<Procedure>(w_, x_);
-
-		return y_;
-	}
-
-<<<<<<< HEAD
-=======
-    private IEnumerable<Procedure> Bilateral_Mastectomy_Procedure_Value()
-    {
-        var a_ = this.Bilateral_Mastectomy();
-        var b_ = context?.Operators.RetrieveByValueSet<Procedure>(a_, 
-			null);
-        var c_ = NCQAStatus_1_0_0.Completed_Procedure(b_);
-        var d_ = this.Unilateral_Mastectomy();
-        var e_ = context?.Operators.RetrieveByValueSet<Procedure>(d_, 
-			null);
-        var f_ = NCQAStatus_1_0_0.Completed_Procedure(e_);
-        Func<Procedure,bool?> k_ = (UnilateralMastectomyProcedure) => 
-        {
-            var g_ = (UnilateralMastectomyProcedure?.BodySite as IEnumerable<CodeableConcept>);
-            Func<CodeableConcept,CqlConcept> h_ = (X) => 
-            {
-                return FHIRHelpers_4_0_001.ToConcept(X);
-            };
-            var i_ = context?.Operators.SelectOrNull<CodeableConcept, CqlConcept>(g_, 
-				h_);
-            var j_ = this.Bilateral_Modifier();
-            return context?.Operators.ConceptsInValueSet(i_, 
-				j_);
-        };
-        var l_ = context?.Operators.WhereOrNull<Procedure>(f_, 
-			k_);
-        var m_ = context?.Operators.ListUnion<Procedure>(c_, 
-			l_);
-        var n_ = this.Clinical_Unilateral_Mastectomy();
-        var o_ = context?.Operators.RetrieveByValueSet<Procedure>(n_, 
-			null);
-        var p_ = NCQAStatus_1_0_0.Completed_Procedure(o_);
-        Func<Procedure,bool?> u_ = (ClinicalUnilateralMastectomyProcedure) => 
-        {
-            var q_ = (ClinicalUnilateralMastectomyProcedure?.BodySite as IEnumerable<CodeableConcept>);
-            Func<CodeableConcept,CqlConcept> r_ = (X) => 
-            {
-                return FHIRHelpers_4_0_001.ToConcept(X);
-            };
-            var s_ = context?.Operators.SelectOrNull<CodeableConcept, CqlConcept>(q_, 
-				r_);
-            var t_ = this.Clinical_Bilateral_Modifier();
-            return context?.Operators.ConceptsInValueSet(s_, 
-				t_);
-        };
-        var v_ = context?.Operators.WhereOrNull<Procedure>(p_, 
-			u_);
-        var w_ = context?.Operators.ListUnion<Procedure>(m_, 
-			v_);
-        Func<Procedure,bool?> ac_ = (BilateralMastectomyPerformed) => 
-        {
-            var x_ = (BilateralMastectomyPerformed?.Performed as object);
-            var y_ = NCQAFHIRBase_1_0_0.Normalize_Interval(x_);
-            var z_ = context?.Operators.End(y_);
-            var aa_ = this.Measurement_Period();
-            var ab_ = context?.Operators.End(aa_);
-            return context?.Operators.SameOrBefore(z_, 
-				ab_, 
-				null);
-        };
-        return context?.Operators.WhereOrNull<Procedure>(w_, 
-			ac_);
-    }
->>>>>>> cedac435
+			var z_ = context.Operators.SelectOrNull<CodeableConcept, CqlConcept>((x_ as IEnumerable<CodeableConcept>), y_);
+			var aa_ = this.Clinical_Bilateral_Modifier();
+			var ab_ = context.Operators.ConceptsInValueSet(z_, aa_);
+
+			return ab_;
+		};
+		var n_ = context.Operators.WhereOrNull<Procedure>(l_, m_);
+		var o_ = context.Operators.ListUnion<Procedure>(i_, n_);
+		bool? p_(Procedure BilateralMastectomyPerformed)
+		{
+			var ad_ = BilateralMastectomyPerformed?.Performed;
+			var ae_ = NCQAFHIRBase_1_0_0.Normalize_Interval(ad_);
+			var af_ = context.Operators.End(ae_);
+			var ag_ = this.Measurement_Period();
+			var ah_ = context.Operators.End(ag_);
+			var ai_ = context.Operators.SameOrBefore(af_, ah_, null);
+
+			return ai_;
+		};
+		var q_ = context.Operators.WhereOrNull<Procedure>(o_, p_);
+
+		return q_;
+	}
+
     [CqlDeclaration("Bilateral Mastectomy Procedure")]
 	public IEnumerable<Procedure> Bilateral_Mastectomy_Procedure() => 
 		__Bilateral_Mastectomy_Procedure.Value;
 
 	private bool? Mastectomy_Exclusion_Value()
 	{
-		var a_ = context.Operators;
-		var f_ = this.Right_Mastectomy_Diagnosis();
-		var g_ = a_.ExistsInList<Condition>(f_);
-		var i_ = this.Right_Mastectomy_Procedure();
-		var j_ = a_.ExistsInList<Procedure>(i_);
-		var k_ = a_.Or(g_, j_);
-		var n_ = this.Left_Mastectomy_Diagnosis();
-		var o_ = a_.ExistsInList<Condition>(n_);
-		var q_ = this.Left_Mastectomy_Procedure();
-		var r_ = a_.ExistsInList<Procedure>(q_);
-		var s_ = a_.Or(o_, r_);
-		var t_ = a_.And(k_, s_);
-		var v_ = this.Bilateral_Mastectomy_Diagnosis();
-		var w_ = a_.ExistsInList<Condition>(v_);
-		var x_ = a_.Or(t_, w_);
-		var z_ = this.Bilateral_Mastectomy_Procedure();
-		var aa_ = a_.ExistsInList<Procedure>(z_);
-		var ab_ = a_.Or(x_, aa_);
-
-		return ab_;
+		var a_ = this.Right_Mastectomy_Diagnosis();
+		var b_ = context.Operators.ExistsInList<Condition>(a_);
+		var c_ = this.Right_Mastectomy_Procedure();
+		var d_ = context.Operators.ExistsInList<Procedure>(c_);
+		var e_ = context.Operators.Or(b_, d_);
+		var f_ = this.Left_Mastectomy_Diagnosis();
+		var g_ = context.Operators.ExistsInList<Condition>(f_);
+		var h_ = this.Left_Mastectomy_Procedure();
+		var i_ = context.Operators.ExistsInList<Procedure>(h_);
+		var j_ = context.Operators.Or(g_, i_);
+		var k_ = context.Operators.And(e_, j_);
+		var l_ = this.Bilateral_Mastectomy_Diagnosis();
+		var m_ = context.Operators.ExistsInList<Condition>(l_);
+		var n_ = context.Operators.Or(k_, m_);
+		var o_ = this.Bilateral_Mastectomy_Procedure();
+		var p_ = context.Operators.ExistsInList<Procedure>(o_);
+		var q_ = context.Operators.Or(n_, p_);
+
+		return q_;
 	}
 
     [CqlDeclaration("Mastectomy Exclusion")]
@@ -1034,17 +680,16 @@
 
 	private bool? Exclusions_Value()
 	{
-		var a_ = context.Operators;
-		var d_ = NCQAHospice_1_0_0.Hospice_Intervention_or_Encounter();
-		var e_ = this.Mastectomy_Exclusion();
-		var f_ = a_.Or(d_, e_);
-		var g_ = NCQAAdvancedIllnessandFrailty_1_0_0.Advanced_Illness_and_Frailty_Exclusion_Not_Including_Over_Age_80();
-		var h_ = a_.Or(f_, g_);
-		var i_ = this.Measurement_Period();
-		var j_ = NCQAPalliativeCare_1_0_0.Palliative_Care_Overlapping_Period(i_);
-		var k_ = a_.Or(h_, j_);
-
-		return k_;
+		var a_ = NCQAHospice_1_0_0.Hospice_Intervention_or_Encounter();
+		var b_ = this.Mastectomy_Exclusion();
+		var c_ = context.Operators.Or(a_, b_);
+		var d_ = NCQAAdvancedIllnessandFrailty_1_0_0.Advanced_Illness_and_Frailty_Exclusion_Not_Including_Over_Age_80();
+		var e_ = context.Operators.Or(c_, d_);
+		var f_ = this.Measurement_Period();
+		var g_ = NCQAPalliativeCare_1_0_0.Palliative_Care_Overlapping_Period(f_);
+		var h_ = context.Operators.Or(e_, g_);
+
+		return h_;
 	}
 
     [CqlDeclaration("Exclusions")]
@@ -1053,49 +698,24 @@
 
 	private bool? Numerator_Value()
 	{
-		var a_ = context.Operators;
-		var c_ = context.DataRetriever;
-		var d_ = this.Mammography();
-		var e_ = c_.RetrieveByValueSet<Observation>(d_, null);
-		bool? f_(Observation Mammogram)
-		{
-			var i_ = context.Operators;
-			var k_ = Mammogram?.Effective;
-			var l_ = NCQAFHIRBase_1_0_0.Normalize_Interval(k_);
-			var m_ = i_.End(l_);
-			var n_ = this.Participation_Period();
-			var o_ = i_.ElementInInterval<CqlDateTime>(m_, n_, null);
-
-			return o_;
-		};
-		var g_ = a_.WhereOrNull<Observation>(e_, f_);
-		var h_ = a_.ExistsInList<Observation>(g_);
-
-		return h_;
-	}
-
-<<<<<<< HEAD
-=======
-    private bool? Numerator_Value()
-    {
-        var a_ = this.Mammography();
-        var b_ = context?.Operators.RetrieveByValueSet<Observation>(a_, 
-			null);
-        Func<Observation,bool?> g_ = (Mammogram) => 
-        {
-            var c_ = (Mammogram?.Effective as object);
-            var d_ = NCQAFHIRBase_1_0_0.Normalize_Interval(c_);
-            var e_ = context?.Operators.End(d_);
-            var f_ = this.Participation_Period();
-            return context?.Operators.ElementInInterval<CqlDateTime>(e_, 
-				f_, 
-				null);
-        };
-        var h_ = context?.Operators.WhereOrNull<Observation>(b_, 
-			g_);
-        return context?.Operators.ExistsInList<Observation>(h_);
-    }
->>>>>>> cedac435
+		var a_ = this.Mammography();
+		var b_ = context.Operators.RetrieveByValueSet<Observation>(a_, null);
+		bool? c_(Observation Mammogram)
+		{
+			var f_ = Mammogram?.Effective;
+			var g_ = NCQAFHIRBase_1_0_0.Normalize_Interval(f_);
+			var h_ = context.Operators.End(g_);
+			var i_ = this.Participation_Period();
+			var j_ = context.Operators.ElementInInterval<CqlDateTime>(h_, i_, null);
+
+			return j_;
+		};
+		var d_ = context.Operators.WhereOrNull<Observation>(b_, c_);
+		var e_ = context.Operators.ExistsInList<Observation>(d_);
+
+		return e_;
+	}
+
     [CqlDeclaration("Numerator")]
 	public bool? Numerator() => 
 		__Numerator.Value;
