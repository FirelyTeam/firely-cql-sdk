using System;
using System.Linq;
using System.Collections.Generic;
using Hl7.Cql.Runtime;
using Hl7.Cql.Primitives;
using Hl7.Cql;
using Hl7.Cql.ValueSets;
using Hl7.Cql.Iso8601;
using Hl7.Fhir.Model;
using Range = Hl7.Fhir.Model.Range;
using Task = Hl7.Fhir.Model.Task;
[System.CodeDom.Compiler.GeneratedCode(".NET Code Generation", "0.9.0.0")]
[CqlLibrary("CumulativeMedicationDurationFHIR4", "1.0.000")]
public class CumulativeMedicationDurationFHIR4_1_0_000
{


    internal CqlContext context;

    #region Cached values

    internal Lazy<CqlCode> __AC;
    internal Lazy<CqlCode> __ACD;
    internal Lazy<CqlCode> __ACM;
    internal Lazy<CqlCode> __ACV;
    internal Lazy<CqlCode> __AFT;
    internal Lazy<CqlCode> __AFT_early;
    internal Lazy<CqlCode> __AFT_late;
    internal Lazy<CqlCode> __C;
    internal Lazy<CqlCode> __CD;
    internal Lazy<CqlCode> __CM;
    internal Lazy<CqlCode> __CV;
    internal Lazy<CqlCode> __EVE;
    internal Lazy<CqlCode> __EVE_early;
    internal Lazy<CqlCode> __EVE_late;
    internal Lazy<CqlCode> __HS;
    internal Lazy<CqlCode> __MORN;
    internal Lazy<CqlCode> __MORN_early;
    internal Lazy<CqlCode> __MORN_late;
    internal Lazy<CqlCode> __NIGHT;
    internal Lazy<CqlCode> __NOON;
    internal Lazy<CqlCode> __PC;
    internal Lazy<CqlCode> __PCD;
    internal Lazy<CqlCode> __PCM;
    internal Lazy<CqlCode> __PCV;
    internal Lazy<CqlCode> __PHS;
    internal Lazy<CqlCode> __WAKE;
    internal Lazy<CqlCode[]> __V3TimingEvent;
    internal Lazy<CqlCode[]> __EventTiming;
    internal Lazy<string> __ErrorLevel;
    internal Lazy<Patient> __Patient;

    #endregion
    public CumulativeMedicationDurationFHIR4_1_0_000(CqlContext context)
    {
        this.context = context ?? throw new ArgumentNullException("context");

        FHIRHelpers_4_0_001 = new FHIRHelpers_4_0_001(context);

        __AC = new Lazy<CqlCode>(this.AC_Value);
        __ACD = new Lazy<CqlCode>(this.ACD_Value);
        __ACM = new Lazy<CqlCode>(this.ACM_Value);
        __ACV = new Lazy<CqlCode>(this.ACV_Value);
        __AFT = new Lazy<CqlCode>(this.AFT_Value);
        __AFT_early = new Lazy<CqlCode>(this.AFT_early_Value);
        __AFT_late = new Lazy<CqlCode>(this.AFT_late_Value);
        __C = new Lazy<CqlCode>(this.C_Value);
        __CD = new Lazy<CqlCode>(this.CD_Value);
        __CM = new Lazy<CqlCode>(this.CM_Value);
        __CV = new Lazy<CqlCode>(this.CV_Value);
        __EVE = new Lazy<CqlCode>(this.EVE_Value);
        __EVE_early = new Lazy<CqlCode>(this.EVE_early_Value);
        __EVE_late = new Lazy<CqlCode>(this.EVE_late_Value);
        __HS = new Lazy<CqlCode>(this.HS_Value);
        __MORN = new Lazy<CqlCode>(this.MORN_Value);
        __MORN_early = new Lazy<CqlCode>(this.MORN_early_Value);
        __MORN_late = new Lazy<CqlCode>(this.MORN_late_Value);
        __NIGHT = new Lazy<CqlCode>(this.NIGHT_Value);
        __NOON = new Lazy<CqlCode>(this.NOON_Value);
        __PC = new Lazy<CqlCode>(this.PC_Value);
        __PCD = new Lazy<CqlCode>(this.PCD_Value);
        __PCM = new Lazy<CqlCode>(this.PCM_Value);
        __PCV = new Lazy<CqlCode>(this.PCV_Value);
        __PHS = new Lazy<CqlCode>(this.PHS_Value);
        __WAKE = new Lazy<CqlCode>(this.WAKE_Value);
        __V3TimingEvent = new Lazy<CqlCode[]>(this.V3TimingEvent_Value);
        __EventTiming = new Lazy<CqlCode[]>(this.EventTiming_Value);
        __ErrorLevel = new Lazy<string>(this.ErrorLevel_Value);
        __Patient = new Lazy<Patient>(this.Patient_Value);
    }
    #region Dependencies

    public FHIRHelpers_4_0_001 FHIRHelpers_4_0_001 { get; }

    #endregion

    private CqlCode AC_Value()
    {
        return new CqlCode("AC", 
			"http://terminology.hl7.org/CodeSystem/v3-TimingEvent", 
			null, 
			null);
    }

    [CqlDeclaration("AC")]
    public CqlCode AC() => __AC.Value;

    private CqlCode ACD_Value()
    {
        return new CqlCode("ACD", 
			"http://terminology.hl7.org/CodeSystem/v3-TimingEvent", 
			null, 
			null);
    }

    [CqlDeclaration("ACD")]
    public CqlCode ACD() => __ACD.Value;

    private CqlCode ACM_Value()
    {
        return new CqlCode("ACM", 
			"http://terminology.hl7.org/CodeSystem/v3-TimingEvent", 
			null, 
			null);
    }

    [CqlDeclaration("ACM")]
    public CqlCode ACM() => __ACM.Value;

    private CqlCode ACV_Value()
    {
        return new CqlCode("ACV", 
			"http://terminology.hl7.org/CodeSystem/v3-TimingEvent", 
			null, 
			null);
    }

    [CqlDeclaration("ACV")]
    public CqlCode ACV() => __ACV.Value;

    private CqlCode AFT_Value()
    {
        return new CqlCode("AFT", 
			"http://hl7.org/fhir/event-timing", 
			null, 
			null);
    }

    [CqlDeclaration("AFT")]
    public CqlCode AFT() => __AFT.Value;

    private CqlCode AFT_early_Value()
    {
        return new CqlCode("AFT.early", 
			"http://hl7.org/fhir/event-timing", 
			null, 
			null);
    }

    [CqlDeclaration("AFT.early")]
    public CqlCode AFT_early() => __AFT_early.Value;

    private CqlCode AFT_late_Value()
    {
        return new CqlCode("AFT.late", 
			"http://hl7.org/fhir/event-timing", 
			null, 
			null);
    }

    [CqlDeclaration("AFT.late")]
    public CqlCode AFT_late() => __AFT_late.Value;

    private CqlCode C_Value()
    {
        return new CqlCode("C", 
			"http://terminology.hl7.org/CodeSystem/v3-TimingEvent", 
			null, 
			null);
    }

    [CqlDeclaration("C")]
    public CqlCode C() => __C.Value;

    private CqlCode CD_Value()
    {
        return new CqlCode("CD", 
			"http://terminology.hl7.org/CodeSystem/v3-TimingEvent", 
			null, 
			null);
    }

    [CqlDeclaration("CD")]
    public CqlCode CD() => __CD.Value;

    private CqlCode CM_Value()
    {
        return new CqlCode("CM", 
			"http://terminology.hl7.org/CodeSystem/v3-TimingEvent", 
			null, 
			null);
    }

    [CqlDeclaration("CM")]
    public CqlCode CM() => __CM.Value;

    private CqlCode CV_Value()
    {
        return new CqlCode("CV", 
			"http://terminology.hl7.org/CodeSystem/v3-TimingEvent", 
			null, 
			null);
    }

    [CqlDeclaration("CV")]
    public CqlCode CV() => __CV.Value;

    private CqlCode EVE_Value()
    {
        return new CqlCode("EVE", 
			"http://hl7.org/fhir/event-timing", 
			null, 
			null);
    }

    [CqlDeclaration("EVE")]
    public CqlCode EVE() => __EVE.Value;

    private CqlCode EVE_early_Value()
    {
        return new CqlCode("EVE.early", 
			"http://hl7.org/fhir/event-timing", 
			null, 
			null);
    }

    [CqlDeclaration("EVE.early")]
    public CqlCode EVE_early() => __EVE_early.Value;

    private CqlCode EVE_late_Value()
    {
        return new CqlCode("EVE.late", 
			"http://hl7.org/fhir/event-timing", 
			null, 
			null);
    }

    [CqlDeclaration("EVE.late")]
    public CqlCode EVE_late() => __EVE_late.Value;

    private CqlCode HS_Value()
    {
        return new CqlCode("HS", 
			"http://terminology.hl7.org/CodeSystem/v3-TimingEvent", 
			null, 
			null);
    }

    [CqlDeclaration("HS")]
    public CqlCode HS() => __HS.Value;

    private CqlCode MORN_Value()
    {
        return new CqlCode("MORN", 
			"http://hl7.org/fhir/event-timing", 
			null, 
			null);
    }

    [CqlDeclaration("MORN")]
    public CqlCode MORN() => __MORN.Value;

    private CqlCode MORN_early_Value()
    {
        return new CqlCode("MORN.early", 
			"http://hl7.org/fhir/event-timing", 
			null, 
			null);
    }

    [CqlDeclaration("MORN.early")]
    public CqlCode MORN_early() => __MORN_early.Value;

    private CqlCode MORN_late_Value()
    {
        return new CqlCode("MORN.late", 
			"http://hl7.org/fhir/event-timing", 
			null, 
			null);
    }

    [CqlDeclaration("MORN.late")]
    public CqlCode MORN_late() => __MORN_late.Value;

    private CqlCode NIGHT_Value()
    {
        return new CqlCode("NIGHT", 
			"http://hl7.org/fhir/event-timing", 
			null, 
			null);
    }

    [CqlDeclaration("NIGHT")]
    public CqlCode NIGHT() => __NIGHT.Value;

    private CqlCode NOON_Value()
    {
        return new CqlCode("NOON", 
			"http://hl7.org/fhir/event-timing", 
			null, 
			null);
    }

    [CqlDeclaration("NOON")]
    public CqlCode NOON() => __NOON.Value;

    private CqlCode PC_Value()
    {
        return new CqlCode("PC", 
			"http://terminology.hl7.org/CodeSystem/v3-TimingEvent", 
			null, 
			null);
    }

    [CqlDeclaration("PC")]
    public CqlCode PC() => __PC.Value;

    private CqlCode PCD_Value()
    {
        return new CqlCode("PCD", 
			"http://terminology.hl7.org/CodeSystem/v3-TimingEvent", 
			null, 
			null);
    }

    [CqlDeclaration("PCD")]
    public CqlCode PCD() => __PCD.Value;

    private CqlCode PCM_Value()
    {
        return new CqlCode("PCM", 
			"http://terminology.hl7.org/CodeSystem/v3-TimingEvent", 
			null, 
			null);
    }

    [CqlDeclaration("PCM")]
    public CqlCode PCM() => __PCM.Value;

    private CqlCode PCV_Value()
    {
        return new CqlCode("PCV", 
			"http://terminology.hl7.org/CodeSystem/v3-TimingEvent", 
			null, 
			null);
    }

    [CqlDeclaration("PCV")]
    public CqlCode PCV() => __PCV.Value;

    private CqlCode PHS_Value()
    {
        return new CqlCode("PHS", 
			"http://hl7.org/fhir/event-timing", 
			null, 
			null);
    }

    [CqlDeclaration("PHS")]
    public CqlCode PHS() => __PHS.Value;

    private CqlCode WAKE_Value()
    {
        return new CqlCode("WAKE", 
			"http://terminology.hl7.org/CodeSystem/v3-TimingEvent", 
			null, 
			null);
    }

    [CqlDeclaration("WAKE")]
    public CqlCode WAKE() => __WAKE.Value;

    private CqlCode[] V3TimingEvent_Value()
    {
        var a_ = new CqlCode("AC", 
			"http://terminology.hl7.org/CodeSystem/v3-TimingEvent", 
			null, 
			null);
        var b_ = new CqlCode("ACD", 
			"http://terminology.hl7.org/CodeSystem/v3-TimingEvent", 
			null, 
			null);
        var c_ = new CqlCode("ACM", 
			"http://terminology.hl7.org/CodeSystem/v3-TimingEvent", 
			null, 
			null);
        var d_ = new CqlCode("ACV", 
			"http://terminology.hl7.org/CodeSystem/v3-TimingEvent", 
			null, 
			null);
        var e_ = new CqlCode("C", 
			"http://terminology.hl7.org/CodeSystem/v3-TimingEvent", 
			null, 
			null);
        var f_ = new CqlCode("CD", 
			"http://terminology.hl7.org/CodeSystem/v3-TimingEvent", 
			null, 
			null);
        var g_ = new CqlCode("CM", 
			"http://terminology.hl7.org/CodeSystem/v3-TimingEvent", 
			null, 
			null);
        var h_ = new CqlCode("CV", 
			"http://terminology.hl7.org/CodeSystem/v3-TimingEvent", 
			null, 
			null);
        var i_ = new CqlCode("HS", 
			"http://terminology.hl7.org/CodeSystem/v3-TimingEvent", 
			null, 
			null);
        var j_ = new CqlCode("PC", 
			"http://terminology.hl7.org/CodeSystem/v3-TimingEvent", 
			null, 
			null);
        var k_ = new CqlCode("PCD", 
			"http://terminology.hl7.org/CodeSystem/v3-TimingEvent", 
			null, 
			null);
        var l_ = new CqlCode("PCM", 
			"http://terminology.hl7.org/CodeSystem/v3-TimingEvent", 
			null, 
			null);
        var m_ = new CqlCode("PCV", 
			"http://terminology.hl7.org/CodeSystem/v3-TimingEvent", 
			null, 
			null);
        var n_ = new CqlCode("WAKE", 
			"http://terminology.hl7.org/CodeSystem/v3-TimingEvent", 
			null, 
			null);
        return new CqlCode[]
		{
			a_,
			b_,
			c_,
			d_,
			e_,
			f_,
			g_,
			h_,
			i_,
			j_,
			k_,
			l_,
			m_,
			n_,
		};
    }
    [CqlDeclaration("V3TimingEvent")]
    public CqlCode[] V3TimingEvent() => __V3TimingEvent.Value;

    private CqlCode[] EventTiming_Value()
    {
        var a_ = new CqlCode("AFT", 
			"http://hl7.org/fhir/event-timing", 
			null, 
			null);
        var b_ = new CqlCode("AFT.early", 
			"http://hl7.org/fhir/event-timing", 
			null, 
			null);
        var c_ = new CqlCode("AFT.late", 
			"http://hl7.org/fhir/event-timing", 
			null, 
			null);
        var d_ = new CqlCode("EVE", 
			"http://hl7.org/fhir/event-timing", 
			null, 
			null);
        var e_ = new CqlCode("EVE.early", 
			"http://hl7.org/fhir/event-timing", 
			null, 
			null);
        var f_ = new CqlCode("EVE.late", 
			"http://hl7.org/fhir/event-timing", 
			null, 
			null);
        var g_ = new CqlCode("MORN", 
			"http://hl7.org/fhir/event-timing", 
			null, 
			null);
        var h_ = new CqlCode("MORN.early", 
			"http://hl7.org/fhir/event-timing", 
			null, 
			null);
        var i_ = new CqlCode("MORN.late", 
			"http://hl7.org/fhir/event-timing", 
			null, 
			null);
        var j_ = new CqlCode("NIGHT", 
			"http://hl7.org/fhir/event-timing", 
			null, 
			null);
        var k_ = new CqlCode("NOON", 
			"http://hl7.org/fhir/event-timing", 
			null, 
			null);
        var l_ = new CqlCode("PHS", 
			"http://hl7.org/fhir/event-timing", 
			null, 
			null);
        return new CqlCode[]
		{
			a_,
			b_,
			c_,
			d_,
			e_,
			f_,
			g_,
			h_,
			i_,
			j_,
			k_,
			l_,
		};
    }
    [CqlDeclaration("EventTiming")]
    public CqlCode[] EventTiming() => __EventTiming.Value;

    private string ErrorLevel_Value()
    {
        return ((string)context.ResolveParameter("CumulativeMedicationDurationFHIR4-1.0.000", 
			"ErrorLevel", 
			("Warning" as object)));
    }

    [CqlDeclaration("ErrorLevel")]
    public string ErrorLevel() => __ErrorLevel.Value;

    private Patient Patient_Value()
    {
        var a_ = context?.Operators.RetrieveByValueSet<Patient>(null, 
			null);
        return context?.Operators.SingleOrNull<Patient>(a_);
    }
    [CqlDeclaration("Patient")]
    public Patient Patient() => __Patient.Value;

    [CqlDeclaration("ToDaily")]
    public decimal? ToDaily(int? frequency, CqlQuantity period)
    {
        if ((context?.Operators.Equal((period?.unit as object), 
				("h" as object)) ?? false))
            {
                var a__ = context?.Operators.ConvertIntegerToDecimal(frequency);
                var b__ = period?.value;
                var c__ = context?.Operators.Divide(((decimal?)24.0m), 
					b__);
                return context?.Operators.Multiply(a__, 
					c__);
            }
        else if ((context?.Operators.Equal((period?.unit as object), 
				("min" as object)) ?? false))
            {
                var a__ = context?.Operators.ConvertIntegerToDecimal(frequency);
                var b__ = period?.value;
                var c__ = context?.Operators.Divide(((decimal?)24.0m), 
					b__);
                var d__ = context?.Operators.Multiply(a__, 
					c__);
                var e__ = context?.Operators.ConvertIntegerToDecimal(((int?)60));
                return context?.Operators.Multiply(d__, 
					e__);
            }
        else if ((context?.Operators.Equal((period?.unit as object), 
				("s" as object)) ?? false))
            {
                var a__ = context?.Operators.ConvertIntegerToDecimal(frequency);
                var b__ = period?.value;
                var c__ = context?.Operators.Divide(((decimal?)24.0m), 
					b__);
                var d__ = context?.Operators.Multiply(a__, 
					c__);
                var e__ = context?.Operators.ConvertIntegerToDecimal(((int?)60));
                var f__ = context?.Operators.Multiply(d__, 
					e__);
                return context?.Operators.Multiply(f__, 
					e__);
            }
        else if ((context?.Operators.Equal((period?.unit as object), 
				("d" as object)) ?? false))
            {
                var a__ = context?.Operators.ConvertIntegerToDecimal(frequency);
                var b__ = period?.value;
                var c__ = context?.Operators.Divide(((decimal?)24.0m), 
					b__);
                var d__ = context?.Operators.Multiply(a__, 
					c__);
                var e__ = context?.Operators.ConvertIntegerToDecimal(((int?)24));
                return context?.Operators.Divide(d__, 
					e__);
            }
        else if ((context?.Operators.Equal((period?.unit as object), 
				("wk" as object)) ?? false))
            {
                var a__ = context?.Operators.ConvertIntegerToDecimal(frequency);
                var b__ = period?.value;
                var c__ = context?.Operators.Divide(((decimal?)24.0m), 
					b__);
                var d__ = context?.Operators.Multiply(a__, 
					c__);
                var e__ = context?.Operators.Multiply(((int?)24), 
					((int?)7));
                var f__ = context?.Operators.ConvertIntegerToDecimal(e__);
                return context?.Operators.Divide(d__, 
					f__);
            }
        else if ((context?.Operators.Equal((period?.unit as object), 
				("mo" as object)) ?? false))
            {
                var a__ = context?.Operators.ConvertIntegerToDecimal(frequency);
                var b__ = period?.value;
                var c__ = context?.Operators.Divide(((decimal?)24.0m), 
					b__);
                var d__ = context?.Operators.Multiply(a__, 
					c__);
                var e__ = context?.Operators.Multiply(((int?)24), 
					((int?)30));
                var f__ = context?.Operators.ConvertIntegerToDecimal(e__);
                return context?.Operators.Divide(d__, 
					f__);
            }
        else if ((context?.Operators.Equal((period?.unit as object), 
				("a" as object)) ?? false))
            {
                var a__ = context?.Operators.ConvertIntegerToDecimal(frequency);
                var b__ = period?.value;
                var c__ = context?.Operators.Divide(((decimal?)24.0m), 
					b__);
                var d__ = context?.Operators.Multiply(a__, 
					c__);
                var e__ = context?.Operators.Multiply(((int?)24), 
					((int?)365));
                var f__ = context?.Operators.ConvertIntegerToDecimal(e__);
                return context?.Operators.Divide(d__, 
					f__);
            }
        else if ((context?.Operators.Equal((period?.unit as object), 
				("hour" as object)) ?? false))
            {
                var a__ = context?.Operators.ConvertIntegerToDecimal(frequency);
                var b__ = period?.value;
                var c__ = context?.Operators.Divide(((decimal?)24.0m), 
					b__);
                return context?.Operators.Multiply(a__, 
					c__);
            }
        else if ((context?.Operators.Equal((period?.unit as object), 
				("minute" as object)) ?? false))
            {
                var a__ = context?.Operators.ConvertIntegerToDecimal(frequency);
                var b__ = period?.value;
                var c__ = context?.Operators.Divide(((decimal?)24.0m), 
					b__);
                var d__ = context?.Operators.Multiply(a__, 
					c__);
                var e__ = context?.Operators.ConvertIntegerToDecimal(((int?)60));
                return context?.Operators.Multiply(d__, 
					e__);
            }
        else if ((context?.Operators.Equal((period?.unit as object), 
				("second" as object)) ?? false))
            {
                var a__ = context?.Operators.ConvertIntegerToDecimal(frequency);
                var b__ = period?.value;
                var c__ = context?.Operators.Divide(((decimal?)24.0m), 
					b__);
                var d__ = context?.Operators.Multiply(a__, 
					c__);
                var e__ = context?.Operators.ConvertIntegerToDecimal(((int?)60));
                var f__ = context?.Operators.Multiply(d__, 
					e__);
                return context?.Operators.Multiply(f__, 
					e__);
            }
        else if ((context?.Operators.Equal((period?.unit as object), 
				("day" as object)) ?? false))
            {
                var a__ = context?.Operators.ConvertIntegerToDecimal(frequency);
                var b__ = period?.value;
                var c__ = context?.Operators.Divide(((decimal?)24.0m), 
					b__);
                var d__ = context?.Operators.Multiply(a__, 
					c__);
                var e__ = context?.Operators.ConvertIntegerToDecimal(((int?)24));
                return context?.Operators.Divide(d__, 
					e__);
            }
        else if ((context?.Operators.Equal((period?.unit as object), 
				("week" as object)) ?? false))
            {
                var a__ = context?.Operators.ConvertIntegerToDecimal(frequency);
                var b__ = period?.value;
                var c__ = context?.Operators.Divide(((decimal?)24.0m), 
					b__);
                var d__ = context?.Operators.Multiply(a__, 
					c__);
                var e__ = context?.Operators.Multiply(((int?)24), 
					((int?)7));
                var f__ = context?.Operators.ConvertIntegerToDecimal(e__);
                return context?.Operators.Divide(d__, 
					f__);
            }
        else if ((context?.Operators.Equal((period?.unit as object), 
				("month" as object)) ?? false))
            {
                var a__ = context?.Operators.ConvertIntegerToDecimal(frequency);
                var b__ = period?.value;
                var c__ = context?.Operators.Divide(((decimal?)24.0m), 
					b__);
                var d__ = context?.Operators.Multiply(a__, 
					c__);
                var e__ = context?.Operators.Multiply(((int?)24), 
					((int?)30));
                var f__ = context?.Operators.ConvertIntegerToDecimal(e__);
                return context?.Operators.Divide(d__, 
					f__);
            }
        else if ((context?.Operators.Equal((period?.unit as object), 
				("year" as object)) ?? false))
            {
                var a__ = context?.Operators.ConvertIntegerToDecimal(frequency);
                var b__ = period?.value;
                var c__ = context?.Operators.Divide(((decimal?)24.0m), 
					b__);
                var d__ = context?.Operators.Multiply(a__, 
					c__);
                var e__ = context?.Operators.Multiply(((int?)24), 
					((int?)365));
                var f__ = context?.Operators.ConvertIntegerToDecimal(e__);
                return context?.Operators.Divide(d__, 
					f__);
            }
        else if ((context?.Operators.Equal((period?.unit as object), 
				("hours" as object)) ?? false))
            {
                var a__ = context?.Operators.ConvertIntegerToDecimal(frequency);
                var b__ = period?.value;
                var c__ = context?.Operators.Divide(((decimal?)24.0m), 
					b__);
                return context?.Operators.Multiply(a__, 
					c__);
            }
        else if ((context?.Operators.Equal((period?.unit as object), 
				("minutes" as object)) ?? false))
            {
                var a__ = context?.Operators.ConvertIntegerToDecimal(frequency);
                var b__ = period?.value;
                var c__ = context?.Operators.Divide(((decimal?)24.0m), 
					b__);
                var d__ = context?.Operators.Multiply(a__, 
					c__);
                var e__ = context?.Operators.ConvertIntegerToDecimal(((int?)60));
                return context?.Operators.Multiply(d__, 
					e__);
            }
        else if ((context?.Operators.Equal((period?.unit as object), 
				("seconds" as object)) ?? false))
            {
                var a__ = context?.Operators.ConvertIntegerToDecimal(frequency);
                var b__ = period?.value;
                var c__ = context?.Operators.Divide(((decimal?)24.0m), 
					b__);
                var d__ = context?.Operators.Multiply(a__, 
					c__);
                var e__ = context?.Operators.ConvertIntegerToDecimal(((int?)60));
                var f__ = context?.Operators.Multiply(d__, 
					e__);
                return context?.Operators.Multiply(f__, 
					e__);
            }
        else if ((context?.Operators.Equal((period?.unit as object), 
				("days" as object)) ?? false))
            {
                var a__ = context?.Operators.ConvertIntegerToDecimal(frequency);
                var b__ = period?.value;
                var c__ = context?.Operators.Divide(((decimal?)24.0m), 
					b__);
                var d__ = context?.Operators.Multiply(a__, 
					c__);
                var e__ = context?.Operators.ConvertIntegerToDecimal(((int?)24));
                return context?.Operators.Divide(d__, 
					e__);
            }
        else if ((context?.Operators.Equal((period?.unit as object), 
				("weeks" as object)) ?? false))
            {
                var a__ = context?.Operators.ConvertIntegerToDecimal(frequency);
                var b__ = period?.value;
                var c__ = context?.Operators.Divide(((decimal?)24.0m), 
					b__);
                var d__ = context?.Operators.Multiply(a__, 
					c__);
                var e__ = context?.Operators.Multiply(((int?)24), 
					((int?)7));
                var f__ = context?.Operators.ConvertIntegerToDecimal(e__);
                return context?.Operators.Divide(d__, 
					f__);
            }
        else if ((context?.Operators.Equal((period?.unit as object), 
				("months" as object)) ?? false))
            {
                var a__ = context?.Operators.ConvertIntegerToDecimal(frequency);
                var b__ = period?.value;
                var c__ = context?.Operators.Divide(((decimal?)24.0m), 
					b__);
                var d__ = context?.Operators.Multiply(a__, 
					c__);
                var e__ = context?.Operators.Multiply(((int?)24), 
					((int?)30));
                var f__ = context?.Operators.ConvertIntegerToDecimal(e__);
                return context?.Operators.Divide(d__, 
					f__);
            }
        else if ((context?.Operators.Equal((period?.unit as object), 
				("years" as object)) ?? false))
            {
                var a__ = context?.Operators.ConvertIntegerToDecimal(frequency);
                var b__ = period?.value;
                var c__ = context?.Operators.Divide(((decimal?)24.0m), 
					b__);
                var d__ = context?.Operators.Multiply(a__, 
					c__);
                var e__ = context?.Operators.Multiply(((int?)24), 
					((int?)365));
                var f__ = context?.Operators.ConvertIntegerToDecimal(e__);
                return context?.Operators.Divide(d__, 
					f__);
            }
        else 
            return ((decimal?)context?.Operators.Message<object>((null as object), 
				"CMDLogic.ToDaily.UnknownUnit", 
				this.ErrorLevel(), 
				context?.Operators.Concatenate(("Unknown unit " ?? ""), 
					(period?.unit ?? ""))));

    }


    [CqlDeclaration("ToDaily")]
    public decimal? ToDaily(CqlCode frequency)
    {
        if ((context?.Operators.Equal((frequency as object), 
				(this.C() as object)) ?? false))
            return ((decimal?)3.0m);

        else 
            return ((decimal?)context?.Operators.Message<object>((null as object), 
				"CMDLogic.ToDaily.UnknownFrequencyCode", 
				this.ErrorLevel(), 
				context?.Operators.Concatenate(("Unknown frequency code " ?? ""), 
					(frequency?.code ?? ""))));

    }


    [CqlDeclaration("MedicationRequestPeriod")]
    public CqlInterval<CqlDateTime> MedicationRequestPeriod(MedicationRequest Request)
    {
        var b_ = Request;
        var a_ = new MedicationRequest[]
		{
			b_,
		};
        Func<MedicationRequest,CqlInterval<CqlDateTime>> c_ = (R) => (((context?.Operators.Not(context?.Operators.Or(((bool?)(context?.Operators.End(FHIRHelpers_4_0_001.ToInterval((((((context?.Operators.SingleOrNull<Dosage>((R?.DosageInstruction as IEnumerable<Dosage>)))?.Timing)?.Repeat)?.Bounds as object) as Period))) == null)), 
					context?.Operators.Equal((context?.Operators.End(FHIRHelpers_4_0_001.ToInterval((((((context?.Operators.SingleOrNull<Dosage>((R?.DosageInstruction as IEnumerable<Dosage>)))?.Timing)?.Repeat)?.Bounds as object) as Period))) as object), 
						(context?.Operators.Maximum<CqlDateTime>() as object)))) ?? false))
				? (context?.Operators.Interval(((context?.Operators.Start(FHIRHelpers_4_0_001.ToInterval((((((context?.Operators.SingleOrNull<Dosage>((R?.DosageInstruction as IEnumerable<Dosage>)))?.Timing)?.Repeat)?.Bounds as object) as Period))) ?? context?.Operators.Start(FHIRHelpers_4_0_001.ToInterval(R?.DispenseRequest?.ValidityPeriod))) ?? FHIRHelpers_4_0_001.ToDateTime(R?.AuthoredOnElement)), 
						context?.Operators.End(FHIRHelpers_4_0_001.ToInterval((((((context?.Operators.SingleOrNull<Dosage>((R?.DosageInstruction as IEnumerable<Dosage>)))?.Timing)?.Repeat)?.Bounds as object) as Period))), 
						true, 
						true))
				: (context?.Operators.Interval(((context?.Operators.Start(FHIRHelpers_4_0_001.ToInterval((((((context?.Operators.SingleOrNull<Dosage>((R?.DosageInstruction as IEnumerable<Dosage>)))?.Timing)?.Repeat)?.Bounds as object) as Period))) ?? context?.Operators.Start(FHIRHelpers_4_0_001.ToInterval(R?.DispenseRequest?.ValidityPeriod))) ?? FHIRHelpers_4_0_001.ToDateTime(R?.AuthoredOnElement)), 
						context?.Operators.Add(((context?.Operators.Start(FHIRHelpers_4_0_001.ToInterval((((((context?.Operators.SingleOrNull<Dosage>((R?.DosageInstruction as IEnumerable<Dosage>)))?.Timing)?.Repeat)?.Bounds as object) as Period))) ?? context?.Operators.Start(FHIRHelpers_4_0_001.ToInterval(R?.DispenseRequest?.ValidityPeriod))) ?? FHIRHelpers_4_0_001.ToDateTime(R?.AuthoredOnElement)), 
							context?.Operators.Multiply((FHIRHelpers_4_0_001.ToQuantity(((Quantity)R?.DispenseRequest?.ExpectedSupplyDuration)) ?? context?.Operators.Divide(FHIRHelpers_4_0_001.ToQuantity(R?.DispenseRequest?.Quantity), 
									context?.Operators.Multiply((context?.Operators.End(FHIRHelpers_4_0_001.ToInterval((((context?.Operators.SingleOrNull<Dosage.DoseAndRateComponent>(((context?.Operators.SingleOrNull<Dosage>((R?.DosageInstruction as IEnumerable<Dosage>)))?.DoseAndRate as IEnumerable<Dosage.DoseAndRateComponent>)))?.Dose as object) as Range))) ?? FHIRHelpers_4_0_001.ToQuantity((((context?.Operators.SingleOrNull<Dosage.DoseAndRateComponent>(((context?.Operators.SingleOrNull<Dosage>((R?.DosageInstruction as IEnumerable<Dosage>)))?.DoseAndRate as IEnumerable<Dosage.DoseAndRateComponent>)))?.Dose as object) as Quantity))), 
										context?.Operators.ConvertDecimalToQuantity(((this.ToDaily(FHIRHelpers_4_0_001.ToInteger((context?.Operators.Convert<Integer>(((((context?.Operators.SingleOrNull<Dosage>((R?.DosageInstruction as IEnumerable<Dosage>)))?.Timing)?.Repeat)?.FrequencyMaxElement as object)) ?? context?.Operators.Convert<Integer>(((((context?.Operators.SingleOrNull<Dosage>((R?.DosageInstruction as IEnumerable<Dosage>)))?.Timing)?.Repeat)?.FrequencyElement as object)))), 
												new CqlQuantity(FHIRHelpers_4_0_001.ToDecimal((((context?.Operators.SingleOrNull<Dosage>((R?.DosageInstruction as IEnumerable<Dosage>)))?.Timing)?.Repeat)?.PeriodElement), 
													context?.Operators.Convert<string>((((((context?.Operators.SingleOrNull<Dosage>((R?.DosageInstruction as IEnumerable<Dosage>)))?.Timing)?.Repeat)?.PeriodUnitElement)?.Value as object)))) ?? context?.Operators.ConvertIntegerToDecimal(context?.Operators.CountOrNull<Time>(((((context?.Operators.SingleOrNull<Dosage>((R?.DosageInstruction as IEnumerable<Dosage>)))?.Timing)?.Repeat)?.TimeOfDayElement as IEnumerable<Time>)))) ?? ((decimal?)1.0m)))))), 
								context?.Operators.ConvertIntegerToQuantity(context?.Operators.Add(((int?)1), 
<<<<<<< HEAD
										(FHIRHelpers_4_0_001.ToInteger(context?.Operators?.TypeConverter.Convert<Integer>((R?.DispenseRequest?.NumberOfRepeatsAllowedElement as object))) ?? ((int?)0)))))), 
=======
(FHIRHelpers_4_0_001.ToInteger(context?.Operators.Convert<Integer>((R?.DispenseRequest?.NumberOfRepeatsAllowedElement as object))) ?? ((int?)0)))))), 
>>>>>>> cf2a29d5
						true, 
						true)))
;
        var d_ = context?.Operators.SelectOrNull<MedicationRequest, CqlInterval<CqlDateTime>>(a_, 
			c_);
        return context?.Operators.SingleOrNull<CqlInterval<CqlDateTime>>(d_);
    }

    [CqlDeclaration("MedicationDispensePeriod")]
    public CqlInterval<CqlDateTime> MedicationDispensePeriod(MedicationDispense Dispense)
    {
        var b_ = Dispense;
        var a_ = new MedicationDispense[]
		{
			b_,
		};
        Func<MedicationDispense,CqlInterval<CqlDateTime>> ab_ = (D) => 
        {
            var c_ = (D?.WhenHandedOverElement ?? D?.WhenPreparedElement);
            var d_ = FHIRHelpers_4_0_001.ToDateTime(c_);
            var h_ = D?.DaysSupply;
            var i_ = D?.Quantity;
            var j_ = FHIRHelpers_4_0_001.ToQuantity(i_);
            var l_ = (((context?.Operators.SingleOrNull<Dosage.DoseAndRateComponent>(((context?.Operators.SingleOrNull<Dosage>((D?.DosageInstruction as IEnumerable<Dosage>)))?.DoseAndRate as IEnumerable<Dosage.DoseAndRateComponent>)))?.Dose as object) as Range);
            var m_ = FHIRHelpers_4_0_001.ToInterval(l_);
            var n_ = (((context?.Operators.SingleOrNull<Dosage.DoseAndRateComponent>(((context?.Operators.SingleOrNull<Dosage>((D?.DosageInstruction as IEnumerable<Dosage>)))?.DoseAndRate as IEnumerable<Dosage.DoseAndRateComponent>)))?.Dose as object) as Quantity);
            var k_ = (context?.Operators.End(m_) ?? FHIRHelpers_4_0_001.ToQuantity(n_));
            var q_ = ((((context?.Operators.SingleOrNull<Dosage>((D?.DosageInstruction as IEnumerable<Dosage>)))?.Timing)?.Repeat)?.FrequencyMaxElement as object);
            var r_ = ((((context?.Operators.SingleOrNull<Dosage>((D?.DosageInstruction as IEnumerable<Dosage>)))?.Timing)?.Repeat)?.FrequencyElement as object);
            var p_ = (context?.Operators.Convert<Integer>(q_) ?? context?.Operators.Convert<Integer>(r_));
            var s_ = FHIRHelpers_4_0_001.ToInteger(p_);
            var u_ = (((context?.Operators.SingleOrNull<Dosage>((D?.DosageInstruction as IEnumerable<Dosage>)))?.Timing)?.Repeat)?.PeriodElement;
            var v_ = (((((context?.Operators.SingleOrNull<Dosage>((D?.DosageInstruction as IEnumerable<Dosage>)))?.Timing)?.Repeat)?.PeriodUnitElement)?.Value as object);
            var t_ = new CqlQuantity(FHIRHelpers_4_0_001.ToDecimal(u_), 
				context?.Operators.Convert<string>(v_));
            var w_ = ((((context?.Operators.SingleOrNull<Dosage>((D?.DosageInstruction as IEnumerable<Dosage>)))?.Timing)?.Repeat)?.TimeOfDayElement as IEnumerable<Time>);
            var x_ = context?.Operators.CountOrNull<Time>(w_);
            var o_ = ((this.ToDaily(s_, 
				t_) ?? context?.Operators.ConvertIntegerToDecimal(x_)) ?? ((decimal?)1.0m));
            var y_ = context?.Operators.ConvertDecimalToQuantity(o_);
            var z_ = context?.Operators.Multiply(k_, 
				y_);
            var g_ = (FHIRHelpers_4_0_001.ToQuantity(h_) ?? context?.Operators.Divide(j_, 
				z_));
            var aa_ = context?.Operators.Add(d_, 
				g_);
            return context?.Operators.Interval(d_, 
				aa_, 
				true, 
				true);
        };
        var ac_ = context?.Operators.SelectOrNull<MedicationDispense, CqlInterval<CqlDateTime>>(a_, 
			ab_);
        return context?.Operators.SingleOrNull<CqlInterval<CqlDateTime>>(ac_);
    }

    [CqlDeclaration("TherapeuticDuration")]
    public CqlQuantity TherapeuticDuration(CqlConcept medication)
    {
        return context?.Operators.Quantity(14m, 
			"days");
    }

    [CqlDeclaration("MedicationAdministrationPeriod")]
    public CqlInterval<CqlDateTime> MedicationAdministrationPeriod(MedicationAdministration Administration)
    {
        var b_ = Administration;
        var a_ = new MedicationAdministration[]
		{
			b_,
		};
        Func<MedicationAdministration,CqlInterval<CqlDateTime>> c_ = (M) => (((context?.Operators.And(context?.Operators.Not(((bool?)(context?.Operators.Start(FHIRHelpers_4_0_001.ToInterval(((Administration?.Effective as object) as Period))) == null))), 
				context?.Operators.Not(((bool?)(this.TherapeuticDuration(FHIRHelpers_4_0_001.ToConcept(((Administration?.Medication as object) as CodeableConcept))) == null)))) ?? false))
				? (context?.Operators.Interval(context?.Operators.Start(FHIRHelpers_4_0_001.ToInterval(((Administration?.Effective as object) as Period))), 
						context?.Operators.Add(context?.Operators.Start(FHIRHelpers_4_0_001.ToInterval(((Administration?.Effective as object) as Period))), 
							this.TherapeuticDuration(FHIRHelpers_4_0_001.ToConcept(((Administration?.Medication as object) as CodeableConcept)))), 
						true, 
						true))
				: ((null as CqlInterval<CqlDateTime>)))
;
        var d_ = context?.Operators.SelectOrNull<MedicationAdministration, CqlInterval<CqlDateTime>>(a_, 
			c_);
        return context?.Operators.SingleOrNull<CqlInterval<CqlDateTime>>(d_);
    }

    [CqlDeclaration("CumulativeDuration")]
    public int? CumulativeDuration(IEnumerable<CqlInterval<CqlDateTime>> Intervals)
    {
        var a_ = context?.Operators.Collapse(Intervals, 
			"day");
        Func<CqlInterval<CqlDateTime>,int?> d_ = (X) => 
        {
            var b_ = context?.Operators.Start(X);
            var c_ = context?.Operators.End(X);
            return context?.Operators.DifferenceBetween(b_, 
				c_, 
				"day");
        };
        var e_ = context?.Operators.SelectOrNull<CqlInterval<CqlDateTime>, int?>(a_, 
			d_);
        return context?.Operators.Sum(e_);
    }

    [CqlDeclaration("RolloutIntervals")]
    public IEnumerable<CqlInterval<CqlDateTime>> RolloutIntervals(IEnumerable<CqlInterval<CqlDateTime>> intervals)
    {
        var a_ = (null as IEnumerable<CqlInterval<CqlDateTime>>);
        Func<IEnumerable<CqlInterval<CqlDateTime>>,CqlInterval<CqlDateTime>,IEnumerable<CqlInterval<CqlDateTime>>> aa_ = (R, I) => 
        {
            var e_ = I;
            var d_ = new CqlInterval<CqlDateTime>[]
			{
				e_,
			};
            Func<CqlInterval<CqlDateTime>,CqlInterval<CqlDateTime>> y_ = (X) => 
            {
                var h_ = context?.Operators.LastOfList<CqlInterval<CqlDateTime>>(R);
                var i_ = context?.Operators.End(h_);
                var j_ = context?.Operators.Quantity(1m, 
					"day");
                var g_ = context?.Operators.Add(i_, 
					j_);
                var k_ = context?.Operators.Start(X);
                var f_ = (new CqlDateTime[]
				{
					g_,
					k_,
				} as IEnumerable<CqlDateTime>);
                var l_ = context?.Operators.MaxOrNull<CqlDateTime>(f_);
                var w_ = context?.Operators.End(X);
                var u_ = (context?.Operators.DurationBetween(k_, 
					w_, 
					"day") ?? ((int?)0));
                var t_ = new CqlQuantity(context?.Operators.ConvertIntegerToDecimal(u_), 
					"day");
                var x_ = context?.Operators.Add(l_, 
					t_);
                return context?.Operators.Interval(l_, 
					x_, 
					true, 
					true);
            };
            var z_ = context?.Operators.SelectOrNull<CqlInterval<CqlDateTime>, CqlInterval<CqlDateTime>>(d_, 
				y_);
            var c_ = context?.Operators.SingleOrNull<CqlInterval<CqlDateTime>>(z_);
            var b_ = (new CqlInterval<CqlDateTime>[]
			{
				c_,
			} as IEnumerable<CqlInterval<CqlDateTime>>);
            return context?.Operators.ListUnion<CqlInterval<CqlDateTime>>(R, 
				b_);
        };
        return context?.Operators.AggregateOrNull<CqlInterval<CqlDateTime>, IEnumerable<CqlInterval<CqlDateTime>>>(intervals, 
			a_, 
			aa_);
    }

    [CqlDeclaration("MedicationPeriod")]
    public CqlInterval<CqlDateTime> MedicationPeriod(object medication)
    {
        if (((medication is MedicationRequest as bool?) ?? false))
            {
                var a__ = (medication as MedicationRequest);
                return this.MedicationRequestPeriod(a__);
            }
        else if (((medication is MedicationDispense as bool?) ?? false))
            {
                var a__ = (medication as MedicationDispense);
                return this.MedicationDispensePeriod(a__);
            }
        else if (((medication is MedicationAdministration as bool?) ?? false))
            {
                var a__ = (medication as MedicationAdministration);
                return this.MedicationAdministrationPeriod(a__);
            }
        else 
            return (null as CqlInterval<CqlDateTime>);

    }


    [CqlDeclaration("CumulativeMedicationDuration")]
    public int? CumulativeMedicationDuration(IEnumerable<object> Medications)
    {
        Func<object,bool?> a_ = (M) => (M is MedicationRequest as bool?);
        var b_ = context?.Operators.WhereOrNull<object>(Medications, 
			a_);
        Func<object,CqlInterval<CqlDateTime>> c_ = (M) => 
        {
            return this.MedicationPeriod(M);
        };
        var d_ = context?.Operators.SelectOrNull<object, CqlInterval<CqlDateTime>>(b_, 
			c_);
        Func<object,bool?> g_ = (M) => 
        {
            var e_ = (M is MedicationDispense as bool?);
            var f_ = (M is MedicationAdministration as bool?);
            return context?.Operators.Or(e_, 
				f_);
        };
        var h_ = context?.Operators.WhereOrNull<object>(Medications, 
			g_);
        var j_ = context?.Operators.SelectOrNull<object, CqlInterval<CqlDateTime>>(h_, 
			c_);
        var k_ = this.RolloutIntervals(j_);
        var l_ = context?.Operators.ListUnion<CqlInterval<CqlDateTime>>(d_, 
			k_);
        return this.CumulativeDuration(l_);
    }

}<|MERGE_RESOLUTION|>--- conflicted
+++ resolved
@@ -532,7 +532,7 @@
     {
         return ((string)context.ResolveParameter("CumulativeMedicationDurationFHIR4-1.0.000", 
 			"ErrorLevel", 
-			("Warning" as object)));
+("Warning" as object)));
     }
 
     [CqlDeclaration("ErrorLevel")]
@@ -551,7 +551,7 @@
     public decimal? ToDaily(int? frequency, CqlQuantity period)
     {
         if ((context?.Operators.Equal((period?.unit as object), 
-				("h" as object)) ?? false))
+("h" as object)) ?? false))
             {
                 var a__ = context?.Operators.ConvertIntegerToDecimal(frequency);
                 var b__ = period?.value;
@@ -561,7 +561,7 @@
 					c__);
             }
         else if ((context?.Operators.Equal((period?.unit as object), 
-				("min" as object)) ?? false))
+("min" as object)) ?? false))
             {
                 var a__ = context?.Operators.ConvertIntegerToDecimal(frequency);
                 var b__ = period?.value;
@@ -574,7 +574,7 @@
 					e__);
             }
         else if ((context?.Operators.Equal((period?.unit as object), 
-				("s" as object)) ?? false))
+("s" as object)) ?? false))
             {
                 var a__ = context?.Operators.ConvertIntegerToDecimal(frequency);
                 var b__ = period?.value;
@@ -589,7 +589,7 @@
 					e__);
             }
         else if ((context?.Operators.Equal((period?.unit as object), 
-				("d" as object)) ?? false))
+("d" as object)) ?? false))
             {
                 var a__ = context?.Operators.ConvertIntegerToDecimal(frequency);
                 var b__ = period?.value;
@@ -602,7 +602,7 @@
 					e__);
             }
         else if ((context?.Operators.Equal((period?.unit as object), 
-				("wk" as object)) ?? false))
+("wk" as object)) ?? false))
             {
                 var a__ = context?.Operators.ConvertIntegerToDecimal(frequency);
                 var b__ = period?.value;
@@ -611,13 +611,13 @@
                 var d__ = context?.Operators.Multiply(a__, 
 					c__);
                 var e__ = context?.Operators.Multiply(((int?)24), 
-					((int?)7));
+((int?)7));
                 var f__ = context?.Operators.ConvertIntegerToDecimal(e__);
                 return context?.Operators.Divide(d__, 
 					f__);
             }
         else if ((context?.Operators.Equal((period?.unit as object), 
-				("mo" as object)) ?? false))
+("mo" as object)) ?? false))
             {
                 var a__ = context?.Operators.ConvertIntegerToDecimal(frequency);
                 var b__ = period?.value;
@@ -626,13 +626,13 @@
                 var d__ = context?.Operators.Multiply(a__, 
 					c__);
                 var e__ = context?.Operators.Multiply(((int?)24), 
-					((int?)30));
+((int?)30));
                 var f__ = context?.Operators.ConvertIntegerToDecimal(e__);
                 return context?.Operators.Divide(d__, 
 					f__);
             }
         else if ((context?.Operators.Equal((period?.unit as object), 
-				("a" as object)) ?? false))
+("a" as object)) ?? false))
             {
                 var a__ = context?.Operators.ConvertIntegerToDecimal(frequency);
                 var b__ = period?.value;
@@ -641,13 +641,13 @@
                 var d__ = context?.Operators.Multiply(a__, 
 					c__);
                 var e__ = context?.Operators.Multiply(((int?)24), 
-					((int?)365));
+((int?)365));
                 var f__ = context?.Operators.ConvertIntegerToDecimal(e__);
                 return context?.Operators.Divide(d__, 
 					f__);
             }
         else if ((context?.Operators.Equal((period?.unit as object), 
-				("hour" as object)) ?? false))
+("hour" as object)) ?? false))
             {
                 var a__ = context?.Operators.ConvertIntegerToDecimal(frequency);
                 var b__ = period?.value;
@@ -657,7 +657,7 @@
 					c__);
             }
         else if ((context?.Operators.Equal((period?.unit as object), 
-				("minute" as object)) ?? false))
+("minute" as object)) ?? false))
             {
                 var a__ = context?.Operators.ConvertIntegerToDecimal(frequency);
                 var b__ = period?.value;
@@ -670,7 +670,7 @@
 					e__);
             }
         else if ((context?.Operators.Equal((period?.unit as object), 
-				("second" as object)) ?? false))
+("second" as object)) ?? false))
             {
                 var a__ = context?.Operators.ConvertIntegerToDecimal(frequency);
                 var b__ = period?.value;
@@ -685,7 +685,7 @@
 					e__);
             }
         else if ((context?.Operators.Equal((period?.unit as object), 
-				("day" as object)) ?? false))
+("day" as object)) ?? false))
             {
                 var a__ = context?.Operators.ConvertIntegerToDecimal(frequency);
                 var b__ = period?.value;
@@ -698,7 +698,7 @@
 					e__);
             }
         else if ((context?.Operators.Equal((period?.unit as object), 
-				("week" as object)) ?? false))
+("week" as object)) ?? false))
             {
                 var a__ = context?.Operators.ConvertIntegerToDecimal(frequency);
                 var b__ = period?.value;
@@ -707,13 +707,13 @@
                 var d__ = context?.Operators.Multiply(a__, 
 					c__);
                 var e__ = context?.Operators.Multiply(((int?)24), 
-					((int?)7));
+((int?)7));
                 var f__ = context?.Operators.ConvertIntegerToDecimal(e__);
                 return context?.Operators.Divide(d__, 
 					f__);
             }
         else if ((context?.Operators.Equal((period?.unit as object), 
-				("month" as object)) ?? false))
+("month" as object)) ?? false))
             {
                 var a__ = context?.Operators.ConvertIntegerToDecimal(frequency);
                 var b__ = period?.value;
@@ -722,13 +722,13 @@
                 var d__ = context?.Operators.Multiply(a__, 
 					c__);
                 var e__ = context?.Operators.Multiply(((int?)24), 
-					((int?)30));
+((int?)30));
                 var f__ = context?.Operators.ConvertIntegerToDecimal(e__);
                 return context?.Operators.Divide(d__, 
 					f__);
             }
         else if ((context?.Operators.Equal((period?.unit as object), 
-				("year" as object)) ?? false))
+("year" as object)) ?? false))
             {
                 var a__ = context?.Operators.ConvertIntegerToDecimal(frequency);
                 var b__ = period?.value;
@@ -737,13 +737,13 @@
                 var d__ = context?.Operators.Multiply(a__, 
 					c__);
                 var e__ = context?.Operators.Multiply(((int?)24), 
-					((int?)365));
+((int?)365));
                 var f__ = context?.Operators.ConvertIntegerToDecimal(e__);
                 return context?.Operators.Divide(d__, 
 					f__);
             }
         else if ((context?.Operators.Equal((period?.unit as object), 
-				("hours" as object)) ?? false))
+("hours" as object)) ?? false))
             {
                 var a__ = context?.Operators.ConvertIntegerToDecimal(frequency);
                 var b__ = period?.value;
@@ -753,7 +753,7 @@
 					c__);
             }
         else if ((context?.Operators.Equal((period?.unit as object), 
-				("minutes" as object)) ?? false))
+("minutes" as object)) ?? false))
             {
                 var a__ = context?.Operators.ConvertIntegerToDecimal(frequency);
                 var b__ = period?.value;
@@ -766,7 +766,7 @@
 					e__);
             }
         else if ((context?.Operators.Equal((period?.unit as object), 
-				("seconds" as object)) ?? false))
+("seconds" as object)) ?? false))
             {
                 var a__ = context?.Operators.ConvertIntegerToDecimal(frequency);
                 var b__ = period?.value;
@@ -781,7 +781,7 @@
 					e__);
             }
         else if ((context?.Operators.Equal((period?.unit as object), 
-				("days" as object)) ?? false))
+("days" as object)) ?? false))
             {
                 var a__ = context?.Operators.ConvertIntegerToDecimal(frequency);
                 var b__ = period?.value;
@@ -794,7 +794,7 @@
 					e__);
             }
         else if ((context?.Operators.Equal((period?.unit as object), 
-				("weeks" as object)) ?? false))
+("weeks" as object)) ?? false))
             {
                 var a__ = context?.Operators.ConvertIntegerToDecimal(frequency);
                 var b__ = period?.value;
@@ -803,13 +803,13 @@
                 var d__ = context?.Operators.Multiply(a__, 
 					c__);
                 var e__ = context?.Operators.Multiply(((int?)24), 
-					((int?)7));
+((int?)7));
                 var f__ = context?.Operators.ConvertIntegerToDecimal(e__);
                 return context?.Operators.Divide(d__, 
 					f__);
             }
         else if ((context?.Operators.Equal((period?.unit as object), 
-				("months" as object)) ?? false))
+("months" as object)) ?? false))
             {
                 var a__ = context?.Operators.ConvertIntegerToDecimal(frequency);
                 var b__ = period?.value;
@@ -818,13 +818,13 @@
                 var d__ = context?.Operators.Multiply(a__, 
 					c__);
                 var e__ = context?.Operators.Multiply(((int?)24), 
-					((int?)30));
+((int?)30));
                 var f__ = context?.Operators.ConvertIntegerToDecimal(e__);
                 return context?.Operators.Divide(d__, 
 					f__);
             }
         else if ((context?.Operators.Equal((period?.unit as object), 
-				("years" as object)) ?? false))
+("years" as object)) ?? false))
             {
                 var a__ = context?.Operators.ConvertIntegerToDecimal(frequency);
                 var b__ = period?.value;
@@ -833,7 +833,7 @@
                 var d__ = context?.Operators.Multiply(a__, 
 					c__);
                 var e__ = context?.Operators.Multiply(((int?)24), 
-					((int?)365));
+((int?)365));
                 var f__ = context?.Operators.ConvertIntegerToDecimal(e__);
                 return context?.Operators.Divide(d__, 
 					f__);
@@ -843,7 +843,7 @@
 				"CMDLogic.ToDaily.UnknownUnit", 
 				this.ErrorLevel(), 
 				context?.Operators.Concatenate(("Unknown unit " ?? ""), 
-					(period?.unit ?? ""))));
+(period?.unit ?? ""))));
 
     }
 
@@ -852,7 +852,7 @@
     public decimal? ToDaily(CqlCode frequency)
     {
         if ((context?.Operators.Equal((frequency as object), 
-				(this.C() as object)) ?? false))
+(this.C() as object)) ?? false))
             return ((decimal?)3.0m);
 
         else 
@@ -860,7 +860,7 @@
 				"CMDLogic.ToDaily.UnknownFrequencyCode", 
 				this.ErrorLevel(), 
 				context?.Operators.Concatenate(("Unknown frequency code " ?? ""), 
-					(frequency?.code ?? ""))));
+(frequency?.code ?? ""))));
 
     }
 
@@ -875,7 +875,7 @@
 		};
         Func<MedicationRequest,CqlInterval<CqlDateTime>> c_ = (R) => (((context?.Operators.Not(context?.Operators.Or(((bool?)(context?.Operators.End(FHIRHelpers_4_0_001.ToInterval((((((context?.Operators.SingleOrNull<Dosage>((R?.DosageInstruction as IEnumerable<Dosage>)))?.Timing)?.Repeat)?.Bounds as object) as Period))) == null)), 
 					context?.Operators.Equal((context?.Operators.End(FHIRHelpers_4_0_001.ToInterval((((((context?.Operators.SingleOrNull<Dosage>((R?.DosageInstruction as IEnumerable<Dosage>)))?.Timing)?.Repeat)?.Bounds as object) as Period))) as object), 
-						(context?.Operators.Maximum<CqlDateTime>() as object)))) ?? false))
+(context.Operators.Maximum<Hl7.Cql.Primitives.CqlDateTime>() as object)))) ?? false))
 				? (context?.Operators.Interval(((context?.Operators.Start(FHIRHelpers_4_0_001.ToInterval((((((context?.Operators.SingleOrNull<Dosage>((R?.DosageInstruction as IEnumerable<Dosage>)))?.Timing)?.Repeat)?.Bounds as object) as Period))) ?? context?.Operators.Start(FHIRHelpers_4_0_001.ToInterval(R?.DispenseRequest?.ValidityPeriod))) ?? FHIRHelpers_4_0_001.ToDateTime(R?.AuthoredOnElement)), 
 						context?.Operators.End(FHIRHelpers_4_0_001.ToInterval((((((context?.Operators.SingleOrNull<Dosage>((R?.DosageInstruction as IEnumerable<Dosage>)))?.Timing)?.Repeat)?.Bounds as object) as Period))), 
 						true, 
@@ -888,11 +888,7 @@
 												new CqlQuantity(FHIRHelpers_4_0_001.ToDecimal((((context?.Operators.SingleOrNull<Dosage>((R?.DosageInstruction as IEnumerable<Dosage>)))?.Timing)?.Repeat)?.PeriodElement), 
 													context?.Operators.Convert<string>((((((context?.Operators.SingleOrNull<Dosage>((R?.DosageInstruction as IEnumerable<Dosage>)))?.Timing)?.Repeat)?.PeriodUnitElement)?.Value as object)))) ?? context?.Operators.ConvertIntegerToDecimal(context?.Operators.CountOrNull<Time>(((((context?.Operators.SingleOrNull<Dosage>((R?.DosageInstruction as IEnumerable<Dosage>)))?.Timing)?.Repeat)?.TimeOfDayElement as IEnumerable<Time>)))) ?? ((decimal?)1.0m)))))), 
 								context?.Operators.ConvertIntegerToQuantity(context?.Operators.Add(((int?)1), 
-<<<<<<< HEAD
-										(FHIRHelpers_4_0_001.ToInteger(context?.Operators?.TypeConverter.Convert<Integer>((R?.DispenseRequest?.NumberOfRepeatsAllowedElement as object))) ?? ((int?)0)))))), 
-=======
 (FHIRHelpers_4_0_001.ToInteger(context?.Operators.Convert<Integer>((R?.DispenseRequest?.NumberOfRepeatsAllowedElement as object))) ?? ((int?)0)))))), 
->>>>>>> cf2a29d5
 						true, 
 						true)))
 ;
