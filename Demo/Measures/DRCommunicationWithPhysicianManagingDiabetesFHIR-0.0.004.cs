--- conflicted
+++ resolved
@@ -408,21 +408,6 @@
     private IEnumerable<Encounter> Qualifying_Encounter_During_Measurement_Period_Value()
     {
         var a_ = this.Office_Visit();
-<<<<<<< HEAD
-        var b_ = context?.DataRetriever.RetrieveByValueSet<Encounter>(a_, 
-			null);
-        var c_ = this.Ophthalmological_Services();
-        var d_ = context?.DataRetriever.RetrieveByValueSet<Encounter>(c_, 
-			null);
-        var e_ = context?.Operators.ListUnion<Encounter>(b_, 
-			d_);
-        var f_ = this.Outpatient_Consultation();
-        var g_ = context?.DataRetriever.RetrieveByValueSet<Encounter>(f_, 
-			null);
-        var h_ = this.Care_Services_in_Long_Term_Residential_Facility();
-        var i_ = context?.DataRetriever.RetrieveByValueSet<Encounter>(h_, 
-			null);
-=======
         var b_ = context?.Operators.RetrieveByValueSet<Encounter>(a_, 
 			typeof(Encounter).GetProperty("Type"));
         var c_ = this.Ophthalmological_Services();
@@ -436,19 +421,13 @@
         var h_ = this.Care_Services_in_Long_Term_Residential_Facility();
         var i_ = context?.Operators.RetrieveByValueSet<Encounter>(h_, 
 			typeof(Encounter).GetProperty("Type"));
->>>>>>> b04061fc
         var j_ = context?.Operators.ListUnion<Encounter>(g_, 
 			i_);
         var k_ = context?.Operators.ListUnion<Encounter>(e_, 
 			j_);
         var l_ = this.Nursing_Facility_Visit();
-<<<<<<< HEAD
-        var m_ = context?.DataRetriever.RetrieveByValueSet<Encounter>(l_, 
-			null);
-=======
         var m_ = context?.Operators.RetrieveByValueSet<Encounter>(l_, 
 			typeof(Encounter).GetProperty("Type"));
->>>>>>> b04061fc
         var n_ = context?.Operators.ListUnion<Encounter>(k_, 
 			m_);
         Func<Encounter,bool?> w_ = (QualifyingEncounter) => 
@@ -479,13 +458,8 @@
         Func<Encounter,IEnumerable<Encounter>> p_ = (ValidQualifyingEncounter) => 
         {
             var b_ = this.Diabetic_Retinopathy();
-<<<<<<< HEAD
-            var c_ = context?.DataRetriever.RetrieveByValueSet<Condition>(b_, 
-				null);
-=======
             var c_ = context?.Operators.RetrieveByValueSet<Condition>(b_, 
 				typeof(Condition).GetProperty("Code"));
->>>>>>> b04061fc
             Func<Condition,bool?> m_ = (DiabeticRetinopathy) => 
             {
                 var e_ = DiabeticRetinopathy?.ClinicalStatus;
@@ -547,23 +521,76 @@
     private IEnumerable<Communication> Medical_or_Patient_Reason_for_Not_Communicating_Level_of_Severity_of_Retinopathy_Value()
     {
         var a_ = this.Level_of_Severity_of_Retinopathy_Findings();
-<<<<<<< HEAD
-        var b_ = typeof(Communication).GetProperty("ReasonCode");
-        var c_ = context?.DataRetriever.RetrieveByValueSet<Communication>(a_, 
-			b_);
-        Func<Communication,IEnumerable<Communication>> l_ = (LevelOfSeverityNotCommunicated) => 
-=======
         var b_ = context?.Operators.RetrieveByValueSet<Communication>(a_, 
 			typeof(Communication).GetProperty("ReasonCode"));
         Func<Communication,IEnumerable<Communication>> k_ = (LevelOfSeverityNotCommunicated) => 
->>>>>>> b04061fc
+        {
+            var c_ = this.Diabetic_Retinopathy_Encounter();
+            Func<Encounter,bool?> h_ = (EncounterDiabeticRetinopathy) => 
+            {
+                var d_ = EncounterDiabeticRetinopathy?.Period;
+                var e_ = FHIRHelpers_4_0_001.ToInterval(d_);
+                var f_ = (((MATGlobalCommonFunctionsFHIR4_6_1_000.GetExtension(((DomainResource)LevelOfSeverityNotCommunicated), 
+						"qicore-recorded"))?.Value as object) as Period);
+                var g_ = FHIRHelpers_4_0_001.ToInterval(f_);
+                return context?.Operators.IntervalIncludesInterval<CqlDateTime>(e_, 
+					g_, 
+					null);
+            };
+            var i_ = context?.Operators.WhereOrNull<Encounter>(c_, 
+				h_);
+            Func<Encounter,Communication> j_ = (EncounterDiabeticRetinopathy) => LevelOfSeverityNotCommunicated;
+            return context?.Operators.SelectOrNull<Encounter, Communication>(i_, 
+				j_);
+        };
+        var l_ = context?.Operators.SelectManyOrNull<Communication, Communication>(b_, 
+			k_);
+        Func<Communication,bool?> ad_ = (LevelOfSeverityNotCommunicated) => 
+        {
+            var n_ = (LevelOfSeverityNotCommunicated?.StatusElement as object);
+            var m_ = (context?.Operators.Convert<string>(n_) as object);
+            var o_ = ("not-done" as object);
+            var p_ = context?.Operators.Equal(m_, 
+				o_);
+            var q_ = (((this.GetModifierExtension(LevelOfSeverityNotCommunicated, 
+					"qicore-notDone"))?.Value as object) as FhirBoolean);
+            var r_ = FHIRHelpers_4_0_001.ToBoolean(q_);
+            var s_ = context?.Operators.IsTrue(r_);
+            var t_ = context?.Operators.And(p_, 
+				s_);
+            var u_ = LevelOfSeverityNotCommunicated?.StatusReason;
+            var v_ = FHIRHelpers_4_0_001.ToConcept(u_);
+            var w_ = this.Medical_Reason();
+            var x_ = context?.Operators.ConceptInValueSet(v_, 
+				w_);
+            var aa_ = this.Patient_Reason();
+            var ab_ = context?.Operators.ConceptInValueSet(v_, 
+				aa_);
+            var ac_ = context?.Operators.Or(x_, 
+				ab_);
+            return context?.Operators.And(t_, 
+				ac_);
+        };
+        return context?.Operators.WhereOrNull<Communication>(l_, 
+			ad_);
+    }
+    [CqlDeclaration("Medical or Patient Reason for Not Communicating Level of Severity of Retinopathy")]
+    public IEnumerable<Communication> Medical_or_Patient_Reason_for_Not_Communicating_Level_of_Severity_of_Retinopathy() => __Medical_or_Patient_Reason_for_Not_Communicating_Level_of_Severity_of_Retinopathy.Value;
+
+    private IEnumerable<Communication> Medical_or_Patient_Reason_for_Not_Communicating_Absence_of_Macular_Edema_Value()
+    {
+        var a_ = this.Macular_edema_absent__situation_();
+        var b_ = context?.Operators.ToList<CqlCode>(a_);
+        var c_ = context?.Operators.RetrieveByCodes<Communication>(b_, 
+			typeof(Communication).GetProperty("ReasonCode"));
+        Func<Communication,IEnumerable<Communication>> l_ = (MacularEdemaAbsentNotCommunicated) => 
         {
             var d_ = this.Diabetic_Retinopathy_Encounter();
             Func<Encounter,bool?> i_ = (EncounterDiabeticRetinopathy) => 
             {
                 var e_ = EncounterDiabeticRetinopathy?.Period;
                 var f_ = FHIRHelpers_4_0_001.ToInterval(e_);
-                var g_ = (((MATGlobalCommonFunctionsFHIR4_6_1_000.GetExtension(((DomainResource)LevelOfSeverityNotCommunicated), 
+                var g_ = (((MATGlobalCommonFunctionsFHIR4_6_1_000.GetExtension(((DomainResource)MacularEdemaAbsentNotCommunicated), 
 						"qicore-recorded"))?.Value as object) as Period);
                 var h_ = FHIRHelpers_4_0_001.ToInterval(g_);
                 return context?.Operators.IntervalIncludesInterval<CqlDateTime>(f_, 
@@ -572,37 +599,26 @@
             };
             var j_ = context?.Operators.WhereOrNull<Encounter>(d_, 
 				i_);
-            Func<Encounter,Communication> k_ = (EncounterDiabeticRetinopathy) => LevelOfSeverityNotCommunicated;
+            Func<Encounter,Communication> k_ = (EncounterDiabeticRetinopathy) => MacularEdemaAbsentNotCommunicated;
             return context?.Operators.SelectOrNull<Encounter, Communication>(j_, 
 				k_);
         };
         var m_ = context?.Operators.SelectManyOrNull<Communication, Communication>(c_, 
 			l_);
-        Func<Communication,bool?> ae_ = (LevelOfSeverityNotCommunicated) => 
-        {
-<<<<<<< HEAD
-            var o_ = (LevelOfSeverityNotCommunicated?.StatusElement as object);
-            var n_ = ((context.Deeper(new CallStackEntry("ToString", 
-		null, 
-		null))?.Operators?.TypeConverter).Convert<string>(o_) as object);
+        Func<Communication,bool?> ae_ = (MacularEdemaAbsentNotCommunicated) => 
+        {
+            var o_ = (MacularEdemaAbsentNotCommunicated?.StatusElement as object);
+            var n_ = (context?.Operators.Convert<string>(o_) as object);
             var p_ = ("not-done" as object);
             var q_ = context?.Operators.Equal(n_, 
 				p_);
-            var r_ = (((this.GetModifierExtension(LevelOfSeverityNotCommunicated, 
-=======
-            var n_ = (LevelOfSeverityNotCommunicated?.StatusElement as object);
-            var m_ = (context?.Operators.Convert<string>(n_) as object);
-            var o_ = ("not-done" as object);
-            var p_ = context?.Operators.Equal(m_, 
-				o_);
-            var q_ = (((this.GetModifierExtension(LevelOfSeverityNotCommunicated, 
->>>>>>> b04061fc
+            var r_ = (((this.GetModifierExtension(MacularEdemaAbsentNotCommunicated, 
 					"qicore-notDone"))?.Value as object) as FhirBoolean);
             var s_ = FHIRHelpers_4_0_001.ToBoolean(r_);
             var t_ = context?.Operators.IsTrue(s_);
             var u_ = context?.Operators.And(q_, 
 				t_);
-            var v_ = LevelOfSeverityNotCommunicated?.StatusReason;
+            var v_ = MacularEdemaAbsentNotCommunicated?.StatusReason;
             var w_ = FHIRHelpers_4_0_001.ToConcept(v_);
             var x_ = this.Medical_Reason();
             var y_ = context?.Operators.ConceptInValueSet(w_, 
@@ -618,144 +634,6 @@
         return context?.Operators.WhereOrNull<Communication>(m_, 
 			ae_);
     }
-    [CqlDeclaration("Medical or Patient Reason for Not Communicating Level of Severity of Retinopathy")]
-    public IEnumerable<Communication> Medical_or_Patient_Reason_for_Not_Communicating_Level_of_Severity_of_Retinopathy() => __Medical_or_Patient_Reason_for_Not_Communicating_Level_of_Severity_of_Retinopathy.Value;
-
-    private IEnumerable<Communication> Medical_or_Patient_Reason_for_Not_Communicating_Absence_of_Macular_Edema_Value()
-    {
-        var a_ = this.Macular_edema_absent__situation_();
-        var b_ = context?.Operators.ToList<CqlCode>(a_);
-<<<<<<< HEAD
-        var c_ = typeof(Communication).GetProperty("ReasonCode");
-        var d_ = context?.DataRetriever.RetrieveByCodes<Communication>(b_, 
-			c_);
-        Func<Communication,IEnumerable<Communication>> m_ = (MacularEdemaAbsentNotCommunicated) => 
-        {
-            var e_ = this.Diabetic_Retinopathy_Encounter();
-            Func<Encounter,bool?> j_ = (EncounterDiabeticRetinopathy) => 
-            {
-                var f_ = EncounterDiabeticRetinopathy?.Period;
-                var g_ = FHIRHelpers_4_0_001.ToInterval(f_);
-                var h_ = (((MATGlobalCommonFunctionsFHIR4_6_1_000.GetExtension(((DomainResource)MacularEdemaAbsentNotCommunicated), 
-						"qicore-recorded"))?.Value as object) as Period);
-                var i_ = FHIRHelpers_4_0_001.ToInterval(h_);
-                return context?.Operators.IntervalIncludesInterval<CqlDateTime>(g_, 
-					i_, 
-					null);
-            };
-            var k_ = context?.Operators.WhereOrNull<Encounter>(e_, 
-				j_);
-            Func<Encounter,Communication> l_ = (EncounterDiabeticRetinopathy) => MacularEdemaAbsentNotCommunicated;
-            return context?.Operators.SelectOrNull<Encounter, Communication>(k_, 
-				l_);
-        };
-        var n_ = context?.Operators.SelectManyOrNull<Communication, Communication>(d_, 
-			m_);
-        Func<Communication,bool?> af_ = (MacularEdemaAbsentNotCommunicated) => 
-        {
-            var p_ = (MacularEdemaAbsentNotCommunicated?.StatusElement as object);
-            var o_ = ((context.Deeper(new CallStackEntry("ToString", 
-		null, 
-		null))?.Operators?.TypeConverter).Convert<string>(p_) as object);
-            var q_ = ("not-done" as object);
-            var r_ = context?.Operators.Equal(o_, 
-				q_);
-            var s_ = (((this.GetModifierExtension(MacularEdemaAbsentNotCommunicated, 
-					"qicore-notDone"))?.Value as object) as FhirBoolean);
-            var t_ = FHIRHelpers_4_0_001.ToBoolean(s_);
-            var u_ = context?.Operators.IsTrue(t_);
-            var v_ = context?.Operators.And(r_, 
-				u_);
-            var w_ = MacularEdemaAbsentNotCommunicated?.StatusReason;
-            var x_ = FHIRHelpers_4_0_001.ToConcept(w_);
-            var y_ = this.Medical_Reason();
-            var z_ = context?.Operators.ConceptInValueSet(x_, 
-				y_);
-            var ac_ = this.Patient_Reason();
-            var ad_ = context?.Operators.ConceptInValueSet(x_, 
-				ac_);
-            var ae_ = context?.Operators.Or(z_, 
-				ad_);
-            return context?.Operators.And(v_, 
-				ae_);
-        };
-        return context?.Operators.WhereOrNull<Communication>(n_, 
-			af_);
-    }
-    [CqlDeclaration("Medical or Patient Reason for Not Communicating Absence of Macular Edema")]
-    public IEnumerable<Communication> Medical_or_Patient_Reason_for_Not_Communicating_Absence_of_Macular_Edema() => __Medical_or_Patient_Reason_for_Not_Communicating_Absence_of_Macular_Edema.Value;
-
-    private IEnumerable<Communication> Medical_or_Patient_Reason_for_Not_Communicating_Presence_of_Macular_Edema_Value()
-    {
-        var a_ = this.Macular_Edema_Findings_Present();
-        var b_ = typeof(Communication).GetProperty("ReasonCode");
-        var c_ = context?.DataRetriever.RetrieveByValueSet<Communication>(a_, 
-			b_);
-        Func<Communication,IEnumerable<Communication>> l_ = (MacularEdemaPresentNotCommunicated) => 
-=======
-        var c_ = context?.Operators.RetrieveByCodes<Communication>(b_, 
-			typeof(Communication).GetProperty("ReasonCode"));
-        Func<Communication,IEnumerable<Communication>> l_ = (MacularEdemaAbsentNotCommunicated) => 
->>>>>>> b04061fc
-        {
-            var d_ = this.Diabetic_Retinopathy_Encounter();
-            Func<Encounter,bool?> i_ = (EncounterDiabeticRetinopathy) => 
-            {
-                var e_ = EncounterDiabeticRetinopathy?.Period;
-                var f_ = FHIRHelpers_4_0_001.ToInterval(e_);
-                var g_ = (((MATGlobalCommonFunctionsFHIR4_6_1_000.GetExtension(((DomainResource)MacularEdemaPresentNotCommunicated), 
-						"qicore-recorded"))?.Value as object) as Period);
-                var h_ = FHIRHelpers_4_0_001.ToInterval(g_);
-                return context?.Operators.IntervalIncludesInterval<CqlDateTime>(f_, 
-					h_, 
-					null);
-            };
-            var j_ = context?.Operators.WhereOrNull<Encounter>(d_, 
-				i_);
-            Func<Encounter,Communication> k_ = (EncounterDiabeticRetinopathy) => MacularEdemaPresentNotCommunicated;
-            return context?.Operators.SelectOrNull<Encounter, Communication>(j_, 
-				k_);
-        };
-        var m_ = context?.Operators.SelectManyOrNull<Communication, Communication>(c_, 
-			l_);
-        Func<Communication,bool?> ae_ = (MacularEdemaPresentNotCommunicated) => 
-        {
-<<<<<<< HEAD
-            var o_ = (MacularEdemaPresentNotCommunicated?.StatusElement as object);
-            var n_ = ((context.Deeper(new CallStackEntry("ToString", 
-		null, 
-		null))?.Operators?.TypeConverter).Convert<string>(o_) as object);
-=======
-            var o_ = (MacularEdemaAbsentNotCommunicated?.StatusElement as object);
-            var n_ = (context?.Operators.Convert<string>(o_) as object);
->>>>>>> b04061fc
-            var p_ = ("not-done" as object);
-            var q_ = context?.Operators.Equal(n_, 
-				p_);
-            var r_ = (((this.GetModifierExtension(MacularEdemaPresentNotCommunicated, 
-					"qicore-notDone"))?.Value as object) as FhirBoolean);
-            var s_ = FHIRHelpers_4_0_001.ToBoolean(r_);
-            var t_ = context?.Operators.IsTrue(s_);
-            var u_ = context?.Operators.And(q_, 
-				t_);
-            var v_ = MacularEdemaPresentNotCommunicated?.StatusReason;
-            var w_ = FHIRHelpers_4_0_001.ToConcept(v_);
-            var x_ = this.Medical_Reason();
-            var y_ = context?.Operators.ConceptInValueSet(w_, 
-				x_);
-            var ab_ = this.Patient_Reason();
-            var ac_ = context?.Operators.ConceptInValueSet(w_, 
-				ab_);
-            var ad_ = context?.Operators.Or(y_, 
-				ac_);
-            return context?.Operators.And(u_, 
-				ad_);
-        };
-        return context?.Operators.WhereOrNull<Communication>(m_, 
-			ae_);
-    }
-<<<<<<< HEAD
-=======
     [CqlDeclaration("Medical or Patient Reason for Not Communicating Absence of Macular Edema")]
     public IEnumerable<Communication> Medical_or_Patient_Reason_for_Not_Communicating_Absence_of_Macular_Edema() => __Medical_or_Patient_Reason_for_Not_Communicating_Absence_of_Macular_Edema.Value;
 
@@ -815,7 +693,6 @@
         return context?.Operators.WhereOrNull<Communication>(l_, 
 			ad_);
     }
->>>>>>> b04061fc
     [CqlDeclaration("Medical or Patient Reason for Not Communicating Presence of Macular Edema")]
     public IEnumerable<Communication> Medical_or_Patient_Reason_for_Not_Communicating_Presence_of_Macular_Edema() => __Medical_or_Patient_Reason_for_Not_Communicating_Presence_of_Macular_Edema.Value;
 
@@ -858,13 +735,8 @@
     private IEnumerable<Observation> Macular_Exam_Performed_Value()
     {
         var a_ = this.Macular_Exam();
-<<<<<<< HEAD
-        var b_ = context?.DataRetriever.RetrieveByValueSet<Observation>(a_, 
-			null);
-=======
         var b_ = context?.Operators.RetrieveByValueSet<Observation>(a_, 
 			typeof(Observation).GetProperty("Code"));
->>>>>>> b04061fc
         Func<Observation,IEnumerable<Observation>> k_ = (MacularExam) => 
         {
             var c_ = this.Diabetic_Retinopathy_Encounter();
@@ -926,21 +798,56 @@
     private IEnumerable<Communication> Level_of_Severity_of_Retinopathy_Findings_Communicated_Value()
     {
         var a_ = this.Level_of_Severity_of_Retinopathy_Findings();
-<<<<<<< HEAD
-        var b_ = typeof(Communication).GetProperty("ReasonCode");
-        var c_ = context?.DataRetriever.RetrieveByValueSet<Communication>(a_, 
-			b_);
-        Func<Communication,IEnumerable<Communication>> m_ = (LevelOfSeverityCommunicated) => 
-=======
         var b_ = context?.Operators.RetrieveByValueSet<Communication>(a_, 
 			typeof(Communication).GetProperty("ReasonCode"));
         Func<Communication,IEnumerable<Communication>> l_ = (LevelOfSeverityCommunicated) => 
->>>>>>> b04061fc
+        {
+            var c_ = this.Diabetic_Retinopathy_Encounter();
+            Func<Encounter,bool?> i_ = (EncounterDiabeticRetinopathy) => 
+            {
+                var e_ = LevelOfSeverityCommunicated?.SentElement;
+                var d_ = (FHIRHelpers_4_0_001.ToDateTime(e_) as object);
+                var g_ = EncounterDiabeticRetinopathy?.Period;
+                var h_ = FHIRHelpers_4_0_001.ToInterval(g_);
+                var f_ = (context?.Operators.Start(h_) as object);
+                return context?.Operators.After(d_, 
+					f_, 
+					null);
+            };
+            var j_ = context?.Operators.WhereOrNull<Encounter>(c_, 
+				i_);
+            Func<Encounter,Communication> k_ = (EncounterDiabeticRetinopathy) => LevelOfSeverityCommunicated;
+            return context?.Operators.SelectOrNull<Encounter, Communication>(j_, 
+				k_);
+        };
+        var m_ = context?.Operators.SelectManyOrNull<Communication, Communication>(b_, 
+			l_);
+        Func<Communication,bool?> q_ = (LevelOfSeverityCommunicated) => 
+        {
+            var o_ = (LevelOfSeverityCommunicated?.StatusElement as object);
+            var n_ = (context?.Operators.Convert<string>(o_) as object);
+            var p_ = ("completed" as object);
+            return context?.Operators.Equal(n_, 
+				p_);
+        };
+        return context?.Operators.WhereOrNull<Communication>(m_, 
+			q_);
+    }
+    [CqlDeclaration("Level of Severity of Retinopathy Findings Communicated")]
+    public IEnumerable<Communication> Level_of_Severity_of_Retinopathy_Findings_Communicated() => __Level_of_Severity_of_Retinopathy_Findings_Communicated.Value;
+
+    private IEnumerable<Communication> Macular_Edema_Absence_Communicated_Value()
+    {
+        var a_ = this.Macular_edema_absent__situation_();
+        var b_ = context?.Operators.ToList<CqlCode>(a_);
+        var c_ = context?.Operators.RetrieveByCodes<Communication>(b_, 
+			typeof(Communication).GetProperty("ReasonCode"));
+        Func<Communication,IEnumerable<Communication>> m_ = (MacularEdemaAbsentCommunicated) => 
         {
             var d_ = this.Diabetic_Retinopathy_Encounter();
             Func<Encounter,bool?> j_ = (EncounterDiabeticRetinopathy) => 
             {
-                var f_ = LevelOfSeverityCommunicated?.SentElement;
+                var f_ = MacularEdemaAbsentCommunicated?.SentElement;
                 var e_ = (FHIRHelpers_4_0_001.ToDateTime(f_) as object);
                 var h_ = EncounterDiabeticRetinopathy?.Period;
                 var i_ = FHIRHelpers_4_0_001.ToInterval(h_);
@@ -951,135 +858,23 @@
             };
             var k_ = context?.Operators.WhereOrNull<Encounter>(d_, 
 				j_);
-            Func<Encounter,Communication> l_ = (EncounterDiabeticRetinopathy) => LevelOfSeverityCommunicated;
+            Func<Encounter,Communication> l_ = (EncounterDiabeticRetinopathy) => MacularEdemaAbsentCommunicated;
             return context?.Operators.SelectOrNull<Encounter, Communication>(k_, 
 				l_);
         };
         var n_ = context?.Operators.SelectManyOrNull<Communication, Communication>(c_, 
 			m_);
-        Func<Communication,bool?> r_ = (LevelOfSeverityCommunicated) => 
-        {
-<<<<<<< HEAD
-            var p_ = (LevelOfSeverityCommunicated?.StatusElement as object);
-            var o_ = ((context.Deeper(new CallStackEntry("ToString", 
-		null, 
-		null))?.Operators?.TypeConverter).Convert<string>(p_) as object);
+        Func<Communication,bool?> r_ = (MacularEdemaAbsentCommunicated) => 
+        {
+            var p_ = (MacularEdemaAbsentCommunicated?.StatusElement as object);
+            var o_ = (context?.Operators.Convert<string>(p_) as object);
             var q_ = ("completed" as object);
             return context?.Operators.Equal(o_, 
 				q_);
-=======
-            var o_ = (LevelOfSeverityCommunicated?.StatusElement as object);
-            var n_ = (context?.Operators.Convert<string>(o_) as object);
-            var p_ = ("completed" as object);
-            return context?.Operators.Equal(n_, 
-				p_);
->>>>>>> b04061fc
         };
         return context?.Operators.WhereOrNull<Communication>(n_, 
 			r_);
     }
-    [CqlDeclaration("Level of Severity of Retinopathy Findings Communicated")]
-    public IEnumerable<Communication> Level_of_Severity_of_Retinopathy_Findings_Communicated() => __Level_of_Severity_of_Retinopathy_Findings_Communicated.Value;
-
-    private IEnumerable<Communication> Macular_Edema_Absence_Communicated_Value()
-    {
-        var a_ = this.Macular_edema_absent__situation_();
-        var b_ = context?.Operators.ToList<CqlCode>(a_);
-<<<<<<< HEAD
-        var c_ = typeof(Communication).GetProperty("ReasonCode");
-        var d_ = context?.DataRetriever.RetrieveByCodes<Communication>(b_, 
-			c_);
-        Func<Communication,IEnumerable<Communication>> n_ = (MacularEdemaAbsentCommunicated) => 
-        {
-            var e_ = this.Diabetic_Retinopathy_Encounter();
-            Func<Encounter,bool?> k_ = (EncounterDiabeticRetinopathy) => 
-            {
-                var g_ = MacularEdemaAbsentCommunicated?.SentElement;
-                var f_ = (FHIRHelpers_4_0_001.ToDateTime(g_) as object);
-                var i_ = EncounterDiabeticRetinopathy?.Period;
-                var j_ = FHIRHelpers_4_0_001.ToInterval(i_);
-                var h_ = (context?.Operators.Start(j_) as object);
-                return context?.Operators.After(f_, 
-					h_, 
-					null);
-            };
-            var l_ = context?.Operators.WhereOrNull<Encounter>(e_, 
-				k_);
-            Func<Encounter,Communication> m_ = (EncounterDiabeticRetinopathy) => MacularEdemaAbsentCommunicated;
-            return context?.Operators.SelectOrNull<Encounter, Communication>(l_, 
-				m_);
-        };
-        var o_ = context?.Operators.SelectManyOrNull<Communication, Communication>(d_, 
-			n_);
-        Func<Communication,bool?> s_ = (MacularEdemaAbsentCommunicated) => 
-        {
-            var q_ = (MacularEdemaAbsentCommunicated?.StatusElement as object);
-            var p_ = ((context.Deeper(new CallStackEntry("ToString", 
-		null, 
-		null))?.Operators?.TypeConverter).Convert<string>(q_) as object);
-            var r_ = ("completed" as object);
-            return context?.Operators.Equal(p_, 
-				r_);
-        };
-        return context?.Operators.WhereOrNull<Communication>(o_, 
-			s_);
-    }
-    [CqlDeclaration("Macular Edema Absence Communicated")]
-    public IEnumerable<Communication> Macular_Edema_Absence_Communicated() => __Macular_Edema_Absence_Communicated.Value;
-
-    private IEnumerable<Communication> Macular_Edema_Presence_Communicated_Value()
-    {
-        var a_ = this.Macular_Edema_Findings_Present();
-        var b_ = typeof(Communication).GetProperty("ReasonCode");
-        var c_ = context?.DataRetriever.RetrieveByValueSet<Communication>(a_, 
-			b_);
-        Func<Communication,IEnumerable<Communication>> m_ = (MacularEdemaPresentCommunicated) => 
-=======
-        var c_ = context?.Operators.RetrieveByCodes<Communication>(b_, 
-			typeof(Communication).GetProperty("ReasonCode"));
-        Func<Communication,IEnumerable<Communication>> m_ = (MacularEdemaAbsentCommunicated) => 
->>>>>>> b04061fc
-        {
-            var d_ = this.Diabetic_Retinopathy_Encounter();
-            Func<Encounter,bool?> j_ = (EncounterDiabeticRetinopathy) => 
-            {
-                var f_ = MacularEdemaPresentCommunicated?.SentElement;
-                var e_ = (FHIRHelpers_4_0_001.ToDateTime(f_) as object);
-                var h_ = EncounterDiabeticRetinopathy?.Period;
-                var i_ = FHIRHelpers_4_0_001.ToInterval(h_);
-                var g_ = (context?.Operators.Start(i_) as object);
-                return context?.Operators.After(e_, 
-					g_, 
-					null);
-            };
-            var k_ = context?.Operators.WhereOrNull<Encounter>(d_, 
-				j_);
-            Func<Encounter,Communication> l_ = (EncounterDiabeticRetinopathy) => MacularEdemaPresentCommunicated;
-            return context?.Operators.SelectOrNull<Encounter, Communication>(k_, 
-				l_);
-        };
-        var n_ = context?.Operators.SelectManyOrNull<Communication, Communication>(c_, 
-			m_);
-        Func<Communication,bool?> r_ = (MacularEdemaPresentCommunicated) => 
-        {
-<<<<<<< HEAD
-            var p_ = (MacularEdemaPresentCommunicated?.StatusElement as object);
-            var o_ = ((context.Deeper(new CallStackEntry("ToString", 
-		null, 
-		null))?.Operators?.TypeConverter).Convert<string>(p_) as object);
-=======
-            var p_ = (MacularEdemaAbsentCommunicated?.StatusElement as object);
-            var o_ = (context?.Operators.Convert<string>(p_) as object);
->>>>>>> b04061fc
-            var q_ = ("completed" as object);
-            return context?.Operators.Equal(o_, 
-				q_);
-        };
-        return context?.Operators.WhereOrNull<Communication>(n_, 
-			r_);
-    }
-<<<<<<< HEAD
-=======
     [CqlDeclaration("Macular Edema Absence Communicated")]
     public IEnumerable<Communication> Macular_Edema_Absence_Communicated() => __Macular_Edema_Absence_Communicated.Value;
 
@@ -1121,7 +916,6 @@
         return context?.Operators.WhereOrNull<Communication>(m_, 
 			q_);
     }
->>>>>>> b04061fc
     [CqlDeclaration("Macular Edema Presence Communicated")]
     public IEnumerable<Communication> Macular_Edema_Presence_Communicated() => __Macular_Edema_Presence_Communicated.Value;
 
