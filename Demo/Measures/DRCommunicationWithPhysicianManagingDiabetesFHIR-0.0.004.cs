--- conflicted
+++ resolved
@@ -301,23 +301,12 @@
 
 	private Patient Patient_Value()
 	{
-		var a_ = context.Operators;
-		var b_ = context.DataRetriever;
-		var c_ = b_.RetrieveByValueSet<Patient>(null, null);
-		var d_ = a_.SingleOrNull<Patient>(c_);
-
-		return d_;
-	}
-
-<<<<<<< HEAD
-=======
-    private Patient Patient_Value()
-    {
-        var a_ = context?.Operators.RetrieveByValueSet<Patient>(null, 
-			null);
-        return context?.Operators.SingleOrNull<Patient>(a_);
-    }
->>>>>>> cedac435
+		var a_ = context.Operators.RetrieveByValueSet<Patient>(null, null);
+		var b_ = context.Operators.SingleOrNull<Patient>(a_);
+
+		return b_;
+	}
+
     [CqlDeclaration("Patient")]
 	public Patient Patient() => 
 		__Patient.Value;
@@ -368,627 +357,298 @@
 
 	private IEnumerable<Encounter> Qualifying_Encounter_During_Measurement_Period_Value()
 	{
-		var a_ = context.Operators;
-		var e_ = context.DataRetriever;
-		var f_ = this.Office_Visit();
-		var g_ = e_.RetrieveByValueSet<Encounter>(f_, null);
-		var i_ = this.Ophthalmological_Services();
-		var j_ = e_.RetrieveByValueSet<Encounter>(i_, null);
-		var k_ = a_.ListUnion<Encounter>(g_, j_);
-		var n_ = this.Outpatient_Consultation();
-		var o_ = e_.RetrieveByValueSet<Encounter>(n_, null);
-		var q_ = this.Care_Services_in_Long_Term_Residential_Facility();
-		var r_ = e_.RetrieveByValueSet<Encounter>(q_, null);
-		var s_ = a_.ListUnion<Encounter>(o_, r_);
-		var t_ = a_.ListUnion<Encounter>(k_, s_);
-		var v_ = this.Nursing_Facility_Visit();
-		var w_ = e_.RetrieveByValueSet<Encounter>(v_, null);
-		var x_ = a_.ListUnion<Encounter>(t_, w_);
-		bool? y_(Encounter QualifyingEncounter)
-		{
-			var aa_ = context.Operators;
-			var ac_ = this.Measurement_Period();
-			var ad_ = QualifyingEncounter?.Period;
-			var ae_ = FHIRHelpers_4_0_001.ToInterval(ad_);
-			var af_ = aa_.IntervalIncludesInterval<CqlDateTime>(ac_, ae_, null);
-			var ah_ = context.Deeper(new CallStackEntry("ToString", null, null));
-			var ai_ = ah_.Operators;
-			var aj_ = ai_.TypeConverter;
-			var ak_ = QualifyingEncounter?.StatusElement;
-			var al_ = aj_.Convert<string>(ak_);
-			var am_ = aa_.Equal(al_, "finished");
-			var an_ = aa_.And(af_, am_);
-
-			return an_;
-		};
-		var z_ = a_.WhereOrNull<Encounter>(x_, y_);
-
-		return z_;
-	}
-
-<<<<<<< HEAD
-=======
-    private IEnumerable<Encounter> Qualifying_Encounter_During_Measurement_Period_Value()
-    {
-        var a_ = this.Office_Visit();
-        var b_ = context?.Operators.RetrieveByValueSet<Encounter>(a_, 
-			null);
-        var c_ = this.Ophthalmological_Services();
-        var d_ = context?.Operators.RetrieveByValueSet<Encounter>(c_, 
-			null);
-        var e_ = context?.Operators.ListUnion<Encounter>(b_, 
-			d_);
-        var f_ = this.Outpatient_Consultation();
-        var g_ = context?.Operators.RetrieveByValueSet<Encounter>(f_, 
-			null);
-        var h_ = this.Care_Services_in_Long_Term_Residential_Facility();
-        var i_ = context?.Operators.RetrieveByValueSet<Encounter>(h_, 
-			null);
-        var j_ = context?.Operators.ListUnion<Encounter>(g_, 
-			i_);
-        var k_ = context?.Operators.ListUnion<Encounter>(e_, 
-			j_);
-        var l_ = this.Nursing_Facility_Visit();
-        var m_ = context?.Operators.RetrieveByValueSet<Encounter>(l_, 
-			null);
-        var n_ = context?.Operators.ListUnion<Encounter>(k_, 
-			m_);
-        Func<Encounter,bool?> w_ = (QualifyingEncounter) => 
-        {
-            var o_ = this.Measurement_Period();
-            var p_ = QualifyingEncounter?.Period;
-            var q_ = FHIRHelpers_4_0_001.ToInterval(p_);
-            var r_ = context?.Operators.IntervalIncludesInterval<CqlDateTime>(o_, 
-				q_, 
-				null);
-            var t_ = (QualifyingEncounter?.StatusElement as object);
-            var s_ = (context?.Operators.Convert<string>(t_) as object);
-            var u_ = ("finished" as object);
-            var v_ = context?.Operators.Equal(s_, 
-				u_);
-            return context?.Operators.And(r_, 
-				v_);
-        };
-        return context?.Operators.WhereOrNull<Encounter>(n_, 
-			w_);
-    }
->>>>>>> cedac435
+		var a_ = this.Office_Visit();
+		var b_ = context.Operators.RetrieveByValueSet<Encounter>(a_, null);
+		var c_ = this.Ophthalmological_Services();
+		var d_ = context.Operators.RetrieveByValueSet<Encounter>(c_, null);
+		var e_ = context.Operators.ListUnion<Encounter>(b_, d_);
+		var f_ = this.Outpatient_Consultation();
+		var g_ = context.Operators.RetrieveByValueSet<Encounter>(f_, null);
+		var h_ = this.Care_Services_in_Long_Term_Residential_Facility();
+		var i_ = context.Operators.RetrieveByValueSet<Encounter>(h_, null);
+		var j_ = context.Operators.ListUnion<Encounter>(g_, i_);
+		var k_ = context.Operators.ListUnion<Encounter>(e_, j_);
+		var l_ = this.Nursing_Facility_Visit();
+		var m_ = context.Operators.RetrieveByValueSet<Encounter>(l_, null);
+		var n_ = context.Operators.ListUnion<Encounter>(k_, m_);
+		bool? o_(Encounter QualifyingEncounter)
+		{
+			var q_ = this.Measurement_Period();
+			var r_ = QualifyingEncounter?.Period;
+			var s_ = FHIRHelpers_4_0_001.ToInterval(r_);
+			var t_ = context.Operators.IntervalIncludesInterval<CqlDateTime>(q_, s_, null);
+			var u_ = QualifyingEncounter?.StatusElement;
+			var v_ = context.Operators.Convert<string>(u_);
+			var w_ = context.Operators.Equal(v_, "finished");
+			var x_ = context.Operators.And(t_, w_);
+
+			return x_;
+		};
+		var p_ = context.Operators.WhereOrNull<Encounter>(n_, o_);
+
+		return p_;
+	}
+
     [CqlDeclaration("Qualifying Encounter During Measurement Period")]
 	public IEnumerable<Encounter> Qualifying_Encounter_During_Measurement_Period() => 
 		__Qualifying_Encounter_During_Measurement_Period.Value;
 
 	private IEnumerable<Encounter> Diabetic_Retinopathy_Encounter_Value()
 	{
-		var a_ = context.Operators;
-		var b_ = this.Qualifying_Encounter_During_Measurement_Period();
-		IEnumerable<Encounter> c_(Encounter ValidQualifyingEncounter)
-		{
-			var e_ = context.Operators;
-			var g_ = context.DataRetriever;
-			var h_ = this.Diabetic_Retinopathy();
-			var i_ = g_.RetrieveByValueSet<Condition>(h_, null);
-			bool? j_(Condition DiabeticRetinopathy)
+		var a_ = this.Qualifying_Encounter_During_Measurement_Period();
+		IEnumerable<Encounter> b_(Encounter ValidQualifyingEncounter)
+		{
+			var d_ = this.Diabetic_Retinopathy();
+			var e_ = context.Operators.RetrieveByValueSet<Condition>(d_, null);
+			bool? f_(Condition DiabeticRetinopathy)
 			{
-				var n_ = context.Operators;
-				var p_ = DiabeticRetinopathy?.ClinicalStatus;
-				var q_ = FHIRHelpers_4_0_001.ToConcept(p_);
-				var s_ = MATGlobalCommonFunctionsFHIR4_6_1_000.active();
-				var t_ = n_.ConvertCodeToConcept(s_);
-				var u_ = n_.Equivalent(q_, t_);
-				var w_ = MATGlobalCommonFunctionsFHIR4_6_1_000.Prevalence_Period(DiabeticRetinopathy);
-				var x_ = ValidQualifyingEncounter?.Period;
-				var y_ = FHIRHelpers_4_0_001.ToInterval(x_);
-				var z_ = n_.Overlaps(w_, y_, null);
-				var aa_ = n_.And(u_, z_);
-
-				return aa_;
+				var j_ = DiabeticRetinopathy?.ClinicalStatus;
+				var k_ = FHIRHelpers_4_0_001.ToConcept(j_);
+				var l_ = MATGlobalCommonFunctionsFHIR4_6_1_000.active();
+				var m_ = context.Operators.ConvertCodeToConcept(l_);
+				var n_ = context.Operators.Equivalent(k_, m_);
+				var o_ = MATGlobalCommonFunctionsFHIR4_6_1_000.Prevalence_Period(DiabeticRetinopathy);
+				var p_ = ValidQualifyingEncounter?.Period;
+				var q_ = FHIRHelpers_4_0_001.ToInterval(p_);
+				var r_ = context.Operators.Overlaps(o_, q_, null);
+				var s_ = context.Operators.And(n_, r_);
+
+				return s_;
 			};
-			var k_ = e_.WhereOrNull<Condition>(i_, j_);
-			Encounter l_(Condition DiabeticRetinopathy) => 
+			var g_ = context.Operators.WhereOrNull<Condition>(e_, f_);
+			Encounter h_(Condition DiabeticRetinopathy) => 
 				ValidQualifyingEncounter;
-			var m_ = e_.SelectOrNull<Condition, Encounter>(k_, l_);
-
-			return m_;
-		};
-		var d_ = a_.SelectManyOrNull<Encounter, Encounter>(b_, c_);
-
-		return d_;
-	}
-
-<<<<<<< HEAD
-=======
-    private IEnumerable<Encounter> Diabetic_Retinopathy_Encounter_Value()
-    {
-        var a_ = this.Qualifying_Encounter_During_Measurement_Period();
-        Func<Encounter,IEnumerable<Encounter>> p_ = (ValidQualifyingEncounter) => 
-        {
-            var b_ = this.Diabetic_Retinopathy();
-            var c_ = context?.Operators.RetrieveByValueSet<Condition>(b_, 
-				null);
-            Func<Condition,bool?> m_ = (DiabeticRetinopathy) => 
-            {
-                var e_ = DiabeticRetinopathy?.ClinicalStatus;
-                var d_ = (FHIRHelpers_4_0_001.ToConcept(e_) as object);
-                var g_ = MATGlobalCommonFunctionsFHIR4_6_1_000.active();
-                var f_ = (context?.Operators.ConvertCodeToConcept(g_) as object);
-                var h_ = context?.Operators.Equivalent(d_, 
-					f_);
-                var i_ = MATGlobalCommonFunctionsFHIR4_6_1_000.Prevalence_Period(DiabeticRetinopathy);
-                var j_ = ValidQualifyingEncounter?.Period;
-                var k_ = FHIRHelpers_4_0_001.ToInterval(j_);
-                var l_ = context?.Operators.Overlaps(i_, 
-					k_, 
-					null);
-                return context?.Operators.And(h_, 
-					l_);
-            };
-            var n_ = context?.Operators.WhereOrNull<Condition>(c_, 
-				m_);
-            Func<Condition,Encounter> o_ = (DiabeticRetinopathy) => ValidQualifyingEncounter;
-            return context?.Operators.SelectOrNull<Condition, Encounter>(n_, 
-				o_);
-        };
-        return context?.Operators.SelectManyOrNull<Encounter, Encounter>(a_, 
-			p_);
-    }
->>>>>>> cedac435
+			var i_ = context.Operators.SelectOrNull<Condition, Encounter>(g_, h_);
+
+			return i_;
+		};
+		var c_ = context.Operators.SelectManyOrNull<Encounter, Encounter>(a_, b_);
+
+		return c_;
+	}
+
     [CqlDeclaration("Diabetic Retinopathy Encounter")]
 	public IEnumerable<Encounter> Diabetic_Retinopathy_Encounter() => 
 		__Diabetic_Retinopathy_Encounter.Value;
 
     [CqlDeclaration("GetModifierExtensions")]
-<<<<<<< HEAD
 	public IEnumerable<Extension> GetModifierExtensions(DomainResource domainResource, string url)
 	{
-		var a_ = context.Operators;
-		var c_ = domainResource?.ModifierExtension;
-		bool? d_(Extension E)
-		{
-			var h_ = context.Operators;
-			var i_ = context.Deeper(new CallStackEntry("ToString", null, null));
-			var j_ = i_.Operators;
-			var k_ = j_.TypeConverter;
-			var m_ = h_.TypeConverter;
-			var n_ = E?.Url;
-			var o_ = m_.Convert<FhirUri>(n_);
-			var p_ = k_.Convert<string>(o_);
-			var r_ = h_.Concatenate("http://hl7.org/fhir/us/qicore/StructureDefinition/", url);
-			var s_ = h_.Equal(p_, r_);
-
-			return s_;
-		};
-		var e_ = a_.WhereOrNull<Extension>((c_ as IEnumerable<Extension>), d_);
-		Extension f_(Extension E) => 
+		var a_ = domainResource?.ModifierExtension;
+		bool? b_(Extension E)
+		{
+			var f_ = E?.Url;
+			var g_ = context.Operators.Convert<FhirUri>(f_);
+			var h_ = context.Operators.Convert<string>(g_);
+			var i_ = context.Operators.Concatenate("http://hl7.org/fhir/us/qicore/StructureDefinition/", url);
+			var j_ = context.Operators.Equal(h_, i_);
+
+			return j_;
+		};
+		var c_ = context.Operators.WhereOrNull<Extension>((a_ as IEnumerable<Extension>), b_);
+		Extension d_(Extension E) => 
 			E;
-		var g_ = a_.SelectOrNull<Extension, Extension>(e_, f_);
-
-		return g_;
-	}
-=======
-    public IEnumerable<Extension> GetModifierExtensions(DomainResource domainResource, string url)
-    {
-        var a_ = (domainResource?.ModifierExtension as IEnumerable<Extension>);
-        Func<Extension,bool?> f_ = (E) => 
-        {
-            var d_ = (E?.Url as object);
-            var c_ = (context?.Operators.Convert<FhirUri>(d_) as object);
-            var b_ = (context?.Operators.Convert<string>(c_) as object);
-            var e_ = (context?.Operators.Concatenate("http://hl7.org/fhir/us/qicore/StructureDefinition/", 
-				url) as object);
-            return context?.Operators.Equal(b_, 
-				e_);
-        };
-        var g_ = context?.Operators.WhereOrNull<Extension>(a_, 
-			f_);
-        Func<Extension,Extension> h_ = (E) => E;
-        return context?.Operators.SelectOrNull<Extension, Extension>(g_, 
-			h_);
-    }
->>>>>>> cedac435
+		var e_ = context.Operators.SelectOrNull<Extension, Extension>(c_, d_);
+
+		return e_;
+	}
 
     [CqlDeclaration("GetModifierExtension")]
 	public Extension GetModifierExtension(DomainResource domainResource, string url)
 	{
-		var a_ = context.Operators;
-		var b_ = this.GetModifierExtensions(domainResource, url);
-		var c_ = a_.SingleOrNull<Extension>(b_);
-
-		return c_;
+		var a_ = this.GetModifierExtensions(domainResource, url);
+		var b_ = context.Operators.SingleOrNull<Extension>(a_);
+
+		return b_;
 	}
 
 	private IEnumerable<Communication> Medical_or_Patient_Reason_for_Not_Communicating_Level_of_Severity_of_Retinopathy_Value()
 	{
-		var a_ = context.Operators;
-		var c_ = context.DataRetriever;
-		var d_ = this.Level_of_Severity_of_Retinopathy_Findings();
-		var e_ = typeof(Communication).GetProperty("ReasonCode");
-		var f_ = c_.RetrieveByValueSet<Communication>(d_, e_);
-		IEnumerable<Communication> g_(Communication LevelOfSeverityNotCommunicated)
-		{
-			var k_ = context.Operators;
-			var m_ = this.Diabetic_Retinopathy_Encounter();
-			bool? n_(Encounter EncounterDiabeticRetinopathy)
+		var a_ = this.Level_of_Severity_of_Retinopathy_Findings();
+		var b_ = typeof(Communication).GetProperty("ReasonCode");
+		var c_ = context.Operators.RetrieveByValueSet<Communication>(a_, b_);
+		IEnumerable<Communication> d_(Communication LevelOfSeverityNotCommunicated)
+		{
+			var h_ = this.Diabetic_Retinopathy_Encounter();
+			bool? i_(Encounter EncounterDiabeticRetinopathy)
 			{
-				var r_ = context.Operators;
-				var s_ = EncounterDiabeticRetinopathy?.Period;
-				var t_ = FHIRHelpers_4_0_001.ToInterval(s_);
-				var u_ = MATGlobalCommonFunctionsFHIR4_6_1_000.GetExtension((DomainResource)LevelOfSeverityNotCommunicated, "qicore-recorded");
-				var v_ = u_?.Value;
-				var w_ = FHIRHelpers_4_0_001.ToInterval((v_ as Period));
-				var x_ = r_.IntervalIncludesInterval<CqlDateTime>(t_, w_, null);
-
-				return x_;
+				var m_ = EncounterDiabeticRetinopathy?.Period;
+				var n_ = FHIRHelpers_4_0_001.ToInterval(m_);
+				var o_ = MATGlobalCommonFunctionsFHIR4_6_1_000.GetExtension((DomainResource)LevelOfSeverityNotCommunicated, "qicore-recorded");
+				var p_ = o_?.Value;
+				var q_ = FHIRHelpers_4_0_001.ToInterval((p_ as Period));
+				var r_ = context.Operators.IntervalIncludesInterval<CqlDateTime>(n_, q_, null);
+
+				return r_;
 			};
-			var o_ = k_.WhereOrNull<Encounter>(m_, n_);
-			Communication p_(Encounter EncounterDiabeticRetinopathy) => 
+			var j_ = context.Operators.WhereOrNull<Encounter>(h_, i_);
+			Communication k_(Encounter EncounterDiabeticRetinopathy) => 
 				LevelOfSeverityNotCommunicated;
-			var q_ = k_.SelectOrNull<Encounter, Communication>(o_, p_);
-
-			return q_;
-		};
-		var h_ = a_.SelectManyOrNull<Communication, Communication>(f_, g_);
-		bool? i_(Communication LevelOfSeverityNotCommunicated)
-		{
-			var y_ = context.Operators;
-			var ab_ = context.Deeper(new CallStackEntry("ToString", null, null));
-			var ac_ = ab_.Operators;
-			var ad_ = ac_.TypeConverter;
-			var ae_ = LevelOfSeverityNotCommunicated?.StatusElement;
-			var af_ = ad_.Convert<string>(ae_);
-			var ag_ = y_.Equal(af_, "not-done");
-			var ai_ = this.GetModifierExtension(LevelOfSeverityNotCommunicated, "qicore-notDone");
-			var aj_ = ai_?.Value;
-			var ak_ = FHIRHelpers_4_0_001.ToBoolean((aj_ as FhirBoolean));
-			var al_ = y_.IsTrue(ak_);
-			var am_ = y_.And(ag_, al_);
-			var ap_ = LevelOfSeverityNotCommunicated?.StatusReason;
-			var aq_ = FHIRHelpers_4_0_001.ToConcept(ap_);
-			var ar_ = this.Medical_Reason();
-			var as_ = y_.ConceptInValueSet(aq_, ar_);
-			var av_ = FHIRHelpers_4_0_001.ToConcept(ap_);
-			var aw_ = this.Patient_Reason();
-			var ax_ = y_.ConceptInValueSet(av_, aw_);
-			var ay_ = y_.Or(as_, ax_);
-			var az_ = y_.And(am_, ay_);
-
-			return az_;
-		};
-		var j_ = a_.WhereOrNull<Communication>(h_, i_);
-
-		return j_;
-	}
-
-<<<<<<< HEAD
-=======
-    private IEnumerable<Communication> Medical_or_Patient_Reason_for_Not_Communicating_Level_of_Severity_of_Retinopathy_Value()
-    {
-        var a_ = this.Level_of_Severity_of_Retinopathy_Findings();
-        var b_ = typeof(Communication).GetProperty("ReasonCode");
-        var c_ = context?.Operators.RetrieveByValueSet<Communication>(a_, 
-			b_);
-        Func<Communication,IEnumerable<Communication>> l_ = (LevelOfSeverityNotCommunicated) => 
-        {
-            var d_ = this.Diabetic_Retinopathy_Encounter();
-            Func<Encounter,bool?> i_ = (EncounterDiabeticRetinopathy) => 
-            {
-                var e_ = EncounterDiabeticRetinopathy?.Period;
-                var f_ = FHIRHelpers_4_0_001.ToInterval(e_);
-                var g_ = (((MATGlobalCommonFunctionsFHIR4_6_1_000.GetExtension(((DomainResource)LevelOfSeverityNotCommunicated), 
-						"qicore-recorded"))?.Value as object) as Period);
-                var h_ = FHIRHelpers_4_0_001.ToInterval(g_);
-                return context?.Operators.IntervalIncludesInterval<CqlDateTime>(f_, 
-					h_, 
-					null);
-            };
-            var j_ = context?.Operators.WhereOrNull<Encounter>(d_, 
-				i_);
-            Func<Encounter,Communication> k_ = (EncounterDiabeticRetinopathy) => LevelOfSeverityNotCommunicated;
-            return context?.Operators.SelectOrNull<Encounter, Communication>(j_, 
-				k_);
-        };
-        var m_ = context?.Operators.SelectManyOrNull<Communication, Communication>(c_, 
-			l_);
-        Func<Communication,bool?> ae_ = (LevelOfSeverityNotCommunicated) => 
-        {
-            var o_ = (LevelOfSeverityNotCommunicated?.StatusElement as object);
-            var n_ = (context?.Operators.Convert<string>(o_) as object);
-            var p_ = ("not-done" as object);
-            var q_ = context?.Operators.Equal(n_, 
-				p_);
-            var r_ = (((this.GetModifierExtension(LevelOfSeverityNotCommunicated, 
-					"qicore-notDone"))?.Value as object) as FhirBoolean);
-            var s_ = FHIRHelpers_4_0_001.ToBoolean(r_);
-            var t_ = context?.Operators.IsTrue(s_);
-            var u_ = context?.Operators.And(q_, 
-				t_);
-            var v_ = LevelOfSeverityNotCommunicated?.StatusReason;
-            var w_ = FHIRHelpers_4_0_001.ToConcept(v_);
-            var x_ = this.Medical_Reason();
-            var y_ = context?.Operators.ConceptInValueSet(w_, 
-				x_);
-            var ab_ = this.Patient_Reason();
-            var ac_ = context?.Operators.ConceptInValueSet(w_, 
-				ab_);
-            var ad_ = context?.Operators.Or(y_, 
-				ac_);
-            return context?.Operators.And(u_, 
-				ad_);
-        };
-        return context?.Operators.WhereOrNull<Communication>(m_, 
-			ae_);
-    }
->>>>>>> cedac435
+			var l_ = context.Operators.SelectOrNull<Encounter, Communication>(j_, k_);
+
+			return l_;
+		};
+		var e_ = context.Operators.SelectManyOrNull<Communication, Communication>(c_, d_);
+		bool? f_(Communication LevelOfSeverityNotCommunicated)
+		{
+			var s_ = LevelOfSeverityNotCommunicated?.StatusElement;
+			var t_ = context.Operators.Convert<string>(s_);
+			var u_ = context.Operators.Equal(t_, "not-done");
+			var v_ = this.GetModifierExtension(LevelOfSeverityNotCommunicated, "qicore-notDone");
+			var w_ = v_?.Value;
+			var x_ = FHIRHelpers_4_0_001.ToBoolean((w_ as FhirBoolean));
+			var y_ = context.Operators.IsTrue(x_);
+			var z_ = context.Operators.And(u_, y_);
+			var aa_ = LevelOfSeverityNotCommunicated?.StatusReason;
+			var ab_ = FHIRHelpers_4_0_001.ToConcept(aa_);
+			var ac_ = this.Medical_Reason();
+			var ad_ = context.Operators.ConceptInValueSet(ab_, ac_);
+			var af_ = FHIRHelpers_4_0_001.ToConcept(aa_);
+			var ag_ = this.Patient_Reason();
+			var ah_ = context.Operators.ConceptInValueSet(af_, ag_);
+			var ai_ = context.Operators.Or(ad_, ah_);
+			var aj_ = context.Operators.And(z_, ai_);
+
+			return aj_;
+		};
+		var g_ = context.Operators.WhereOrNull<Communication>(e_, f_);
+
+		return g_;
+	}
+
     [CqlDeclaration("Medical or Patient Reason for Not Communicating Level of Severity of Retinopathy")]
 	public IEnumerable<Communication> Medical_or_Patient_Reason_for_Not_Communicating_Level_of_Severity_of_Retinopathy() => 
 		__Medical_or_Patient_Reason_for_Not_Communicating_Level_of_Severity_of_Retinopathy.Value;
 
 	private IEnumerable<Communication> Medical_or_Patient_Reason_for_Not_Communicating_Absence_of_Macular_Edema_Value()
 	{
-		var a_ = context.Operators;
-		var c_ = context.DataRetriever;
-		var e_ = this.Macular_edema_absent__situation_();
-		var f_ = a_.ToList<CqlCode>(e_);
-		var g_ = typeof(Communication).GetProperty("ReasonCode");
-		var h_ = c_.RetrieveByCodes<Communication>(f_, g_);
-		IEnumerable<Communication> i_(Communication MacularEdemaAbsentNotCommunicated)
-		{
-			var m_ = context.Operators;
-			var o_ = this.Diabetic_Retinopathy_Encounter();
-			bool? p_(Encounter EncounterDiabeticRetinopathy)
+		var a_ = this.Macular_edema_absent__situation_();
+		var b_ = context.Operators.ToList<CqlCode>(a_);
+		var c_ = typeof(Communication).GetProperty("ReasonCode");
+		var d_ = context.Operators.RetrieveByCodes<Communication>(b_, c_);
+		IEnumerable<Communication> e_(Communication MacularEdemaAbsentNotCommunicated)
+		{
+			var i_ = this.Diabetic_Retinopathy_Encounter();
+			bool? j_(Encounter EncounterDiabeticRetinopathy)
 			{
-				var t_ = context.Operators;
-				var u_ = EncounterDiabeticRetinopathy?.Period;
-				var v_ = FHIRHelpers_4_0_001.ToInterval(u_);
-				var w_ = MATGlobalCommonFunctionsFHIR4_6_1_000.GetExtension((DomainResource)MacularEdemaAbsentNotCommunicated, "qicore-recorded");
-				var x_ = w_?.Value;
-				var y_ = FHIRHelpers_4_0_001.ToInterval((x_ as Period));
-				var z_ = t_.IntervalIncludesInterval<CqlDateTime>(v_, y_, null);
-
-				return z_;
+				var n_ = EncounterDiabeticRetinopathy?.Period;
+				var o_ = FHIRHelpers_4_0_001.ToInterval(n_);
+				var p_ = MATGlobalCommonFunctionsFHIR4_6_1_000.GetExtension((DomainResource)MacularEdemaAbsentNotCommunicated, "qicore-recorded");
+				var q_ = p_?.Value;
+				var r_ = FHIRHelpers_4_0_001.ToInterval((q_ as Period));
+				var s_ = context.Operators.IntervalIncludesInterval<CqlDateTime>(o_, r_, null);
+
+				return s_;
 			};
-			var q_ = m_.WhereOrNull<Encounter>(o_, p_);
-			Communication r_(Encounter EncounterDiabeticRetinopathy) => 
+			var k_ = context.Operators.WhereOrNull<Encounter>(i_, j_);
+			Communication l_(Encounter EncounterDiabeticRetinopathy) => 
 				MacularEdemaAbsentNotCommunicated;
-			var s_ = m_.SelectOrNull<Encounter, Communication>(q_, r_);
-
-			return s_;
-		};
-		var j_ = a_.SelectManyOrNull<Communication, Communication>(h_, i_);
-		bool? k_(Communication MacularEdemaAbsentNotCommunicated)
-		{
-			var aa_ = context.Operators;
-			var ad_ = context.Deeper(new CallStackEntry("ToString", null, null));
-			var ae_ = ad_.Operators;
-			var af_ = ae_.TypeConverter;
-			var ag_ = MacularEdemaAbsentNotCommunicated?.StatusElement;
-			var ah_ = af_.Convert<string>(ag_);
-			var ai_ = aa_.Equal(ah_, "not-done");
-			var ak_ = this.GetModifierExtension(MacularEdemaAbsentNotCommunicated, "qicore-notDone");
-			var al_ = ak_?.Value;
-			var am_ = FHIRHelpers_4_0_001.ToBoolean((al_ as FhirBoolean));
-			var an_ = aa_.IsTrue(am_);
-			var ao_ = aa_.And(ai_, an_);
-			var ar_ = MacularEdemaAbsentNotCommunicated?.StatusReason;
-			var as_ = FHIRHelpers_4_0_001.ToConcept(ar_);
-			var at_ = this.Medical_Reason();
-			var au_ = aa_.ConceptInValueSet(as_, at_);
-			var ax_ = FHIRHelpers_4_0_001.ToConcept(ar_);
-			var ay_ = this.Patient_Reason();
-			var az_ = aa_.ConceptInValueSet(ax_, ay_);
-			var ba_ = aa_.Or(au_, az_);
-			var bb_ = aa_.And(ao_, ba_);
-
-			return bb_;
-		};
-		var l_ = a_.WhereOrNull<Communication>(j_, k_);
-
-		return l_;
-	}
-
-<<<<<<< HEAD
-=======
-    private IEnumerable<Communication> Medical_or_Patient_Reason_for_Not_Communicating_Absence_of_Macular_Edema_Value()
-    {
-        var a_ = this.Macular_edema_absent__situation_();
-        var b_ = context?.Operators.ToList<CqlCode>(a_);
-        var c_ = typeof(Communication).GetProperty("ReasonCode");
-        var d_ = context?.Operators.RetrieveByCodes<Communication>(b_, 
-			c_);
-        Func<Communication,IEnumerable<Communication>> m_ = (MacularEdemaAbsentNotCommunicated) => 
-        {
-            var e_ = this.Diabetic_Retinopathy_Encounter();
-            Func<Encounter,bool?> j_ = (EncounterDiabeticRetinopathy) => 
-            {
-                var f_ = EncounterDiabeticRetinopathy?.Period;
-                var g_ = FHIRHelpers_4_0_001.ToInterval(f_);
-                var h_ = (((MATGlobalCommonFunctionsFHIR4_6_1_000.GetExtension(((DomainResource)MacularEdemaAbsentNotCommunicated), 
-						"qicore-recorded"))?.Value as object) as Period);
-                var i_ = FHIRHelpers_4_0_001.ToInterval(h_);
-                return context?.Operators.IntervalIncludesInterval<CqlDateTime>(g_, 
-					i_, 
-					null);
-            };
-            var k_ = context?.Operators.WhereOrNull<Encounter>(e_, 
-				j_);
-            Func<Encounter,Communication> l_ = (EncounterDiabeticRetinopathy) => MacularEdemaAbsentNotCommunicated;
-            return context?.Operators.SelectOrNull<Encounter, Communication>(k_, 
-				l_);
-        };
-        var n_ = context?.Operators.SelectManyOrNull<Communication, Communication>(d_, 
-			m_);
-        Func<Communication,bool?> af_ = (MacularEdemaAbsentNotCommunicated) => 
-        {
-            var p_ = (MacularEdemaAbsentNotCommunicated?.StatusElement as object);
-            var o_ = (context?.Operators.Convert<string>(p_) as object);
-            var q_ = ("not-done" as object);
-            var r_ = context?.Operators.Equal(o_, 
-				q_);
-            var s_ = (((this.GetModifierExtension(MacularEdemaAbsentNotCommunicated, 
-					"qicore-notDone"))?.Value as object) as FhirBoolean);
-            var t_ = FHIRHelpers_4_0_001.ToBoolean(s_);
-            var u_ = context?.Operators.IsTrue(t_);
-            var v_ = context?.Operators.And(r_, 
-				u_);
-            var w_ = MacularEdemaAbsentNotCommunicated?.StatusReason;
-            var x_ = FHIRHelpers_4_0_001.ToConcept(w_);
-            var y_ = this.Medical_Reason();
-            var z_ = context?.Operators.ConceptInValueSet(x_, 
-				y_);
-            var ac_ = this.Patient_Reason();
-            var ad_ = context?.Operators.ConceptInValueSet(x_, 
-				ac_);
-            var ae_ = context?.Operators.Or(z_, 
-				ad_);
-            return context?.Operators.And(v_, 
-				ae_);
-        };
-        return context?.Operators.WhereOrNull<Communication>(n_, 
-			af_);
-    }
->>>>>>> cedac435
+			var m_ = context.Operators.SelectOrNull<Encounter, Communication>(k_, l_);
+
+			return m_;
+		};
+		var f_ = context.Operators.SelectManyOrNull<Communication, Communication>(d_, e_);
+		bool? g_(Communication MacularEdemaAbsentNotCommunicated)
+		{
+			var t_ = MacularEdemaAbsentNotCommunicated?.StatusElement;
+			var u_ = context.Operators.Convert<string>(t_);
+			var v_ = context.Operators.Equal(u_, "not-done");
+			var w_ = this.GetModifierExtension(MacularEdemaAbsentNotCommunicated, "qicore-notDone");
+			var x_ = w_?.Value;
+			var y_ = FHIRHelpers_4_0_001.ToBoolean((x_ as FhirBoolean));
+			var z_ = context.Operators.IsTrue(y_);
+			var aa_ = context.Operators.And(v_, z_);
+			var ab_ = MacularEdemaAbsentNotCommunicated?.StatusReason;
+			var ac_ = FHIRHelpers_4_0_001.ToConcept(ab_);
+			var ad_ = this.Medical_Reason();
+			var ae_ = context.Operators.ConceptInValueSet(ac_, ad_);
+			var ag_ = FHIRHelpers_4_0_001.ToConcept(ab_);
+			var ah_ = this.Patient_Reason();
+			var ai_ = context.Operators.ConceptInValueSet(ag_, ah_);
+			var aj_ = context.Operators.Or(ae_, ai_);
+			var ak_ = context.Operators.And(aa_, aj_);
+
+			return ak_;
+		};
+		var h_ = context.Operators.WhereOrNull<Communication>(f_, g_);
+
+		return h_;
+	}
+
     [CqlDeclaration("Medical or Patient Reason for Not Communicating Absence of Macular Edema")]
 	public IEnumerable<Communication> Medical_or_Patient_Reason_for_Not_Communicating_Absence_of_Macular_Edema() => 
 		__Medical_or_Patient_Reason_for_Not_Communicating_Absence_of_Macular_Edema.Value;
 
 	private IEnumerable<Communication> Medical_or_Patient_Reason_for_Not_Communicating_Presence_of_Macular_Edema_Value()
 	{
-		var a_ = context.Operators;
-		var c_ = context.DataRetriever;
-		var d_ = this.Macular_Edema_Findings_Present();
-		var e_ = typeof(Communication).GetProperty("ReasonCode");
-		var f_ = c_.RetrieveByValueSet<Communication>(d_, e_);
-		IEnumerable<Communication> g_(Communication MacularEdemaPresentNotCommunicated)
-		{
-			var k_ = context.Operators;
-			var m_ = this.Diabetic_Retinopathy_Encounter();
-			bool? n_(Encounter EncounterDiabeticRetinopathy)
+		var a_ = this.Macular_Edema_Findings_Present();
+		var b_ = typeof(Communication).GetProperty("ReasonCode");
+		var c_ = context.Operators.RetrieveByValueSet<Communication>(a_, b_);
+		IEnumerable<Communication> d_(Communication MacularEdemaPresentNotCommunicated)
+		{
+			var h_ = this.Diabetic_Retinopathy_Encounter();
+			bool? i_(Encounter EncounterDiabeticRetinopathy)
 			{
-				var r_ = context.Operators;
-				var s_ = EncounterDiabeticRetinopathy?.Period;
-				var t_ = FHIRHelpers_4_0_001.ToInterval(s_);
-				var u_ = MATGlobalCommonFunctionsFHIR4_6_1_000.GetExtension((DomainResource)MacularEdemaPresentNotCommunicated, "qicore-recorded");
-				var v_ = u_?.Value;
-				var w_ = FHIRHelpers_4_0_001.ToInterval((v_ as Period));
-				var x_ = r_.IntervalIncludesInterval<CqlDateTime>(t_, w_, null);
-
-				return x_;
+				var m_ = EncounterDiabeticRetinopathy?.Period;
+				var n_ = FHIRHelpers_4_0_001.ToInterval(m_);
+				var o_ = MATGlobalCommonFunctionsFHIR4_6_1_000.GetExtension((DomainResource)MacularEdemaPresentNotCommunicated, "qicore-recorded");
+				var p_ = o_?.Value;
+				var q_ = FHIRHelpers_4_0_001.ToInterval((p_ as Period));
+				var r_ = context.Operators.IntervalIncludesInterval<CqlDateTime>(n_, q_, null);
+
+				return r_;
 			};
-			var o_ = k_.WhereOrNull<Encounter>(m_, n_);
-			Communication p_(Encounter EncounterDiabeticRetinopathy) => 
+			var j_ = context.Operators.WhereOrNull<Encounter>(h_, i_);
+			Communication k_(Encounter EncounterDiabeticRetinopathy) => 
 				MacularEdemaPresentNotCommunicated;
-			var q_ = k_.SelectOrNull<Encounter, Communication>(o_, p_);
-
-			return q_;
-		};
-		var h_ = a_.SelectManyOrNull<Communication, Communication>(f_, g_);
-		bool? i_(Communication MacularEdemaPresentNotCommunicated)
-		{
-			var y_ = context.Operators;
-			var ab_ = context.Deeper(new CallStackEntry("ToString", null, null));
-			var ac_ = ab_.Operators;
-			var ad_ = ac_.TypeConverter;
-			var ae_ = MacularEdemaPresentNotCommunicated?.StatusElement;
-			var af_ = ad_.Convert<string>(ae_);
-			var ag_ = y_.Equal(af_, "not-done");
-			var ai_ = this.GetModifierExtension(MacularEdemaPresentNotCommunicated, "qicore-notDone");
-			var aj_ = ai_?.Value;
-			var ak_ = FHIRHelpers_4_0_001.ToBoolean((aj_ as FhirBoolean));
-			var al_ = y_.IsTrue(ak_);
-			var am_ = y_.And(ag_, al_);
-			var ap_ = MacularEdemaPresentNotCommunicated?.StatusReason;
-			var aq_ = FHIRHelpers_4_0_001.ToConcept(ap_);
-			var ar_ = this.Medical_Reason();
-			var as_ = y_.ConceptInValueSet(aq_, ar_);
-			var av_ = FHIRHelpers_4_0_001.ToConcept(ap_);
-			var aw_ = this.Patient_Reason();
-			var ax_ = y_.ConceptInValueSet(av_, aw_);
-			var ay_ = y_.Or(as_, ax_);
-			var az_ = y_.And(am_, ay_);
-
-			return az_;
-		};
-		var j_ = a_.WhereOrNull<Communication>(h_, i_);
-
-		return j_;
-	}
-
-<<<<<<< HEAD
-=======
-    private IEnumerable<Communication> Medical_or_Patient_Reason_for_Not_Communicating_Presence_of_Macular_Edema_Value()
-    {
-        var a_ = this.Macular_Edema_Findings_Present();
-        var b_ = typeof(Communication).GetProperty("ReasonCode");
-        var c_ = context?.Operators.RetrieveByValueSet<Communication>(a_, 
-			b_);
-        Func<Communication,IEnumerable<Communication>> l_ = (MacularEdemaPresentNotCommunicated) => 
-        {
-            var d_ = this.Diabetic_Retinopathy_Encounter();
-            Func<Encounter,bool?> i_ = (EncounterDiabeticRetinopathy) => 
-            {
-                var e_ = EncounterDiabeticRetinopathy?.Period;
-                var f_ = FHIRHelpers_4_0_001.ToInterval(e_);
-                var g_ = (((MATGlobalCommonFunctionsFHIR4_6_1_000.GetExtension(((DomainResource)MacularEdemaPresentNotCommunicated), 
-						"qicore-recorded"))?.Value as object) as Period);
-                var h_ = FHIRHelpers_4_0_001.ToInterval(g_);
-                return context?.Operators.IntervalIncludesInterval<CqlDateTime>(f_, 
-					h_, 
-					null);
-            };
-            var j_ = context?.Operators.WhereOrNull<Encounter>(d_, 
-				i_);
-            Func<Encounter,Communication> k_ = (EncounterDiabeticRetinopathy) => MacularEdemaPresentNotCommunicated;
-            return context?.Operators.SelectOrNull<Encounter, Communication>(j_, 
-				k_);
-        };
-        var m_ = context?.Operators.SelectManyOrNull<Communication, Communication>(c_, 
-			l_);
-        Func<Communication,bool?> ae_ = (MacularEdemaPresentNotCommunicated) => 
-        {
-            var o_ = (MacularEdemaPresentNotCommunicated?.StatusElement as object);
-            var n_ = (context?.Operators.Convert<string>(o_) as object);
-            var p_ = ("not-done" as object);
-            var q_ = context?.Operators.Equal(n_, 
-				p_);
-            var r_ = (((this.GetModifierExtension(MacularEdemaPresentNotCommunicated, 
-					"qicore-notDone"))?.Value as object) as FhirBoolean);
-            var s_ = FHIRHelpers_4_0_001.ToBoolean(r_);
-            var t_ = context?.Operators.IsTrue(s_);
-            var u_ = context?.Operators.And(q_, 
-				t_);
-            var v_ = MacularEdemaPresentNotCommunicated?.StatusReason;
-            var w_ = FHIRHelpers_4_0_001.ToConcept(v_);
-            var x_ = this.Medical_Reason();
-            var y_ = context?.Operators.ConceptInValueSet(w_, 
-				x_);
-            var ab_ = this.Patient_Reason();
-            var ac_ = context?.Operators.ConceptInValueSet(w_, 
-				ab_);
-            var ad_ = context?.Operators.Or(y_, 
-				ac_);
-            return context?.Operators.And(u_, 
-				ad_);
-        };
-        return context?.Operators.WhereOrNull<Communication>(m_, 
-			ae_);
-    }
->>>>>>> cedac435
+			var l_ = context.Operators.SelectOrNull<Encounter, Communication>(j_, k_);
+
+			return l_;
+		};
+		var e_ = context.Operators.SelectManyOrNull<Communication, Communication>(c_, d_);
+		bool? f_(Communication MacularEdemaPresentNotCommunicated)
+		{
+			var s_ = MacularEdemaPresentNotCommunicated?.StatusElement;
+			var t_ = context.Operators.Convert<string>(s_);
+			var u_ = context.Operators.Equal(t_, "not-done");
+			var v_ = this.GetModifierExtension(MacularEdemaPresentNotCommunicated, "qicore-notDone");
+			var w_ = v_?.Value;
+			var x_ = FHIRHelpers_4_0_001.ToBoolean((w_ as FhirBoolean));
+			var y_ = context.Operators.IsTrue(x_);
+			var z_ = context.Operators.And(u_, y_);
+			var aa_ = MacularEdemaPresentNotCommunicated?.StatusReason;
+			var ab_ = FHIRHelpers_4_0_001.ToConcept(aa_);
+			var ac_ = this.Medical_Reason();
+			var ad_ = context.Operators.ConceptInValueSet(ab_, ac_);
+			var af_ = FHIRHelpers_4_0_001.ToConcept(aa_);
+			var ag_ = this.Patient_Reason();
+			var ah_ = context.Operators.ConceptInValueSet(af_, ag_);
+			var ai_ = context.Operators.Or(ad_, ah_);
+			var aj_ = context.Operators.And(z_, ai_);
+
+			return aj_;
+		};
+		var g_ = context.Operators.WhereOrNull<Communication>(e_, f_);
+
+		return g_;
+	}
+
     [CqlDeclaration("Medical or Patient Reason for Not Communicating Presence of Macular Edema")]
 	public IEnumerable<Communication> Medical_or_Patient_Reason_for_Not_Communicating_Presence_of_Macular_Edema() => 
 		__Medical_or_Patient_Reason_for_Not_Communicating_Presence_of_Macular_Edema.Value;
 
 	private bool? Denominator_Exceptions_Value()
 	{
-		var a_ = context.Operators;
-		var d_ = this.Medical_or_Patient_Reason_for_Not_Communicating_Level_of_Severity_of_Retinopathy();
-		var e_ = a_.ExistsInList<Communication>(d_);
-		var g_ = this.Medical_or_Patient_Reason_for_Not_Communicating_Absence_of_Macular_Edema();
-		var h_ = a_.ExistsInList<Communication>(g_);
-		var i_ = a_.Or(e_, h_);
-		var k_ = this.Medical_or_Patient_Reason_for_Not_Communicating_Presence_of_Macular_Edema();
-		var l_ = a_.ExistsInList<Communication>(k_);
-		var m_ = a_.Or(i_, l_);
-
-		return m_;
+		var a_ = this.Medical_or_Patient_Reason_for_Not_Communicating_Level_of_Severity_of_Retinopathy();
+		var b_ = context.Operators.ExistsInList<Communication>(a_);
+		var c_ = this.Medical_or_Patient_Reason_for_Not_Communicating_Absence_of_Macular_Edema();
+		var d_ = context.Operators.ExistsInList<Communication>(c_);
+		var e_ = context.Operators.Or(b_, d_);
+		var f_ = this.Medical_or_Patient_Reason_for_Not_Communicating_Presence_of_Macular_Edema();
+		var g_ = context.Operators.ExistsInList<Communication>(f_);
+		var h_ = context.Operators.Or(e_, g_);
+
+		return h_;
 	}
 
     [CqlDeclaration("Denominator Exceptions")]
@@ -997,118 +657,70 @@
 
 	private bool? Initial_Population_Value()
 	{
-		var a_ = context.Operators;
-		var e_ = this.Patient();
-		var f_ = e_?.BirthDateElement;
-		var g_ = f_?.Value;
-		var h_ = a_.ConvertStringToDateTime(g_);
-		var j_ = this.Measurement_Period();
-		var k_ = a_.Start(j_);
-		var l_ = a_.CalculateAgeAt(h_, k_, "year");
-		var m_ = a_.GreaterOrEqual(l_, (int?)18);
-		var o_ = this.Diabetic_Retinopathy_Encounter();
-		var p_ = a_.ExistsInList<Encounter>(o_);
-		var q_ = a_.And(m_, p_);
-
-		return q_;
+		var a_ = this.Patient();
+		var b_ = a_?.BirthDateElement;
+		var c_ = b_?.Value;
+		var d_ = context.Operators.ConvertStringToDateTime(c_);
+		var e_ = this.Measurement_Period();
+		var f_ = context.Operators.Start(e_);
+		var g_ = context.Operators.CalculateAgeAt(d_, f_, "year");
+		var h_ = context.Operators.GreaterOrEqual(g_, (int?)18);
+		var i_ = this.Diabetic_Retinopathy_Encounter();
+		var j_ = context.Operators.ExistsInList<Encounter>(i_);
+		var k_ = context.Operators.And(h_, j_);
+
+		return k_;
 	}
 
     [CqlDeclaration("Initial Population")]
-<<<<<<< HEAD
 	public bool? Initial_Population() => 
 		__Initial_Population.Value;
 
 	private IEnumerable<Observation> Macular_Exam_Performed_Value()
 	{
-		var a_ = context.Operators;
-		var c_ = context.DataRetriever;
-		var d_ = this.Macular_Exam();
-		var e_ = c_.RetrieveByValueSet<Observation>(d_, null);
-		IEnumerable<Observation> f_(Observation MacularExam)
-		{
-			var j_ = context.Operators;
-			var l_ = this.Diabetic_Retinopathy_Encounter();
-			bool? m_(Encounter EncounterDiabeticRetinopathy)
-=======
-    public bool? Initial_Population() => __Initial_Population.Value;
-
-    private IEnumerable<Observation> Macular_Exam_Performed_Value()
-    {
-        var a_ = this.Macular_Exam();
-        var b_ = context?.Operators.RetrieveByValueSet<Observation>(a_, 
-			null);
-        Func<Observation,IEnumerable<Observation>> k_ = (MacularExam) => 
-        {
-            var c_ = this.Diabetic_Retinopathy_Encounter();
-            Func<Encounter,bool?> h_ = (EncounterDiabeticRetinopathy) => 
-            {
-                var d_ = EncounterDiabeticRetinopathy?.Period;
-                var e_ = FHIRHelpers_4_0_001.ToInterval(d_);
-                var f_ = (MacularExam?.Effective as object);
-                var g_ = MATGlobalCommonFunctionsFHIR4_6_1_000.Normalize_Interval(f_);
-                return context?.Operators.IntervalIncludesInterval<CqlDateTime>(e_, 
-					g_, 
-					null);
-            };
-            var i_ = context?.Operators.WhereOrNull<Encounter>(c_, 
-				h_);
-            Func<Encounter,Observation> j_ = (EncounterDiabeticRetinopathy) => MacularExam;
-            return context?.Operators.SelectOrNull<Encounter, Observation>(i_, 
-				j_);
-        };
-        var l_ = context?.Operators.SelectManyOrNull<Observation, Observation>(b_, 
-			k_);
-        Func<Observation,bool?> v_ = (MacularExam) => 
-        {
-            var m_ = (MacularExam?.StatusElement as object);
-            var n_ = context?.Operators.Convert<string>(m_);
-            var p_ = "final";
-            var q_ = "amended";
-            var r_ = "corrected";
-            var o_ = (new string[]
->>>>>>> cedac435
+		var a_ = this.Macular_Exam();
+		var b_ = context.Operators.RetrieveByValueSet<Observation>(a_, null);
+		IEnumerable<Observation> c_(Observation MacularExam)
+		{
+			var g_ = this.Diabetic_Retinopathy_Encounter();
+			bool? h_(Encounter EncounterDiabeticRetinopathy)
 			{
-				var q_ = context.Operators;
-				var r_ = EncounterDiabeticRetinopathy?.Period;
-				var s_ = FHIRHelpers_4_0_001.ToInterval(r_);
-				var t_ = MacularExam?.Effective;
-				var u_ = MATGlobalCommonFunctionsFHIR4_6_1_000.Normalize_Interval(t_);
-				var v_ = q_.IntervalIncludesInterval<CqlDateTime>(s_, u_, null);
-
-				return v_;
+				var l_ = EncounterDiabeticRetinopathy?.Period;
+				var m_ = FHIRHelpers_4_0_001.ToInterval(l_);
+				var n_ = MacularExam?.Effective;
+				var o_ = MATGlobalCommonFunctionsFHIR4_6_1_000.Normalize_Interval(n_);
+				var p_ = context.Operators.IntervalIncludesInterval<CqlDateTime>(m_, o_, null);
+
+				return p_;
 			};
-			var n_ = j_.WhereOrNull<Encounter>(l_, m_);
-			Observation o_(Encounter EncounterDiabeticRetinopathy) => 
+			var i_ = context.Operators.WhereOrNull<Encounter>(g_, h_);
+			Observation j_(Encounter EncounterDiabeticRetinopathy) => 
 				MacularExam;
-			var p_ = j_.SelectOrNull<Encounter, Observation>(n_, o_);
-
-			return p_;
-		};
-		var g_ = a_.SelectManyOrNull<Observation, Observation>(e_, f_);
-		bool? h_(Observation MacularExam)
-		{
-			var w_ = context.Operators;
-			var y_ = context.Deeper(new CallStackEntry("ToString", null, null));
-			var z_ = y_.Operators;
-			var aa_ = z_.TypeConverter;
-			var ab_ = MacularExam?.StatusElement;
-			var ac_ = aa_.Convert<string>(ab_);
-			var ad_ = new string[]
+			var k_ = context.Operators.SelectOrNull<Encounter, Observation>(i_, j_);
+
+			return k_;
+		};
+		var d_ = context.Operators.SelectManyOrNull<Observation, Observation>(b_, c_);
+		bool? e_(Observation MacularExam)
+		{
+			var q_ = MacularExam?.StatusElement;
+			var r_ = context.Operators.Convert<string>(q_);
+			var s_ = new string[]
 			{
 				"final",
 				"amended",
 				"corrected",
 			};
-			var ae_ = w_.InList<string>(ac_, (ad_ as IEnumerable<string>));
-			var ag_ = MacularExam?.Value;
-			var ah_ = w_.Not((bool?)(ag_ is null));
-			var ai_ = w_.And(ae_, ah_);
-
-			return ai_;
-		};
-		var i_ = a_.WhereOrNull<Observation>(g_, h_);
-
-		return i_;
+			var t_ = context.Operators.InList<string>(r_, (s_ as IEnumerable<string>));
+			var u_ = MacularExam?.Value;
+			var v_ = context.Operators.Not((bool?)(u_ is null));
+			var w_ = context.Operators.And(t_, v_);
+
+			return w_;
+		};
+		var f_ = context.Operators.WhereOrNull<Observation>(d_, e_);
+
+		return f_;
 	}
 
     [CqlDeclaration("Macular Exam Performed")]
@@ -1117,13 +729,12 @@
 
 	private bool? Denominator_Value()
 	{
-		var a_ = context.Operators;
-		var b_ = this.Initial_Population();
-		var d_ = this.Macular_Exam_Performed();
-		var e_ = a_.ExistsInList<Observation>(d_);
-		var f_ = a_.And(b_, e_);
-
-		return f_;
+		var a_ = this.Initial_Population();
+		var b_ = this.Macular_Exam_Performed();
+		var c_ = context.Operators.ExistsInList<Observation>(b_);
+		var d_ = context.Operators.And(a_, c_);
+
+		return d_;
 	}
 
     [CqlDeclaration("Denominator")]
@@ -1132,301 +743,149 @@
 
 	private IEnumerable<Communication> Level_of_Severity_of_Retinopathy_Findings_Communicated_Value()
 	{
-		var a_ = context.Operators;
-		var c_ = context.DataRetriever;
-		var d_ = this.Level_of_Severity_of_Retinopathy_Findings();
-		var e_ = typeof(Communication).GetProperty("ReasonCode");
-		var f_ = c_.RetrieveByValueSet<Communication>(d_, e_);
-		IEnumerable<Communication> g_(Communication LevelOfSeverityCommunicated)
-		{
-			var k_ = context.Operators;
-			var m_ = this.Diabetic_Retinopathy_Encounter();
-			bool? n_(Encounter EncounterDiabeticRetinopathy)
+		var a_ = this.Level_of_Severity_of_Retinopathy_Findings();
+		var b_ = typeof(Communication).GetProperty("ReasonCode");
+		var c_ = context.Operators.RetrieveByValueSet<Communication>(a_, b_);
+		IEnumerable<Communication> d_(Communication LevelOfSeverityCommunicated)
+		{
+			var h_ = this.Diabetic_Retinopathy_Encounter();
+			bool? i_(Encounter EncounterDiabeticRetinopathy)
 			{
-				var r_ = context.Operators;
-				var s_ = LevelOfSeverityCommunicated?.SentElement;
-				var t_ = FHIRHelpers_4_0_001.ToDateTime(s_);
-				var v_ = EncounterDiabeticRetinopathy?.Period;
-				var w_ = FHIRHelpers_4_0_001.ToInterval(v_);
-				var x_ = r_.Start(w_);
-				var y_ = r_.After(t_, x_, null);
-
-				return y_;
+				var m_ = LevelOfSeverityCommunicated?.SentElement;
+				var n_ = FHIRHelpers_4_0_001.ToDateTime(m_);
+				var o_ = EncounterDiabeticRetinopathy?.Period;
+				var p_ = FHIRHelpers_4_0_001.ToInterval(o_);
+				var q_ = context.Operators.Start(p_);
+				var r_ = context.Operators.After(n_, q_, null);
+
+				return r_;
 			};
-			var o_ = k_.WhereOrNull<Encounter>(m_, n_);
-			Communication p_(Encounter EncounterDiabeticRetinopathy) => 
+			var j_ = context.Operators.WhereOrNull<Encounter>(h_, i_);
+			Communication k_(Encounter EncounterDiabeticRetinopathy) => 
 				LevelOfSeverityCommunicated;
-			var q_ = k_.SelectOrNull<Encounter, Communication>(o_, p_);
-
-			return q_;
-		};
-		var h_ = a_.SelectManyOrNull<Communication, Communication>(f_, g_);
-		bool? i_(Communication LevelOfSeverityCommunicated)
-		{
-			var z_ = context.Operators;
-			var aa_ = context.Deeper(new CallStackEntry("ToString", null, null));
-			var ab_ = aa_.Operators;
-			var ac_ = ab_.TypeConverter;
-			var ad_ = LevelOfSeverityCommunicated?.StatusElement;
-			var ae_ = ac_.Convert<string>(ad_);
-			var af_ = z_.Equal(ae_, "completed");
-
-			return af_;
-		};
-		var j_ = a_.WhereOrNull<Communication>(h_, i_);
-
-		return j_;
-	}
-
-<<<<<<< HEAD
-=======
-    private IEnumerable<Communication> Level_of_Severity_of_Retinopathy_Findings_Communicated_Value()
-    {
-        var a_ = this.Level_of_Severity_of_Retinopathy_Findings();
-        var b_ = typeof(Communication).GetProperty("ReasonCode");
-        var c_ = context?.Operators.RetrieveByValueSet<Communication>(a_, 
-			b_);
-        Func<Communication,IEnumerable<Communication>> m_ = (LevelOfSeverityCommunicated) => 
-        {
-            var d_ = this.Diabetic_Retinopathy_Encounter();
-            Func<Encounter,bool?> j_ = (EncounterDiabeticRetinopathy) => 
-            {
-                var f_ = LevelOfSeverityCommunicated?.SentElement;
-                var e_ = (FHIRHelpers_4_0_001.ToDateTime(f_) as object);
-                var h_ = EncounterDiabeticRetinopathy?.Period;
-                var i_ = FHIRHelpers_4_0_001.ToInterval(h_);
-                var g_ = (context?.Operators.Start(i_) as object);
-                return context?.Operators.After(e_, 
-					g_, 
-					null);
-            };
-            var k_ = context?.Operators.WhereOrNull<Encounter>(d_, 
-				j_);
-            Func<Encounter,Communication> l_ = (EncounterDiabeticRetinopathy) => LevelOfSeverityCommunicated;
-            return context?.Operators.SelectOrNull<Encounter, Communication>(k_, 
-				l_);
-        };
-        var n_ = context?.Operators.SelectManyOrNull<Communication, Communication>(c_, 
-			m_);
-        Func<Communication,bool?> r_ = (LevelOfSeverityCommunicated) => 
-        {
-            var p_ = (LevelOfSeverityCommunicated?.StatusElement as object);
-            var o_ = (context?.Operators.Convert<string>(p_) as object);
-            var q_ = ("completed" as object);
-            return context?.Operators.Equal(o_, 
-				q_);
-        };
-        return context?.Operators.WhereOrNull<Communication>(n_, 
-			r_);
-    }
->>>>>>> cedac435
+			var l_ = context.Operators.SelectOrNull<Encounter, Communication>(j_, k_);
+
+			return l_;
+		};
+		var e_ = context.Operators.SelectManyOrNull<Communication, Communication>(c_, d_);
+		bool? f_(Communication LevelOfSeverityCommunicated)
+		{
+			var s_ = LevelOfSeverityCommunicated?.StatusElement;
+			var t_ = context.Operators.Convert<string>(s_);
+			var u_ = context.Operators.Equal(t_, "completed");
+
+			return u_;
+		};
+		var g_ = context.Operators.WhereOrNull<Communication>(e_, f_);
+
+		return g_;
+	}
+
     [CqlDeclaration("Level of Severity of Retinopathy Findings Communicated")]
 	public IEnumerable<Communication> Level_of_Severity_of_Retinopathy_Findings_Communicated() => 
 		__Level_of_Severity_of_Retinopathy_Findings_Communicated.Value;
 
 	private IEnumerable<Communication> Macular_Edema_Absence_Communicated_Value()
 	{
-		var a_ = context.Operators;
-		var c_ = context.DataRetriever;
-		var e_ = this.Macular_edema_absent__situation_();
-		var f_ = a_.ToList<CqlCode>(e_);
-		var g_ = typeof(Communication).GetProperty("ReasonCode");
-		var h_ = c_.RetrieveByCodes<Communication>(f_, g_);
-		IEnumerable<Communication> i_(Communication MacularEdemaAbsentCommunicated)
-		{
-			var m_ = context.Operators;
-			var o_ = this.Diabetic_Retinopathy_Encounter();
-			bool? p_(Encounter EncounterDiabeticRetinopathy)
+		var a_ = this.Macular_edema_absent__situation_();
+		var b_ = context.Operators.ToList<CqlCode>(a_);
+		var c_ = typeof(Communication).GetProperty("ReasonCode");
+		var d_ = context.Operators.RetrieveByCodes<Communication>(b_, c_);
+		IEnumerable<Communication> e_(Communication MacularEdemaAbsentCommunicated)
+		{
+			var i_ = this.Diabetic_Retinopathy_Encounter();
+			bool? j_(Encounter EncounterDiabeticRetinopathy)
 			{
-				var t_ = context.Operators;
-				var u_ = MacularEdemaAbsentCommunicated?.SentElement;
-				var v_ = FHIRHelpers_4_0_001.ToDateTime(u_);
-				var x_ = EncounterDiabeticRetinopathy?.Period;
-				var y_ = FHIRHelpers_4_0_001.ToInterval(x_);
-				var z_ = t_.Start(y_);
-				var aa_ = t_.After(v_, z_, null);
-
-				return aa_;
+				var n_ = MacularEdemaAbsentCommunicated?.SentElement;
+				var o_ = FHIRHelpers_4_0_001.ToDateTime(n_);
+				var p_ = EncounterDiabeticRetinopathy?.Period;
+				var q_ = FHIRHelpers_4_0_001.ToInterval(p_);
+				var r_ = context.Operators.Start(q_);
+				var s_ = context.Operators.After(o_, r_, null);
+
+				return s_;
 			};
-			var q_ = m_.WhereOrNull<Encounter>(o_, p_);
-			Communication r_(Encounter EncounterDiabeticRetinopathy) => 
+			var k_ = context.Operators.WhereOrNull<Encounter>(i_, j_);
+			Communication l_(Encounter EncounterDiabeticRetinopathy) => 
 				MacularEdemaAbsentCommunicated;
-			var s_ = m_.SelectOrNull<Encounter, Communication>(q_, r_);
-
-			return s_;
-		};
-		var j_ = a_.SelectManyOrNull<Communication, Communication>(h_, i_);
-		bool? k_(Communication MacularEdemaAbsentCommunicated)
-		{
-			var ab_ = context.Operators;
-			var ac_ = context.Deeper(new CallStackEntry("ToString", null, null));
-			var ad_ = ac_.Operators;
-			var ae_ = ad_.TypeConverter;
-			var af_ = MacularEdemaAbsentCommunicated?.StatusElement;
-			var ag_ = ae_.Convert<string>(af_);
-			var ah_ = ab_.Equal(ag_, "completed");
-
-			return ah_;
-		};
-		var l_ = a_.WhereOrNull<Communication>(j_, k_);
-
-		return l_;
-	}
-
-<<<<<<< HEAD
-=======
-    private IEnumerable<Communication> Macular_Edema_Absence_Communicated_Value()
-    {
-        var a_ = this.Macular_edema_absent__situation_();
-        var b_ = context?.Operators.ToList<CqlCode>(a_);
-        var c_ = typeof(Communication).GetProperty("ReasonCode");
-        var d_ = context?.Operators.RetrieveByCodes<Communication>(b_, 
-			c_);
-        Func<Communication,IEnumerable<Communication>> n_ = (MacularEdemaAbsentCommunicated) => 
-        {
-            var e_ = this.Diabetic_Retinopathy_Encounter();
-            Func<Encounter,bool?> k_ = (EncounterDiabeticRetinopathy) => 
-            {
-                var g_ = MacularEdemaAbsentCommunicated?.SentElement;
-                var f_ = (FHIRHelpers_4_0_001.ToDateTime(g_) as object);
-                var i_ = EncounterDiabeticRetinopathy?.Period;
-                var j_ = FHIRHelpers_4_0_001.ToInterval(i_);
-                var h_ = (context?.Operators.Start(j_) as object);
-                return context?.Operators.After(f_, 
-					h_, 
-					null);
-            };
-            var l_ = context?.Operators.WhereOrNull<Encounter>(e_, 
-				k_);
-            Func<Encounter,Communication> m_ = (EncounterDiabeticRetinopathy) => MacularEdemaAbsentCommunicated;
-            return context?.Operators.SelectOrNull<Encounter, Communication>(l_, 
-				m_);
-        };
-        var o_ = context?.Operators.SelectManyOrNull<Communication, Communication>(d_, 
-			n_);
-        Func<Communication,bool?> s_ = (MacularEdemaAbsentCommunicated) => 
-        {
-            var q_ = (MacularEdemaAbsentCommunicated?.StatusElement as object);
-            var p_ = (context?.Operators.Convert<string>(q_) as object);
-            var r_ = ("completed" as object);
-            return context?.Operators.Equal(p_, 
-				r_);
-        };
-        return context?.Operators.WhereOrNull<Communication>(o_, 
-			s_);
-    }
->>>>>>> cedac435
+			var m_ = context.Operators.SelectOrNull<Encounter, Communication>(k_, l_);
+
+			return m_;
+		};
+		var f_ = context.Operators.SelectManyOrNull<Communication, Communication>(d_, e_);
+		bool? g_(Communication MacularEdemaAbsentCommunicated)
+		{
+			var t_ = MacularEdemaAbsentCommunicated?.StatusElement;
+			var u_ = context.Operators.Convert<string>(t_);
+			var v_ = context.Operators.Equal(u_, "completed");
+
+			return v_;
+		};
+		var h_ = context.Operators.WhereOrNull<Communication>(f_, g_);
+
+		return h_;
+	}
+
     [CqlDeclaration("Macular Edema Absence Communicated")]
 	public IEnumerable<Communication> Macular_Edema_Absence_Communicated() => 
 		__Macular_Edema_Absence_Communicated.Value;
 
 	private IEnumerable<Communication> Macular_Edema_Presence_Communicated_Value()
 	{
-		var a_ = context.Operators;
-		var c_ = context.DataRetriever;
-		var d_ = this.Macular_Edema_Findings_Present();
-		var e_ = typeof(Communication).GetProperty("ReasonCode");
-		var f_ = c_.RetrieveByValueSet<Communication>(d_, e_);
-		IEnumerable<Communication> g_(Communication MacularEdemaPresentCommunicated)
-		{
-			var k_ = context.Operators;
-			var m_ = this.Diabetic_Retinopathy_Encounter();
-			bool? n_(Encounter EncounterDiabeticRetinopathy)
+		var a_ = this.Macular_Edema_Findings_Present();
+		var b_ = typeof(Communication).GetProperty("ReasonCode");
+		var c_ = context.Operators.RetrieveByValueSet<Communication>(a_, b_);
+		IEnumerable<Communication> d_(Communication MacularEdemaPresentCommunicated)
+		{
+			var h_ = this.Diabetic_Retinopathy_Encounter();
+			bool? i_(Encounter EncounterDiabeticRetinopathy)
 			{
-				var r_ = context.Operators;
-				var s_ = MacularEdemaPresentCommunicated?.SentElement;
-				var t_ = FHIRHelpers_4_0_001.ToDateTime(s_);
-				var v_ = EncounterDiabeticRetinopathy?.Period;
-				var w_ = FHIRHelpers_4_0_001.ToInterval(v_);
-				var x_ = r_.Start(w_);
-				var y_ = r_.After(t_, x_, null);
-
-				return y_;
+				var m_ = MacularEdemaPresentCommunicated?.SentElement;
+				var n_ = FHIRHelpers_4_0_001.ToDateTime(m_);
+				var o_ = EncounterDiabeticRetinopathy?.Period;
+				var p_ = FHIRHelpers_4_0_001.ToInterval(o_);
+				var q_ = context.Operators.Start(p_);
+				var r_ = context.Operators.After(n_, q_, null);
+
+				return r_;
 			};
-			var o_ = k_.WhereOrNull<Encounter>(m_, n_);
-			Communication p_(Encounter EncounterDiabeticRetinopathy) => 
+			var j_ = context.Operators.WhereOrNull<Encounter>(h_, i_);
+			Communication k_(Encounter EncounterDiabeticRetinopathy) => 
 				MacularEdemaPresentCommunicated;
-			var q_ = k_.SelectOrNull<Encounter, Communication>(o_, p_);
-
-			return q_;
-		};
-		var h_ = a_.SelectManyOrNull<Communication, Communication>(f_, g_);
-		bool? i_(Communication MacularEdemaPresentCommunicated)
-		{
-			var z_ = context.Operators;
-			var aa_ = context.Deeper(new CallStackEntry("ToString", null, null));
-			var ab_ = aa_.Operators;
-			var ac_ = ab_.TypeConverter;
-			var ad_ = MacularEdemaPresentCommunicated?.StatusElement;
-			var ae_ = ac_.Convert<string>(ad_);
-			var af_ = z_.Equal(ae_, "completed");
-
-			return af_;
-		};
-		var j_ = a_.WhereOrNull<Communication>(h_, i_);
-
-		return j_;
-	}
-
-<<<<<<< HEAD
-=======
-    private IEnumerable<Communication> Macular_Edema_Presence_Communicated_Value()
-    {
-        var a_ = this.Macular_Edema_Findings_Present();
-        var b_ = typeof(Communication).GetProperty("ReasonCode");
-        var c_ = context?.Operators.RetrieveByValueSet<Communication>(a_, 
-			b_);
-        Func<Communication,IEnumerable<Communication>> m_ = (MacularEdemaPresentCommunicated) => 
-        {
-            var d_ = this.Diabetic_Retinopathy_Encounter();
-            Func<Encounter,bool?> j_ = (EncounterDiabeticRetinopathy) => 
-            {
-                var f_ = MacularEdemaPresentCommunicated?.SentElement;
-                var e_ = (FHIRHelpers_4_0_001.ToDateTime(f_) as object);
-                var h_ = EncounterDiabeticRetinopathy?.Period;
-                var i_ = FHIRHelpers_4_0_001.ToInterval(h_);
-                var g_ = (context?.Operators.Start(i_) as object);
-                return context?.Operators.After(e_, 
-					g_, 
-					null);
-            };
-            var k_ = context?.Operators.WhereOrNull<Encounter>(d_, 
-				j_);
-            Func<Encounter,Communication> l_ = (EncounterDiabeticRetinopathy) => MacularEdemaPresentCommunicated;
-            return context?.Operators.SelectOrNull<Encounter, Communication>(k_, 
-				l_);
-        };
-        var n_ = context?.Operators.SelectManyOrNull<Communication, Communication>(c_, 
-			m_);
-        Func<Communication,bool?> r_ = (MacularEdemaPresentCommunicated) => 
-        {
-            var p_ = (MacularEdemaPresentCommunicated?.StatusElement as object);
-            var o_ = (context?.Operators.Convert<string>(p_) as object);
-            var q_ = ("completed" as object);
-            return context?.Operators.Equal(o_, 
-				q_);
-        };
-        return context?.Operators.WhereOrNull<Communication>(n_, 
-			r_);
-    }
->>>>>>> cedac435
+			var l_ = context.Operators.SelectOrNull<Encounter, Communication>(j_, k_);
+
+			return l_;
+		};
+		var e_ = context.Operators.SelectManyOrNull<Communication, Communication>(c_, d_);
+		bool? f_(Communication MacularEdemaPresentCommunicated)
+		{
+			var s_ = MacularEdemaPresentCommunicated?.StatusElement;
+			var t_ = context.Operators.Convert<string>(s_);
+			var u_ = context.Operators.Equal(t_, "completed");
+
+			return u_;
+		};
+		var g_ = context.Operators.WhereOrNull<Communication>(e_, f_);
+
+		return g_;
+	}
+
     [CqlDeclaration("Macular Edema Presence Communicated")]
 	public IEnumerable<Communication> Macular_Edema_Presence_Communicated() => 
 		__Macular_Edema_Presence_Communicated.Value;
 
 	private bool? Results_of_Dilated_Macular_or_Fundus_Exam_Communicated_Value()
 	{
-		var a_ = context.Operators;
-		var c_ = this.Level_of_Severity_of_Retinopathy_Findings_Communicated();
-		var d_ = a_.ExistsInList<Communication>(c_);
-		var g_ = this.Macular_Edema_Absence_Communicated();
-		var h_ = a_.ExistsInList<Communication>(g_);
-		var j_ = this.Macular_Edema_Presence_Communicated();
-		var k_ = a_.ExistsInList<Communication>(j_);
-		var l_ = a_.Or(h_, k_);
-		var m_ = a_.And(d_, l_);
-
-		return m_;
+		var a_ = this.Level_of_Severity_of_Retinopathy_Findings_Communicated();
+		var b_ = context.Operators.ExistsInList<Communication>(a_);
+		var c_ = this.Macular_Edema_Absence_Communicated();
+		var d_ = context.Operators.ExistsInList<Communication>(c_);
+		var e_ = this.Macular_Edema_Presence_Communicated();
+		var f_ = context.Operators.ExistsInList<Communication>(e_);
+		var g_ = context.Operators.Or(d_, f_);
+		var h_ = context.Operators.And(b_, g_);
+
+		return h_;
 	}
 
     [CqlDeclaration("Results of Dilated Macular or Fundus Exam Communicated")]
@@ -1435,17 +894,16 @@
 
 	private bool? Numerator_Value()
 	{
-		var a_ = context.Operators;
-		var c_ = this.Level_of_Severity_of_Retinopathy_Findings_Communicated();
-		var d_ = a_.ExistsInList<Communication>(c_);
-		var g_ = this.Macular_Edema_Absence_Communicated();
-		var h_ = a_.ExistsInList<Communication>(g_);
-		var j_ = this.Macular_Edema_Presence_Communicated();
-		var k_ = a_.ExistsInList<Communication>(j_);
-		var l_ = a_.Or(h_, k_);
-		var m_ = a_.And(d_, l_);
-
-		return m_;
+		var a_ = this.Level_of_Severity_of_Retinopathy_Findings_Communicated();
+		var b_ = context.Operators.ExistsInList<Communication>(a_);
+		var c_ = this.Macular_Edema_Absence_Communicated();
+		var d_ = context.Operators.ExistsInList<Communication>(c_);
+		var e_ = this.Macular_Edema_Presence_Communicated();
+		var f_ = context.Operators.ExistsInList<Communication>(e_);
+		var g_ = context.Operators.Or(d_, f_);
+		var h_ = context.Operators.And(b_, g_);
+
+		return h_;
 	}
 
     [CqlDeclaration("Numerator")]
