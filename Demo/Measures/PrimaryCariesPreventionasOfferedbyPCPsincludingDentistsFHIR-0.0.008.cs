--- conflicted
+++ resolved
@@ -9,10 +9,6 @@
 using Hl7.Fhir.Model;
 using Range = Hl7.Fhir.Model.Range;
 using Task = Hl7.Fhir.Model.Task;
-<<<<<<< HEAD
-
-=======
->>>>>>> 04603b7c
 [System.CodeDom.Compiler.GeneratedCode(".NET Code Generation", "0.9.0.0")]
 [CqlLibrary("PrimaryCariesPreventionasOfferedbyPCPsincludingDentistsFHIR", "0.0.008")]
 public class PrimaryCariesPreventionasOfferedbyPCPsincludingDentistsFHIR_0_0_008
@@ -305,13 +301,7 @@
 				z_, 
 				null);
             var ac_ = (ValidEncounter?.StatusElement as object);
-<<<<<<< HEAD
-            var ab_ = ((context.OnFunctionCalled(new FunctionCallEvent("ToString", 
-		null, 
-		null))?.Operators).Convert<string>(ac_) as object);
-=======
             var ab_ = (context?.Operators.Convert<string>(ac_) as object);
->>>>>>> 04603b7c
             var ad_ = ("finished" as object);
             var ae_ = context?.Operators.Equal(ab_, 
 				ad_);
@@ -448,13 +438,7 @@
 				e_, 
 				null);
             var h_ = (FluorideApplication?.StatusElement as object);
-<<<<<<< HEAD
-            var g_ = ((context.OnFunctionCalled(new FunctionCallEvent("ToString", 
-		null, 
-		null))?.Operators).Convert<string>(h_) as object);
-=======
             var g_ = (context?.Operators.Convert<string>(h_) as object);
->>>>>>> 04603b7c
             var i_ = ("completed" as object);
             var j_ = context?.Operators.Equal(g_, 
 				i_);
