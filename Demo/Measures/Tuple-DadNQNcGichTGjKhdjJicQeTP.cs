--- conflicted
+++ resolved
@@ -9,13 +9,9 @@
 using Hl7.Fhir.Model;
 using Range = Hl7.Fhir.Model.Range;
 using Task = Hl7.Fhir.Model.Task;
-
 namespace Tuples
 {
-<<<<<<< HEAD
-=======
 
->>>>>>> 04603b7c
     [System.CodeDom.Compiler.GeneratedCode(".NET Code Generation", "0.9.0.0")]
     public class Tuple_DadNQNcGichTGjKhdjJicQeTP: TupleBaseType
     {
