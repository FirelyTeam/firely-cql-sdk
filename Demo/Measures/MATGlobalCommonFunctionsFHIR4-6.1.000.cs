using System;
using System.Linq;
using System.Collections.Generic;
using Hl7.Cql.Runtime;
using Hl7.Cql.Primitives;
using Hl7.Cql;
using Hl7.Cql.ValueSets;
using Hl7.Cql.Iso8601;
using Hl7.Fhir.Model;
using Range = Hl7.Fhir.Model.Range;
using Task = Hl7.Fhir.Model.Task;
[System.CodeDom.Compiler.GeneratedCode(".NET Code Generation", "0.9.0.0")]
[CqlLibrary("MATGlobalCommonFunctionsFHIR4", "6.1.000")]
public class MATGlobalCommonFunctionsFHIR4_6_1_000
{


    internal CqlContext context;

    #region Cached values

    internal Lazy<CqlValueSet> __Emergency_Department_Visit;
    internal Lazy<CqlValueSet> __Encounter_Inpatient;
    internal Lazy<CqlValueSet> __Observation_Services;
    internal Lazy<CqlValueSet> __Present_on_Admission_or_Clinically_Undetermined;
    internal Lazy<CqlCode> __active;
    internal Lazy<CqlCode> __allergy_active;
    internal Lazy<CqlCode> __allergy_confirmed;
    internal Lazy<CqlCode> __allergy_inactive;
    internal Lazy<CqlCode> __allergy_refuted;
    internal Lazy<CqlCode> __allergy_resolved;
    internal Lazy<CqlCode> __allergy_unconfirmed;
    internal Lazy<CqlCode> __Billing;
    internal Lazy<CqlCode> __Birthdate;
    internal Lazy<CqlCode> __Community;
    internal Lazy<CqlCode> __confirmed;
    internal Lazy<CqlCode> __Dead;
    internal Lazy<CqlCode> __differential;
    internal Lazy<CqlCode> __Discharge;
    internal Lazy<CqlCode> __entered_in_error;
    internal Lazy<CqlCode> __ER;
    internal Lazy<CqlCode> __ICU;
    internal Lazy<CqlCode> __inactive;
    internal Lazy<CqlCode> __provisional;
    internal Lazy<CqlCode> __recurrence;
    internal Lazy<CqlCode> __refuted;
    internal Lazy<CqlCode> __relapse;
    internal Lazy<CqlCode> __remission;
    internal Lazy<CqlCode> __resolved;
    internal Lazy<CqlCode> __unconfirmed;
    internal Lazy<CqlCode[]> __ConditionClinicalStatusCodes;
    internal Lazy<CqlCode[]> __AllergyIntoleranceClinicalStatusCodes;
    internal Lazy<CqlCode[]> __AllergyIntoleranceVerificationStatusCodes;
    internal Lazy<CqlCode[]> __Diagnosis_Role;
    internal Lazy<CqlCode[]> __LOINC;
    internal Lazy<CqlCode[]> __MedicationRequestCategory;
    internal Lazy<CqlCode[]> __ConditionVerificationStatusCodes;
    internal Lazy<CqlCode[]> __SNOMEDCT;
    internal Lazy<CqlCode[]> __RoleCode;
    internal Lazy<CqlInterval<CqlDateTime>> __Measurement_Period;
    internal Lazy<Patient> __Patient;
    internal Lazy<IEnumerable<Encounter>> __Inpatient_Encounter;

    #endregion
    public MATGlobalCommonFunctionsFHIR4_6_1_000(CqlContext context)
    {
        this.context = context ?? throw new ArgumentNullException("context");

        FHIRHelpers_4_0_001 = new FHIRHelpers_4_0_001(context);

        __Emergency_Department_Visit = new Lazy<CqlValueSet>(this.Emergency_Department_Visit_Value);
        __Encounter_Inpatient = new Lazy<CqlValueSet>(this.Encounter_Inpatient_Value);
        __Observation_Services = new Lazy<CqlValueSet>(this.Observation_Services_Value);
        __Present_on_Admission_or_Clinically_Undetermined = new Lazy<CqlValueSet>(this.Present_on_Admission_or_Clinically_Undetermined_Value);
        __active = new Lazy<CqlCode>(this.active_Value);
        __allergy_active = new Lazy<CqlCode>(this.allergy_active_Value);
        __allergy_confirmed = new Lazy<CqlCode>(this.allergy_confirmed_Value);
        __allergy_inactive = new Lazy<CqlCode>(this.allergy_inactive_Value);
        __allergy_refuted = new Lazy<CqlCode>(this.allergy_refuted_Value);
        __allergy_resolved = new Lazy<CqlCode>(this.allergy_resolved_Value);
        __allergy_unconfirmed = new Lazy<CqlCode>(this.allergy_unconfirmed_Value);
        __Billing = new Lazy<CqlCode>(this.Billing_Value);
        __Birthdate = new Lazy<CqlCode>(this.Birthdate_Value);
        __Community = new Lazy<CqlCode>(this.Community_Value);
        __confirmed = new Lazy<CqlCode>(this.confirmed_Value);
        __Dead = new Lazy<CqlCode>(this.Dead_Value);
        __differential = new Lazy<CqlCode>(this.differential_Value);
        __Discharge = new Lazy<CqlCode>(this.Discharge_Value);
        __entered_in_error = new Lazy<CqlCode>(this.entered_in_error_Value);
        __ER = new Lazy<CqlCode>(this.ER_Value);
        __ICU = new Lazy<CqlCode>(this.ICU_Value);
        __inactive = new Lazy<CqlCode>(this.inactive_Value);
        __provisional = new Lazy<CqlCode>(this.provisional_Value);
        __recurrence = new Lazy<CqlCode>(this.recurrence_Value);
        __refuted = new Lazy<CqlCode>(this.refuted_Value);
        __relapse = new Lazy<CqlCode>(this.relapse_Value);
        __remission = new Lazy<CqlCode>(this.remission_Value);
        __resolved = new Lazy<CqlCode>(this.resolved_Value);
        __unconfirmed = new Lazy<CqlCode>(this.unconfirmed_Value);
        __ConditionClinicalStatusCodes = new Lazy<CqlCode[]>(this.ConditionClinicalStatusCodes_Value);
        __AllergyIntoleranceClinicalStatusCodes = new Lazy<CqlCode[]>(this.AllergyIntoleranceClinicalStatusCodes_Value);
        __AllergyIntoleranceVerificationStatusCodes = new Lazy<CqlCode[]>(this.AllergyIntoleranceVerificationStatusCodes_Value);
        __Diagnosis_Role = new Lazy<CqlCode[]>(this.Diagnosis_Role_Value);
        __LOINC = new Lazy<CqlCode[]>(this.LOINC_Value);
        __MedicationRequestCategory = new Lazy<CqlCode[]>(this.MedicationRequestCategory_Value);
        __ConditionVerificationStatusCodes = new Lazy<CqlCode[]>(this.ConditionVerificationStatusCodes_Value);
        __SNOMEDCT = new Lazy<CqlCode[]>(this.SNOMEDCT_Value);
        __RoleCode = new Lazy<CqlCode[]>(this.RoleCode_Value);
        __Measurement_Period = new Lazy<CqlInterval<CqlDateTime>>(this.Measurement_Period_Value);
        __Patient = new Lazy<Patient>(this.Patient_Value);
        __Inpatient_Encounter = new Lazy<IEnumerable<Encounter>>(this.Inpatient_Encounter_Value);
    }
    #region Dependencies

    public FHIRHelpers_4_0_001 FHIRHelpers_4_0_001 { get; }

    #endregion

    private CqlValueSet Emergency_Department_Visit_Value()
    {
        return new CqlValueSet("http://cts.nlm.nih.gov/fhir/ValueSet/2.16.840.1.113883.3.117.1.7.1.292", 
			null);
    }

    [CqlDeclaration("Emergency Department Visit")]
    [CqlValueSet("http://cts.nlm.nih.gov/fhir/ValueSet/2.16.840.1.113883.3.117.1.7.1.292")]
    public CqlValueSet Emergency_Department_Visit() => __Emergency_Department_Visit.Value;

    private CqlValueSet Encounter_Inpatient_Value()
    {
        return new CqlValueSet("http://cts.nlm.nih.gov/fhir/ValueSet/2.16.840.1.113883.3.666.5.307", 
			null);
    }

    [CqlDeclaration("Encounter Inpatient")]
    [CqlValueSet("http://cts.nlm.nih.gov/fhir/ValueSet/2.16.840.1.113883.3.666.5.307")]
    public CqlValueSet Encounter_Inpatient() => __Encounter_Inpatient.Value;

    private CqlValueSet Observation_Services_Value()
    {
        return new CqlValueSet("http://cts.nlm.nih.gov/fhir/ValueSet/2.16.840.1.113762.1.4.1111.143", 
			null);
    }

    [CqlDeclaration("Observation Services")]
    [CqlValueSet("http://cts.nlm.nih.gov/fhir/ValueSet/2.16.840.1.113762.1.4.1111.143")]
    public CqlValueSet Observation_Services() => __Observation_Services.Value;

    private CqlValueSet Present_on_Admission_or_Clinically_Undetermined_Value()
    {
        return new CqlValueSet("http://cts.nlm.nih.gov/fhir/ValueSet/2.16.840.1.113762.1.4.1147.197", 
			null);
    }

    [CqlDeclaration("Present on Admission or Clinically Undetermined")]
    [CqlValueSet("http://cts.nlm.nih.gov/fhir/ValueSet/2.16.840.1.113762.1.4.1147.197")]
    public CqlValueSet Present_on_Admission_or_Clinically_Undetermined() => __Present_on_Admission_or_Clinically_Undetermined.Value;

    private CqlCode active_Value()
    {
        return new CqlCode("active", 
			"http://terminology.hl7.org/CodeSystem/condition-clinical", 
			null, 
			null);
    }

    [CqlDeclaration("active")]
    public CqlCode active() => __active.Value;

    private CqlCode allergy_active_Value()
    {
        return new CqlCode("active", 
			"http://terminology.hl7.org/CodeSystem/allergyintolerance-clinical", 
			null, 
			null);
    }

    [CqlDeclaration("allergy-active")]
    public CqlCode allergy_active() => __allergy_active.Value;

    private CqlCode allergy_confirmed_Value()
    {
        return new CqlCode("confirmed", 
			"http://terminology.hl7.org/CodeSystem/allergyintolerance-verification", 
			null, 
			null);
    }

    [CqlDeclaration("allergy-confirmed")]
    public CqlCode allergy_confirmed() => __allergy_confirmed.Value;

    private CqlCode allergy_inactive_Value()
    {
        return new CqlCode("inactive", 
			"http://terminology.hl7.org/CodeSystem/allergyintolerance-clinical", 
			null, 
			null);
    }

    [CqlDeclaration("allergy-inactive")]
    public CqlCode allergy_inactive() => __allergy_inactive.Value;

    private CqlCode allergy_refuted_Value()
    {
        return new CqlCode("refuted", 
			"http://terminology.hl7.org/CodeSystem/allergyintolerance-verification", 
			null, 
			null);
    }

    [CqlDeclaration("allergy-refuted")]
    public CqlCode allergy_refuted() => __allergy_refuted.Value;

    private CqlCode allergy_resolved_Value()
    {
        return new CqlCode("resolved", 
			"http://terminology.hl7.org/CodeSystem/allergyintolerance-clinical", 
			null, 
			null);
    }

    [CqlDeclaration("allergy-resolved")]
    public CqlCode allergy_resolved() => __allergy_resolved.Value;

    private CqlCode allergy_unconfirmed_Value()
    {
        return new CqlCode("unconfirmed", 
			"http://terminology.hl7.org/CodeSystem/allergyintolerance-verification", 
			null, 
			null);
    }

    [CqlDeclaration("allergy-unconfirmed")]
    public CqlCode allergy_unconfirmed() => __allergy_unconfirmed.Value;

    private CqlCode Billing_Value()
    {
        return new CqlCode("billing", 
			"http://terminology.hl7.org/CodeSystem/diagnosis-role", 
			null, 
			null);
    }

    [CqlDeclaration("Billing")]
    public CqlCode Billing() => __Billing.Value;

    private CqlCode Birthdate_Value()
    {
        return new CqlCode("21112-8", 
			"http://loinc.org", 
			null, 
			null);
    }

    [CqlDeclaration("Birthdate")]
    public CqlCode Birthdate() => __Birthdate.Value;

    private CqlCode Community_Value()
    {
        return new CqlCode("community", 
			"http://terminology.hl7.org/CodeSystem/medicationrequest-category", 
			null, 
			null);
    }

    [CqlDeclaration("Community")]
    public CqlCode Community() => __Community.Value;

    private CqlCode confirmed_Value()
    {
        return new CqlCode("confirmed", 
			"http://terminology.hl7.org/CodeSystem/condition-ver-status", 
			null, 
			null);
    }

    [CqlDeclaration("confirmed")]
    public CqlCode confirmed() => __confirmed.Value;

    private CqlCode Dead_Value()
    {
        return new CqlCode("419099009", 
			"http://snomed.info/sct", 
			null, 
			null);
    }

    [CqlDeclaration("Dead")]
    public CqlCode Dead() => __Dead.Value;

    private CqlCode differential_Value()
    {
        return new CqlCode("differential", 
			"http://terminology.hl7.org/CodeSystem/condition-ver-status", 
			null, 
			null);
    }

    [CqlDeclaration("differential")]
    public CqlCode differential() => __differential.Value;

    private CqlCode Discharge_Value()
    {
        return new CqlCode("discharge", 
			"http://terminology.hl7.org/CodeSystem/medicationrequest-category", 
			null, 
			null);
    }

    [CqlDeclaration("Discharge")]
    public CqlCode Discharge() => __Discharge.Value;

    private CqlCode entered_in_error_Value()
    {
        return new CqlCode("entered-in-error", 
			"http://terminology.hl7.org/CodeSystem/condition-ver-status", 
			null, 
			null);
    }

    [CqlDeclaration("entered-in-error")]
    public CqlCode entered_in_error() => __entered_in_error.Value;

    private CqlCode ER_Value()
    {
        return new CqlCode("ER", 
			"http://terminology.hl7.org/CodeSystem/v3-RoleCode", 
			null, 
			null);
    }

    [CqlDeclaration("ER")]
    public CqlCode ER() => __ER.Value;

    private CqlCode ICU_Value()
    {
        return new CqlCode("ICU", 
			"http://terminology.hl7.org/CodeSystem/v3-RoleCode", 
			null, 
			null);
    }

    [CqlDeclaration("ICU")]
    public CqlCode ICU() => __ICU.Value;

    private CqlCode inactive_Value()
    {
        return new CqlCode("inactive", 
			"http://terminology.hl7.org/CodeSystem/condition-clinical", 
			null, 
			null);
    }

    [CqlDeclaration("inactive")]
    public CqlCode inactive() => __inactive.Value;

    private CqlCode provisional_Value()
    {
        return new CqlCode("provisional", 
			"http://terminology.hl7.org/CodeSystem/condition-ver-status", 
			null, 
			null);
    }

    [CqlDeclaration("provisional")]
    public CqlCode provisional() => __provisional.Value;

    private CqlCode recurrence_Value()
    {
        return new CqlCode("recurrence", 
			"http://terminology.hl7.org/CodeSystem/condition-clinical", 
			null, 
			null);
    }

    [CqlDeclaration("recurrence")]
    public CqlCode recurrence() => __recurrence.Value;

    private CqlCode refuted_Value()
    {
        return new CqlCode("refuted", 
			"http://terminology.hl7.org/CodeSystem/condition-ver-status", 
			null, 
			null);
    }

    [CqlDeclaration("refuted")]
    public CqlCode refuted() => __refuted.Value;

    private CqlCode relapse_Value()
    {
        return new CqlCode("relapse", 
			"http://terminology.hl7.org/CodeSystem/condition-clinical", 
			null, 
			null);
    }

    [CqlDeclaration("relapse")]
    public CqlCode relapse() => __relapse.Value;

    private CqlCode remission_Value()
    {
        return new CqlCode("remission", 
			"http://terminology.hl7.org/CodeSystem/condition-clinical", 
			null, 
			null);
    }

    [CqlDeclaration("remission")]
    public CqlCode remission() => __remission.Value;

    private CqlCode resolved_Value()
    {
        return new CqlCode("resolved", 
			"http://terminology.hl7.org/CodeSystem/condition-clinical", 
			null, 
			null);
    }

    [CqlDeclaration("resolved")]
    public CqlCode resolved() => __resolved.Value;

    private CqlCode unconfirmed_Value()
    {
        return new CqlCode("unconfirmed", 
			"http://terminology.hl7.org/CodeSystem/condition-ver-status", 
			null, 
			null);
    }

    [CqlDeclaration("unconfirmed")]
    public CqlCode unconfirmed() => __unconfirmed.Value;

    private CqlCode[] ConditionClinicalStatusCodes_Value()
    {
        var a_ = new CqlCode("active", 
			"http://terminology.hl7.org/CodeSystem/condition-clinical", 
			null, 
			null);
        var b_ = new CqlCode("inactive", 
			"http://terminology.hl7.org/CodeSystem/condition-clinical", 
			null, 
			null);
        var c_ = new CqlCode("recurrence", 
			"http://terminology.hl7.org/CodeSystem/condition-clinical", 
			null, 
			null);
        var d_ = new CqlCode("relapse", 
			"http://terminology.hl7.org/CodeSystem/condition-clinical", 
			null, 
			null);
        var e_ = new CqlCode("remission", 
			"http://terminology.hl7.org/CodeSystem/condition-clinical", 
			null, 
			null);
        var f_ = new CqlCode("resolved", 
			"http://terminology.hl7.org/CodeSystem/condition-clinical", 
			null, 
			null);
        return new CqlCode[]
		{
			a_,
			b_,
			c_,
			d_,
			e_,
			f_,
		};
    }
    [CqlDeclaration("ConditionClinicalStatusCodes")]
    public CqlCode[] ConditionClinicalStatusCodes() => __ConditionClinicalStatusCodes.Value;

    private CqlCode[] AllergyIntoleranceClinicalStatusCodes_Value()
    {
        var a_ = new CqlCode("active", 
			"http://terminology.hl7.org/CodeSystem/allergyintolerance-clinical", 
			null, 
			null);
        var b_ = new CqlCode("inactive", 
			"http://terminology.hl7.org/CodeSystem/allergyintolerance-clinical", 
			null, 
			null);
        var c_ = new CqlCode("resolved", 
			"http://terminology.hl7.org/CodeSystem/allergyintolerance-clinical", 
			null, 
			null);
        return new CqlCode[]
		{
			a_,
			b_,
			c_,
		};
    }
    [CqlDeclaration("AllergyIntoleranceClinicalStatusCodes")]
    public CqlCode[] AllergyIntoleranceClinicalStatusCodes() => __AllergyIntoleranceClinicalStatusCodes.Value;

    private CqlCode[] AllergyIntoleranceVerificationStatusCodes_Value()
    {
        var a_ = new CqlCode("confirmed", 
			"http://terminology.hl7.org/CodeSystem/allergyintolerance-verification", 
			null, 
			null);
        var b_ = new CqlCode("refuted", 
			"http://terminology.hl7.org/CodeSystem/allergyintolerance-verification", 
			null, 
			null);
        var c_ = new CqlCode("unconfirmed", 
			"http://terminology.hl7.org/CodeSystem/allergyintolerance-verification", 
			null, 
			null);
        return new CqlCode[]
		{
			a_,
			b_,
			c_,
		};
    }
    [CqlDeclaration("AllergyIntoleranceVerificationStatusCodes")]
    public CqlCode[] AllergyIntoleranceVerificationStatusCodes() => __AllergyIntoleranceVerificationStatusCodes.Value;

    private CqlCode[] Diagnosis_Role_Value()
    {
        var a_ = new CqlCode("billing", 
			"http://terminology.hl7.org/CodeSystem/diagnosis-role", 
			null, 
			null);
        return new CqlCode[]
		{
			a_,
		};
    }
    [CqlDeclaration("Diagnosis Role")]
    public CqlCode[] Diagnosis_Role() => __Diagnosis_Role.Value;

    private CqlCode[] LOINC_Value()
    {
        var a_ = new CqlCode("21112-8", 
			"http://loinc.org", 
			null, 
			null);
        return new CqlCode[]
		{
			a_,
		};
    }
    [CqlDeclaration("LOINC")]
    public CqlCode[] LOINC() => __LOINC.Value;

    private CqlCode[] MedicationRequestCategory_Value()
    {
        var a_ = new CqlCode("community", 
			"http://terminology.hl7.org/CodeSystem/medicationrequest-category", 
			null, 
			null);
        var b_ = new CqlCode("discharge", 
			"http://terminology.hl7.org/CodeSystem/medicationrequest-category", 
			null, 
			null);
        return new CqlCode[]
		{
			a_,
			b_,
		};
    }
    [CqlDeclaration("MedicationRequestCategory")]
    public CqlCode[] MedicationRequestCategory() => __MedicationRequestCategory.Value;

    private CqlCode[] ConditionVerificationStatusCodes_Value()
    {
        var a_ = new CqlCode("confirmed", 
			"http://terminology.hl7.org/CodeSystem/condition-ver-status", 
			null, 
			null);
        var b_ = new CqlCode("differential", 
			"http://terminology.hl7.org/CodeSystem/condition-ver-status", 
			null, 
			null);
        var c_ = new CqlCode("entered-in-error", 
			"http://terminology.hl7.org/CodeSystem/condition-ver-status", 
			null, 
			null);
        var d_ = new CqlCode("provisional", 
			"http://terminology.hl7.org/CodeSystem/condition-ver-status", 
			null, 
			null);
        var e_ = new CqlCode("refuted", 
			"http://terminology.hl7.org/CodeSystem/condition-ver-status", 
			null, 
			null);
        var f_ = new CqlCode("unconfirmed", 
			"http://terminology.hl7.org/CodeSystem/condition-ver-status", 
			null, 
			null);
        return new CqlCode[]
		{
			a_,
			b_,
			c_,
			d_,
			e_,
			f_,
		};
    }
    [CqlDeclaration("ConditionVerificationStatusCodes")]
    public CqlCode[] ConditionVerificationStatusCodes() => __ConditionVerificationStatusCodes.Value;

    private CqlCode[] SNOMEDCT_Value()
    {
        var a_ = new CqlCode("419099009", 
			"http://snomed.info/sct", 
			null, 
			null);
        return new CqlCode[]
		{
			a_,
		};
    }
    [CqlDeclaration("SNOMEDCT")]
    public CqlCode[] SNOMEDCT() => __SNOMEDCT.Value;

    private CqlCode[] RoleCode_Value()
    {
        var a_ = new CqlCode("ER", 
			"http://terminology.hl7.org/CodeSystem/v3-RoleCode", 
			null, 
			null);
        var b_ = new CqlCode("ICU", 
			"http://terminology.hl7.org/CodeSystem/v3-RoleCode", 
			null, 
			null);
        return new CqlCode[]
		{
			a_,
			b_,
		};
    }
    [CqlDeclaration("RoleCode")]
    public CqlCode[] RoleCode() => __RoleCode.Value;

    private CqlInterval<CqlDateTime> Measurement_Period_Value()
    {
        return ((CqlInterval<CqlDateTime>)context.ResolveParameter("MATGlobalCommonFunctionsFHIR4-6.1.000", 
			"Measurement Period", 
			(context?.Operators.Interval(context?.Operators.DateTime(((int?)2019), 
					((int?)1), 
					((int?)1), 
					((int?)0), 
					((int?)0), 
					((int?)0), 
					((int?)0), 
					context?.Operators.ConvertIntegerToDecimal(default)), 
				context?.Operators.DateTime(((int?)2020), 
					((int?)1), 
					((int?)1), 
					((int?)0), 
					((int?)0), 
					((int?)0), 
					((int?)0), 
					context?.Operators.ConvertIntegerToDecimal(default)), 
				true, 
				false) as object)));
    }

    [CqlDeclaration("Measurement Period")]
    public CqlInterval<CqlDateTime> Measurement_Period() => __Measurement_Period.Value;

    private Patient Patient_Value()
    {
        var a_ = context?.Operators.RetrieveByValueSet<Patient>(null, 
			null);
        return context?.Operators.SingleOrNull<Patient>(a_);
    }
    [CqlDeclaration("Patient")]
    public Patient Patient() => __Patient.Value;

    [CqlDeclaration("LengthInDays")]
    public int? LengthInDays(CqlInterval<CqlDateTime> Value)
    {
        var a_ = context?.Operators.Start(Value);
        var b_ = context?.Operators.End(Value);
        return context?.Operators.DifferenceBetween(a_, 
			b_, 
			"day");
    }

    private IEnumerable<Encounter> Inpatient_Encounter_Value()
    {
        var a_ = this.Encounter_Inpatient();
<<<<<<< HEAD
        var b_ = context?.DataRetriever.RetrieveByValueSet<Encounter>(a_, 
			null);
=======
        var b_ = context?.Operators.RetrieveByValueSet<Encounter>(a_, 
			typeof(Encounter).GetProperty("Type"));
>>>>>>> b04061fc
        Func<Encounter,bool?> r_ = (EncounterInpatient) => 
        {
            var d_ = (EncounterInpatient?.StatusElement as object);
            var c_ = (context?.Operators.Convert<string>(d_) as object);
            var e_ = ("finished" as object);
            var f_ = context?.Operators.Equal(c_, 
				e_);
            var h_ = EncounterInpatient?.Period;
            var i_ = FHIRHelpers_4_0_001.ToInterval(h_);
            var g_ = (this.LengthInDays(i_) as object);
            var j_ = (((int?)120) as object);
            var k_ = context?.Operators.LessOrEqual(g_, 
				j_);
            var l_ = context?.Operators.And(f_, 
				k_);
            var o_ = context?.Operators.End(i_);
            var p_ = this.Measurement_Period();
            var q_ = context?.Operators.ElementInInterval<CqlDateTime>(o_, 
				p_, 
				null);
            return context?.Operators.And(l_, 
				q_);
        };
        return context?.Operators.WhereOrNull<Encounter>(b_, 
			r_);
    }
    [CqlDeclaration("Inpatient Encounter")]
    public IEnumerable<Encounter> Inpatient_Encounter() => __Inpatient_Encounter.Value;

    [CqlDeclaration("ED Visit")]
    public Encounter ED_Visit(Encounter TheEncounter)
    {
        var a_ = this.Emergency_Department_Visit();
<<<<<<< HEAD
        var b_ = context?.DataRetriever.RetrieveByValueSet<Encounter>(a_, 
			null);
=======
        var b_ = context?.Operators.RetrieveByValueSet<Encounter>(a_, 
			typeof(Encounter).GetProperty("Type"));
>>>>>>> b04061fc
        Func<Encounter,bool?> y_ = (EDVisit) => 
        {
            var d_ = (EDVisit?.StatusElement as object);
            var c_ = (context?.Operators.Convert<string>(d_) as object);
            var e_ = ("finished" as object);
            var f_ = context?.Operators.Equal(c_, 
				e_);
            var g_ = EDVisit?.Period;
            var h_ = FHIRHelpers_4_0_001.ToInterval(g_);
            var i_ = context?.Operators.End(h_);
            var j_ = TheEncounter?.Period;
            var k_ = FHIRHelpers_4_0_001.ToInterval(j_);
            var l_ = context?.Operators.Start(k_);
            var m_ = context?.Operators.Quantity(1m, 
				"hour");
            var n_ = context?.Operators.Subtract(l_, 
				m_);
            var r_ = context?.Operators.Interval(n_, 
				l_, 
				true, 
				true);
            var s_ = context?.Operators.ElementInInterval<CqlDateTime>(i_, 
				r_, 
				null);
            bool? t_ = ((bool?)(context?.Operators.Start(k_) == null));
            var w_ = context?.Operators.Not(t_);
            var x_ = context?.Operators.And(s_, 
				w_);
            return context?.Operators.And(f_, 
				x_);
        };
        var z_ = context?.Operators.WhereOrNull<Encounter>(b_, 
			y_);
        Func<Encounter,object> aa_ = (@this) => context?.Operators.End(FHIRHelpers_4_0_001.ToInterval(@this?.Period));
        var ab_ = context?.Operators.ListSortBy<Encounter>(z_, 
			aa_, 
			System.ComponentModel.ListSortDirection.Ascending);
        return context?.Operators.LastOfList<Encounter>(ab_);
    }

    [CqlDeclaration("Hospitalization")]
    public CqlInterval<CqlDateTime> Hospitalization(Encounter TheEncounter)
    {
        var b_ = this.ED_Visit(TheEncounter);
        var a_ = new Encounter[]
		{
			b_,
		};
        Func<Encounter,CqlInterval<CqlDateTime>> c_ = (X) => (((X == null))
				? (FHIRHelpers_4_0_001.ToInterval(TheEncounter?.Period))
				: (context?.Operators.Interval(context?.Operators.Start(FHIRHelpers_4_0_001.ToInterval(X?.Period)), 
						context?.Operators.End(FHIRHelpers_4_0_001.ToInterval(TheEncounter?.Period)), 
						true, 
						true)))
;
        var d_ = context?.Operators.SelectOrNull<Encounter, CqlInterval<CqlDateTime>>(a_, 
			c_);
        return context?.Operators.SingleOrNull<CqlInterval<CqlDateTime>>(d_);
    }

    [CqlDeclaration("Hospitalization Locations")]
    public IEnumerable<Encounter.LocationComponent> Hospitalization_Locations(Encounter TheEncounter)
    {
        var b_ = this.ED_Visit(TheEncounter);
        var a_ = new Encounter[]
		{
			b_,
		};
        Func<Encounter,IEnumerable<Encounter.LocationComponent>> c_ = (EDEncounter) => (((EDEncounter == null))
				? ((TheEncounter?.Location as IEnumerable<Encounter.LocationComponent>))
				: (context?.Operators.FlattenList<Encounter.LocationComponent>((new IEnumerable<Encounter.LocationComponent>[]
						{
							(EDEncounter?.Location as IEnumerable<Encounter.LocationComponent>),
							(TheEncounter?.Location as IEnumerable<Encounter.LocationComponent>),
						} as IEnumerable<IEnumerable<Encounter.LocationComponent>>))))
;
        var d_ = context?.Operators.SelectOrNull<Encounter, IEnumerable<Encounter.LocationComponent>>(a_, 
			c_);
        return context?.Operators.SingleOrNull<IEnumerable<Encounter.LocationComponent>>(d_);
    }

    [CqlDeclaration("Hospitalization Length of Stay")]
    public int? Hospitalization_Length_of_Stay(Encounter TheEncounter)
    {
        var a_ = this.Hospitalization(TheEncounter);
        return this.LengthInDays(a_);
    }

    [CqlDeclaration("Hospital Admission Time")]
    public CqlDateTime Hospital_Admission_Time(Encounter TheEncounter)
    {
        var a_ = this.Hospitalization(TheEncounter);
        return context?.Operators.Start(a_);
    }

    [CqlDeclaration("Hospital Discharge Time")]
    public CqlDateTime Hospital_Discharge_Time(Encounter TheEncounter)
    {
        var a_ = TheEncounter?.Period;
        var b_ = FHIRHelpers_4_0_001.ToInterval(a_);
        return context?.Operators.End(b_);
    }

    [CqlDeclaration("Hospital Arrival Time")]
    public CqlDateTime Hospital_Arrival_Time(Encounter TheEncounter)
    {
        var a_ = (context?.Operators.FirstOfList<Encounter.LocationComponent>(context?.Operators.ListSortBy<Encounter.LocationComponent>(this.Hospitalization_Locations(TheEncounter), 
					(@this) => context?.Operators.Start(FHIRHelpers_4_0_001.ToInterval(@this?.Period)), 
					System.ComponentModel.ListSortDirection.Ascending)))?.Period;
        var b_ = FHIRHelpers_4_0_001.ToInterval(a_);
        return context?.Operators.Start(b_);
    }

    [CqlDeclaration("HospitalizationWithObservation")]
    public CqlInterval<CqlDateTime> HospitalizationWithObservation(Encounter TheEncounter)
    {
        var b_ = TheEncounter;
        var a_ = new Encounter[]
		{
			b_,
		};
        Func<Encounter,CqlInterval<CqlDateTime>> m_ = (Visit) => 
        {
<<<<<<< HEAD
            var d_ = (context?.Operators.LastOfList<Encounter>(context?.Operators.ListSortBy<Encounter>(context?.Operators.WhereOrNull<Encounter>(context?.DataRetriever.RetrieveByValueSet<Encounter>(this.Emergency_Department_Visit(), 
								null), 
							(LastED) => context?.Operators.And(context?.Operators.ElementInInterval<CqlDateTime>(context?.Operators.End(FHIRHelpers_4_0_001.ToInterval(LastED?.Period)), 
										context?.Operators.Interval(context?.Operators.Subtract((context?.Operators.Start(FHIRHelpers_4_0_001.ToInterval((context?.Operators.LastOfList<Encounter>(context?.Operators.ListSortBy<Encounter>(context?.Operators.WhereOrNull<Encounter>(context?.DataRetriever.RetrieveByValueSet<Encounter>(this.Observation_Services(), 
																			null), 
=======
            var d_ = (context?.Operators.LastOfList<Encounter>(context?.Operators.ListSortBy<Encounter>(context?.Operators.WhereOrNull<Encounter>(context?.Operators.RetrieveByValueSet<Encounter>(this.Emergency_Department_Visit(), 
								typeof(Encounter).GetProperty("Type")), 
							(LastED) => context?.Operators.And(context?.Operators.ElementInInterval<CqlDateTime>(context?.Operators.End(FHIRHelpers_4_0_001.ToInterval(LastED?.Period)), 
										context?.Operators.Interval(context?.Operators.Subtract((context?.Operators.Start(FHIRHelpers_4_0_001.ToInterval((context?.Operators.LastOfList<Encounter>(context?.Operators.ListSortBy<Encounter>(context?.Operators.WhereOrNull<Encounter>(context?.Operators.RetrieveByValueSet<Encounter>(this.Observation_Services(), 
																			typeof(Encounter).GetProperty("Type")), 
>>>>>>> b04061fc
																		(LastObs) => context?.Operators.And(context?.Operators.ElementInInterval<CqlDateTime>(context?.Operators.End(FHIRHelpers_4_0_001.ToInterval(LastObs?.Period)), 
																					context?.Operators.Interval(context?.Operators.Subtract(context?.Operators.Start(FHIRHelpers_4_0_001.ToInterval(Visit?.Period)), 
																							context?.Operators.Quantity(1m, 
																								"hour")), 
																						context?.Operators.Start(FHIRHelpers_4_0_001.ToInterval(Visit?.Period)), 
																						true, 
																						true), 
																					null), 
																				context?.Operators.Not(((bool?)(context?.Operators.Start(FHIRHelpers_4_0_001.ToInterval(Visit?.Period)) == null))))), 
																	(@this) => context?.Operators.End(FHIRHelpers_4_0_001.ToInterval(@this?.Period)), 
																	System.ComponentModel.ListSortDirection.Ascending)))?.Period)) ?? context?.Operators.Start(FHIRHelpers_4_0_001.ToInterval(Visit?.Period))), 
												context?.Operators.Quantity(1m, 
													"hour")), 
<<<<<<< HEAD
											(context?.Operators.Start(FHIRHelpers_4_0_001.ToInterval((context?.Operators.LastOfList<Encounter>(context?.Operators.ListSortBy<Encounter>(context?.Operators.WhereOrNull<Encounter>(context?.DataRetriever.RetrieveByValueSet<Encounter>(this.Observation_Services(), 
																		null), 
=======
											(context?.Operators.Start(FHIRHelpers_4_0_001.ToInterval((context?.Operators.LastOfList<Encounter>(context?.Operators.ListSortBy<Encounter>(context?.Operators.WhereOrNull<Encounter>(context?.Operators.RetrieveByValueSet<Encounter>(this.Observation_Services(), 
																		typeof(Encounter).GetProperty("Type")), 
>>>>>>> b04061fc
																	(LastObs) => context?.Operators.And(context?.Operators.ElementInInterval<CqlDateTime>(context?.Operators.End(FHIRHelpers_4_0_001.ToInterval(LastObs?.Period)), 
																				context?.Operators.Interval(context?.Operators.Subtract(context?.Operators.Start(FHIRHelpers_4_0_001.ToInterval(Visit?.Period)), 
																						context?.Operators.Quantity(1m, 
																							"hour")), 
																					context?.Operators.Start(FHIRHelpers_4_0_001.ToInterval(Visit?.Period)), 
																					true, 
																					true), 
																				null), 
																			context?.Operators.Not(((bool?)(context?.Operators.Start(FHIRHelpers_4_0_001.ToInterval(Visit?.Period)) == null))))), 
																(@this) => context?.Operators.End(FHIRHelpers_4_0_001.ToInterval(@this?.Period)), 
																System.ComponentModel.ListSortDirection.Ascending)))?.Period)) ?? context?.Operators.Start(FHIRHelpers_4_0_001.ToInterval(Visit?.Period))), 
											true, 
											true), 
										null), 
<<<<<<< HEAD
									context?.Operators.Not(((bool?)((context?.Operators.Start(FHIRHelpers_4_0_001.ToInterval((context?.Operators.LastOfList<Encounter>(context?.Operators.ListSortBy<Encounter>(context?.Operators.WhereOrNull<Encounter>(context?.DataRetriever.RetrieveByValueSet<Encounter>(this.Observation_Services(), 
																	null), 
=======
									context?.Operators.Not(((bool?)((context?.Operators.Start(FHIRHelpers_4_0_001.ToInterval((context?.Operators.LastOfList<Encounter>(context?.Operators.ListSortBy<Encounter>(context?.Operators.WhereOrNull<Encounter>(context?.Operators.RetrieveByValueSet<Encounter>(this.Observation_Services(), 
																	typeof(Encounter).GetProperty("Type")), 
>>>>>>> b04061fc
																(LastObs) => context?.Operators.And(context?.Operators.ElementInInterval<CqlDateTime>(context?.Operators.End(FHIRHelpers_4_0_001.ToInterval(LastObs?.Period)), 
																			context?.Operators.Interval(context?.Operators.Subtract(context?.Operators.Start(FHIRHelpers_4_0_001.ToInterval(Visit?.Period)), 
																					context?.Operators.Quantity(1m, 
																						"hour")), 
																				context?.Operators.Start(FHIRHelpers_4_0_001.ToInterval(Visit?.Period)), 
																				true, 
																				true), 
																			null), 
																		context?.Operators.Not(((bool?)(context?.Operators.Start(FHIRHelpers_4_0_001.ToInterval(Visit?.Period)) == null))))), 
															(@this) => context?.Operators.End(FHIRHelpers_4_0_001.ToInterval(@this?.Period)), 
															System.ComponentModel.ListSortDirection.Ascending)))?.Period)) ?? context?.Operators.Start(FHIRHelpers_4_0_001.ToInterval(Visit?.Period))) == null))))), 
						(@this) => context?.Operators.End(FHIRHelpers_4_0_001.ToInterval(@this?.Period)), 
						System.ComponentModel.ListSortDirection.Ascending)))?.Period;
            var e_ = FHIRHelpers_4_0_001.ToInterval(d_);
<<<<<<< HEAD
            var f_ = (context?.Operators.LastOfList<Encounter>(context?.Operators.ListSortBy<Encounter>(context?.Operators.WhereOrNull<Encounter>(context?.DataRetriever.RetrieveByValueSet<Encounter>(this.Observation_Services(), 
								null), 
=======
            var f_ = (context?.Operators.LastOfList<Encounter>(context?.Operators.ListSortBy<Encounter>(context?.Operators.WhereOrNull<Encounter>(context?.Operators.RetrieveByValueSet<Encounter>(this.Observation_Services(), 
								typeof(Encounter).GetProperty("Type")), 
>>>>>>> b04061fc
							(LastObs) => context?.Operators.And(context?.Operators.ElementInInterval<CqlDateTime>(context?.Operators.End(FHIRHelpers_4_0_001.ToInterval(LastObs?.Period)), 
										context?.Operators.Interval(context?.Operators.Subtract(context?.Operators.Start(FHIRHelpers_4_0_001.ToInterval(Visit?.Period)), 
												context?.Operators.Quantity(1m, 
													"hour")), 
											context?.Operators.Start(FHIRHelpers_4_0_001.ToInterval(Visit?.Period)), 
											true, 
											true), 
										null), 
									context?.Operators.Not(((bool?)(context?.Operators.Start(FHIRHelpers_4_0_001.ToInterval(Visit?.Period)) == null))))), 
						(@this) => context?.Operators.End(FHIRHelpers_4_0_001.ToInterval(@this?.Period)), 
						System.ComponentModel.ListSortDirection.Ascending)))?.Period;
            var g_ = FHIRHelpers_4_0_001.ToInterval(f_);
            var h_ = Visit?.Period;
            var i_ = FHIRHelpers_4_0_001.ToInterval(h_);
            var c_ = (context?.Operators.Start(e_) ?? (context?.Operators.Start(g_) ?? context?.Operators.Start(i_)));
            var l_ = context?.Operators.End(i_);
            return context?.Operators.Interval(c_, 
				l_, 
				true, 
				true);
        };
        var n_ = context?.Operators.SelectOrNull<Encounter, CqlInterval<CqlDateTime>>(a_, 
			m_);
        return context?.Operators.SingleOrNull<CqlInterval<CqlDateTime>>(n_);
    }

    [CqlDeclaration("Normalize Interval")]
    public CqlInterval<CqlDateTime> Normalize_Interval(object choice)
    {
        if (((choice is FhirDateTime as bool?) ?? false))
            {
                var a__ = (choice as FhirDateTime);
                var b__ = FHIRHelpers_4_0_001.ToDateTime(a__);
                return context?.Operators.Interval(b__, 
					b__, 
					true, 
					true);
            }
        else if (((choice is Period as bool?) ?? false))
            {
                var a__ = (choice as Period);
                return FHIRHelpers_4_0_001.ToInterval(a__);
            }
        else if (((choice is Instant as bool?) ?? false))
            {
                var a__ = (choice as Instant);
                var b__ = FHIRHelpers_4_0_001.ToDateTime(a__);
                return context?.Operators.Interval(b__, 
					b__, 
					true, 
					true);
            }
        else if (((choice is Age as bool?) ?? false))
            {
                var a__ = (context?.Operators.Interval(context?.Operators.Add(FHIRHelpers_4_0_001.ToDate(this.Patient()?.BirthDateElement), 
							FHIRHelpers_4_0_001.ToQuantity(((Quantity)(choice as Age)))), 
						context?.Operators.Add(context?.Operators.Add(FHIRHelpers_4_0_001.ToDate(this.Patient()?.BirthDateElement), 
								FHIRHelpers_4_0_001.ToQuantity(((Quantity)(choice as Age)))), 
							context?.Operators.Quantity(1m, 
								"year")), 
						true, 
						false))?.low;
                var b__ = context?.Operators.ConvertDateToDateTime(a__);
                var c__ = (context?.Operators.Interval(context?.Operators.Add(FHIRHelpers_4_0_001.ToDate(this.Patient()?.BirthDateElement), 
							FHIRHelpers_4_0_001.ToQuantity(((Quantity)(choice as Age)))), 
						context?.Operators.Add(context?.Operators.Add(FHIRHelpers_4_0_001.ToDate(this.Patient()?.BirthDateElement), 
								FHIRHelpers_4_0_001.ToQuantity(((Quantity)(choice as Age)))), 
							context?.Operators.Quantity(1m, 
								"year")), 
						true, 
						false))?.high;
                var d__ = context?.Operators.ConvertDateToDateTime(c__);
                var e__ = (context?.Operators.Interval(context?.Operators.Add(FHIRHelpers_4_0_001.ToDate(this.Patient()?.BirthDateElement), 
							FHIRHelpers_4_0_001.ToQuantity(((Quantity)(choice as Age)))), 
						context?.Operators.Add(context?.Operators.Add(FHIRHelpers_4_0_001.ToDate(this.Patient()?.BirthDateElement), 
								FHIRHelpers_4_0_001.ToQuantity(((Quantity)(choice as Age)))), 
							context?.Operators.Quantity(1m, 
								"year")), 
						true, 
						false))?.lowClosed;
                var f__ = (context?.Operators.Interval(context?.Operators.Add(FHIRHelpers_4_0_001.ToDate(this.Patient()?.BirthDateElement), 
							FHIRHelpers_4_0_001.ToQuantity(((Quantity)(choice as Age)))), 
						context?.Operators.Add(context?.Operators.Add(FHIRHelpers_4_0_001.ToDate(this.Patient()?.BirthDateElement), 
								FHIRHelpers_4_0_001.ToQuantity(((Quantity)(choice as Age)))), 
							context?.Operators.Quantity(1m, 
								"year")), 
						true, 
						false))?.highClosed;
                return context?.Operators.Interval(b__, 
					d__, 
					e__, 
					f__);
            }
        else if (((choice is Range as bool?) ?? false))
            {
                var a__ = (context?.Operators.Interval(context?.Operators.Add(FHIRHelpers_4_0_001.ToDate(this.Patient()?.BirthDateElement), 
							FHIRHelpers_4_0_001.ToQuantity(((choice as Range))?.Low)), 
						context?.Operators.Add(context?.Operators.Add(FHIRHelpers_4_0_001.ToDate(this.Patient()?.BirthDateElement), 
								FHIRHelpers_4_0_001.ToQuantity(((choice as Range))?.High)), 
							context?.Operators.Quantity(1m, 
								"year")), 
						true, 
						false))?.low;
                var b__ = context?.Operators.ConvertDateToDateTime(a__);
                var c__ = (context?.Operators.Interval(context?.Operators.Add(FHIRHelpers_4_0_001.ToDate(this.Patient()?.BirthDateElement), 
							FHIRHelpers_4_0_001.ToQuantity(((choice as Range))?.Low)), 
						context?.Operators.Add(context?.Operators.Add(FHIRHelpers_4_0_001.ToDate(this.Patient()?.BirthDateElement), 
								FHIRHelpers_4_0_001.ToQuantity(((choice as Range))?.High)), 
							context?.Operators.Quantity(1m, 
								"year")), 
						true, 
						false))?.high;
                var d__ = context?.Operators.ConvertDateToDateTime(c__);
                var e__ = (context?.Operators.Interval(context?.Operators.Add(FHIRHelpers_4_0_001.ToDate(this.Patient()?.BirthDateElement), 
							FHIRHelpers_4_0_001.ToQuantity(((choice as Range))?.Low)), 
						context?.Operators.Add(context?.Operators.Add(FHIRHelpers_4_0_001.ToDate(this.Patient()?.BirthDateElement), 
								FHIRHelpers_4_0_001.ToQuantity(((choice as Range))?.High)), 
							context?.Operators.Quantity(1m, 
								"year")), 
						true, 
						false))?.lowClosed;
                var f__ = (context?.Operators.Interval(context?.Operators.Add(FHIRHelpers_4_0_001.ToDate(this.Patient()?.BirthDateElement), 
							FHIRHelpers_4_0_001.ToQuantity(((choice as Range))?.Low)), 
						context?.Operators.Add(context?.Operators.Add(FHIRHelpers_4_0_001.ToDate(this.Patient()?.BirthDateElement), 
								FHIRHelpers_4_0_001.ToQuantity(((choice as Range))?.High)), 
							context?.Operators.Quantity(1m, 
								"year")), 
						true, 
						false))?.highClosed;
                return context?.Operators.Interval(b__, 
					d__, 
					e__, 
					f__);
            }
        else if (((choice is Timing as bool?) ?? false))
            return context?.Operators.Message<CqlInterval<CqlDateTime>>((null as CqlInterval<CqlDateTime>), 
				"1", 
				"Error", 
				"Cannot compute a single interval from a Timing type");

        else if (((choice is FhirString as bool?) ?? false))
            return context?.Operators.Message<CqlInterval<CqlDateTime>>((null as CqlInterval<CqlDateTime>), 
				"1", 
				"Error", 
				"Cannot compute an interval from a String value");

        else 
            return (null as CqlInterval<CqlDateTime>);

    }


    [CqlDeclaration("Normalize Abatement")]
    public CqlInterval<CqlDateTime> Normalize_Abatement(Condition condition)
    {
        if ((((condition?.Abatement as object) is FhirDateTime as bool?) ?? false))
            {
                var a__ = ((condition?.Abatement as object) as FhirDateTime);
                var b__ = FHIRHelpers_4_0_001.ToDateTime(a__);
                return context?.Operators.Interval(b__, 
					b__, 
					true, 
					true);
            }
        else if ((((condition?.Abatement as object) is Period as bool?) ?? false))
            {
                var a__ = ((condition?.Abatement as object) as Period);
                return FHIRHelpers_4_0_001.ToInterval(a__);
            }
        else if ((((condition?.Abatement as object) is FhirString as bool?) ?? false))
            return context?.Operators.Message<CqlInterval<CqlDateTime>>((null as CqlInterval<CqlDateTime>), 
				"1", 
				"Error", 
				"Cannot compute an interval from a String value");

        else if ((((condition?.Abatement as object) is Age as bool?) ?? false))
            {
                var a__ = (context?.Operators.Interval(context?.Operators.Add(FHIRHelpers_4_0_001.ToDate(this.Patient()?.BirthDateElement), 
							FHIRHelpers_4_0_001.ToQuantity(((Quantity)((condition?.Abatement as object) as Age)))), 
						context?.Operators.Add(context?.Operators.Add(FHIRHelpers_4_0_001.ToDate(this.Patient()?.BirthDateElement), 
								FHIRHelpers_4_0_001.ToQuantity(((Quantity)((condition?.Abatement as object) as Age)))), 
							context?.Operators.Quantity(1m, 
								"year")), 
						true, 
						false))?.low;
                var b__ = context?.Operators.ConvertDateToDateTime(a__);
                var c__ = (context?.Operators.Interval(context?.Operators.Add(FHIRHelpers_4_0_001.ToDate(this.Patient()?.BirthDateElement), 
							FHIRHelpers_4_0_001.ToQuantity(((Quantity)((condition?.Abatement as object) as Age)))), 
						context?.Operators.Add(context?.Operators.Add(FHIRHelpers_4_0_001.ToDate(this.Patient()?.BirthDateElement), 
								FHIRHelpers_4_0_001.ToQuantity(((Quantity)((condition?.Abatement as object) as Age)))), 
							context?.Operators.Quantity(1m, 
								"year")), 
						true, 
						false))?.high;
                var d__ = context?.Operators.ConvertDateToDateTime(c__);
                var e__ = (context?.Operators.Interval(context?.Operators.Add(FHIRHelpers_4_0_001.ToDate(this.Patient()?.BirthDateElement), 
							FHIRHelpers_4_0_001.ToQuantity(((Quantity)((condition?.Abatement as object) as Age)))), 
						context?.Operators.Add(context?.Operators.Add(FHIRHelpers_4_0_001.ToDate(this.Patient()?.BirthDateElement), 
								FHIRHelpers_4_0_001.ToQuantity(((Quantity)((condition?.Abatement as object) as Age)))), 
							context?.Operators.Quantity(1m, 
								"year")), 
						true, 
						false))?.lowClosed;
                var f__ = (context?.Operators.Interval(context?.Operators.Add(FHIRHelpers_4_0_001.ToDate(this.Patient()?.BirthDateElement), 
							FHIRHelpers_4_0_001.ToQuantity(((Quantity)((condition?.Abatement as object) as Age)))), 
						context?.Operators.Add(context?.Operators.Add(FHIRHelpers_4_0_001.ToDate(this.Patient()?.BirthDateElement), 
								FHIRHelpers_4_0_001.ToQuantity(((Quantity)((condition?.Abatement as object) as Age)))), 
							context?.Operators.Quantity(1m, 
								"year")), 
						true, 
						false))?.highClosed;
                return context?.Operators.Interval(b__, 
					d__, 
					e__, 
					f__);
            }
        else if ((((condition?.Abatement as object) is Range as bool?) ?? false))
            {
                var a__ = (context?.Operators.Interval(context?.Operators.Add(FHIRHelpers_4_0_001.ToDate(this.Patient()?.BirthDateElement), 
							FHIRHelpers_4_0_001.ToQuantity((((condition?.Abatement as object) as Range))?.Low)), 
						context?.Operators.Add(context?.Operators.Add(FHIRHelpers_4_0_001.ToDate(this.Patient()?.BirthDateElement), 
								FHIRHelpers_4_0_001.ToQuantity((((condition?.Abatement as object) as Range))?.High)), 
							context?.Operators.Quantity(1m, 
								"year")), 
						true, 
						false))?.low;
                var b__ = context?.Operators.ConvertDateToDateTime(a__);
                var c__ = (context?.Operators.Interval(context?.Operators.Add(FHIRHelpers_4_0_001.ToDate(this.Patient()?.BirthDateElement), 
							FHIRHelpers_4_0_001.ToQuantity((((condition?.Abatement as object) as Range))?.Low)), 
						context?.Operators.Add(context?.Operators.Add(FHIRHelpers_4_0_001.ToDate(this.Patient()?.BirthDateElement), 
								FHIRHelpers_4_0_001.ToQuantity((((condition?.Abatement as object) as Range))?.High)), 
							context?.Operators.Quantity(1m, 
								"year")), 
						true, 
						false))?.high;
                var d__ = context?.Operators.ConvertDateToDateTime(c__);
                var e__ = (context?.Operators.Interval(context?.Operators.Add(FHIRHelpers_4_0_001.ToDate(this.Patient()?.BirthDateElement), 
							FHIRHelpers_4_0_001.ToQuantity((((condition?.Abatement as object) as Range))?.Low)), 
						context?.Operators.Add(context?.Operators.Add(FHIRHelpers_4_0_001.ToDate(this.Patient()?.BirthDateElement), 
								FHIRHelpers_4_0_001.ToQuantity((((condition?.Abatement as object) as Range))?.High)), 
							context?.Operators.Quantity(1m, 
								"year")), 
						true, 
						false))?.lowClosed;
                var f__ = (context?.Operators.Interval(context?.Operators.Add(FHIRHelpers_4_0_001.ToDate(this.Patient()?.BirthDateElement), 
							FHIRHelpers_4_0_001.ToQuantity((((condition?.Abatement as object) as Range))?.Low)), 
						context?.Operators.Add(context?.Operators.Add(FHIRHelpers_4_0_001.ToDate(this.Patient()?.BirthDateElement), 
								FHIRHelpers_4_0_001.ToQuantity((((condition?.Abatement as object) as Range))?.High)), 
							context?.Operators.Quantity(1m, 
								"year")), 
						true, 
						false))?.highClosed;
                return context?.Operators.Interval(b__, 
					d__, 
					e__, 
					f__);
            }
        else if ((((condition?.Abatement as object) is FhirBoolean as bool?) ?? false))
            {
                var a__ = (condition?.Onset as object);
                var b__ = this.Normalize_Interval(a__);
                var c__ = context?.Operators.End(b__);
                var d__ = condition?.RecordedDateElement;
                var e__ = FHIRHelpers_4_0_001.ToDateTime(d__);
                return context?.Operators.Interval(c__, 
					e__, 
					true, 
					false);
            }
        else 
            return (null as CqlInterval<CqlDateTime>);

    }


    [CqlDeclaration("Prevalence Period")]
    public CqlInterval<CqlDateTime> Prevalence_Period(Condition condition)
    {
        if ((context?.Operators.Or(context?.Operators.Or(context?.Operators.Equivalent((FHIRHelpers_4_0_001.ToConcept(condition?.ClinicalStatus) as object), 
						(context?.Operators.ConvertCodeToConcept(this.active()) as object)), 
					context?.Operators.Equivalent((FHIRHelpers_4_0_001.ToConcept(condition?.ClinicalStatus) as object), 
						(context?.Operators.ConvertCodeToConcept(this.recurrence()) as object))), 
				context?.Operators.Equivalent((FHIRHelpers_4_0_001.ToConcept(condition?.ClinicalStatus) as object), 
					(context?.Operators.ConvertCodeToConcept(this.relapse()) as object))) ?? false))
            {
                var a__ = (condition?.Onset as object);
                var b__ = this.Normalize_Interval(a__);
                var c__ = context?.Operators.Start(b__);
                var d__ = this.Normalize_Abatement(condition);
                var e__ = context?.Operators.End(d__);
                return context?.Operators.Interval(c__, 
					e__, 
					true, 
					true);
            }
        else 
            {
                var a__ = (condition?.Onset as object);
                var b__ = this.Normalize_Interval(a__);
                var c__ = context?.Operators.Start(b__);
                var d__ = this.Normalize_Abatement(condition);
                var e__ = context?.Operators.End(d__);
                return context?.Operators.Interval(c__, 
					e__, 
					true, 
					false);
            }
    }


    [CqlDeclaration("GetId")]
    public string GetId(string uri)
    {
        var a_ = context?.Operators.Split(uri, 
			"/");
        return context?.Operators.LastOfList<string>(a_);
    }

    [CqlDeclaration("EncounterDiagnosis")]
    public IEnumerable<Condition> EncounterDiagnosis(Encounter Encounter)
    {
        var a_ = (Encounter?.Diagnosis as IEnumerable<Encounter.DiagnosisComponent>);
        Func<Encounter.DiagnosisComponent,Condition> j_ = (D) => 
        {
            var b_ = context?.Operators.RetrieveByValueSet<Condition>(null, 
				null);
            Func<Condition,bool?> h_ = (C) => 
            {
                var d_ = (C?.IdElement as object);
                var c_ = (context?.Operators.Convert<string>(d_) as object);
                var f_ = (D?.Condition?.ReferenceElement as object);
                var g_ = context?.Operators.Convert<string>(f_);
                var e_ = (this.GetId(g_) as object);
                return context?.Operators.Equal(c_, 
					e_);
            };
            var i_ = context?.Operators.WhereOrNull<Condition>(b_, 
				h_);
            return context?.Operators.SingleOrNull<Condition>(i_);
        };
        return context?.Operators.SelectOrNull<Encounter.DiagnosisComponent, Condition>(a_, 
			j_);
    }

    [CqlDeclaration("GetCondition")]
    public Condition GetCondition(ResourceReference reference)
    {
        var a_ = context?.Operators.RetrieveByValueSet<Condition>(null, 
			null);
        Func<Condition,bool?> g_ = (C) => 
        {
            var c_ = (C?.IdElement as object);
            var b_ = (context?.Operators.Convert<string>(c_) as object);
            var e_ = (reference?.ReferenceElement as object);
            var f_ = context?.Operators.Convert<string>(e_);
            var d_ = (this.GetId(f_) as object);
            return context?.Operators.Equal(b_, 
				d_);
        };
        var h_ = context?.Operators.WhereOrNull<Condition>(a_, 
			g_);
        return context?.Operators.SingleOrNull<Condition>(h_);
    }

    [CqlDeclaration("GetExtensions")]
    public IEnumerable<Extension> GetExtensions(DomainResource domainResource, string url)
    {
        var a_ = (domainResource?.Extension as IEnumerable<Extension>);
        Func<Extension,bool?> f_ = (E) => 
        {
            var d_ = (E?.Url as object);
            var c_ = (context?.Operators.Convert<FhirUri>(d_) as object);
            var b_ = (context?.Operators.Convert<string>(c_) as object);
            var e_ = (context?.Operators.Concatenate("http://hl7.org/fhir/us/qicore/StructureDefinition/", 
				url) as object);
            return context?.Operators.Equal(b_, 
				e_);
        };
        var g_ = context?.Operators.WhereOrNull<Extension>(a_, 
			f_);
        Func<Extension,Extension> h_ = (E) => E;
        return context?.Operators.SelectOrNull<Extension, Extension>(g_, 
			h_);
    }

    [CqlDeclaration("GetExtensions")]
    public IEnumerable<Extension> GetExtensions(Element element, string url)
    {
        var a_ = (element?.Extension as IEnumerable<Extension>);
        Func<Extension,bool?> f_ = (E) => 
        {
            var d_ = (E?.Url as object);
            var c_ = (context?.Operators.Convert<FhirUri>(d_) as object);
            var b_ = (context?.Operators.Convert<string>(c_) as object);
            var e_ = (url as object);
            return context?.Operators.Equal(b_, 
				e_);
        };
        var g_ = context?.Operators.WhereOrNull<Extension>(a_, 
			f_);
        Func<Extension,Extension> h_ = (E) => E;
        return context?.Operators.SelectOrNull<Extension, Extension>(g_, 
			h_);
    }

    [CqlDeclaration("GetExtension")]
    public Extension GetExtension(DomainResource domainResource, string url)
    {
        var a_ = this.GetExtensions(domainResource, 
			url);
        return context?.Operators.SingleOrNull<Extension>(a_);
    }

    [CqlDeclaration("GetExtension")]
    public Extension GetExtension(Element element, string url)
    {
        var a_ = this.GetExtensions(element, 
			url);
        return context?.Operators.SingleOrNull<Extension>(a_);
    }

    [CqlDeclaration("PresentOnAdmissionIndicator")]
    public CodeableConcept PresentOnAdmissionIndicator(Element element)
    {
        return (((this.GetExtension(element, 
				"http://hl7.org/fhir/us/qicore/StructureDefinition/qicore-encounter-diagnosisPresentOnAdmission"))?.Value as object) as CodeableConcept);
    }


    [CqlDeclaration("PrincipalDiagnosis")]
    public Condition PrincipalDiagnosis(Encounter Encounter)
    {
        var c_ = (Encounter?.Diagnosis as IEnumerable<Encounter.DiagnosisComponent>);
        Func<Encounter.DiagnosisComponent,bool?> h_ = (D) => 
        {
            var e_ = (D?.RankElement as object);
            var f_ = context?.Operators.Convert<Integer>(e_);
            var d_ = (FHIRHelpers_4_0_001.ToInteger(f_) as object);
            var g_ = (((int?)1) as object);
            return context?.Operators.Equal(d_, 
				g_);
        };
        var i_ = context?.Operators.WhereOrNull<Encounter.DiagnosisComponent>(c_, 
			h_);
        var b_ = context?.Operators.SingleOrNull<Encounter.DiagnosisComponent>(i_);
        var a_ = new Encounter.DiagnosisComponent[]
		{
			b_,
		};
        Func<Encounter.DiagnosisComponent,Condition> r_ = (PD) => 
        {
            var j_ = context?.Operators.RetrieveByValueSet<Condition>(null, 
				null);
            Func<Condition,bool?> p_ = (C) => 
            {
                var l_ = (C?.IdElement as object);
                var k_ = (context?.Operators.Convert<string>(l_) as object);
                var n_ = (PD?.Condition?.ReferenceElement as object);
                var o_ = context?.Operators.Convert<string>(n_);
                var m_ = (this.GetId(o_) as object);
                return context?.Operators.Equal(k_, 
					m_);
            };
            var q_ = context?.Operators.WhereOrNull<Condition>(j_, 
				p_);
            return context?.Operators.SingleOrNull<Condition>(q_);
        };
        var s_ = context?.Operators.SelectOrNull<Encounter.DiagnosisComponent, Condition>(a_, 
			r_);
        return context?.Operators.SingleOrNull<Condition>(s_);
    }

    [CqlDeclaration("GetLocation")]
    public Location GetLocation(ResourceReference reference)
    {
        var a_ = context?.Operators.RetrieveByValueSet<Location>(null, 
			null);
        Func<Location,bool?> g_ = (L) => 
        {
            var c_ = (L?.IdElement as object);
            var b_ = (context?.Operators.Convert<string>(c_) as object);
            var e_ = (reference?.ReferenceElement as object);
            var f_ = context?.Operators.Convert<string>(e_);
            var d_ = (this.GetId(f_) as object);
            return context?.Operators.Equal(b_, 
				d_);
        };
        var h_ = context?.Operators.WhereOrNull<Location>(a_, 
			g_);
        return context?.Operators.SingleOrNull<Location>(h_);
    }

    [CqlDeclaration("GetBaseExtensions")]
    public IEnumerable<Extension> GetBaseExtensions(DomainResource domainResource, string url)
    {
        var a_ = (domainResource?.Extension as IEnumerable<Extension>);
        Func<Extension,bool?> f_ = (E) => 
        {
            var d_ = (E?.Url as object);
            var c_ = (context?.Operators.Convert<FhirUri>(d_) as object);
            var b_ = (context?.Operators.Convert<string>(c_) as object);
            var e_ = (context?.Operators.Concatenate("http://hl7.org/fhir/StructureDefinition/", 
				url) as object);
            return context?.Operators.Equal(b_, 
				e_);
        };
        var g_ = context?.Operators.WhereOrNull<Extension>(a_, 
			f_);
        Func<Extension,Extension> h_ = (E) => E;
        return context?.Operators.SelectOrNull<Extension, Extension>(g_, 
			h_);
    }

    [CqlDeclaration("GetBaseExtension")]
    public Extension GetBaseExtension(DomainResource domainResource, string url)
    {
        var a_ = this.GetBaseExtensions(domainResource, 
			url);
        return context?.Operators.SingleOrNull<Extension>(a_);
    }

    [CqlDeclaration("BaseExtensions")]
    public IEnumerable<Extension> BaseExtensions(Element element, string id)
    {
        var a_ = (element?.Extension as IEnumerable<Extension>);
        Func<Extension,bool?> f_ = (E) => 
        {
            var d_ = (E?.Url as object);
            var c_ = (context?.Operators.Convert<FhirUri>(d_) as object);
            var b_ = (context?.Operators.Convert<string>(c_) as object);
            var e_ = (context?.Operators.Concatenate("http://hl7.org/fhir/StructureDefinition/", 
				id) as object);
            return context?.Operators.Equal(b_, 
				e_);
        };
        var g_ = context?.Operators.WhereOrNull<Extension>(a_, 
			f_);
        Func<Extension,Extension> h_ = (E) => E;
        return context?.Operators.SelectOrNull<Extension, Extension>(g_, 
			h_);
    }

    [CqlDeclaration("BaseExtension")]
    public Extension BaseExtension(Element element, string id)
    {
        var a_ = this.BaseExtensions(element, 
			id);
        return context?.Operators.SingleOrNull<Extension>(a_);
    }

    [CqlDeclaration("GetMedicationCode")]
    public CodeableConcept GetMedicationCode(MedicationRequest request)
    {
        if ((((request?.Medication as object) is CodeableConcept as bool?) ?? false))
            return ((request?.Medication as object) as CodeableConcept);

        else 
            {
                return (context?.Operators.SingleOrNull<Medication>(context?.Operators.WhereOrNull<Medication>(context?.Operators.RetrieveByValueSet<Medication>(null, 
								null), 
							(M) => context?.Operators.Equal((context?.Operators.Convert<string>((M?.IdElement as object)) as object), 
									(this.GetId(context?.Operators.Convert<string>(((((request?.Medication as object) as ResourceReference))?.ReferenceElement as object))) as object)))))?.Code;
            }
    }


    [CqlDeclaration("HasStart")]
    public bool? HasStart(CqlInterval<CqlDateTime> period)
    {
        bool? a_ = ((bool?)(context?.Operators.Start(period) == null));
        var b_ = (context?.Operators.Start(period) as object);
        var c_ = (context?.Operators.Minimum<CqlDateTime>() as object);
        var d_ = context?.Operators.Equal(b_, 
			c_);
        var e_ = context?.Operators.Or(a_, 
			d_);
        return context?.Operators.Not(e_);
    }

    [CqlDeclaration("HasEnd")]
    public bool? HasEnd(CqlInterval<CqlDateTime> period)
    {
        bool? a_ = ((bool?)(context?.Operators.End(period) == null));
        var b_ = (context?.Operators.End(period) as object);
        var c_ = (context?.Operators.Maximum<CqlDateTime>() as object);
        var d_ = context?.Operators.Equal(b_, 
			c_);
        var e_ = context?.Operators.Or(a_, 
			d_);
        return context?.Operators.Not(e_);
    }

    [CqlDeclaration("Latest")]
    public CqlDateTime Latest(object choice)
    {
        var b_ = this.Normalize_Interval(choice);
        var a_ = new CqlInterval<CqlDateTime>[]
		{
			b_,
		};
        Func<CqlInterval<CqlDateTime>,CqlDateTime> c_ = (period) => (((this.HasEnd(period) ?? false))
				? (context?.Operators.End(period))
				: (context?.Operators.Start(period)))
;
        var d_ = context?.Operators.SelectOrNull<CqlInterval<CqlDateTime>, CqlDateTime>(a_, 
			c_);
        return context?.Operators.SingleOrNull<CqlDateTime>(d_);
    }

    [CqlDeclaration("Earliest")]
    public CqlDateTime Earliest(object choice)
    {
        var b_ = this.Normalize_Interval(choice);
        var a_ = new CqlInterval<CqlDateTime>[]
		{
			b_,
		};
        Func<CqlInterval<CqlDateTime>,CqlDateTime> c_ = (period) => (((this.HasStart(period) ?? false))
				? (context?.Operators.Start(period))
				: (context?.Operators.End(period)))
;
        var d_ = context?.Operators.SelectOrNull<CqlInterval<CqlDateTime>, CqlDateTime>(a_, 
			c_);
        return context?.Operators.SingleOrNull<CqlDateTime>(d_);
    }

}<|MERGE_RESOLUTION|>--- conflicted
+++ resolved
@@ -686,13 +686,8 @@
     private IEnumerable<Encounter> Inpatient_Encounter_Value()
     {
         var a_ = this.Encounter_Inpatient();
-<<<<<<< HEAD
-        var b_ = context?.DataRetriever.RetrieveByValueSet<Encounter>(a_, 
-			null);
-=======
         var b_ = context?.Operators.RetrieveByValueSet<Encounter>(a_, 
 			typeof(Encounter).GetProperty("Type"));
->>>>>>> b04061fc
         Func<Encounter,bool?> r_ = (EncounterInpatient) => 
         {
             var d_ = (EncounterInpatient?.StatusElement as object);
@@ -726,13 +721,8 @@
     public Encounter ED_Visit(Encounter TheEncounter)
     {
         var a_ = this.Emergency_Department_Visit();
-<<<<<<< HEAD
-        var b_ = context?.DataRetriever.RetrieveByValueSet<Encounter>(a_, 
-			null);
-=======
         var b_ = context?.Operators.RetrieveByValueSet<Encounter>(a_, 
 			typeof(Encounter).GetProperty("Type"));
->>>>>>> b04061fc
         Func<Encounter,bool?> y_ = (EDVisit) => 
         {
             var d_ = (EDVisit?.StatusElement as object);
@@ -856,19 +846,11 @@
 		};
         Func<Encounter,CqlInterval<CqlDateTime>> m_ = (Visit) => 
         {
-<<<<<<< HEAD
-            var d_ = (context?.Operators.LastOfList<Encounter>(context?.Operators.ListSortBy<Encounter>(context?.Operators.WhereOrNull<Encounter>(context?.DataRetriever.RetrieveByValueSet<Encounter>(this.Emergency_Department_Visit(), 
-								null), 
-							(LastED) => context?.Operators.And(context?.Operators.ElementInInterval<CqlDateTime>(context?.Operators.End(FHIRHelpers_4_0_001.ToInterval(LastED?.Period)), 
-										context?.Operators.Interval(context?.Operators.Subtract((context?.Operators.Start(FHIRHelpers_4_0_001.ToInterval((context?.Operators.LastOfList<Encounter>(context?.Operators.ListSortBy<Encounter>(context?.Operators.WhereOrNull<Encounter>(context?.DataRetriever.RetrieveByValueSet<Encounter>(this.Observation_Services(), 
-																			null), 
-=======
             var d_ = (context?.Operators.LastOfList<Encounter>(context?.Operators.ListSortBy<Encounter>(context?.Operators.WhereOrNull<Encounter>(context?.Operators.RetrieveByValueSet<Encounter>(this.Emergency_Department_Visit(), 
 								typeof(Encounter).GetProperty("Type")), 
 							(LastED) => context?.Operators.And(context?.Operators.ElementInInterval<CqlDateTime>(context?.Operators.End(FHIRHelpers_4_0_001.ToInterval(LastED?.Period)), 
 										context?.Operators.Interval(context?.Operators.Subtract((context?.Operators.Start(FHIRHelpers_4_0_001.ToInterval((context?.Operators.LastOfList<Encounter>(context?.Operators.ListSortBy<Encounter>(context?.Operators.WhereOrNull<Encounter>(context?.Operators.RetrieveByValueSet<Encounter>(this.Observation_Services(), 
 																			typeof(Encounter).GetProperty("Type")), 
->>>>>>> b04061fc
 																		(LastObs) => context?.Operators.And(context?.Operators.ElementInInterval<CqlDateTime>(context?.Operators.End(FHIRHelpers_4_0_001.ToInterval(LastObs?.Period)), 
 																					context?.Operators.Interval(context?.Operators.Subtract(context?.Operators.Start(FHIRHelpers_4_0_001.ToInterval(Visit?.Period)), 
 																							context?.Operators.Quantity(1m, 
@@ -882,13 +864,8 @@
 																	System.ComponentModel.ListSortDirection.Ascending)))?.Period)) ?? context?.Operators.Start(FHIRHelpers_4_0_001.ToInterval(Visit?.Period))), 
 												context?.Operators.Quantity(1m, 
 													"hour")), 
-<<<<<<< HEAD
-											(context?.Operators.Start(FHIRHelpers_4_0_001.ToInterval((context?.Operators.LastOfList<Encounter>(context?.Operators.ListSortBy<Encounter>(context?.Operators.WhereOrNull<Encounter>(context?.DataRetriever.RetrieveByValueSet<Encounter>(this.Observation_Services(), 
-																		null), 
-=======
 											(context?.Operators.Start(FHIRHelpers_4_0_001.ToInterval((context?.Operators.LastOfList<Encounter>(context?.Operators.ListSortBy<Encounter>(context?.Operators.WhereOrNull<Encounter>(context?.Operators.RetrieveByValueSet<Encounter>(this.Observation_Services(), 
 																		typeof(Encounter).GetProperty("Type")), 
->>>>>>> b04061fc
 																	(LastObs) => context?.Operators.And(context?.Operators.ElementInInterval<CqlDateTime>(context?.Operators.End(FHIRHelpers_4_0_001.ToInterval(LastObs?.Period)), 
 																				context?.Operators.Interval(context?.Operators.Subtract(context?.Operators.Start(FHIRHelpers_4_0_001.ToInterval(Visit?.Period)), 
 																						context?.Operators.Quantity(1m, 
@@ -903,13 +880,8 @@
 											true, 
 											true), 
 										null), 
-<<<<<<< HEAD
-									context?.Operators.Not(((bool?)((context?.Operators.Start(FHIRHelpers_4_0_001.ToInterval((context?.Operators.LastOfList<Encounter>(context?.Operators.ListSortBy<Encounter>(context?.Operators.WhereOrNull<Encounter>(context?.DataRetriever.RetrieveByValueSet<Encounter>(this.Observation_Services(), 
-																	null), 
-=======
 									context?.Operators.Not(((bool?)((context?.Operators.Start(FHIRHelpers_4_0_001.ToInterval((context?.Operators.LastOfList<Encounter>(context?.Operators.ListSortBy<Encounter>(context?.Operators.WhereOrNull<Encounter>(context?.Operators.RetrieveByValueSet<Encounter>(this.Observation_Services(), 
 																	typeof(Encounter).GetProperty("Type")), 
->>>>>>> b04061fc
 																(LastObs) => context?.Operators.And(context?.Operators.ElementInInterval<CqlDateTime>(context?.Operators.End(FHIRHelpers_4_0_001.ToInterval(LastObs?.Period)), 
 																			context?.Operators.Interval(context?.Operators.Subtract(context?.Operators.Start(FHIRHelpers_4_0_001.ToInterval(Visit?.Period)), 
 																					context?.Operators.Quantity(1m, 
@@ -924,13 +896,8 @@
 						(@this) => context?.Operators.End(FHIRHelpers_4_0_001.ToInterval(@this?.Period)), 
 						System.ComponentModel.ListSortDirection.Ascending)))?.Period;
             var e_ = FHIRHelpers_4_0_001.ToInterval(d_);
-<<<<<<< HEAD
-            var f_ = (context?.Operators.LastOfList<Encounter>(context?.Operators.ListSortBy<Encounter>(context?.Operators.WhereOrNull<Encounter>(context?.DataRetriever.RetrieveByValueSet<Encounter>(this.Observation_Services(), 
-								null), 
-=======
             var f_ = (context?.Operators.LastOfList<Encounter>(context?.Operators.ListSortBy<Encounter>(context?.Operators.WhereOrNull<Encounter>(context?.Operators.RetrieveByValueSet<Encounter>(this.Observation_Services(), 
 								typeof(Encounter).GetProperty("Type")), 
->>>>>>> b04061fc
 							(LastObs) => context?.Operators.And(context?.Operators.ElementInInterval<CqlDateTime>(context?.Operators.End(FHIRHelpers_4_0_001.ToInterval(LastObs?.Period)), 
 										context?.Operators.Interval(context?.Operators.Subtract(context?.Operators.Start(FHIRHelpers_4_0_001.ToInterval(Visit?.Period)), 
 												context?.Operators.Quantity(1m, 
