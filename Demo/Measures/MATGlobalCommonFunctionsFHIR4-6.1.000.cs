--- conflicted
+++ resolved
@@ -641,21 +641,21 @@
     {
         return ((CqlInterval<CqlDateTime>)context.ResolveParameter("MATGlobalCommonFunctionsFHIR4-6.1.000", 
 			"Measurement Period", 
-			(context?.Operators.Interval(context?.Operators.DateTime(((int?)2019), 
-					((int?)1), 
-					((int?)1), 
-					((int?)0), 
-					((int?)0), 
-					((int?)0), 
-					((int?)0), 
+(context?.Operators.Interval(context?.Operators.DateTime(((int?)2019), 
+((int?)1), 
+((int?)1), 
+((int?)0), 
+((int?)0), 
+((int?)0), 
+((int?)0), 
 					context?.Operators.ConvertIntegerToDecimal(default)), 
 				context?.Operators.DateTime(((int?)2020), 
-					((int?)1), 
-					((int?)1), 
-					((int?)0), 
-					((int?)0), 
-					((int?)0), 
-					((int?)0), 
+((int?)1), 
+((int?)1), 
+((int?)0), 
+((int?)0), 
+((int?)0), 
+((int?)0), 
 					context?.Operators.ConvertIntegerToDecimal(default)), 
 				true, 
 				false) as object)));
@@ -795,8 +795,8 @@
 				? ((TheEncounter?.Location as IEnumerable<Encounter.LocationComponent>))
 				: (context?.Operators.FlattenList<Encounter.LocationComponent>((new IEnumerable<Encounter.LocationComponent>[]
 						{
-							(EDEncounter?.Location as IEnumerable<Encounter.LocationComponent>),
-							(TheEncounter?.Location as IEnumerable<Encounter.LocationComponent>),
+(EDEncounter?.Location as IEnumerable<Encounter.LocationComponent>),
+(TheEncounter?.Location as IEnumerable<Encounter.LocationComponent>),
 						} as IEnumerable<IEnumerable<Encounter.LocationComponent>>))))
 ;
         var d_ = context?.Operators.SelectOrNull<Encounter, IEnumerable<Encounter.LocationComponent>>(a_, 
@@ -864,11 +864,7 @@
 																	System.ComponentModel.ListSortDirection.Ascending)))?.Period)) ?? context?.Operators.Start(FHIRHelpers_4_0_001.ToInterval(Visit?.Period))), 
 												context?.Operators.Quantity(1m, 
 													"hour")), 
-<<<<<<< HEAD
-											(context?.Operators.Start(FHIRHelpers_4_0_001.ToInterval((context?.Operators.LastOfList<Encounter>(context?.Operators.ListSortBy<Encounter>(context?.Operators.WhereOrNull<Encounter>(context?.DataRetriever.RetrieveByValueSet<Encounter>(this.Observation_Services(), 
-=======
 (context?.Operators.Start(FHIRHelpers_4_0_001.ToInterval((context?.Operators.LastOfList<Encounter>(context?.Operators.ListSortBy<Encounter>(context?.Operators.WhereOrNull<Encounter>(context?.Operators.RetrieveByValueSet<Encounter>(this.Observation_Services(), 
->>>>>>> cf2a29d5
 																		typeof(Encounter).GetProperty("Type")), 
 																	(LastObs) => context?.Operators.And(context?.Operators.ElementInInterval<CqlDateTime>(context?.Operators.End(FHIRHelpers_4_0_001.ToInterval(LastObs?.Period)), 
 																				context?.Operators.Interval(context?.Operators.Subtract(context?.Operators.Start(FHIRHelpers_4_0_001.ToInterval(Visit?.Period)), 
@@ -1181,11 +1177,11 @@
     public CqlInterval<CqlDateTime> Prevalence_Period(Condition condition)
     {
         if ((context?.Operators.Or(context?.Operators.Or(context?.Operators.Equivalent((FHIRHelpers_4_0_001.ToConcept(condition?.ClinicalStatus) as object), 
-						(context?.Operators.ConvertCodeToConcept(this.active()) as object)), 
+(context?.Operators.ConvertCodeToConcept(this.active()) as object)), 
 					context?.Operators.Equivalent((FHIRHelpers_4_0_001.ToConcept(condition?.ClinicalStatus) as object), 
-						(context?.Operators.ConvertCodeToConcept(this.recurrence()) as object))), 
+(context?.Operators.ConvertCodeToConcept(this.recurrence()) as object))), 
 				context?.Operators.Equivalent((FHIRHelpers_4_0_001.ToConcept(condition?.ClinicalStatus) as object), 
-					(context?.Operators.ConvertCodeToConcept(this.relapse()) as object))) ?? false))
+(context?.Operators.ConvertCodeToConcept(this.relapse()) as object))) ?? false))
             {
                 var a__ = (condition?.Onset as object);
                 var b__ = this.Normalize_Interval(a__);
@@ -1462,17 +1458,8 @@
             {
                 return (context?.Operators.SingleOrNull<Medication>(context?.Operators.WhereOrNull<Medication>(context?.Operators.RetrieveByValueSet<Medication>(null, 
 								null), 
-<<<<<<< HEAD
-							(M) => context?.Operators.Equal(((context.Deeper(new CallStackEntry("ToString", 
-		null, 
-		null))?.Operators?.TypeConverter).Convert<string>((M?.IdElement as object)) as object), 
-									(this.GetId((context.Deeper(new CallStackEntry("ToString", 
-		null, 
-		null))?.Operators?.TypeConverter).Convert<string>(((((request?.Medication as object) as ResourceReference))?.ReferenceElement as object))) as object)))))?.Code;
-=======
 							(M) => context?.Operators.Equal((context?.Operators.Convert<string>((M?.IdElement as object)) as object), 
 (this.GetId(context?.Operators.Convert<string>(((((request?.Medication as object) as ResourceReference))?.ReferenceElement as object))) as object)))))?.Code;
->>>>>>> cf2a29d5
             }
     }
 
@@ -1482,7 +1469,7 @@
     {
         bool? a_ = ((bool?)(context?.Operators.Start(period) == null));
         var b_ = (context?.Operators.Start(period) as object);
-        var c_ = (context?.Operators.Minimum<CqlDateTime>() as object);
+        var c_ = (context.Operators.Minimum<Hl7.Cql.Primitives.CqlDateTime>() as object);
         var d_ = context?.Operators.Equal(b_, 
 			c_);
         var e_ = context?.Operators.Or(a_, 
@@ -1495,7 +1482,7 @@
     {
         bool? a_ = ((bool?)(context?.Operators.End(period) == null));
         var b_ = (context?.Operators.End(period) as object);
-        var c_ = (context?.Operators.Maximum<CqlDateTime>() as object);
+        var c_ = (context.Operators.Maximum<Hl7.Cql.Primitives.CqlDateTime>() as object);
         var d_ = context?.Operators.Equal(b_, 
 			c_);
         var e_ = context?.Operators.Or(a_, 
