using System;
using System.Linq;
using System.Collections.Generic;
using Hl7.Cql.Runtime;
using Hl7.Cql.Primitives;
using Hl7.Cql;
using Hl7.Cql.ValueSets;
using Hl7.Cql.Iso8601;
using Hl7.Fhir.Model;
using Range = Hl7.Fhir.Model.Range;
using Task = Hl7.Fhir.Model.Task;
<<<<<<< HEAD

=======
>>>>>>> 04603b7c
[System.CodeDom.Compiler.GeneratedCode(".NET Code Generation", "0.9.0.0")]
[CqlLibrary("MATGlobalCommonFunctionsFHIR4", "6.1.000")]
public class MATGlobalCommonFunctionsFHIR4_6_1_000
{


    internal CqlContext context;

    #region Cached values

    internal Lazy<CqlValueSet> __Emergency_Department_Visit;
    internal Lazy<CqlValueSet> __Encounter_Inpatient;
    internal Lazy<CqlValueSet> __Observation_Services;
    internal Lazy<CqlValueSet> __Present_on_Admission_or_Clinically_Undetermined;
    internal Lazy<CqlCode> __active;
    internal Lazy<CqlCode> __allergy_active;
    internal Lazy<CqlCode> __allergy_confirmed;
    internal Lazy<CqlCode> __allergy_inactive;
    internal Lazy<CqlCode> __allergy_refuted;
    internal Lazy<CqlCode> __allergy_resolved;
    internal Lazy<CqlCode> __allergy_unconfirmed;
    internal Lazy<CqlCode> __Billing;
    internal Lazy<CqlCode> __Birthdate;
    internal Lazy<CqlCode> __Community;
    internal Lazy<CqlCode> __confirmed;
    internal Lazy<CqlCode> __Dead;
    internal Lazy<CqlCode> __differential;
    internal Lazy<CqlCode> __Discharge;
    internal Lazy<CqlCode> __entered_in_error;
    internal Lazy<CqlCode> __ER;
    internal Lazy<CqlCode> __ICU;
    internal Lazy<CqlCode> __inactive;
    internal Lazy<CqlCode> __provisional;
    internal Lazy<CqlCode> __recurrence;
    internal Lazy<CqlCode> __refuted;
    internal Lazy<CqlCode> __relapse;
    internal Lazy<CqlCode> __remission;
    internal Lazy<CqlCode> __resolved;
    internal Lazy<CqlCode> __unconfirmed;
    internal Lazy<CqlCode[]> __ConditionClinicalStatusCodes;
    internal Lazy<CqlCode[]> __AllergyIntoleranceClinicalStatusCodes;
    internal Lazy<CqlCode[]> __AllergyIntoleranceVerificationStatusCodes;
    internal Lazy<CqlCode[]> __Diagnosis_Role;
    internal Lazy<CqlCode[]> __LOINC;
    internal Lazy<CqlCode[]> __MedicationRequestCategory;
    internal Lazy<CqlCode[]> __ConditionVerificationStatusCodes;
    internal Lazy<CqlCode[]> __SNOMEDCT;
    internal Lazy<CqlCode[]> __RoleCode;
    internal Lazy<CqlInterval<CqlDateTime>> __Measurement_Period;
    internal Lazy<Patient> __Patient;
    internal Lazy<IEnumerable<Encounter>> __Inpatient_Encounter;

    #endregion
    public MATGlobalCommonFunctionsFHIR4_6_1_000(CqlContext context)
    {
        this.context = context ?? throw new ArgumentNullException("context");

        FHIRHelpers_4_0_001 = new FHIRHelpers_4_0_001(context);

        __Emergency_Department_Visit = new Lazy<CqlValueSet>(this.Emergency_Department_Visit_Value);
        __Encounter_Inpatient = new Lazy<CqlValueSet>(this.Encounter_Inpatient_Value);
        __Observation_Services = new Lazy<CqlValueSet>(this.Observation_Services_Value);
        __Present_on_Admission_or_Clinically_Undetermined = new Lazy<CqlValueSet>(this.Present_on_Admission_or_Clinically_Undetermined_Value);
        __active = new Lazy<CqlCode>(this.active_Value);
        __allergy_active = new Lazy<CqlCode>(this.allergy_active_Value);
        __allergy_confirmed = new Lazy<CqlCode>(this.allergy_confirmed_Value);
        __allergy_inactive = new Lazy<CqlCode>(this.allergy_inactive_Value);
        __allergy_refuted = new Lazy<CqlCode>(this.allergy_refuted_Value);
        __allergy_resolved = new Lazy<CqlCode>(this.allergy_resolved_Value);
        __allergy_unconfirmed = new Lazy<CqlCode>(this.allergy_unconfirmed_Value);
        __Billing = new Lazy<CqlCode>(this.Billing_Value);
        __Birthdate = new Lazy<CqlCode>(this.Birthdate_Value);
        __Community = new Lazy<CqlCode>(this.Community_Value);
        __confirmed = new Lazy<CqlCode>(this.confirmed_Value);
        __Dead = new Lazy<CqlCode>(this.Dead_Value);
        __differential = new Lazy<CqlCode>(this.differential_Value);
        __Discharge = new Lazy<CqlCode>(this.Discharge_Value);
        __entered_in_error = new Lazy<CqlCode>(this.entered_in_error_Value);
        __ER = new Lazy<CqlCode>(this.ER_Value);
        __ICU = new Lazy<CqlCode>(this.ICU_Value);
        __inactive = new Lazy<CqlCode>(this.inactive_Value);
        __provisional = new Lazy<CqlCode>(this.provisional_Value);
        __recurrence = new Lazy<CqlCode>(this.recurrence_Value);
        __refuted = new Lazy<CqlCode>(this.refuted_Value);
        __relapse = new Lazy<CqlCode>(this.relapse_Value);
        __remission = new Lazy<CqlCode>(this.remission_Value);
        __resolved = new Lazy<CqlCode>(this.resolved_Value);
        __unconfirmed = new Lazy<CqlCode>(this.unconfirmed_Value);
        __ConditionClinicalStatusCodes = new Lazy<CqlCode[]>(this.ConditionClinicalStatusCodes_Value);
        __AllergyIntoleranceClinicalStatusCodes = new Lazy<CqlCode[]>(this.AllergyIntoleranceClinicalStatusCodes_Value);
        __AllergyIntoleranceVerificationStatusCodes = new Lazy<CqlCode[]>(this.AllergyIntoleranceVerificationStatusCodes_Value);
        __Diagnosis_Role = new Lazy<CqlCode[]>(this.Diagnosis_Role_Value);
        __LOINC = new Lazy<CqlCode[]>(this.LOINC_Value);
        __MedicationRequestCategory = new Lazy<CqlCode[]>(this.MedicationRequestCategory_Value);
        __ConditionVerificationStatusCodes = new Lazy<CqlCode[]>(this.ConditionVerificationStatusCodes_Value);
        __SNOMEDCT = new Lazy<CqlCode[]>(this.SNOMEDCT_Value);
        __RoleCode = new Lazy<CqlCode[]>(this.RoleCode_Value);
        __Measurement_Period = new Lazy<CqlInterval<CqlDateTime>>(this.Measurement_Period_Value);
        __Patient = new Lazy<Patient>(this.Patient_Value);
        __Inpatient_Encounter = new Lazy<IEnumerable<Encounter>>(this.Inpatient_Encounter_Value);
    }
    #region Dependencies

    public FHIRHelpers_4_0_001 FHIRHelpers_4_0_001 { get; }

    #endregion

    private CqlValueSet Emergency_Department_Visit_Value()
    {
        return new CqlValueSet("http://cts.nlm.nih.gov/fhir/ValueSet/2.16.840.1.113883.3.117.1.7.1.292", 
			null);
    }

    [CqlDeclaration("Emergency Department Visit")]
    [CqlValueSet("http://cts.nlm.nih.gov/fhir/ValueSet/2.16.840.1.113883.3.117.1.7.1.292")]
    public CqlValueSet Emergency_Department_Visit() => __Emergency_Department_Visit.Value;

    private CqlValueSet Encounter_Inpatient_Value()
    {
        return new CqlValueSet("http://cts.nlm.nih.gov/fhir/ValueSet/2.16.840.1.113883.3.666.5.307", 
			null);
    }

    [CqlDeclaration("Encounter Inpatient")]
    [CqlValueSet("http://cts.nlm.nih.gov/fhir/ValueSet/2.16.840.1.113883.3.666.5.307")]
    public CqlValueSet Encounter_Inpatient() => __Encounter_Inpatient.Value;

    private CqlValueSet Observation_Services_Value()
    {
        return new CqlValueSet("http://cts.nlm.nih.gov/fhir/ValueSet/2.16.840.1.113762.1.4.1111.143", 
			null);
    }

    [CqlDeclaration("Observation Services")]
    [CqlValueSet("http://cts.nlm.nih.gov/fhir/ValueSet/2.16.840.1.113762.1.4.1111.143")]
    public CqlValueSet Observation_Services() => __Observation_Services.Value;

    private CqlValueSet Present_on_Admission_or_Clinically_Undetermined_Value()
    {
        return new CqlValueSet("http://cts.nlm.nih.gov/fhir/ValueSet/2.16.840.1.113762.1.4.1147.197", 
			null);
    }

    [CqlDeclaration("Present on Admission or Clinically Undetermined")]
    [CqlValueSet("http://cts.nlm.nih.gov/fhir/ValueSet/2.16.840.1.113762.1.4.1147.197")]
    public CqlValueSet Present_on_Admission_or_Clinically_Undetermined() => __Present_on_Admission_or_Clinically_Undetermined.Value;

    private CqlCode active_Value()
    {
        return new CqlCode("active", 
			"http://terminology.hl7.org/CodeSystem/condition-clinical", 
			null, 
			null);
    }

    [CqlDeclaration("active")]
    public CqlCode active() => __active.Value;

    private CqlCode allergy_active_Value()
    {
        return new CqlCode("active", 
			"http://terminology.hl7.org/CodeSystem/allergyintolerance-clinical", 
			null, 
			null);
    }

    [CqlDeclaration("allergy-active")]
    public CqlCode allergy_active() => __allergy_active.Value;

    private CqlCode allergy_confirmed_Value()
    {
        return new CqlCode("confirmed", 
			"http://terminology.hl7.org/CodeSystem/allergyintolerance-verification", 
			null, 
			null);
    }

    [CqlDeclaration("allergy-confirmed")]
    public CqlCode allergy_confirmed() => __allergy_confirmed.Value;

    private CqlCode allergy_inactive_Value()
    {
        return new CqlCode("inactive", 
			"http://terminology.hl7.org/CodeSystem/allergyintolerance-clinical", 
			null, 
			null);
    }

    [CqlDeclaration("allergy-inactive")]
    public CqlCode allergy_inactive() => __allergy_inactive.Value;

    private CqlCode allergy_refuted_Value()
    {
        return new CqlCode("refuted", 
			"http://terminology.hl7.org/CodeSystem/allergyintolerance-verification", 
			null, 
			null);
    }

    [CqlDeclaration("allergy-refuted")]
    public CqlCode allergy_refuted() => __allergy_refuted.Value;

    private CqlCode allergy_resolved_Value()
    {
        return new CqlCode("resolved", 
			"http://terminology.hl7.org/CodeSystem/allergyintolerance-clinical", 
			null, 
			null);
    }

    [CqlDeclaration("allergy-resolved")]
    public CqlCode allergy_resolved() => __allergy_resolved.Value;

    private CqlCode allergy_unconfirmed_Value()
    {
        return new CqlCode("unconfirmed", 
			"http://terminology.hl7.org/CodeSystem/allergyintolerance-verification", 
			null, 
			null);
    }

    [CqlDeclaration("allergy-unconfirmed")]
    public CqlCode allergy_unconfirmed() => __allergy_unconfirmed.Value;

    private CqlCode Billing_Value()
    {
        return new CqlCode("billing", 
			"http://terminology.hl7.org/CodeSystem/diagnosis-role", 
			null, 
			null);
    }

    [CqlDeclaration("Billing")]
    public CqlCode Billing() => __Billing.Value;

    private CqlCode Birthdate_Value()
    {
        return new CqlCode("21112-8", 
			"http://loinc.org", 
			null, 
			null);
    }

    [CqlDeclaration("Birthdate")]
    public CqlCode Birthdate() => __Birthdate.Value;

    private CqlCode Community_Value()
    {
        return new CqlCode("community", 
			"http://terminology.hl7.org/CodeSystem/medicationrequest-category", 
			null, 
			null);
    }

    [CqlDeclaration("Community")]
    public CqlCode Community() => __Community.Value;

    private CqlCode confirmed_Value()
    {
        return new CqlCode("confirmed", 
			"http://terminology.hl7.org/CodeSystem/condition-ver-status", 
			null, 
			null);
    }

    [CqlDeclaration("confirmed")]
    public CqlCode confirmed() => __confirmed.Value;

    private CqlCode Dead_Value()
    {
        return new CqlCode("419099009", 
			"http://snomed.info/sct", 
			null, 
			null);
    }

    [CqlDeclaration("Dead")]
    public CqlCode Dead() => __Dead.Value;

    private CqlCode differential_Value()
    {
        return new CqlCode("differential", 
			"http://terminology.hl7.org/CodeSystem/condition-ver-status", 
			null, 
			null);
    }

    [CqlDeclaration("differential")]
    public CqlCode differential() => __differential.Value;

    private CqlCode Discharge_Value()
    {
        return new CqlCode("discharge", 
			"http://terminology.hl7.org/CodeSystem/medicationrequest-category", 
			null, 
			null);
    }

    [CqlDeclaration("Discharge")]
    public CqlCode Discharge() => __Discharge.Value;

    private CqlCode entered_in_error_Value()
    {
        return new CqlCode("entered-in-error", 
			"http://terminology.hl7.org/CodeSystem/condition-ver-status", 
			null, 
			null);
    }

    [CqlDeclaration("entered-in-error")]
    public CqlCode entered_in_error() => __entered_in_error.Value;

    private CqlCode ER_Value()
    {
        return new CqlCode("ER", 
			"http://terminology.hl7.org/CodeSystem/v3-RoleCode", 
			null, 
			null);
    }

    [CqlDeclaration("ER")]
    public CqlCode ER() => __ER.Value;

    private CqlCode ICU_Value()
    {
        return new CqlCode("ICU", 
			"http://terminology.hl7.org/CodeSystem/v3-RoleCode", 
			null, 
			null);
    }

    [CqlDeclaration("ICU")]
    public CqlCode ICU() => __ICU.Value;

    private CqlCode inactive_Value()
    {
        return new CqlCode("inactive", 
			"http://terminology.hl7.org/CodeSystem/condition-clinical", 
			null, 
			null);
    }

    [CqlDeclaration("inactive")]
    public CqlCode inactive() => __inactive.Value;

    private CqlCode provisional_Value()
    {
        return new CqlCode("provisional", 
			"http://terminology.hl7.org/CodeSystem/condition-ver-status", 
			null, 
			null);
    }

    [CqlDeclaration("provisional")]
    public CqlCode provisional() => __provisional.Value;

    private CqlCode recurrence_Value()
    {
        return new CqlCode("recurrence", 
			"http://terminology.hl7.org/CodeSystem/condition-clinical", 
			null, 
			null);
    }

    [CqlDeclaration("recurrence")]
    public CqlCode recurrence() => __recurrence.Value;

    private CqlCode refuted_Value()
    {
        return new CqlCode("refuted", 
			"http://terminology.hl7.org/CodeSystem/condition-ver-status", 
			null, 
			null);
    }

    [CqlDeclaration("refuted")]
    public CqlCode refuted() => __refuted.Value;

    private CqlCode relapse_Value()
    {
        return new CqlCode("relapse", 
			"http://terminology.hl7.org/CodeSystem/condition-clinical", 
			null, 
			null);
    }

    [CqlDeclaration("relapse")]
    public CqlCode relapse() => __relapse.Value;

    private CqlCode remission_Value()
    {
        return new CqlCode("remission", 
			"http://terminology.hl7.org/CodeSystem/condition-clinical", 
			null, 
			null);
    }

    [CqlDeclaration("remission")]
    public CqlCode remission() => __remission.Value;

    private CqlCode resolved_Value()
    {
        return new CqlCode("resolved", 
			"http://terminology.hl7.org/CodeSystem/condition-clinical", 
			null, 
			null);
    }

    [CqlDeclaration("resolved")]
    public CqlCode resolved() => __resolved.Value;

    private CqlCode unconfirmed_Value()
    {
        return new CqlCode("unconfirmed", 
			"http://terminology.hl7.org/CodeSystem/condition-ver-status", 
			null, 
			null);
    }

    [CqlDeclaration("unconfirmed")]
    public CqlCode unconfirmed() => __unconfirmed.Value;

    private CqlCode[] ConditionClinicalStatusCodes_Value()
    {
        var a_ = new CqlCode("active", 
			"http://terminology.hl7.org/CodeSystem/condition-clinical", 
			null, 
			null);
        var b_ = new CqlCode("inactive", 
			"http://terminology.hl7.org/CodeSystem/condition-clinical", 
			null, 
			null);
        var c_ = new CqlCode("recurrence", 
			"http://terminology.hl7.org/CodeSystem/condition-clinical", 
			null, 
			null);
        var d_ = new CqlCode("relapse", 
			"http://terminology.hl7.org/CodeSystem/condition-clinical", 
			null, 
			null);
        var e_ = new CqlCode("remission", 
			"http://terminology.hl7.org/CodeSystem/condition-clinical", 
			null, 
			null);
        var f_ = new CqlCode("resolved", 
			"http://terminology.hl7.org/CodeSystem/condition-clinical", 
			null, 
			null);
        return new CqlCode[]
		{
			a_,
			b_,
			c_,
			d_,
			e_,
			f_,
		};
    }
    [CqlDeclaration("ConditionClinicalStatusCodes")]
    public CqlCode[] ConditionClinicalStatusCodes() => __ConditionClinicalStatusCodes.Value;

    private CqlCode[] AllergyIntoleranceClinicalStatusCodes_Value()
    {
        var a_ = new CqlCode("active", 
			"http://terminology.hl7.org/CodeSystem/allergyintolerance-clinical", 
			null, 
			null);
        var b_ = new CqlCode("inactive", 
			"http://terminology.hl7.org/CodeSystem/allergyintolerance-clinical", 
			null, 
			null);
        var c_ = new CqlCode("resolved", 
			"http://terminology.hl7.org/CodeSystem/allergyintolerance-clinical", 
			null, 
			null);
        return new CqlCode[]
		{
			a_,
			b_,
			c_,
		};
    }
    [CqlDeclaration("AllergyIntoleranceClinicalStatusCodes")]
    public CqlCode[] AllergyIntoleranceClinicalStatusCodes() => __AllergyIntoleranceClinicalStatusCodes.Value;

    private CqlCode[] AllergyIntoleranceVerificationStatusCodes_Value()
    {
        var a_ = new CqlCode("confirmed", 
			"http://terminology.hl7.org/CodeSystem/allergyintolerance-verification", 
			null, 
			null);
        var b_ = new CqlCode("refuted", 
			"http://terminology.hl7.org/CodeSystem/allergyintolerance-verification", 
			null, 
			null);
        var c_ = new CqlCode("unconfirmed", 
			"http://terminology.hl7.org/CodeSystem/allergyintolerance-verification", 
			null, 
			null);
        return new CqlCode[]
		{
			a_,
			b_,
			c_,
		};
    }
    [CqlDeclaration("AllergyIntoleranceVerificationStatusCodes")]
    public CqlCode[] AllergyIntoleranceVerificationStatusCodes() => __AllergyIntoleranceVerificationStatusCodes.Value;

    private CqlCode[] Diagnosis_Role_Value()
    {
        var a_ = new CqlCode("billing", 
			"http://terminology.hl7.org/CodeSystem/diagnosis-role", 
			null, 
			null);
        return new CqlCode[]
		{
			a_,
		};
    }
    [CqlDeclaration("Diagnosis Role")]
    public CqlCode[] Diagnosis_Role() => __Diagnosis_Role.Value;

    private CqlCode[] LOINC_Value()
    {
        var a_ = new CqlCode("21112-8", 
			"http://loinc.org", 
			null, 
			null);
        return new CqlCode[]
		{
			a_,
		};
    }
    [CqlDeclaration("LOINC")]
    public CqlCode[] LOINC() => __LOINC.Value;

    private CqlCode[] MedicationRequestCategory_Value()
    {
        var a_ = new CqlCode("community", 
			"http://terminology.hl7.org/CodeSystem/medicationrequest-category", 
			null, 
			null);
        var b_ = new CqlCode("discharge", 
			"http://terminology.hl7.org/CodeSystem/medicationrequest-category", 
			null, 
			null);
        return new CqlCode[]
		{
			a_,
			b_,
		};
    }
    [CqlDeclaration("MedicationRequestCategory")]
    public CqlCode[] MedicationRequestCategory() => __MedicationRequestCategory.Value;

    private CqlCode[] ConditionVerificationStatusCodes_Value()
    {
        var a_ = new CqlCode("confirmed", 
			"http://terminology.hl7.org/CodeSystem/condition-ver-status", 
			null, 
			null);
        var b_ = new CqlCode("differential", 
			"http://terminology.hl7.org/CodeSystem/condition-ver-status", 
			null, 
			null);
        var c_ = new CqlCode("entered-in-error", 
			"http://terminology.hl7.org/CodeSystem/condition-ver-status", 
			null, 
			null);
        var d_ = new CqlCode("provisional", 
			"http://terminology.hl7.org/CodeSystem/condition-ver-status", 
			null, 
			null);
        var e_ = new CqlCode("refuted", 
			"http://terminology.hl7.org/CodeSystem/condition-ver-status", 
			null, 
			null);
        var f_ = new CqlCode("unconfirmed", 
			"http://terminology.hl7.org/CodeSystem/condition-ver-status", 
			null, 
			null);
        return new CqlCode[]
		{
			a_,
			b_,
			c_,
			d_,
			e_,
			f_,
		};
    }
    [CqlDeclaration("ConditionVerificationStatusCodes")]
    public CqlCode[] ConditionVerificationStatusCodes() => __ConditionVerificationStatusCodes.Value;

    private CqlCode[] SNOMEDCT_Value()
    {
        var a_ = new CqlCode("419099009", 
			"http://snomed.info/sct", 
			null, 
			null);
        return new CqlCode[]
		{
			a_,
		};
    }
    [CqlDeclaration("SNOMEDCT")]
    public CqlCode[] SNOMEDCT() => __SNOMEDCT.Value;

    private CqlCode[] RoleCode_Value()
    {
        var a_ = new CqlCode("ER", 
			"http://terminology.hl7.org/CodeSystem/v3-RoleCode", 
			null, 
			null);
        var b_ = new CqlCode("ICU", 
			"http://terminology.hl7.org/CodeSystem/v3-RoleCode", 
			null, 
			null);
        return new CqlCode[]
		{
			a_,
			b_,
		};
    }
    [CqlDeclaration("RoleCode")]
    public CqlCode[] RoleCode() => __RoleCode.Value;

    private CqlInterval<CqlDateTime> Measurement_Period_Value()
    {
        return ((CqlInterval<CqlDateTime>)context.ResolveParameter("MATGlobalCommonFunctionsFHIR4-6.1.000", 
			"Measurement Period", 
(context?.Operators.Interval(context?.Operators.DateTime(((int?)2019), 
((int?)1), 
((int?)1), 
((int?)0), 
((int?)0), 
((int?)0), 
((int?)0), 
					context?.Operators.ConvertIntegerToDecimal(default)), 
				context?.Operators.DateTime(((int?)2020), 
((int?)1), 
((int?)1), 
((int?)0), 
((int?)0), 
((int?)0), 
((int?)0), 
					context?.Operators.ConvertIntegerToDecimal(default)), 
				true, 
				false) as object)));
    }

    [CqlDeclaration("Measurement Period")]
    public CqlInterval<CqlDateTime> Measurement_Period() => __Measurement_Period.Value;

    private Patient Patient_Value()
    {
        var a_ = context?.Operators.RetrieveByValueSet<Patient>(null, 
			null);
        return context?.Operators.SingleOrNull<Patient>(a_);
    }
    [CqlDeclaration("Patient")]
    public Patient Patient() => __Patient.Value;

    [CqlDeclaration("LengthInDays")]
    public int? LengthInDays(CqlInterval<CqlDateTime> Value)
    {
        var a_ = context?.Operators.Start(Value);
        var b_ = context?.Operators.End(Value);
        return context?.Operators.DifferenceBetween(a_, 
			b_, 
			"day");
    }

    private IEnumerable<Encounter> Inpatient_Encounter_Value()
    {
        var a_ = this.Encounter_Inpatient();
        var b_ = context?.Operators.RetrieveByValueSet<Encounter>(a_, 
			typeof(Encounter).GetProperty("Type"));
        Func<Encounter,bool?> r_ = (EncounterInpatient) => 
        {
            var d_ = (EncounterInpatient?.StatusElement as object);
<<<<<<< HEAD
            var c_ = ((context.OnFunctionCalled(new FunctionCallEvent("ToString", 
		null, 
		null))?.Operators).Convert<string>(d_) as object);
=======
            var c_ = (context?.Operators.Convert<string>(d_) as object);
>>>>>>> 04603b7c
            var e_ = ("finished" as object);
            var f_ = context?.Operators.Equal(c_, 
				e_);
            var h_ = EncounterInpatient?.Period;
            var i_ = FHIRHelpers_4_0_001.ToInterval(h_);
            var g_ = (this.LengthInDays(i_) as object);
            var j_ = (((int?)120) as object);
            var k_ = context?.Operators.LessOrEqual(g_, 
				j_);
            var l_ = context?.Operators.And(f_, 
				k_);
            var o_ = context?.Operators.End(i_);
            var p_ = this.Measurement_Period();
            var q_ = context?.Operators.ElementInInterval<CqlDateTime>(o_, 
				p_, 
				null);
            return context?.Operators.And(l_, 
				q_);
        };
        return context?.Operators.WhereOrNull<Encounter>(b_, 
			r_);
    }
    [CqlDeclaration("Inpatient Encounter")]
    public IEnumerable<Encounter> Inpatient_Encounter() => __Inpatient_Encounter.Value;

    [CqlDeclaration("ED Visit")]
    public Encounter ED_Visit(Encounter TheEncounter)
    {
        var a_ = this.Emergency_Department_Visit();
        var b_ = context?.Operators.RetrieveByValueSet<Encounter>(a_, 
			typeof(Encounter).GetProperty("Type"));
        Func<Encounter,bool?> y_ = (EDVisit) => 
        {
            var d_ = (EDVisit?.StatusElement as object);
<<<<<<< HEAD
            var c_ = ((context.OnFunctionCalled(new FunctionCallEvent("ToString", 
		null, 
		null))?.Operators).Convert<string>(d_) as object);
=======
            var c_ = (context?.Operators.Convert<string>(d_) as object);
>>>>>>> 04603b7c
            var e_ = ("finished" as object);
            var f_ = context?.Operators.Equal(c_, 
				e_);
            var g_ = EDVisit?.Period;
            var h_ = FHIRHelpers_4_0_001.ToInterval(g_);
            var i_ = context?.Operators.End(h_);
            var j_ = TheEncounter?.Period;
            var k_ = FHIRHelpers_4_0_001.ToInterval(j_);
            var l_ = context?.Operators.Start(k_);
            var m_ = context?.Operators.Quantity(1m, 
				"hour");
            var n_ = context?.Operators.Subtract(l_, 
				m_);
            var r_ = context?.Operators.Interval(n_, 
				l_, 
				true, 
				true);
            var s_ = context?.Operators.ElementInInterval<CqlDateTime>(i_, 
				r_, 
				null);
            bool? t_ = ((bool?)(context?.Operators.Start(k_) == null));
            var w_ = context?.Operators.Not(t_);
            var x_ = context?.Operators.And(s_, 
				w_);
            return context?.Operators.And(f_, 
				x_);
        };
        var z_ = context?.Operators.WhereOrNull<Encounter>(b_, 
			y_);
        Func<Encounter,object> aa_ = (@this) => context?.Operators.End(FHIRHelpers_4_0_001.ToInterval(@this?.Period));
        var ab_ = context?.Operators.ListSortBy<Encounter>(z_, 
			aa_, 
			System.ComponentModel.ListSortDirection.Ascending);
        return context?.Operators.LastOfList<Encounter>(ab_);
    }

    [CqlDeclaration("Hospitalization")]
    public CqlInterval<CqlDateTime> Hospitalization(Encounter TheEncounter)
    {
        var b_ = this.ED_Visit(TheEncounter);
        var a_ = new Encounter[]
		{
			b_,
		};
        Func<Encounter,CqlInterval<CqlDateTime>> c_ = (X) => (((X == null))
				? (FHIRHelpers_4_0_001.ToInterval(TheEncounter?.Period))
				: (context?.Operators.Interval(context?.Operators.Start(FHIRHelpers_4_0_001.ToInterval(X?.Period)), 
						context?.Operators.End(FHIRHelpers_4_0_001.ToInterval(TheEncounter?.Period)), 
						true, 
						true)))
;
        var d_ = context?.Operators.SelectOrNull<Encounter, CqlInterval<CqlDateTime>>(a_, 
			c_);
        return context?.Operators.SingleOrNull<CqlInterval<CqlDateTime>>(d_);
    }

    [CqlDeclaration("Hospitalization Locations")]
    public IEnumerable<Encounter.LocationComponent> Hospitalization_Locations(Encounter TheEncounter)
    {
        var b_ = this.ED_Visit(TheEncounter);
        var a_ = new Encounter[]
		{
			b_,
		};
        Func<Encounter,IEnumerable<Encounter.LocationComponent>> c_ = (EDEncounter) => (((EDEncounter == null))
				? ((TheEncounter?.Location as IEnumerable<Encounter.LocationComponent>))
				: (context?.Operators.FlattenList<Encounter.LocationComponent>((new IEnumerable<Encounter.LocationComponent>[]
						{
(EDEncounter?.Location as IEnumerable<Encounter.LocationComponent>),
(TheEncounter?.Location as IEnumerable<Encounter.LocationComponent>),
						} as IEnumerable<IEnumerable<Encounter.LocationComponent>>))))
;
        var d_ = context?.Operators.SelectOrNull<Encounter, IEnumerable<Encounter.LocationComponent>>(a_, 
			c_);
        return context?.Operators.SingleOrNull<IEnumerable<Encounter.LocationComponent>>(d_);
    }

    [CqlDeclaration("Hospitalization Length of Stay")]
    public int? Hospitalization_Length_of_Stay(Encounter TheEncounter)
    {
        var a_ = this.Hospitalization(TheEncounter);
        return this.LengthInDays(a_);
    }

    [CqlDeclaration("Hospital Admission Time")]
    public CqlDateTime Hospital_Admission_Time(Encounter TheEncounter)
    {
        var a_ = this.Hospitalization(TheEncounter);
        return context?.Operators.Start(a_);
    }

    [CqlDeclaration("Hospital Discharge Time")]
    public CqlDateTime Hospital_Discharge_Time(Encounter TheEncounter)
    {
        var a_ = TheEncounter?.Period;
        var b_ = FHIRHelpers_4_0_001.ToInterval(a_);
        return context?.Operators.End(b_);
    }

    [CqlDeclaration("Hospital Arrival Time")]
    public CqlDateTime Hospital_Arrival_Time(Encounter TheEncounter)
    {
        var a_ = (context?.Operators.FirstOfList<Encounter.LocationComponent>(context?.Operators.ListSortBy<Encounter.LocationComponent>(this.Hospitalization_Locations(TheEncounter), 
					(@this) => context?.Operators.Start(FHIRHelpers_4_0_001.ToInterval(@this?.Period)), 
					System.ComponentModel.ListSortDirection.Ascending)))?.Period;
        var b_ = FHIRHelpers_4_0_001.ToInterval(a_);
        return context?.Operators.Start(b_);
    }

    [CqlDeclaration("HospitalizationWithObservation")]
    public CqlInterval<CqlDateTime> HospitalizationWithObservation(Encounter TheEncounter)
    {
        var b_ = TheEncounter;
        var a_ = new Encounter[]
		{
			b_,
		};
        Func<Encounter,CqlInterval<CqlDateTime>> m_ = (Visit) => 
        {
            var d_ = (context?.Operators.LastOfList<Encounter>(context?.Operators.ListSortBy<Encounter>(context?.Operators.WhereOrNull<Encounter>(context?.Operators.RetrieveByValueSet<Encounter>(this.Emergency_Department_Visit(), 
								typeof(Encounter).GetProperty("Type")), 
							(LastED) => context?.Operators.And(context?.Operators.ElementInInterval<CqlDateTime>(context?.Operators.End(FHIRHelpers_4_0_001.ToInterval(LastED?.Period)), 
										context?.Operators.Interval(context?.Operators.Subtract((context?.Operators.Start(FHIRHelpers_4_0_001.ToInterval((context?.Operators.LastOfList<Encounter>(context?.Operators.ListSortBy<Encounter>(context?.Operators.WhereOrNull<Encounter>(context?.Operators.RetrieveByValueSet<Encounter>(this.Observation_Services(), 
																			typeof(Encounter).GetProperty("Type")), 
																		(LastObs) => context?.Operators.And(context?.Operators.ElementInInterval<CqlDateTime>(context?.Operators.End(FHIRHelpers_4_0_001.ToInterval(LastObs?.Period)), 
																					context?.Operators.Interval(context?.Operators.Subtract(context?.Operators.Start(FHIRHelpers_4_0_001.ToInterval(Visit?.Period)), 
																							context?.Operators.Quantity(1m, 
																								"hour")), 
																						context?.Operators.Start(FHIRHelpers_4_0_001.ToInterval(Visit?.Period)), 
																						true, 
																						true), 
																					null), 
																				context?.Operators.Not(((bool?)(context?.Operators.Start(FHIRHelpers_4_0_001.ToInterval(Visit?.Period)) == null))))), 
																	(@this) => context?.Operators.End(FHIRHelpers_4_0_001.ToInterval(@this?.Period)), 
																	System.ComponentModel.ListSortDirection.Ascending)))?.Period)) ?? context?.Operators.Start(FHIRHelpers_4_0_001.ToInterval(Visit?.Period))), 
												context?.Operators.Quantity(1m, 
													"hour")), 
(context?.Operators.Start(FHIRHelpers_4_0_001.ToInterval((context?.Operators.LastOfList<Encounter>(context?.Operators.ListSortBy<Encounter>(context?.Operators.WhereOrNull<Encounter>(context?.Operators.RetrieveByValueSet<Encounter>(this.Observation_Services(), 
																		typeof(Encounter).GetProperty("Type")), 
																	(LastObs) => context?.Operators.And(context?.Operators.ElementInInterval<CqlDateTime>(context?.Operators.End(FHIRHelpers_4_0_001.ToInterval(LastObs?.Period)), 
																				context?.Operators.Interval(context?.Operators.Subtract(context?.Operators.Start(FHIRHelpers_4_0_001.ToInterval(Visit?.Period)), 
																						context?.Operators.Quantity(1m, 
																							"hour")), 
																					context?.Operators.Start(FHIRHelpers_4_0_001.ToInterval(Visit?.Period)), 
																					true, 
																					true), 
																				null), 
																			context?.Operators.Not(((bool?)(context?.Operators.Start(FHIRHelpers_4_0_001.ToInterval(Visit?.Period)) == null))))), 
																(@this) => context?.Operators.End(FHIRHelpers_4_0_001.ToInterval(@this?.Period)), 
																System.ComponentModel.ListSortDirection.Ascending)))?.Period)) ?? context?.Operators.Start(FHIRHelpers_4_0_001.ToInterval(Visit?.Period))), 
											true, 
											true), 
										null), 
									context?.Operators.Not(((bool?)((context?.Operators.Start(FHIRHelpers_4_0_001.ToInterval((context?.Operators.LastOfList<Encounter>(context?.Operators.ListSortBy<Encounter>(context?.Operators.WhereOrNull<Encounter>(context?.Operators.RetrieveByValueSet<Encounter>(this.Observation_Services(), 
																	typeof(Encounter).GetProperty("Type")), 
																(LastObs) => context?.Operators.And(context?.Operators.ElementInInterval<CqlDateTime>(context?.Operators.End(FHIRHelpers_4_0_001.ToInterval(LastObs?.Period)), 
																			context?.Operators.Interval(context?.Operators.Subtract(context?.Operators.Start(FHIRHelpers_4_0_001.ToInterval(Visit?.Period)), 
																					context?.Operators.Quantity(1m, 
																						"hour")), 
																				context?.Operators.Start(FHIRHelpers_4_0_001.ToInterval(Visit?.Period)), 
																				true, 
																				true), 
																			null), 
																		context?.Operators.Not(((bool?)(context?.Operators.Start(FHIRHelpers_4_0_001.ToInterval(Visit?.Period)) == null))))), 
															(@this) => context?.Operators.End(FHIRHelpers_4_0_001.ToInterval(@this?.Period)), 
															System.ComponentModel.ListSortDirection.Ascending)))?.Period)) ?? context?.Operators.Start(FHIRHelpers_4_0_001.ToInterval(Visit?.Period))) == null))))), 
						(@this) => context?.Operators.End(FHIRHelpers_4_0_001.ToInterval(@this?.Period)), 
						System.ComponentModel.ListSortDirection.Ascending)))?.Period;
            var e_ = FHIRHelpers_4_0_001.ToInterval(d_);
            var f_ = (context?.Operators.LastOfList<Encounter>(context?.Operators.ListSortBy<Encounter>(context?.Operators.WhereOrNull<Encounter>(context?.Operators.RetrieveByValueSet<Encounter>(this.Observation_Services(), 
								typeof(Encounter).GetProperty("Type")), 
							(LastObs) => context?.Operators.And(context?.Operators.ElementInInterval<CqlDateTime>(context?.Operators.End(FHIRHelpers_4_0_001.ToInterval(LastObs?.Period)), 
										context?.Operators.Interval(context?.Operators.Subtract(context?.Operators.Start(FHIRHelpers_4_0_001.ToInterval(Visit?.Period)), 
												context?.Operators.Quantity(1m, 
													"hour")), 
											context?.Operators.Start(FHIRHelpers_4_0_001.ToInterval(Visit?.Period)), 
											true, 
											true), 
										null), 
									context?.Operators.Not(((bool?)(context?.Operators.Start(FHIRHelpers_4_0_001.ToInterval(Visit?.Period)) == null))))), 
						(@this) => context?.Operators.End(FHIRHelpers_4_0_001.ToInterval(@this?.Period)), 
						System.ComponentModel.ListSortDirection.Ascending)))?.Period;
            var g_ = FHIRHelpers_4_0_001.ToInterval(f_);
            var h_ = Visit?.Period;
            var i_ = FHIRHelpers_4_0_001.ToInterval(h_);
            var c_ = (context?.Operators.Start(e_) ?? (context?.Operators.Start(g_) ?? context?.Operators.Start(i_)));
            var l_ = context?.Operators.End(i_);
            return context?.Operators.Interval(c_, 
				l_, 
				true, 
				true);
        };
        var n_ = context?.Operators.SelectOrNull<Encounter, CqlInterval<CqlDateTime>>(a_, 
			m_);
        return context?.Operators.SingleOrNull<CqlInterval<CqlDateTime>>(n_);
    }

    [CqlDeclaration("Normalize Interval")]
    public CqlInterval<CqlDateTime> Normalize_Interval(object choice)
    {
        if (((choice is FhirDateTime as bool?) ?? false))
            {
                var a__ = (choice as FhirDateTime);
                var b__ = FHIRHelpers_4_0_001.ToDateTime(a__);
                return context?.Operators.Interval(b__, 
					b__, 
					true, 
					true);
            }
        else if (((choice is Period as bool?) ?? false))
            {
                var a__ = (choice as Period);
                return FHIRHelpers_4_0_001.ToInterval(a__);
            }
        else if (((choice is Instant as bool?) ?? false))
            {
                var a__ = (choice as Instant);
                var b__ = FHIRHelpers_4_0_001.ToDateTime(a__);
                return context?.Operators.Interval(b__, 
					b__, 
					true, 
					true);
            }
        else if (((choice is Age as bool?) ?? false))
            {
                var a__ = (context?.Operators.Interval(context?.Operators.Add(FHIRHelpers_4_0_001.ToDate(this.Patient()?.BirthDateElement), 
							FHIRHelpers_4_0_001.ToQuantity(((Quantity)(choice as Age)))), 
						context?.Operators.Add(context?.Operators.Add(FHIRHelpers_4_0_001.ToDate(this.Patient()?.BirthDateElement), 
								FHIRHelpers_4_0_001.ToQuantity(((Quantity)(choice as Age)))), 
							context?.Operators.Quantity(1m, 
								"year")), 
						true, 
						false))?.low;
                var b__ = context?.Operators.ConvertDateToDateTime(a__);
                var c__ = (context?.Operators.Interval(context?.Operators.Add(FHIRHelpers_4_0_001.ToDate(this.Patient()?.BirthDateElement), 
							FHIRHelpers_4_0_001.ToQuantity(((Quantity)(choice as Age)))), 
						context?.Operators.Add(context?.Operators.Add(FHIRHelpers_4_0_001.ToDate(this.Patient()?.BirthDateElement), 
								FHIRHelpers_4_0_001.ToQuantity(((Quantity)(choice as Age)))), 
							context?.Operators.Quantity(1m, 
								"year")), 
						true, 
						false))?.high;
                var d__ = context?.Operators.ConvertDateToDateTime(c__);
                var e__ = (context?.Operators.Interval(context?.Operators.Add(FHIRHelpers_4_0_001.ToDate(this.Patient()?.BirthDateElement), 
							FHIRHelpers_4_0_001.ToQuantity(((Quantity)(choice as Age)))), 
						context?.Operators.Add(context?.Operators.Add(FHIRHelpers_4_0_001.ToDate(this.Patient()?.BirthDateElement), 
								FHIRHelpers_4_0_001.ToQuantity(((Quantity)(choice as Age)))), 
							context?.Operators.Quantity(1m, 
								"year")), 
						true, 
						false))?.lowClosed;
                var f__ = (context?.Operators.Interval(context?.Operators.Add(FHIRHelpers_4_0_001.ToDate(this.Patient()?.BirthDateElement), 
							FHIRHelpers_4_0_001.ToQuantity(((Quantity)(choice as Age)))), 
						context?.Operators.Add(context?.Operators.Add(FHIRHelpers_4_0_001.ToDate(this.Patient()?.BirthDateElement), 
								FHIRHelpers_4_0_001.ToQuantity(((Quantity)(choice as Age)))), 
							context?.Operators.Quantity(1m, 
								"year")), 
						true, 
						false))?.highClosed;
                return context?.Operators.Interval(b__, 
					d__, 
					e__, 
					f__);
            }
        else if (((choice is Range as bool?) ?? false))
            {
                var a__ = (context?.Operators.Interval(context?.Operators.Add(FHIRHelpers_4_0_001.ToDate(this.Patient()?.BirthDateElement), 
							FHIRHelpers_4_0_001.ToQuantity(((choice as Range))?.Low)), 
						context?.Operators.Add(context?.Operators.Add(FHIRHelpers_4_0_001.ToDate(this.Patient()?.BirthDateElement), 
								FHIRHelpers_4_0_001.ToQuantity(((choice as Range))?.High)), 
							context?.Operators.Quantity(1m, 
								"year")), 
						true, 
						false))?.low;
                var b__ = context?.Operators.ConvertDateToDateTime(a__);
                var c__ = (context?.Operators.Interval(context?.Operators.Add(FHIRHelpers_4_0_001.ToDate(this.Patient()?.BirthDateElement), 
							FHIRHelpers_4_0_001.ToQuantity(((choice as Range))?.Low)), 
						context?.Operators.Add(context?.Operators.Add(FHIRHelpers_4_0_001.ToDate(this.Patient()?.BirthDateElement), 
								FHIRHelpers_4_0_001.ToQuantity(((choice as Range))?.High)), 
							context?.Operators.Quantity(1m, 
								"year")), 
						true, 
						false))?.high;
                var d__ = context?.Operators.ConvertDateToDateTime(c__);
                var e__ = (context?.Operators.Interval(context?.Operators.Add(FHIRHelpers_4_0_001.ToDate(this.Patient()?.BirthDateElement), 
							FHIRHelpers_4_0_001.ToQuantity(((choice as Range))?.Low)), 
						context?.Operators.Add(context?.Operators.Add(FHIRHelpers_4_0_001.ToDate(this.Patient()?.BirthDateElement), 
								FHIRHelpers_4_0_001.ToQuantity(((choice as Range))?.High)), 
							context?.Operators.Quantity(1m, 
								"year")), 
						true, 
						false))?.lowClosed;
                var f__ = (context?.Operators.Interval(context?.Operators.Add(FHIRHelpers_4_0_001.ToDate(this.Patient()?.BirthDateElement), 
							FHIRHelpers_4_0_001.ToQuantity(((choice as Range))?.Low)), 
						context?.Operators.Add(context?.Operators.Add(FHIRHelpers_4_0_001.ToDate(this.Patient()?.BirthDateElement), 
								FHIRHelpers_4_0_001.ToQuantity(((choice as Range))?.High)), 
							context?.Operators.Quantity(1m, 
								"year")), 
						true, 
						false))?.highClosed;
                return context?.Operators.Interval(b__, 
					d__, 
					e__, 
					f__);
            }
        else if (((choice is Timing as bool?) ?? false))
            if (true)
                {
                    var a__ = (null as CqlInterval<CqlDateTime>);
                    return context?.Operators.Message<CqlInterval<CqlDateTime>>(a__, 
						"1", 
						"Error", 
						"Cannot compute a single interval from a Timing type");
                }
            else 
                return (null as CqlInterval<CqlDateTime>);


        else if (((choice is FhirString as bool?) ?? false))
            if (true)
                {
                    var a__ = (null as CqlInterval<CqlDateTime>);
                    return context?.Operators.Message<CqlInterval<CqlDateTime>>(a__, 
						"1", 
						"Error", 
						"Cannot compute an interval from a String value");
                }
            else 
                return (null as CqlInterval<CqlDateTime>);


        else 
            return (null as CqlInterval<CqlDateTime>);

    }


    [CqlDeclaration("Normalize Abatement")]
    public CqlInterval<CqlDateTime> Normalize_Abatement(Condition condition)
    {
        if ((((condition?.Abatement as object) is FhirDateTime as bool?) ?? false))
            {
                var a__ = ((condition?.Abatement as object) as FhirDateTime);
                var b__ = FHIRHelpers_4_0_001.ToDateTime(a__);
                return context?.Operators.Interval(b__, 
					b__, 
					true, 
					true);
            }
        else if ((((condition?.Abatement as object) is Period as bool?) ?? false))
            {
                var a__ = ((condition?.Abatement as object) as Period);
                return FHIRHelpers_4_0_001.ToInterval(a__);
            }
        else if ((((condition?.Abatement as object) is FhirString as bool?) ?? false))
            if (true)
                {
                    var a__ = (null as CqlInterval<CqlDateTime>);
                    return context?.Operators.Message<CqlInterval<CqlDateTime>>(a__, 
						"1", 
						"Error", 
						"Cannot compute an interval from a String value");
                }
            else 
                return (null as CqlInterval<CqlDateTime>);


        else if ((((condition?.Abatement as object) is Age as bool?) ?? false))
            {
                var a__ = (context?.Operators.Interval(context?.Operators.Add(FHIRHelpers_4_0_001.ToDate(this.Patient()?.BirthDateElement), 
							FHIRHelpers_4_0_001.ToQuantity(((Quantity)((condition?.Abatement as object) as Age)))), 
						context?.Operators.Add(context?.Operators.Add(FHIRHelpers_4_0_001.ToDate(this.Patient()?.BirthDateElement), 
								FHIRHelpers_4_0_001.ToQuantity(((Quantity)((condition?.Abatement as object) as Age)))), 
							context?.Operators.Quantity(1m, 
								"year")), 
						true, 
						false))?.low;
                var b__ = context?.Operators.ConvertDateToDateTime(a__);
                var c__ = (context?.Operators.Interval(context?.Operators.Add(FHIRHelpers_4_0_001.ToDate(this.Patient()?.BirthDateElement), 
							FHIRHelpers_4_0_001.ToQuantity(((Quantity)((condition?.Abatement as object) as Age)))), 
						context?.Operators.Add(context?.Operators.Add(FHIRHelpers_4_0_001.ToDate(this.Patient()?.BirthDateElement), 
								FHIRHelpers_4_0_001.ToQuantity(((Quantity)((condition?.Abatement as object) as Age)))), 
							context?.Operators.Quantity(1m, 
								"year")), 
						true, 
						false))?.high;
                var d__ = context?.Operators.ConvertDateToDateTime(c__);
                var e__ = (context?.Operators.Interval(context?.Operators.Add(FHIRHelpers_4_0_001.ToDate(this.Patient()?.BirthDateElement), 
							FHIRHelpers_4_0_001.ToQuantity(((Quantity)((condition?.Abatement as object) as Age)))), 
						context?.Operators.Add(context?.Operators.Add(FHIRHelpers_4_0_001.ToDate(this.Patient()?.BirthDateElement), 
								FHIRHelpers_4_0_001.ToQuantity(((Quantity)((condition?.Abatement as object) as Age)))), 
							context?.Operators.Quantity(1m, 
								"year")), 
						true, 
						false))?.lowClosed;
                var f__ = (context?.Operators.Interval(context?.Operators.Add(FHIRHelpers_4_0_001.ToDate(this.Patient()?.BirthDateElement), 
							FHIRHelpers_4_0_001.ToQuantity(((Quantity)((condition?.Abatement as object) as Age)))), 
						context?.Operators.Add(context?.Operators.Add(FHIRHelpers_4_0_001.ToDate(this.Patient()?.BirthDateElement), 
								FHIRHelpers_4_0_001.ToQuantity(((Quantity)((condition?.Abatement as object) as Age)))), 
							context?.Operators.Quantity(1m, 
								"year")), 
						true, 
						false))?.highClosed;
                return context?.Operators.Interval(b__, 
					d__, 
					e__, 
					f__);
            }
        else if ((((condition?.Abatement as object) is Range as bool?) ?? false))
            {
                var a__ = (context?.Operators.Interval(context?.Operators.Add(FHIRHelpers_4_0_001.ToDate(this.Patient()?.BirthDateElement), 
							FHIRHelpers_4_0_001.ToQuantity((((condition?.Abatement as object) as Range))?.Low)), 
						context?.Operators.Add(context?.Operators.Add(FHIRHelpers_4_0_001.ToDate(this.Patient()?.BirthDateElement), 
								FHIRHelpers_4_0_001.ToQuantity((((condition?.Abatement as object) as Range))?.High)), 
							context?.Operators.Quantity(1m, 
								"year")), 
						true, 
						false))?.low;
                var b__ = context?.Operators.ConvertDateToDateTime(a__);
                var c__ = (context?.Operators.Interval(context?.Operators.Add(FHIRHelpers_4_0_001.ToDate(this.Patient()?.BirthDateElement), 
							FHIRHelpers_4_0_001.ToQuantity((((condition?.Abatement as object) as Range))?.Low)), 
						context?.Operators.Add(context?.Operators.Add(FHIRHelpers_4_0_001.ToDate(this.Patient()?.BirthDateElement), 
								FHIRHelpers_4_0_001.ToQuantity((((condition?.Abatement as object) as Range))?.High)), 
							context?.Operators.Quantity(1m, 
								"year")), 
						true, 
						false))?.high;
                var d__ = context?.Operators.ConvertDateToDateTime(c__);
                var e__ = (context?.Operators.Interval(context?.Operators.Add(FHIRHelpers_4_0_001.ToDate(this.Patient()?.BirthDateElement), 
							FHIRHelpers_4_0_001.ToQuantity((((condition?.Abatement as object) as Range))?.Low)), 
						context?.Operators.Add(context?.Operators.Add(FHIRHelpers_4_0_001.ToDate(this.Patient()?.BirthDateElement), 
								FHIRHelpers_4_0_001.ToQuantity((((condition?.Abatement as object) as Range))?.High)), 
							context?.Operators.Quantity(1m, 
								"year")), 
						true, 
						false))?.lowClosed;
                var f__ = (context?.Operators.Interval(context?.Operators.Add(FHIRHelpers_4_0_001.ToDate(this.Patient()?.BirthDateElement), 
							FHIRHelpers_4_0_001.ToQuantity((((condition?.Abatement as object) as Range))?.Low)), 
						context?.Operators.Add(context?.Operators.Add(FHIRHelpers_4_0_001.ToDate(this.Patient()?.BirthDateElement), 
								FHIRHelpers_4_0_001.ToQuantity((((condition?.Abatement as object) as Range))?.High)), 
							context?.Operators.Quantity(1m, 
								"year")), 
						true, 
						false))?.highClosed;
                return context?.Operators.Interval(b__, 
					d__, 
					e__, 
					f__);
            }
        else if ((((condition?.Abatement as object) is FhirBoolean as bool?) ?? false))
            {
                var a__ = (condition?.Onset as object);
                var b__ = this.Normalize_Interval(a__);
                var c__ = context?.Operators.End(b__);
                var d__ = condition?.RecordedDateElement;
                var e__ = FHIRHelpers_4_0_001.ToDateTime(d__);
                return context?.Operators.Interval(c__, 
					e__, 
					true, 
					false);
            }
        else 
            return (null as CqlInterval<CqlDateTime>);

    }


    [CqlDeclaration("Prevalence Period")]
    public CqlInterval<CqlDateTime> Prevalence_Period(Condition condition)
    {
        if ((context?.Operators.Or(context?.Operators.Or(context?.Operators.Equivalent((FHIRHelpers_4_0_001.ToConcept(condition?.ClinicalStatus) as object), 
(context?.Operators.ConvertCodeToConcept(this.active()) as object)), 
					context?.Operators.Equivalent((FHIRHelpers_4_0_001.ToConcept(condition?.ClinicalStatus) as object), 
(context?.Operators.ConvertCodeToConcept(this.recurrence()) as object))), 
				context?.Operators.Equivalent((FHIRHelpers_4_0_001.ToConcept(condition?.ClinicalStatus) as object), 
(context?.Operators.ConvertCodeToConcept(this.relapse()) as object))) ?? false))
            {
                var a__ = (condition?.Onset as object);
                var b__ = this.Normalize_Interval(a__);
                var c__ = context?.Operators.Start(b__);
                var d__ = this.Normalize_Abatement(condition);
                var e__ = context?.Operators.End(d__);
                return context?.Operators.Interval(c__, 
					e__, 
					true, 
					true);
            }
        else 
            {
                var a__ = (condition?.Onset as object);
                var b__ = this.Normalize_Interval(a__);
                var c__ = context?.Operators.Start(b__);
                var d__ = this.Normalize_Abatement(condition);
                var e__ = context?.Operators.End(d__);
                return context?.Operators.Interval(c__, 
					e__, 
					true, 
					false);
            }
    }


    [CqlDeclaration("GetId")]
    public string GetId(string uri)
    {
        var a_ = context?.Operators.Split(uri, 
			"/");
        return context?.Operators.LastOfList<string>(a_);
    }

    [CqlDeclaration("EncounterDiagnosis")]
    public IEnumerable<Condition> EncounterDiagnosis(Encounter Encounter)
    {
        var a_ = (Encounter?.Diagnosis as IEnumerable<Encounter.DiagnosisComponent>);
        Func<Encounter.DiagnosisComponent,Condition> j_ = (D) => 
        {
            var b_ = context?.Operators.RetrieveByValueSet<Condition>(null, 
				null);
            Func<Condition,bool?> h_ = (C) => 
            {
                var d_ = (C?.IdElement as object);
<<<<<<< HEAD
                var c_ = ((context.OnFunctionCalled(new FunctionCallEvent("ToString", 
		null, 
		null))?.Operators).Convert<string>(d_) as object);
                var f_ = (D?.Condition?.ReferenceElement as object);
                var g_ = (context.OnFunctionCalled(new FunctionCallEvent("ToString", 
		null, 
		null))?.Operators).Convert<string>(f_);
=======
                var c_ = (context?.Operators.Convert<string>(d_) as object);
                var f_ = (D?.Condition?.ReferenceElement as object);
                var g_ = context?.Operators.Convert<string>(f_);
>>>>>>> 04603b7c
                var e_ = (this.GetId(g_) as object);
                return context?.Operators.Equal(c_, 
					e_);
            };
            var i_ = context?.Operators.WhereOrNull<Condition>(b_, 
				h_);
            return context?.Operators.SingleOrNull<Condition>(i_);
        };
        return context?.Operators.SelectOrNull<Encounter.DiagnosisComponent, Condition>(a_, 
			j_);
    }

    [CqlDeclaration("GetCondition")]
    public Condition GetCondition(ResourceReference reference)
    {
        var a_ = context?.Operators.RetrieveByValueSet<Condition>(null, 
			null);
        Func<Condition,bool?> g_ = (C) => 
        {
            var c_ = (C?.IdElement as object);
<<<<<<< HEAD
            var b_ = ((context.OnFunctionCalled(new FunctionCallEvent("ToString", 
		null, 
		null))?.Operators).Convert<string>(c_) as object);
            var e_ = (reference?.ReferenceElement as object);
            var f_ = (context.OnFunctionCalled(new FunctionCallEvent("ToString", 
		null, 
		null))?.Operators).Convert<string>(e_);
=======
            var b_ = (context?.Operators.Convert<string>(c_) as object);
            var e_ = (reference?.ReferenceElement as object);
            var f_ = context?.Operators.Convert<string>(e_);
>>>>>>> 04603b7c
            var d_ = (this.GetId(f_) as object);
            return context?.Operators.Equal(b_, 
				d_);
        };
        var h_ = context?.Operators.WhereOrNull<Condition>(a_, 
			g_);
        return context?.Operators.SingleOrNull<Condition>(h_);
    }

    [CqlDeclaration("GetExtensions")]
    public IEnumerable<Extension> GetExtensions(DomainResource domainResource, string url)
    {
        var a_ = (domainResource?.Extension as IEnumerable<Extension>);
        Func<Extension,bool?> f_ = (E) => 
        {
            var d_ = (E?.Url as object);
            var c_ = (context?.Operators.Convert<FhirUri>(d_) as object);
<<<<<<< HEAD
            var b_ = ((context.OnFunctionCalled(new FunctionCallEvent("ToString", 
		null, 
		null))?.Operators).Convert<string>(c_) as object);
=======
            var b_ = (context?.Operators.Convert<string>(c_) as object);
>>>>>>> 04603b7c
            var e_ = (context?.Operators.Concatenate("http://hl7.org/fhir/us/qicore/StructureDefinition/", 
				url) as object);
            return context?.Operators.Equal(b_, 
				e_);
        };
        var g_ = context?.Operators.WhereOrNull<Extension>(a_, 
			f_);
        Func<Extension,Extension> h_ = (E) => E;
        return context?.Operators.SelectOrNull<Extension, Extension>(g_, 
			h_);
    }

    [CqlDeclaration("GetExtensions")]
    public IEnumerable<Extension> GetExtensions(Element element, string url)
    {
        var a_ = (element?.Extension as IEnumerable<Extension>);
        Func<Extension,bool?> f_ = (E) => 
        {
            var d_ = (E?.Url as object);
            var c_ = (context?.Operators.Convert<FhirUri>(d_) as object);
<<<<<<< HEAD
            var b_ = ((context.OnFunctionCalled(new FunctionCallEvent("ToString", 
		null, 
		null))?.Operators).Convert<string>(c_) as object);
=======
            var b_ = (context?.Operators.Convert<string>(c_) as object);
>>>>>>> 04603b7c
            var e_ = (url as object);
            return context?.Operators.Equal(b_, 
				e_);
        };
        var g_ = context?.Operators.WhereOrNull<Extension>(a_, 
			f_);
        Func<Extension,Extension> h_ = (E) => E;
        return context?.Operators.SelectOrNull<Extension, Extension>(g_, 
			h_);
    }

    [CqlDeclaration("GetExtension")]
    public Extension GetExtension(DomainResource domainResource, string url)
    {
        var a_ = this.GetExtensions(domainResource, 
			url);
        return context?.Operators.SingleOrNull<Extension>(a_);
    }

    [CqlDeclaration("GetExtension")]
    public Extension GetExtension(Element element, string url)
    {
        var a_ = this.GetExtensions(element, 
			url);
        return context?.Operators.SingleOrNull<Extension>(a_);
    }

    [CqlDeclaration("PresentOnAdmissionIndicator")]
    public CodeableConcept PresentOnAdmissionIndicator(Element element)
    {
        return (((this.GetExtension(element, 
				"http://hl7.org/fhir/us/qicore/StructureDefinition/qicore-encounter-diagnosisPresentOnAdmission"))?.Value as object) as CodeableConcept);
    }


    [CqlDeclaration("PrincipalDiagnosis")]
    public Condition PrincipalDiagnosis(Encounter Encounter)
    {
        var c_ = (Encounter?.Diagnosis as IEnumerable<Encounter.DiagnosisComponent>);
        Func<Encounter.DiagnosisComponent,bool?> h_ = (D) => 
        {
            var e_ = (D?.RankElement as object);
            var f_ = context?.Operators.Convert<Integer>(e_);
            var d_ = (FHIRHelpers_4_0_001.ToInteger(f_) as object);
            var g_ = (((int?)1) as object);
            return context?.Operators.Equal(d_, 
				g_);
        };
        var i_ = context?.Operators.WhereOrNull<Encounter.DiagnosisComponent>(c_, 
			h_);
        var b_ = context?.Operators.SingleOrNull<Encounter.DiagnosisComponent>(i_);
        var a_ = new Encounter.DiagnosisComponent[]
		{
			b_,
		};
        Func<Encounter.DiagnosisComponent,Condition> r_ = (PD) => 
        {
            var j_ = context?.Operators.RetrieveByValueSet<Condition>(null, 
				null);
            Func<Condition,bool?> p_ = (C) => 
            {
                var l_ = (C?.IdElement as object);
<<<<<<< HEAD
                var k_ = ((context.OnFunctionCalled(new FunctionCallEvent("ToString", 
		null, 
		null))?.Operators).Convert<string>(l_) as object);
                var n_ = (PD?.Condition?.ReferenceElement as object);
                var o_ = (context.OnFunctionCalled(new FunctionCallEvent("ToString", 
		null, 
		null))?.Operators).Convert<string>(n_);
=======
                var k_ = (context?.Operators.Convert<string>(l_) as object);
                var n_ = (PD?.Condition?.ReferenceElement as object);
                var o_ = context?.Operators.Convert<string>(n_);
>>>>>>> 04603b7c
                var m_ = (this.GetId(o_) as object);
                return context?.Operators.Equal(k_, 
					m_);
            };
            var q_ = context?.Operators.WhereOrNull<Condition>(j_, 
				p_);
            return context?.Operators.SingleOrNull<Condition>(q_);
        };
        var s_ = context?.Operators.SelectOrNull<Encounter.DiagnosisComponent, Condition>(a_, 
			r_);
        return context?.Operators.SingleOrNull<Condition>(s_);
    }

    [CqlDeclaration("GetLocation")]
    public Location GetLocation(ResourceReference reference)
    {
        var a_ = context?.Operators.RetrieveByValueSet<Location>(null, 
			null);
        Func<Location,bool?> g_ = (L) => 
        {
            var c_ = (L?.IdElement as object);
<<<<<<< HEAD
            var b_ = ((context.OnFunctionCalled(new FunctionCallEvent("ToString", 
		null, 
		null))?.Operators).Convert<string>(c_) as object);
            var e_ = (reference?.ReferenceElement as object);
            var f_ = (context.OnFunctionCalled(new FunctionCallEvent("ToString", 
		null, 
		null))?.Operators).Convert<string>(e_);
=======
            var b_ = (context?.Operators.Convert<string>(c_) as object);
            var e_ = (reference?.ReferenceElement as object);
            var f_ = context?.Operators.Convert<string>(e_);
>>>>>>> 04603b7c
            var d_ = (this.GetId(f_) as object);
            return context?.Operators.Equal(b_, 
				d_);
        };
        var h_ = context?.Operators.WhereOrNull<Location>(a_, 
			g_);
        return context?.Operators.SingleOrNull<Location>(h_);
    }

    [CqlDeclaration("GetBaseExtensions")]
    public IEnumerable<Extension> GetBaseExtensions(DomainResource domainResource, string url)
    {
        var a_ = (domainResource?.Extension as IEnumerable<Extension>);
        Func<Extension,bool?> f_ = (E) => 
        {
            var d_ = (E?.Url as object);
            var c_ = (context?.Operators.Convert<FhirUri>(d_) as object);
<<<<<<< HEAD
            var b_ = ((context.OnFunctionCalled(new FunctionCallEvent("ToString", 
		null, 
		null))?.Operators).Convert<string>(c_) as object);
=======
            var b_ = (context?.Operators.Convert<string>(c_) as object);
>>>>>>> 04603b7c
            var e_ = (context?.Operators.Concatenate("http://hl7.org/fhir/StructureDefinition/", 
				url) as object);
            return context?.Operators.Equal(b_, 
				e_);
        };
        var g_ = context?.Operators.WhereOrNull<Extension>(a_, 
			f_);
        Func<Extension,Extension> h_ = (E) => E;
        return context?.Operators.SelectOrNull<Extension, Extension>(g_, 
			h_);
    }

    [CqlDeclaration("GetBaseExtension")]
    public Extension GetBaseExtension(DomainResource domainResource, string url)
    {
        var a_ = this.GetBaseExtensions(domainResource, 
			url);
        return context?.Operators.SingleOrNull<Extension>(a_);
    }

    [CqlDeclaration("BaseExtensions")]
    public IEnumerable<Extension> BaseExtensions(Element element, string id)
    {
        var a_ = (element?.Extension as IEnumerable<Extension>);
        Func<Extension,bool?> f_ = (E) => 
        {
            var d_ = (E?.Url as object);
            var c_ = (context?.Operators.Convert<FhirUri>(d_) as object);
<<<<<<< HEAD
            var b_ = ((context.OnFunctionCalled(new FunctionCallEvent("ToString", 
		null, 
		null))?.Operators).Convert<string>(c_) as object);
=======
            var b_ = (context?.Operators.Convert<string>(c_) as object);
>>>>>>> 04603b7c
            var e_ = (context?.Operators.Concatenate("http://hl7.org/fhir/StructureDefinition/", 
				id) as object);
            return context?.Operators.Equal(b_, 
				e_);
        };
        var g_ = context?.Operators.WhereOrNull<Extension>(a_, 
			f_);
        Func<Extension,Extension> h_ = (E) => E;
        return context?.Operators.SelectOrNull<Extension, Extension>(g_, 
			h_);
    }

    [CqlDeclaration("BaseExtension")]
    public Extension BaseExtension(Element element, string id)
    {
        var a_ = this.BaseExtensions(element, 
			id);
        return context?.Operators.SingleOrNull<Extension>(a_);
    }

    [CqlDeclaration("GetMedicationCode")]
    public CodeableConcept GetMedicationCode(MedicationRequest request)
    {
        if ((((request?.Medication as object) is CodeableConcept as bool?) ?? false))
            return ((request?.Medication as object) as CodeableConcept);

        else 
            {
                return (context?.Operators.SingleOrNull<Medication>(context?.Operators.WhereOrNull<Medication>(context?.Operators.RetrieveByValueSet<Medication>(null, 
								null), 
<<<<<<< HEAD
							(M) => context?.Operators.Equal(((context.OnFunctionCalled(new FunctionCallEvent("ToString", 
		null, 
		null))?.Operators).Convert<string>((M?.IdElement as object)) as object), 
(this.GetId((context.OnFunctionCalled(new FunctionCallEvent("ToString", 
		null, 
		null))?.Operators).Convert<string>(((((request?.Medication as object) as ResourceReference))?.ReferenceElement as object))) as object)))))?.Code;
=======
							(M) => context?.Operators.Equal((context?.Operators.Convert<string>((M?.IdElement as object)) as object), 
(this.GetId(context?.Operators.Convert<string>(((((request?.Medication as object) as ResourceReference))?.ReferenceElement as object))) as object)))))?.Code;
>>>>>>> 04603b7c
            }
    }


    [CqlDeclaration("HasStart")]
    public bool? HasStart(CqlInterval<CqlDateTime> period)
    {
        bool? a_ = ((bool?)(context?.Operators.Start(period) == null));
        var b_ = (context?.Operators.Start(period) as object);
        var c_ = (context.Operators.Minimum<Hl7.Cql.Primitives.CqlDateTime>() as object);
        var d_ = context?.Operators.Equal(b_, 
			c_);
        var e_ = context?.Operators.Or(a_, 
			d_);
        return context?.Operators.Not(e_);
    }

    [CqlDeclaration("HasEnd")]
    public bool? HasEnd(CqlInterval<CqlDateTime> period)
    {
        bool? a_ = ((bool?)(context?.Operators.End(period) == null));
        var b_ = (context?.Operators.End(period) as object);
        var c_ = (context.Operators.Maximum<Hl7.Cql.Primitives.CqlDateTime>() as object);
        var d_ = context?.Operators.Equal(b_, 
			c_);
        var e_ = context?.Operators.Or(a_, 
			d_);
        return context?.Operators.Not(e_);
    }

    [CqlDeclaration("Latest")]
    public CqlDateTime Latest(object choice)
    {
        var b_ = this.Normalize_Interval(choice);
        var a_ = new CqlInterval<CqlDateTime>[]
		{
			b_,
		};
        Func<CqlInterval<CqlDateTime>,CqlDateTime> c_ = (period) => (((this.HasEnd(period) ?? false))
				? (context?.Operators.End(period))
				: (context?.Operators.Start(period)))
;
        var d_ = context?.Operators.SelectOrNull<CqlInterval<CqlDateTime>, CqlDateTime>(a_, 
			c_);
        return context?.Operators.SingleOrNull<CqlDateTime>(d_);
    }

    [CqlDeclaration("Earliest")]
    public CqlDateTime Earliest(object choice)
    {
        var b_ = this.Normalize_Interval(choice);
        var a_ = new CqlInterval<CqlDateTime>[]
		{
			b_,
		};
        Func<CqlInterval<CqlDateTime>,CqlDateTime> c_ = (period) => (((this.HasStart(period) ?? false))
				? (context?.Operators.Start(period))
				: (context?.Operators.End(period)))
;
        var d_ = context?.Operators.SelectOrNull<CqlInterval<CqlDateTime>, CqlDateTime>(a_, 
			c_);
        return context?.Operators.SingleOrNull<CqlDateTime>(d_);
    }

}<|MERGE_RESOLUTION|>--- conflicted
+++ resolved
@@ -9,10 +9,6 @@
 using Hl7.Fhir.Model;
 using Range = Hl7.Fhir.Model.Range;
 using Task = Hl7.Fhir.Model.Task;
-<<<<<<< HEAD
-
-=======
->>>>>>> 04603b7c
 [System.CodeDom.Compiler.GeneratedCode(".NET Code Generation", "0.9.0.0")]
 [CqlLibrary("MATGlobalCommonFunctionsFHIR4", "6.1.000")]
 public class MATGlobalCommonFunctionsFHIR4_6_1_000
@@ -695,13 +691,7 @@
         Func<Encounter,bool?> r_ = (EncounterInpatient) => 
         {
             var d_ = (EncounterInpatient?.StatusElement as object);
-<<<<<<< HEAD
-            var c_ = ((context.OnFunctionCalled(new FunctionCallEvent("ToString", 
-		null, 
-		null))?.Operators).Convert<string>(d_) as object);
-=======
             var c_ = (context?.Operators.Convert<string>(d_) as object);
->>>>>>> 04603b7c
             var e_ = ("finished" as object);
             var f_ = context?.Operators.Equal(c_, 
 				e_);
@@ -736,13 +726,7 @@
         Func<Encounter,bool?> y_ = (EDVisit) => 
         {
             var d_ = (EDVisit?.StatusElement as object);
-<<<<<<< HEAD
-            var c_ = ((context.OnFunctionCalled(new FunctionCallEvent("ToString", 
-		null, 
-		null))?.Operators).Convert<string>(d_) as object);
-=======
             var c_ = (context?.Operators.Convert<string>(d_) as object);
->>>>>>> 04603b7c
             var e_ = ("finished" as object);
             var f_ = context?.Operators.Equal(c_, 
 				e_);
@@ -1264,19 +1248,9 @@
             Func<Condition,bool?> h_ = (C) => 
             {
                 var d_ = (C?.IdElement as object);
-<<<<<<< HEAD
-                var c_ = ((context.OnFunctionCalled(new FunctionCallEvent("ToString", 
-		null, 
-		null))?.Operators).Convert<string>(d_) as object);
-                var f_ = (D?.Condition?.ReferenceElement as object);
-                var g_ = (context.OnFunctionCalled(new FunctionCallEvent("ToString", 
-		null, 
-		null))?.Operators).Convert<string>(f_);
-=======
                 var c_ = (context?.Operators.Convert<string>(d_) as object);
                 var f_ = (D?.Condition?.ReferenceElement as object);
                 var g_ = context?.Operators.Convert<string>(f_);
->>>>>>> 04603b7c
                 var e_ = (this.GetId(g_) as object);
                 return context?.Operators.Equal(c_, 
 					e_);
@@ -1297,19 +1271,9 @@
         Func<Condition,bool?> g_ = (C) => 
         {
             var c_ = (C?.IdElement as object);
-<<<<<<< HEAD
-            var b_ = ((context.OnFunctionCalled(new FunctionCallEvent("ToString", 
-		null, 
-		null))?.Operators).Convert<string>(c_) as object);
-            var e_ = (reference?.ReferenceElement as object);
-            var f_ = (context.OnFunctionCalled(new FunctionCallEvent("ToString", 
-		null, 
-		null))?.Operators).Convert<string>(e_);
-=======
             var b_ = (context?.Operators.Convert<string>(c_) as object);
             var e_ = (reference?.ReferenceElement as object);
             var f_ = context?.Operators.Convert<string>(e_);
->>>>>>> 04603b7c
             var d_ = (this.GetId(f_) as object);
             return context?.Operators.Equal(b_, 
 				d_);
@@ -1327,13 +1291,7 @@
         {
             var d_ = (E?.Url as object);
             var c_ = (context?.Operators.Convert<FhirUri>(d_) as object);
-<<<<<<< HEAD
-            var b_ = ((context.OnFunctionCalled(new FunctionCallEvent("ToString", 
-		null, 
-		null))?.Operators).Convert<string>(c_) as object);
-=======
             var b_ = (context?.Operators.Convert<string>(c_) as object);
->>>>>>> 04603b7c
             var e_ = (context?.Operators.Concatenate("http://hl7.org/fhir/us/qicore/StructureDefinition/", 
 				url) as object);
             return context?.Operators.Equal(b_, 
@@ -1354,13 +1312,7 @@
         {
             var d_ = (E?.Url as object);
             var c_ = (context?.Operators.Convert<FhirUri>(d_) as object);
-<<<<<<< HEAD
-            var b_ = ((context.OnFunctionCalled(new FunctionCallEvent("ToString", 
-		null, 
-		null))?.Operators).Convert<string>(c_) as object);
-=======
             var b_ = (context?.Operators.Convert<string>(c_) as object);
->>>>>>> 04603b7c
             var e_ = (url as object);
             return context?.Operators.Equal(b_, 
 				e_);
@@ -1423,19 +1375,9 @@
             Func<Condition,bool?> p_ = (C) => 
             {
                 var l_ = (C?.IdElement as object);
-<<<<<<< HEAD
-                var k_ = ((context.OnFunctionCalled(new FunctionCallEvent("ToString", 
-		null, 
-		null))?.Operators).Convert<string>(l_) as object);
-                var n_ = (PD?.Condition?.ReferenceElement as object);
-                var o_ = (context.OnFunctionCalled(new FunctionCallEvent("ToString", 
-		null, 
-		null))?.Operators).Convert<string>(n_);
-=======
                 var k_ = (context?.Operators.Convert<string>(l_) as object);
                 var n_ = (PD?.Condition?.ReferenceElement as object);
                 var o_ = context?.Operators.Convert<string>(n_);
->>>>>>> 04603b7c
                 var m_ = (this.GetId(o_) as object);
                 return context?.Operators.Equal(k_, 
 					m_);
@@ -1457,19 +1399,9 @@
         Func<Location,bool?> g_ = (L) => 
         {
             var c_ = (L?.IdElement as object);
-<<<<<<< HEAD
-            var b_ = ((context.OnFunctionCalled(new FunctionCallEvent("ToString", 
-		null, 
-		null))?.Operators).Convert<string>(c_) as object);
-            var e_ = (reference?.ReferenceElement as object);
-            var f_ = (context.OnFunctionCalled(new FunctionCallEvent("ToString", 
-		null, 
-		null))?.Operators).Convert<string>(e_);
-=======
             var b_ = (context?.Operators.Convert<string>(c_) as object);
             var e_ = (reference?.ReferenceElement as object);
             var f_ = context?.Operators.Convert<string>(e_);
->>>>>>> 04603b7c
             var d_ = (this.GetId(f_) as object);
             return context?.Operators.Equal(b_, 
 				d_);
@@ -1487,13 +1419,7 @@
         {
             var d_ = (E?.Url as object);
             var c_ = (context?.Operators.Convert<FhirUri>(d_) as object);
-<<<<<<< HEAD
-            var b_ = ((context.OnFunctionCalled(new FunctionCallEvent("ToString", 
-		null, 
-		null))?.Operators).Convert<string>(c_) as object);
-=======
             var b_ = (context?.Operators.Convert<string>(c_) as object);
->>>>>>> 04603b7c
             var e_ = (context?.Operators.Concatenate("http://hl7.org/fhir/StructureDefinition/", 
 				url) as object);
             return context?.Operators.Equal(b_, 
@@ -1522,13 +1448,7 @@
         {
             var d_ = (E?.Url as object);
             var c_ = (context?.Operators.Convert<FhirUri>(d_) as object);
-<<<<<<< HEAD
-            var b_ = ((context.OnFunctionCalled(new FunctionCallEvent("ToString", 
-		null, 
-		null))?.Operators).Convert<string>(c_) as object);
-=======
             var b_ = (context?.Operators.Convert<string>(c_) as object);
->>>>>>> 04603b7c
             var e_ = (context?.Operators.Concatenate("http://hl7.org/fhir/StructureDefinition/", 
 				id) as object);
             return context?.Operators.Equal(b_, 
@@ -1559,17 +1479,8 @@
             {
                 return (context?.Operators.SingleOrNull<Medication>(context?.Operators.WhereOrNull<Medication>(context?.Operators.RetrieveByValueSet<Medication>(null, 
 								null), 
-<<<<<<< HEAD
-							(M) => context?.Operators.Equal(((context.OnFunctionCalled(new FunctionCallEvent("ToString", 
-		null, 
-		null))?.Operators).Convert<string>((M?.IdElement as object)) as object), 
-(this.GetId((context.OnFunctionCalled(new FunctionCallEvent("ToString", 
-		null, 
-		null))?.Operators).Convert<string>(((((request?.Medication as object) as ResourceReference))?.ReferenceElement as object))) as object)))))?.Code;
-=======
 							(M) => context?.Operators.Equal((context?.Operators.Convert<string>((M?.IdElement as object)) as object), 
 (this.GetId(context?.Operators.Convert<string>(((((request?.Medication as object) as ResourceReference))?.ReferenceElement as object))) as object)))))?.Code;
->>>>>>> 04603b7c
             }
     }
 
