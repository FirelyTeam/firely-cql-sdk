--- conflicted
+++ resolved
@@ -36,25 +36,14 @@
 
     #endregion
 
-<<<<<<< HEAD
 	private Patient Patient_Value()
 	{
-		var a_ = context.Operators;
-		var b_ = context.DataRetriever;
-		var c_ = b_.RetrieveByValueSet<Patient>(null, null);
-		var d_ = a_.SingleOrNull<Patient>(c_);
-
-		return d_;
+		var a_ = context.Operators.RetrieveByValueSet<Patient>(null, null);
+		var b_ = context.Operators.SingleOrNull<Patient>(a_);
+
+		return b_;
 	}
 
-=======
-    private Patient Patient_Value()
-    {
-        var a_ = context?.Operators.RetrieveByValueSet<Patient>(null, 
-			null);
-        return context?.Operators.SingleOrNull<Patient>(a_);
-    }
->>>>>>> cedac435
     [CqlDeclaration("Patient")]
 	public Patient Patient() => 
 		__Patient.Value;
@@ -66,229 +55,217 @@
 		{
 			if (onset is FhirDateTime)
 			{
-				var b_ = context.Operators;
-				var c_ = FHIRHelpers_4_0_001.ToDateTime((onset as FhirDateTime));
-				var e_ = b_.Interval(c_, c_, true, true);
-
-				return e_;
+				var b_ = FHIRHelpers_4_0_001.ToDateTime((onset as FhirDateTime));
+				var d_ = context.Operators.Interval(b_, b_, true, true);
+
+				return d_;
 			}
 			else if (onset is Period)
 			{
-				var f_ = context.Operators;
-				var i_ = f_.LateBoundProperty<FhirDateTime>(onset, "start");
-				var j_ = i_?.Value;
-				var k_ = f_.ConvertStringToDateTime(j_);
-				var n_ = f_.LateBoundProperty<FhirDateTime>(onset, "end");
-				var o_ = n_?.Value;
-				var p_ = f_.ConvertStringToDateTime(o_);
-				var q_ = f_.Interval(k_, p_, true, true);
-
-				return q_;
+				var e_ = context.Operators.LateBoundProperty<FhirDateTime>(onset, "start");
+				var f_ = e_?.Value;
+				var g_ = context.Operators.ConvertStringToDateTime(f_);
+				var h_ = context.Operators.LateBoundProperty<FhirDateTime>(onset, "end");
+				var i_ = h_?.Value;
+				var j_ = context.Operators.ConvertStringToDateTime(i_);
+				var k_ = context.Operators.Interval(g_, j_, true, true);
+
+				return k_;
 			}
 			else if (onset is FhirString)
 			{
-				var r_ = context.Operators;
-				CqlInterval<CqlDateTime> s_ = null;
-				var t_ = r_.Message<CqlInterval<CqlDateTime>>((s_ as CqlInterval<CqlDateTime>), "1", "Error", "Cannot compute an interval from a String value");
-
-				return t_;
+				CqlInterval<CqlDateTime> l_ = null;
+				var m_ = context.Operators.Message<CqlInterval<CqlDateTime>>((l_ as CqlInterval<CqlDateTime>), "1", "Error", "Cannot compute an interval from a String value");
+
+				return m_;
 			}
 			else
 			{
-				var u_ = context.Operators;
-				CqlInterval<CqlDate> w_()
+				CqlInterval<CqlDate> n_()
 				{
 					if (onset is Age)
 					{
-						var ai_ = context.Operators;
-						var ak_ = this.Patient();
-						var al_ = ak_?.BirthDateElement;
-						var am_ = FHIRHelpers_4_0_001.ToDate(al_);
-						var an_ = FHIRHelpers_4_0_001.ToQuantity((Quantity)(onset as Age));
-						var ao_ = ai_.Add(am_, an_);
-						var as_ = ak_?.BirthDateElement;
+						var y_ = this.Patient();
+						var z_ = y_?.BirthDateElement;
+						var aa_ = FHIRHelpers_4_0_001.ToDate(z_);
+						var ab_ = FHIRHelpers_4_0_001.ToQuantity((Quantity)(onset as Age));
+						var ac_ = context.Operators.Add(aa_, ab_);
+						var ae_ = y_?.BirthDateElement;
+						var af_ = FHIRHelpers_4_0_001.ToDate(ae_);
+						var ah_ = context.Operators.Add(af_, ab_);
+						var ai_ = context.Operators.Quantity(1m, "year");
+						var aj_ = context.Operators.Add(ah_, ai_);
+						var ak_ = context.Operators.Interval(ac_, aj_, true, false);
+
+						return ak_;
+					}
+					else if (onset is Range)
+					{
+						var al_ = this.Patient();
+						var am_ = al_?.BirthDateElement;
+						var an_ = FHIRHelpers_4_0_001.ToDate(am_);
+						var ao_ = (onset as Range)?.Low;
+						var ap_ = FHIRHelpers_4_0_001.ToQuantity(ao_);
+						var aq_ = context.Operators.Add(an_, ap_);
+						var as_ = al_?.BirthDateElement;
 						var at_ = FHIRHelpers_4_0_001.ToDate(as_);
-						var av_ = ai_.Add(at_, an_);
-						var ax_ = ai_.Quantity(1m, "year");
-						var ay_ = ai_.Add(av_, ax_);
-						var az_ = ai_.Interval(ao_, ay_, true, false);
+						var au_ = (onset as Range)?.High;
+						var av_ = FHIRHelpers_4_0_001.ToQuantity(au_);
+						var aw_ = context.Operators.Add(at_, av_);
+						var ax_ = context.Operators.Quantity(1m, "year");
+						var ay_ = context.Operators.Add(aw_, ax_);
+						var az_ = context.Operators.Interval(aq_, ay_, true, false);
 
 						return az_;
 					}
-					else if (onset is Range)
-					{
-						var ba_ = context.Operators;
-						var bc_ = this.Patient();
-						var bd_ = bc_?.BirthDateElement;
-						var be_ = FHIRHelpers_4_0_001.ToDate(bd_);
-						var bf_ = (onset as Range)?.Low;
-						var bg_ = FHIRHelpers_4_0_001.ToQuantity(bf_);
-						var bh_ = ba_.Add(be_, bg_);
-						var bl_ = bc_?.BirthDateElement;
-						var bm_ = FHIRHelpers_4_0_001.ToDate(bl_);
-						var bn_ = (onset as Range)?.High;
-						var bo_ = FHIRHelpers_4_0_001.ToQuantity(bn_);
-						var bp_ = ba_.Add(bm_, bo_);
-						var br_ = ba_.Quantity(1m, "year");
-						var bs_ = ba_.Add(bp_, br_);
-						var bt_ = ba_.Interval(bh_, bs_, true, false);
-
-						return bt_;
-					}
 					else
 					{
-						CqlInterval<CqlDate> bu_ = null;
-
-						return (bu_ as CqlInterval<CqlDate>);
+						CqlInterval<CqlDate> ba_ = null;
+
+						return (ba_ as CqlInterval<CqlDate>);
 					};
 				};
-				var x_ = w_()?.low;
-				var y_ = u_.ConvertDateToDateTime(x_);
-				CqlInterval<CqlDate> aa_()
+				var o_ = n_()?.low;
+				var p_ = context.Operators.ConvertDateToDateTime(o_);
+				CqlInterval<CqlDate> q_()
 				{
 					if (onset is Age)
 					{
-						var bv_ = context.Operators;
-						var bx_ = this.Patient();
-						var by_ = bx_?.BirthDateElement;
-						var bz_ = FHIRHelpers_4_0_001.ToDate(by_);
-						var ca_ = FHIRHelpers_4_0_001.ToQuantity((Quantity)(onset as Age));
-						var cb_ = bv_.Add(bz_, ca_);
-						var cf_ = bx_?.BirthDateElement;
+						var bb_ = this.Patient();
+						var bc_ = bb_?.BirthDateElement;
+						var bd_ = FHIRHelpers_4_0_001.ToDate(bc_);
+						var be_ = FHIRHelpers_4_0_001.ToQuantity((Quantity)(onset as Age));
+						var bf_ = context.Operators.Add(bd_, be_);
+						var bh_ = bb_?.BirthDateElement;
+						var bi_ = FHIRHelpers_4_0_001.ToDate(bh_);
+						var bk_ = context.Operators.Add(bi_, be_);
+						var bl_ = context.Operators.Quantity(1m, "year");
+						var bm_ = context.Operators.Add(bk_, bl_);
+						var bn_ = context.Operators.Interval(bf_, bm_, true, false);
+
+						return bn_;
+					}
+					else if (onset is Range)
+					{
+						var bo_ = this.Patient();
+						var bp_ = bo_?.BirthDateElement;
+						var bq_ = FHIRHelpers_4_0_001.ToDate(bp_);
+						var br_ = (onset as Range)?.Low;
+						var bs_ = FHIRHelpers_4_0_001.ToQuantity(br_);
+						var bt_ = context.Operators.Add(bq_, bs_);
+						var bv_ = bo_?.BirthDateElement;
+						var bw_ = FHIRHelpers_4_0_001.ToDate(bv_);
+						var bx_ = (onset as Range)?.High;
+						var by_ = FHIRHelpers_4_0_001.ToQuantity(bx_);
+						var bz_ = context.Operators.Add(bw_, by_);
+						var ca_ = context.Operators.Quantity(1m, "year");
+						var cb_ = context.Operators.Add(bz_, ca_);
+						var cc_ = context.Operators.Interval(bt_, cb_, true, false);
+
+						return cc_;
+					}
+					else
+					{
+						CqlInterval<CqlDate> cd_ = null;
+
+						return (cd_ as CqlInterval<CqlDate>);
+					};
+				};
+				var r_ = q_()?.high;
+				var s_ = context.Operators.ConvertDateToDateTime(r_);
+				CqlInterval<CqlDate> t_()
+				{
+					if (onset is Age)
+					{
+						var ce_ = this.Patient();
+						var cf_ = ce_?.BirthDateElement;
 						var cg_ = FHIRHelpers_4_0_001.ToDate(cf_);
-						var ci_ = bv_.Add(cg_, ca_);
-						var ck_ = bv_.Quantity(1m, "year");
-						var cl_ = bv_.Add(ci_, ck_);
-						var cm_ = bv_.Interval(cb_, cl_, true, false);
-
-						return cm_;
+						var ch_ = FHIRHelpers_4_0_001.ToQuantity((Quantity)(onset as Age));
+						var ci_ = context.Operators.Add(cg_, ch_);
+						var ck_ = ce_?.BirthDateElement;
+						var cl_ = FHIRHelpers_4_0_001.ToDate(ck_);
+						var cn_ = context.Operators.Add(cl_, ch_);
+						var co_ = context.Operators.Quantity(1m, "year");
+						var cp_ = context.Operators.Add(cn_, co_);
+						var cq_ = context.Operators.Interval(ci_, cp_, true, false);
+
+						return cq_;
 					}
 					else if (onset is Range)
 					{
-						var cn_ = context.Operators;
-						var cp_ = this.Patient();
-						var cq_ = cp_?.BirthDateElement;
-						var cr_ = FHIRHelpers_4_0_001.ToDate(cq_);
-						var cs_ = (onset as Range)?.Low;
-						var ct_ = FHIRHelpers_4_0_001.ToQuantity(cs_);
-						var cu_ = cn_.Add(cr_, ct_);
-						var cy_ = cp_?.BirthDateElement;
+						var cr_ = this.Patient();
+						var cs_ = cr_?.BirthDateElement;
+						var ct_ = FHIRHelpers_4_0_001.ToDate(cs_);
+						var cu_ = (onset as Range)?.Low;
+						var cv_ = FHIRHelpers_4_0_001.ToQuantity(cu_);
+						var cw_ = context.Operators.Add(ct_, cv_);
+						var cy_ = cr_?.BirthDateElement;
 						var cz_ = FHIRHelpers_4_0_001.ToDate(cy_);
 						var da_ = (onset as Range)?.High;
 						var db_ = FHIRHelpers_4_0_001.ToQuantity(da_);
-						var dc_ = cn_.Add(cz_, db_);
-						var de_ = cn_.Quantity(1m, "year");
-						var df_ = cn_.Add(dc_, de_);
-						var dg_ = cn_.Interval(cu_, df_, true, false);
-
-						return dg_;
+						var dc_ = context.Operators.Add(cz_, db_);
+						var dd_ = context.Operators.Quantity(1m, "year");
+						var de_ = context.Operators.Add(dc_, dd_);
+						var df_ = context.Operators.Interval(cw_, de_, true, false);
+
+						return df_;
 					}
 					else
 					{
-						CqlInterval<CqlDate> dh_ = null;
-
-						return (dh_ as CqlInterval<CqlDate>);
+						CqlInterval<CqlDate> dg_ = null;
+
+						return (dg_ as CqlInterval<CqlDate>);
 					};
 				};
-				var ab_ = aa_()?.high;
-				var ac_ = u_.ConvertDateToDateTime(ab_);
-				CqlInterval<CqlDate> ad_()
+				var u_ = t_()?.lowClosed;
+				CqlInterval<CqlDate> v_()
 				{
 					if (onset is Age)
 					{
-						var di_ = context.Operators;
-						var dk_ = this.Patient();
-						var dl_ = dk_?.BirthDateElement;
-						var dm_ = FHIRHelpers_4_0_001.ToDate(dl_);
-						var dn_ = FHIRHelpers_4_0_001.ToQuantity((Quantity)(onset as Age));
-						var do_ = di_.Add(dm_, dn_);
-						var ds_ = dk_?.BirthDateElement;
-						var dt_ = FHIRHelpers_4_0_001.ToDate(ds_);
-						var dv_ = di_.Add(dt_, dn_);
-						var dx_ = di_.Quantity(1m, "year");
-						var dy_ = di_.Add(dv_, dx_);
-						var dz_ = di_.Interval(do_, dy_, true, false);
-
-						return dz_;
+						var dh_ = this.Patient();
+						var di_ = dh_?.BirthDateElement;
+						var dj_ = FHIRHelpers_4_0_001.ToDate(di_);
+						var dk_ = FHIRHelpers_4_0_001.ToQuantity((Quantity)(onset as Age));
+						var dl_ = context.Operators.Add(dj_, dk_);
+						var dn_ = dh_?.BirthDateElement;
+						var do_ = FHIRHelpers_4_0_001.ToDate(dn_);
+						var dq_ = context.Operators.Add(do_, dk_);
+						var dr_ = context.Operators.Quantity(1m, "year");
+						var ds_ = context.Operators.Add(dq_, dr_);
+						var dt_ = context.Operators.Interval(dl_, ds_, true, false);
+
+						return dt_;
 					}
 					else if (onset is Range)
 					{
-						var ea_ = context.Operators;
-						var ec_ = this.Patient();
-						var ed_ = ec_?.BirthDateElement;
-						var ee_ = FHIRHelpers_4_0_001.ToDate(ed_);
-						var ef_ = (onset as Range)?.Low;
-						var eg_ = FHIRHelpers_4_0_001.ToQuantity(ef_);
-						var eh_ = ea_.Add(ee_, eg_);
-						var el_ = ec_?.BirthDateElement;
-						var em_ = FHIRHelpers_4_0_001.ToDate(el_);
-						var en_ = (onset as Range)?.High;
-						var eo_ = FHIRHelpers_4_0_001.ToQuantity(en_);
-						var ep_ = ea_.Add(em_, eo_);
-						var er_ = ea_.Quantity(1m, "year");
-						var es_ = ea_.Add(ep_, er_);
-						var et_ = ea_.Interval(eh_, es_, true, false);
-
-						return et_;
+						var du_ = this.Patient();
+						var dv_ = du_?.BirthDateElement;
+						var dw_ = FHIRHelpers_4_0_001.ToDate(dv_);
+						var dx_ = (onset as Range)?.Low;
+						var dy_ = FHIRHelpers_4_0_001.ToQuantity(dx_);
+						var dz_ = context.Operators.Add(dw_, dy_);
+						var eb_ = du_?.BirthDateElement;
+						var ec_ = FHIRHelpers_4_0_001.ToDate(eb_);
+						var ed_ = (onset as Range)?.High;
+						var ee_ = FHIRHelpers_4_0_001.ToQuantity(ed_);
+						var ef_ = context.Operators.Add(ec_, ee_);
+						var eg_ = context.Operators.Quantity(1m, "year");
+						var eh_ = context.Operators.Add(ef_, eg_);
+						var ei_ = context.Operators.Interval(dz_, eh_, true, false);
+
+						return ei_;
 					}
 					else
 					{
-						CqlInterval<CqlDate> eu_ = null;
-
-						return (eu_ as CqlInterval<CqlDate>);
+						CqlInterval<CqlDate> ej_ = null;
+
+						return (ej_ as CqlInterval<CqlDate>);
 					};
 				};
-				var ae_ = ad_()?.lowClosed;
-				CqlInterval<CqlDate> af_()
-				{
-					if (onset is Age)
-					{
-						var ev_ = context.Operators;
-						var ex_ = this.Patient();
-						var ey_ = ex_?.BirthDateElement;
-						var ez_ = FHIRHelpers_4_0_001.ToDate(ey_);
-						var fa_ = FHIRHelpers_4_0_001.ToQuantity((Quantity)(onset as Age));
-						var fb_ = ev_.Add(ez_, fa_);
-						var ff_ = ex_?.BirthDateElement;
-						var fg_ = FHIRHelpers_4_0_001.ToDate(ff_);
-						var fi_ = ev_.Add(fg_, fa_);
-						var fk_ = ev_.Quantity(1m, "year");
-						var fl_ = ev_.Add(fi_, fk_);
-						var fm_ = ev_.Interval(fb_, fl_, true, false);
-
-						return fm_;
-					}
-					else if (onset is Range)
-					{
-						var fn_ = context.Operators;
-						var fp_ = this.Patient();
-						var fq_ = fp_?.BirthDateElement;
-						var fr_ = FHIRHelpers_4_0_001.ToDate(fq_);
-						var fs_ = (onset as Range)?.Low;
-						var ft_ = FHIRHelpers_4_0_001.ToQuantity(fs_);
-						var fu_ = fn_.Add(fr_, ft_);
-						var fy_ = fp_?.BirthDateElement;
-						var fz_ = FHIRHelpers_4_0_001.ToDate(fy_);
-						var ga_ = (onset as Range)?.High;
-						var gb_ = FHIRHelpers_4_0_001.ToQuantity(ga_);
-						var gc_ = fn_.Add(fz_, gb_);
-						var ge_ = fn_.Quantity(1m, "year");
-						var gf_ = fn_.Add(gc_, ge_);
-						var gg_ = fn_.Interval(fu_, gf_, true, false);
-
-						return gg_;
-					}
-					else
-					{
-						CqlInterval<CqlDate> gh_ = null;
-
-						return (gh_ as CqlInterval<CqlDate>);
-					};
-				};
-				var ag_ = af_()?.highClosed;
-				var ah_ = u_.Interval(y_, ac_, ae_, ag_);
-
-				return ah_;
+				var w_ = v_()?.highClosed;
+				var x_ = context.Operators.Interval(p_, s_, u_, w_);
+
+				return x_;
 			};
 		};
 
@@ -302,229 +279,217 @@
 		{
 			if (abatement is FhirDateTime)
 			{
-				var b_ = context.Operators;
-				var c_ = FHIRHelpers_4_0_001.ToDateTime((abatement as FhirDateTime));
-				var e_ = b_.Interval(c_, c_, true, true);
-
-				return e_;
+				var b_ = FHIRHelpers_4_0_001.ToDateTime((abatement as FhirDateTime));
+				var d_ = context.Operators.Interval(b_, b_, true, true);
+
+				return d_;
 			}
 			else if (abatement is Period)
 			{
-				var f_ = context.Operators;
-				var i_ = f_.LateBoundProperty<FhirDateTime>(abatement, "start");
-				var j_ = i_?.Value;
-				var k_ = f_.ConvertStringToDateTime(j_);
-				var n_ = f_.LateBoundProperty<FhirDateTime>(abatement, "end");
-				var o_ = n_?.Value;
-				var p_ = f_.ConvertStringToDateTime(o_);
-				var q_ = f_.Interval(k_, p_, true, true);
-
-				return q_;
+				var e_ = context.Operators.LateBoundProperty<FhirDateTime>(abatement, "start");
+				var f_ = e_?.Value;
+				var g_ = context.Operators.ConvertStringToDateTime(f_);
+				var h_ = context.Operators.LateBoundProperty<FhirDateTime>(abatement, "end");
+				var i_ = h_?.Value;
+				var j_ = context.Operators.ConvertStringToDateTime(i_);
+				var k_ = context.Operators.Interval(g_, j_, true, true);
+
+				return k_;
 			}
 			else if (abatement is FhirString)
 			{
-				var r_ = context.Operators;
-				CqlInterval<CqlDateTime> s_ = null;
-				var t_ = r_.Message<CqlInterval<CqlDateTime>>((s_ as CqlInterval<CqlDateTime>), "1", "Error", "Cannot compute an interval from a String value");
-
-				return t_;
+				CqlInterval<CqlDateTime> l_ = null;
+				var m_ = context.Operators.Message<CqlInterval<CqlDateTime>>((l_ as CqlInterval<CqlDateTime>), "1", "Error", "Cannot compute an interval from a String value");
+
+				return m_;
 			}
 			else
 			{
-				var u_ = context.Operators;
-				CqlInterval<CqlDate> w_()
+				CqlInterval<CqlDate> n_()
 				{
 					if (abatement is Age)
 					{
-						var ai_ = context.Operators;
-						var ak_ = this.Patient();
-						var al_ = ak_?.BirthDateElement;
-						var am_ = FHIRHelpers_4_0_001.ToDate(al_);
-						var an_ = FHIRHelpers_4_0_001.ToQuantity((Quantity)(abatement as Age));
-						var ao_ = ai_.Add(am_, an_);
-						var as_ = ak_?.BirthDateElement;
+						var y_ = this.Patient();
+						var z_ = y_?.BirthDateElement;
+						var aa_ = FHIRHelpers_4_0_001.ToDate(z_);
+						var ab_ = FHIRHelpers_4_0_001.ToQuantity((Quantity)(abatement as Age));
+						var ac_ = context.Operators.Add(aa_, ab_);
+						var ae_ = y_?.BirthDateElement;
+						var af_ = FHIRHelpers_4_0_001.ToDate(ae_);
+						var ah_ = context.Operators.Add(af_, ab_);
+						var ai_ = context.Operators.Quantity(1m, "year");
+						var aj_ = context.Operators.Add(ah_, ai_);
+						var ak_ = context.Operators.Interval(ac_, aj_, true, false);
+
+						return ak_;
+					}
+					else if (abatement is Range)
+					{
+						var al_ = this.Patient();
+						var am_ = al_?.BirthDateElement;
+						var an_ = FHIRHelpers_4_0_001.ToDate(am_);
+						var ao_ = (abatement as Range)?.Low;
+						var ap_ = FHIRHelpers_4_0_001.ToQuantity(ao_);
+						var aq_ = context.Operators.Add(an_, ap_);
+						var as_ = al_?.BirthDateElement;
 						var at_ = FHIRHelpers_4_0_001.ToDate(as_);
-						var av_ = ai_.Add(at_, an_);
-						var ax_ = ai_.Quantity(1m, "year");
-						var ay_ = ai_.Add(av_, ax_);
-						var az_ = ai_.Interval(ao_, ay_, true, false);
+						var au_ = (abatement as Range)?.High;
+						var av_ = FHIRHelpers_4_0_001.ToQuantity(au_);
+						var aw_ = context.Operators.Add(at_, av_);
+						var ax_ = context.Operators.Quantity(1m, "year");
+						var ay_ = context.Operators.Add(aw_, ax_);
+						var az_ = context.Operators.Interval(aq_, ay_, true, false);
 
 						return az_;
 					}
-					else if (abatement is Range)
-					{
-						var ba_ = context.Operators;
-						var bc_ = this.Patient();
-						var bd_ = bc_?.BirthDateElement;
-						var be_ = FHIRHelpers_4_0_001.ToDate(bd_);
-						var bf_ = (abatement as Range)?.Low;
-						var bg_ = FHIRHelpers_4_0_001.ToQuantity(bf_);
-						var bh_ = ba_.Add(be_, bg_);
-						var bl_ = bc_?.BirthDateElement;
-						var bm_ = FHIRHelpers_4_0_001.ToDate(bl_);
-						var bn_ = (abatement as Range)?.High;
-						var bo_ = FHIRHelpers_4_0_001.ToQuantity(bn_);
-						var bp_ = ba_.Add(bm_, bo_);
-						var br_ = ba_.Quantity(1m, "year");
-						var bs_ = ba_.Add(bp_, br_);
-						var bt_ = ba_.Interval(bh_, bs_, true, false);
-
-						return bt_;
-					}
 					else
 					{
-						CqlInterval<CqlDate> bu_ = null;
-
-						return (bu_ as CqlInterval<CqlDate>);
+						CqlInterval<CqlDate> ba_ = null;
+
+						return (ba_ as CqlInterval<CqlDate>);
 					};
 				};
-				var x_ = w_()?.low;
-				var y_ = u_.ConvertDateToDateTime(x_);
-				CqlInterval<CqlDate> aa_()
+				var o_ = n_()?.low;
+				var p_ = context.Operators.ConvertDateToDateTime(o_);
+				CqlInterval<CqlDate> q_()
 				{
 					if (abatement is Age)
 					{
-						var bv_ = context.Operators;
-						var bx_ = this.Patient();
-						var by_ = bx_?.BirthDateElement;
-						var bz_ = FHIRHelpers_4_0_001.ToDate(by_);
-						var ca_ = FHIRHelpers_4_0_001.ToQuantity((Quantity)(abatement as Age));
-						var cb_ = bv_.Add(bz_, ca_);
-						var cf_ = bx_?.BirthDateElement;
+						var bb_ = this.Patient();
+						var bc_ = bb_?.BirthDateElement;
+						var bd_ = FHIRHelpers_4_0_001.ToDate(bc_);
+						var be_ = FHIRHelpers_4_0_001.ToQuantity((Quantity)(abatement as Age));
+						var bf_ = context.Operators.Add(bd_, be_);
+						var bh_ = bb_?.BirthDateElement;
+						var bi_ = FHIRHelpers_4_0_001.ToDate(bh_);
+						var bk_ = context.Operators.Add(bi_, be_);
+						var bl_ = context.Operators.Quantity(1m, "year");
+						var bm_ = context.Operators.Add(bk_, bl_);
+						var bn_ = context.Operators.Interval(bf_, bm_, true, false);
+
+						return bn_;
+					}
+					else if (abatement is Range)
+					{
+						var bo_ = this.Patient();
+						var bp_ = bo_?.BirthDateElement;
+						var bq_ = FHIRHelpers_4_0_001.ToDate(bp_);
+						var br_ = (abatement as Range)?.Low;
+						var bs_ = FHIRHelpers_4_0_001.ToQuantity(br_);
+						var bt_ = context.Operators.Add(bq_, bs_);
+						var bv_ = bo_?.BirthDateElement;
+						var bw_ = FHIRHelpers_4_0_001.ToDate(bv_);
+						var bx_ = (abatement as Range)?.High;
+						var by_ = FHIRHelpers_4_0_001.ToQuantity(bx_);
+						var bz_ = context.Operators.Add(bw_, by_);
+						var ca_ = context.Operators.Quantity(1m, "year");
+						var cb_ = context.Operators.Add(bz_, ca_);
+						var cc_ = context.Operators.Interval(bt_, cb_, true, false);
+
+						return cc_;
+					}
+					else
+					{
+						CqlInterval<CqlDate> cd_ = null;
+
+						return (cd_ as CqlInterval<CqlDate>);
+					};
+				};
+				var r_ = q_()?.high;
+				var s_ = context.Operators.ConvertDateToDateTime(r_);
+				CqlInterval<CqlDate> t_()
+				{
+					if (abatement is Age)
+					{
+						var ce_ = this.Patient();
+						var cf_ = ce_?.BirthDateElement;
 						var cg_ = FHIRHelpers_4_0_001.ToDate(cf_);
-						var ci_ = bv_.Add(cg_, ca_);
-						var ck_ = bv_.Quantity(1m, "year");
-						var cl_ = bv_.Add(ci_, ck_);
-						var cm_ = bv_.Interval(cb_, cl_, true, false);
-
-						return cm_;
+						var ch_ = FHIRHelpers_4_0_001.ToQuantity((Quantity)(abatement as Age));
+						var ci_ = context.Operators.Add(cg_, ch_);
+						var ck_ = ce_?.BirthDateElement;
+						var cl_ = FHIRHelpers_4_0_001.ToDate(ck_);
+						var cn_ = context.Operators.Add(cl_, ch_);
+						var co_ = context.Operators.Quantity(1m, "year");
+						var cp_ = context.Operators.Add(cn_, co_);
+						var cq_ = context.Operators.Interval(ci_, cp_, true, false);
+
+						return cq_;
 					}
 					else if (abatement is Range)
 					{
-						var cn_ = context.Operators;
-						var cp_ = this.Patient();
-						var cq_ = cp_?.BirthDateElement;
-						var cr_ = FHIRHelpers_4_0_001.ToDate(cq_);
-						var cs_ = (abatement as Range)?.Low;
-						var ct_ = FHIRHelpers_4_0_001.ToQuantity(cs_);
-						var cu_ = cn_.Add(cr_, ct_);
-						var cy_ = cp_?.BirthDateElement;
+						var cr_ = this.Patient();
+						var cs_ = cr_?.BirthDateElement;
+						var ct_ = FHIRHelpers_4_0_001.ToDate(cs_);
+						var cu_ = (abatement as Range)?.Low;
+						var cv_ = FHIRHelpers_4_0_001.ToQuantity(cu_);
+						var cw_ = context.Operators.Add(ct_, cv_);
+						var cy_ = cr_?.BirthDateElement;
 						var cz_ = FHIRHelpers_4_0_001.ToDate(cy_);
 						var da_ = (abatement as Range)?.High;
 						var db_ = FHIRHelpers_4_0_001.ToQuantity(da_);
-						var dc_ = cn_.Add(cz_, db_);
-						var de_ = cn_.Quantity(1m, "year");
-						var df_ = cn_.Add(dc_, de_);
-						var dg_ = cn_.Interval(cu_, df_, true, false);
-
-						return dg_;
+						var dc_ = context.Operators.Add(cz_, db_);
+						var dd_ = context.Operators.Quantity(1m, "year");
+						var de_ = context.Operators.Add(dc_, dd_);
+						var df_ = context.Operators.Interval(cw_, de_, true, false);
+
+						return df_;
 					}
 					else
 					{
-						CqlInterval<CqlDate> dh_ = null;
-
-						return (dh_ as CqlInterval<CqlDate>);
+						CqlInterval<CqlDate> dg_ = null;
+
+						return (dg_ as CqlInterval<CqlDate>);
 					};
 				};
-				var ab_ = aa_()?.high;
-				var ac_ = u_.ConvertDateToDateTime(ab_);
-				CqlInterval<CqlDate> ad_()
+				var u_ = t_()?.lowClosed;
+				CqlInterval<CqlDate> v_()
 				{
 					if (abatement is Age)
 					{
-						var di_ = context.Operators;
-						var dk_ = this.Patient();
-						var dl_ = dk_?.BirthDateElement;
-						var dm_ = FHIRHelpers_4_0_001.ToDate(dl_);
-						var dn_ = FHIRHelpers_4_0_001.ToQuantity((Quantity)(abatement as Age));
-						var do_ = di_.Add(dm_, dn_);
-						var ds_ = dk_?.BirthDateElement;
-						var dt_ = FHIRHelpers_4_0_001.ToDate(ds_);
-						var dv_ = di_.Add(dt_, dn_);
-						var dx_ = di_.Quantity(1m, "year");
-						var dy_ = di_.Add(dv_, dx_);
-						var dz_ = di_.Interval(do_, dy_, true, false);
-
-						return dz_;
+						var dh_ = this.Patient();
+						var di_ = dh_?.BirthDateElement;
+						var dj_ = FHIRHelpers_4_0_001.ToDate(di_);
+						var dk_ = FHIRHelpers_4_0_001.ToQuantity((Quantity)(abatement as Age));
+						var dl_ = context.Operators.Add(dj_, dk_);
+						var dn_ = dh_?.BirthDateElement;
+						var do_ = FHIRHelpers_4_0_001.ToDate(dn_);
+						var dq_ = context.Operators.Add(do_, dk_);
+						var dr_ = context.Operators.Quantity(1m, "year");
+						var ds_ = context.Operators.Add(dq_, dr_);
+						var dt_ = context.Operators.Interval(dl_, ds_, true, false);
+
+						return dt_;
 					}
 					else if (abatement is Range)
 					{
-						var ea_ = context.Operators;
-						var ec_ = this.Patient();
-						var ed_ = ec_?.BirthDateElement;
-						var ee_ = FHIRHelpers_4_0_001.ToDate(ed_);
-						var ef_ = (abatement as Range)?.Low;
-						var eg_ = FHIRHelpers_4_0_001.ToQuantity(ef_);
-						var eh_ = ea_.Add(ee_, eg_);
-						var el_ = ec_?.BirthDateElement;
-						var em_ = FHIRHelpers_4_0_001.ToDate(el_);
-						var en_ = (abatement as Range)?.High;
-						var eo_ = FHIRHelpers_4_0_001.ToQuantity(en_);
-						var ep_ = ea_.Add(em_, eo_);
-						var er_ = ea_.Quantity(1m, "year");
-						var es_ = ea_.Add(ep_, er_);
-						var et_ = ea_.Interval(eh_, es_, true, false);
-
-						return et_;
+						var du_ = this.Patient();
+						var dv_ = du_?.BirthDateElement;
+						var dw_ = FHIRHelpers_4_0_001.ToDate(dv_);
+						var dx_ = (abatement as Range)?.Low;
+						var dy_ = FHIRHelpers_4_0_001.ToQuantity(dx_);
+						var dz_ = context.Operators.Add(dw_, dy_);
+						var eb_ = du_?.BirthDateElement;
+						var ec_ = FHIRHelpers_4_0_001.ToDate(eb_);
+						var ed_ = (abatement as Range)?.High;
+						var ee_ = FHIRHelpers_4_0_001.ToQuantity(ed_);
+						var ef_ = context.Operators.Add(ec_, ee_);
+						var eg_ = context.Operators.Quantity(1m, "year");
+						var eh_ = context.Operators.Add(ef_, eg_);
+						var ei_ = context.Operators.Interval(dz_, eh_, true, false);
+
+						return ei_;
 					}
 					else
 					{
-						CqlInterval<CqlDate> eu_ = null;
-
-						return (eu_ as CqlInterval<CqlDate>);
+						CqlInterval<CqlDate> ej_ = null;
+
+						return (ej_ as CqlInterval<CqlDate>);
 					};
 				};
-				var ae_ = ad_()?.lowClosed;
-				CqlInterval<CqlDate> af_()
-				{
-					if (abatement is Age)
-					{
-						var ev_ = context.Operators;
-						var ex_ = this.Patient();
-						var ey_ = ex_?.BirthDateElement;
-						var ez_ = FHIRHelpers_4_0_001.ToDate(ey_);
-						var fa_ = FHIRHelpers_4_0_001.ToQuantity((Quantity)(abatement as Age));
-						var fb_ = ev_.Add(ez_, fa_);
-						var ff_ = ex_?.BirthDateElement;
-						var fg_ = FHIRHelpers_4_0_001.ToDate(ff_);
-						var fi_ = ev_.Add(fg_, fa_);
-						var fk_ = ev_.Quantity(1m, "year");
-						var fl_ = ev_.Add(fi_, fk_);
-						var fm_ = ev_.Interval(fb_, fl_, true, false);
-
-						return fm_;
-					}
-					else if (abatement is Range)
-					{
-						var fn_ = context.Operators;
-						var fp_ = this.Patient();
-						var fq_ = fp_?.BirthDateElement;
-						var fr_ = FHIRHelpers_4_0_001.ToDate(fq_);
-						var fs_ = (abatement as Range)?.Low;
-						var ft_ = FHIRHelpers_4_0_001.ToQuantity(fs_);
-						var fu_ = fn_.Add(fr_, ft_);
-						var fy_ = fp_?.BirthDateElement;
-						var fz_ = FHIRHelpers_4_0_001.ToDate(fy_);
-						var ga_ = (abatement as Range)?.High;
-						var gb_ = FHIRHelpers_4_0_001.ToQuantity(ga_);
-						var gc_ = fn_.Add(fz_, gb_);
-						var ge_ = fn_.Quantity(1m, "year");
-						var gf_ = fn_.Add(gc_, ge_);
-						var gg_ = fn_.Interval(fu_, gf_, true, false);
-
-						return gg_;
-					}
-					else
-					{
-						CqlInterval<CqlDate> gh_ = null;
-
-						return (gh_ as CqlInterval<CqlDate>);
-					};
-				};
-				var ag_ = af_()?.highClosed;
-				var ah_ = u_.Interval(y_, ac_, ae_, ag_);
-
-				return ah_;
+				var w_ = v_()?.highClosed;
+				var x_ = context.Operators.Interval(p_, s_, u_, w_);
+
+				return x_;
 			};
 		};
 
@@ -534,16 +499,15 @@
     [CqlDeclaration("Prevalence Period")]
 	public CqlInterval<CqlDateTime> Prevalence_Period(Condition condition)
 	{
-		var a_ = context.Operators;
-		var c_ = condition?.Onset;
-		var d_ = this.Normalize_Onset(c_);
-		var e_ = a_.Start(d_);
-		var g_ = condition?.Abatement;
-		var h_ = this.Normalize_Abatement(g_);
-		var i_ = a_.End(h_);
-		var j_ = a_.Interval(e_, i_, true, true);
-
-		return j_;
+		var a_ = condition?.Onset;
+		var b_ = this.Normalize_Onset(a_);
+		var c_ = context.Operators.Start(b_);
+		var d_ = condition?.Abatement;
+		var e_ = this.Normalize_Abatement(d_);
+		var f_ = context.Operators.End(e_);
+		var g_ = context.Operators.Interval(c_, f_, true, true);
+
+		return g_;
 	}
 
     [CqlDeclaration("Normalize Interval")]
@@ -553,175 +517,161 @@
 		{
 			if (choice is FhirDateTime)
 			{
-				var b_ = context.Operators;
-				var c_ = FHIRHelpers_4_0_001.ToDateTime((choice as FhirDateTime));
-				var e_ = b_.Interval(c_, c_, true, true);
-
-				return e_;
+				var b_ = FHIRHelpers_4_0_001.ToDateTime((choice as FhirDateTime));
+				var d_ = context.Operators.Interval(b_, b_, true, true);
+
+				return d_;
 			}
 			else if (choice is Date)
 			{
-				var f_ = context.Operators;
-				var h_ = FHIRHelpers_4_0_001.ToDate((choice as Date));
-				var i_ = f_.ConvertDateToDateTime(h_);
-				var l_ = f_.ConvertDateToDateTime(h_);
-				var m_ = f_.Interval(i_, l_, true, true);
-
-				return m_;
+				var e_ = FHIRHelpers_4_0_001.ToDate((choice as Date));
+				var f_ = context.Operators.ConvertDateToDateTime(e_);
+				var h_ = context.Operators.ConvertDateToDateTime(e_);
+				var i_ = context.Operators.Interval(f_, h_, true, true);
+
+				return i_;
 			}
 			else if (choice is Period)
 			{
-				var n_ = context.Operators;
-				var q_ = n_.LateBoundProperty<FhirDateTime>(choice, "start");
-				var r_ = q_?.Value;
-				var s_ = n_.ConvertStringToDateTime(r_);
-				var v_ = n_.LateBoundProperty<FhirDateTime>(choice, "end");
-				var w_ = v_?.Value;
-				var x_ = n_.ConvertStringToDateTime(w_);
-				var y_ = n_.Interval(s_, x_, true, true);
-
-				return y_;
+				var j_ = context.Operators.LateBoundProperty<FhirDateTime>(choice, "start");
+				var k_ = j_?.Value;
+				var l_ = context.Operators.ConvertStringToDateTime(k_);
+				var m_ = context.Operators.LateBoundProperty<FhirDateTime>(choice, "end");
+				var n_ = m_?.Value;
+				var o_ = context.Operators.ConvertStringToDateTime(n_);
+				var p_ = context.Operators.Interval(l_, o_, true, true);
+
+				return p_;
 			}
 			else if (choice is Instant)
 			{
-				var z_ = context.Operators;
-				var aa_ = FHIRHelpers_4_0_001.ToDateTime((choice as Instant));
-				var ac_ = z_.Interval(aa_, aa_, true, true);
-
-				return ac_;
+				var q_ = FHIRHelpers_4_0_001.ToDateTime((choice as Instant));
+				var s_ = context.Operators.Interval(q_, q_, true, true);
+
+				return s_;
 			}
 			else if (choice is Age)
 			{
-				var ad_ = context.Operators;
-				var ah_ = this.Patient();
-				var ai_ = ah_?.BirthDateElement;
-				var aj_ = FHIRHelpers_4_0_001.ToDate(ai_);
-				var ak_ = FHIRHelpers_4_0_001.ToQuantity((Quantity)(choice as Age));
-				var al_ = ad_.Add(aj_, ak_);
-				var ap_ = ah_?.BirthDateElement;
-				var aq_ = FHIRHelpers_4_0_001.ToDate(ap_);
-				var as_ = ad_.Add(aq_, ak_);
-				var au_ = ad_.Quantity(1m, "year");
-				var av_ = ad_.Add(as_, au_);
-				var aw_ = ad_.Interval(al_, av_, true, false);
-				var ax_ = aw_?.low;
-				var ay_ = ad_.ConvertDateToDateTime(ax_);
-				var bd_ = ah_?.BirthDateElement;
+				var t_ = this.Patient();
+				var u_ = t_?.BirthDateElement;
+				var v_ = FHIRHelpers_4_0_001.ToDate(u_);
+				var w_ = FHIRHelpers_4_0_001.ToQuantity((Quantity)(choice as Age));
+				var x_ = context.Operators.Add(v_, w_);
+				var z_ = t_?.BirthDateElement;
+				var aa_ = FHIRHelpers_4_0_001.ToDate(z_);
+				var ac_ = context.Operators.Add(aa_, w_);
+				var ad_ = context.Operators.Quantity(1m, "year");
+				var ae_ = context.Operators.Add(ac_, ad_);
+				var af_ = context.Operators.Interval(x_, ae_, true, false);
+				var ag_ = af_?.low;
+				var ah_ = context.Operators.ConvertDateToDateTime(ag_);
+				var aj_ = t_?.BirthDateElement;
+				var ak_ = FHIRHelpers_4_0_001.ToDate(aj_);
+				var am_ = context.Operators.Add(ak_, w_);
+				var ao_ = t_?.BirthDateElement;
+				var ap_ = FHIRHelpers_4_0_001.ToDate(ao_);
+				var ar_ = context.Operators.Add(ap_, w_);
+				var at_ = context.Operators.Add(ar_, ad_);
+				var au_ = context.Operators.Interval(am_, at_, true, false);
+				var av_ = au_?.high;
+				var aw_ = context.Operators.ConvertDateToDateTime(av_);
+				var ay_ = t_?.BirthDateElement;
+				var az_ = FHIRHelpers_4_0_001.ToDate(ay_);
+				var bb_ = context.Operators.Add(az_, w_);
+				var bd_ = t_?.BirthDateElement;
 				var be_ = FHIRHelpers_4_0_001.ToDate(bd_);
-				var bg_ = ad_.Add(be_, ak_);
-				var bk_ = ah_?.BirthDateElement;
-				var bl_ = FHIRHelpers_4_0_001.ToDate(bk_);
-				var bn_ = ad_.Add(bl_, ak_);
-				var bp_ = ad_.Quantity(1m, "year");
-				var bq_ = ad_.Add(bn_, bp_);
-				var br_ = ad_.Interval(bg_, bq_, true, false);
-				var bs_ = br_?.high;
-				var bt_ = ad_.ConvertDateToDateTime(bs_);
-				var bx_ = ah_?.BirthDateElement;
-				var by_ = FHIRHelpers_4_0_001.ToDate(bx_);
-				var ca_ = ad_.Add(by_, ak_);
-				var ce_ = ah_?.BirthDateElement;
-				var cf_ = FHIRHelpers_4_0_001.ToDate(ce_);
-				var ch_ = ad_.Add(cf_, ak_);
-				var cj_ = ad_.Quantity(1m, "year");
-				var ck_ = ad_.Add(ch_, cj_);
-				var cl_ = ad_.Interval(ca_, ck_, true, false);
-				var cm_ = cl_?.lowClosed;
-				var cq_ = ah_?.BirthDateElement;
-				var cr_ = FHIRHelpers_4_0_001.ToDate(cq_);
-				var ct_ = ad_.Add(cr_, ak_);
-				var cx_ = ah_?.BirthDateElement;
-				var cy_ = FHIRHelpers_4_0_001.ToDate(cx_);
-				var da_ = ad_.Add(cy_, ak_);
-				var dc_ = ad_.Quantity(1m, "year");
-				var dd_ = ad_.Add(da_, dc_);
-				var de_ = ad_.Interval(ct_, dd_, true, false);
-				var df_ = de_?.highClosed;
-				var dg_ = ad_.Interval(ay_, bt_, cm_, df_);
-
-				return dg_;
+				var bg_ = context.Operators.Add(be_, w_);
+				var bi_ = context.Operators.Add(bg_, ad_);
+				var bj_ = context.Operators.Interval(bb_, bi_, true, false);
+				var bk_ = bj_?.lowClosed;
+				var bm_ = t_?.BirthDateElement;
+				var bn_ = FHIRHelpers_4_0_001.ToDate(bm_);
+				var bp_ = context.Operators.Add(bn_, w_);
+				var br_ = t_?.BirthDateElement;
+				var bs_ = FHIRHelpers_4_0_001.ToDate(br_);
+				var bu_ = context.Operators.Add(bs_, w_);
+				var bw_ = context.Operators.Add(bu_, ad_);
+				var bx_ = context.Operators.Interval(bp_, bw_, true, false);
+				var by_ = bx_?.highClosed;
+				var bz_ = context.Operators.Interval(ah_, aw_, bk_, by_);
+
+				return bz_;
 			}
 			else if (choice is Range)
 			{
-				var dh_ = context.Operators;
-				var dl_ = this.Patient();
-				var dm_ = dl_?.BirthDateElement;
-				var dn_ = FHIRHelpers_4_0_001.ToDate(dm_);
-				var do_ = (choice as Range)?.Low;
-				var dp_ = FHIRHelpers_4_0_001.ToQuantity(do_);
-				var dq_ = dh_.Add(dn_, dp_);
-				var du_ = dl_?.BirthDateElement;
-				var dv_ = FHIRHelpers_4_0_001.ToDate(du_);
-				var dw_ = (choice as Range)?.High;
-				var dx_ = FHIRHelpers_4_0_001.ToQuantity(dw_);
-				var dy_ = dh_.Add(dv_, dx_);
-				var ea_ = dh_.Quantity(1m, "year");
-				var eb_ = dh_.Add(dy_, ea_);
-				var ec_ = dh_.Interval(dq_, eb_, true, false);
-				var ed_ = ec_?.low;
-				var ee_ = dh_.ConvertDateToDateTime(ed_);
-				var ej_ = dl_?.BirthDateElement;
-				var ek_ = FHIRHelpers_4_0_001.ToDate(ej_);
-				var em_ = FHIRHelpers_4_0_001.ToQuantity(do_);
-				var en_ = dh_.Add(ek_, em_);
-				var er_ = dl_?.BirthDateElement;
-				var es_ = FHIRHelpers_4_0_001.ToDate(er_);
-				var eu_ = FHIRHelpers_4_0_001.ToQuantity(dw_);
-				var ev_ = dh_.Add(es_, eu_);
-				var ex_ = dh_.Quantity(1m, "year");
-				var ey_ = dh_.Add(ev_, ex_);
-				var ez_ = dh_.Interval(en_, ey_, true, false);
-				var fa_ = ez_?.high;
-				var fb_ = dh_.ConvertDateToDateTime(fa_);
-				var ff_ = dl_?.BirthDateElement;
-				var fg_ = FHIRHelpers_4_0_001.ToDate(ff_);
-				var fi_ = FHIRHelpers_4_0_001.ToQuantity(do_);
-				var fj_ = dh_.Add(fg_, fi_);
-				var fn_ = dl_?.BirthDateElement;
-				var fo_ = FHIRHelpers_4_0_001.ToDate(fn_);
-				var fq_ = FHIRHelpers_4_0_001.ToQuantity(dw_);
-				var fr_ = dh_.Add(fo_, fq_);
-				var ft_ = dh_.Quantity(1m, "year");
-				var fu_ = dh_.Add(fr_, ft_);
-				var fv_ = dh_.Interval(fj_, fu_, true, false);
-				var fw_ = fv_?.lowClosed;
-				var ga_ = dl_?.BirthDateElement;
-				var gb_ = FHIRHelpers_4_0_001.ToDate(ga_);
-				var gd_ = FHIRHelpers_4_0_001.ToQuantity(do_);
-				var ge_ = dh_.Add(gb_, gd_);
-				var gi_ = dl_?.BirthDateElement;
-				var gj_ = FHIRHelpers_4_0_001.ToDate(gi_);
-				var gl_ = FHIRHelpers_4_0_001.ToQuantity(dw_);
-				var gm_ = dh_.Add(gj_, gl_);
-				var go_ = dh_.Quantity(1m, "year");
-				var gp_ = dh_.Add(gm_, go_);
-				var gq_ = dh_.Interval(ge_, gp_, true, false);
-				var gr_ = gq_?.highClosed;
-				var gs_ = dh_.Interval(ee_, fb_, fw_, gr_);
-
-				return gs_;
+				var ca_ = this.Patient();
+				var cb_ = ca_?.BirthDateElement;
+				var cc_ = FHIRHelpers_4_0_001.ToDate(cb_);
+				var cd_ = (choice as Range)?.Low;
+				var ce_ = FHIRHelpers_4_0_001.ToQuantity(cd_);
+				var cf_ = context.Operators.Add(cc_, ce_);
+				var ch_ = ca_?.BirthDateElement;
+				var ci_ = FHIRHelpers_4_0_001.ToDate(ch_);
+				var cj_ = (choice as Range)?.High;
+				var ck_ = FHIRHelpers_4_0_001.ToQuantity(cj_);
+				var cl_ = context.Operators.Add(ci_, ck_);
+				var cm_ = context.Operators.Quantity(1m, "year");
+				var cn_ = context.Operators.Add(cl_, cm_);
+				var co_ = context.Operators.Interval(cf_, cn_, true, false);
+				var cp_ = co_?.low;
+				var cq_ = context.Operators.ConvertDateToDateTime(cp_);
+				var cs_ = ca_?.BirthDateElement;
+				var ct_ = FHIRHelpers_4_0_001.ToDate(cs_);
+				var cv_ = FHIRHelpers_4_0_001.ToQuantity(cd_);
+				var cw_ = context.Operators.Add(ct_, cv_);
+				var cy_ = ca_?.BirthDateElement;
+				var cz_ = FHIRHelpers_4_0_001.ToDate(cy_);
+				var db_ = FHIRHelpers_4_0_001.ToQuantity(cj_);
+				var dc_ = context.Operators.Add(cz_, db_);
+				var de_ = context.Operators.Add(dc_, cm_);
+				var df_ = context.Operators.Interval(cw_, de_, true, false);
+				var dg_ = df_?.high;
+				var dh_ = context.Operators.ConvertDateToDateTime(dg_);
+				var dj_ = ca_?.BirthDateElement;
+				var dk_ = FHIRHelpers_4_0_001.ToDate(dj_);
+				var dm_ = FHIRHelpers_4_0_001.ToQuantity(cd_);
+				var dn_ = context.Operators.Add(dk_, dm_);
+				var dp_ = ca_?.BirthDateElement;
+				var dq_ = FHIRHelpers_4_0_001.ToDate(dp_);
+				var ds_ = FHIRHelpers_4_0_001.ToQuantity(cj_);
+				var dt_ = context.Operators.Add(dq_, ds_);
+				var dv_ = context.Operators.Add(dt_, cm_);
+				var dw_ = context.Operators.Interval(dn_, dv_, true, false);
+				var dx_ = dw_?.lowClosed;
+				var dz_ = ca_?.BirthDateElement;
+				var ea_ = FHIRHelpers_4_0_001.ToDate(dz_);
+				var ec_ = FHIRHelpers_4_0_001.ToQuantity(cd_);
+				var ed_ = context.Operators.Add(ea_, ec_);
+				var ef_ = ca_?.BirthDateElement;
+				var eg_ = FHIRHelpers_4_0_001.ToDate(ef_);
+				var ei_ = FHIRHelpers_4_0_001.ToQuantity(cj_);
+				var ej_ = context.Operators.Add(eg_, ei_);
+				var el_ = context.Operators.Add(ej_, cm_);
+				var em_ = context.Operators.Interval(ed_, el_, true, false);
+				var en_ = em_?.highClosed;
+				var eo_ = context.Operators.Interval(cq_, dh_, dx_, en_);
+
+				return eo_;
 			}
 			else if (choice is Timing)
 			{
-				var gt_ = context.Operators;
-				CqlInterval<CqlDateTime> gu_ = null;
-				var gv_ = gt_.Message<CqlInterval<CqlDateTime>>((gu_ as CqlInterval<CqlDateTime>), "1", "Error", "Cannot compute a single interval from a Timing type");
-
-				return gv_;
+				CqlInterval<CqlDateTime> ep_ = null;
+				var eq_ = context.Operators.Message<CqlInterval<CqlDateTime>>((ep_ as CqlInterval<CqlDateTime>), "1", "Error", "Cannot compute a single interval from a Timing type");
+
+				return eq_;
 			}
 			else if (choice is FhirString)
 			{
-				var gw_ = context.Operators;
-				CqlInterval<CqlDateTime> gx_ = null;
-				var gy_ = gw_.Message<CqlInterval<CqlDateTime>>((gx_ as CqlInterval<CqlDateTime>), "1", "Error", "Cannot compute an interval from a String value");
-
-				return gy_;
+				CqlInterval<CqlDateTime> er_ = null;
+				var es_ = context.Operators.Message<CqlInterval<CqlDateTime>>((er_ as CqlInterval<CqlDateTime>), "1", "Error", "Cannot compute an interval from a String value");
+
+				return es_;
 			}
 			else
 			{
-				CqlInterval<CqlDateTime> gz_ = null;
-
-				return (gz_ as CqlInterval<CqlDateTime>);
+				CqlInterval<CqlDateTime> et_ = null;
+
+				return (et_ as CqlInterval<CqlDateTime>);
 			};
 		};
 
@@ -735,11 +685,10 @@
 		{
 			if ((context.Operators.Greater(context.Operators.PositionOf("/", uri), (int?)0) ?? false))
 			{
-				var b_ = context.Operators;
-				var d_ = b_.Split(uri, "/");
-				var e_ = b_.LastOfList<string>(d_);
-
-				return e_;
+				var b_ = context.Operators.Split(uri, "/");
+				var c_ = context.Operators.LastOfList<string>(b_);
+
+				return c_;
 			}
 			else
 			{
@@ -757,78 +706,73 @@
     [CqlDeclaration("First Dates per 31 Day Periods")]
 	public Tuples.Tuple_DUDddjZaCdFGjLXVHKdDKIRfT First_Dates_per_31_Day_Periods(IEnumerable<CqlDate> DateList)
 	{
-		var a_ = context.Operators;
-		CqlDate f_(CqlDate d) => 
+		CqlDate a_(CqlDate d) => 
 			d;
-		var g_ = a_.SelectOrNull<CqlDate, CqlDate>(DateList, f_);
-		var h_ = a_.ListSort<CqlDate>(g_, System.ComponentModel.ListSortDirection.Ascending);
-		bool? i_(CqlDate X)
+		var b_ = context.Operators.SelectOrNull<CqlDate, CqlDate>(DateList, a_);
+		var c_ = context.Operators.ListSort<CqlDate>(b_, System.ComponentModel.ListSortDirection.Ascending);
+		bool? d_(CqlDate X)
 		{
-			var p_ = context.Operators;
-			var q_ = p_.Not((bool?)(X is null));
-
-			return q_;
+			var k_ = context.Operators.Not((bool?)(X is null));
+
+			return k_;
 		};
-		var j_ = a_.WhereOrNull<CqlDate>(h_, i_);
-		var k_ = new Tuples.Tuple_GcLaDggiecCUAgUhQSXhADYJf
+		var e_ = context.Operators.WhereOrNull<CqlDate>(c_, d_);
+		var f_ = new Tuples.Tuple_GcLaDggiecCUAgUhQSXhADYJf
 		{
-			SortedDates = j_,
+			SortedDates = e_,
 		};
-		var l_ = new Tuples.Tuple_GcLaDggiecCUAgUhQSXhADYJf[]
+		var g_ = new Tuples.Tuple_GcLaDggiecCUAgUhQSXhADYJf[]
 		{
-			k_,
+			f_,
 		};
-		Tuples.Tuple_DUDddjZaCdFGjLXVHKdDKIRfT m_(Tuples.Tuple_GcLaDggiecCUAgUhQSXhADYJf SortedDates)
+		Tuples.Tuple_DUDddjZaCdFGjLXVHKdDKIRfT h_(Tuples.Tuple_GcLaDggiecCUAgUhQSXhADYJf SortedDates)
 		{
-			var r_ = context.Operators;
-			var t_ = SortedDates?.SortedDates;
-			var u_ = new Tuples.Tuple_GTiMeVaPZjPXLPBaGARAOCFd
-			{
-				SortedList = t_,
+			var l_ = SortedDates?.SortedDates;
+			var m_ = new Tuples.Tuple_GTiMeVaPZjPXLPBaGARAOCFd
+			{
+				SortedList = l_,
 				AnchorIndex = (int?)0,
 			};
-			var v_ = new Tuples.Tuple_GTiMeVaPZjPXLPBaGARAOCFd[]
-			{
-				u_,
+			var n_ = new Tuples.Tuple_GTiMeVaPZjPXLPBaGARAOCFd[]
+			{
+				m_,
 			};
-			Tuples.Tuple_DUDddjZaCdFGjLXVHKdDKIRfT w_(Tuples.Tuple_GTiMeVaPZjPXLPBaGARAOCFd AnchorList)
-			{
-				var z_ = context.Operators;
-				var ac_ = AnchorList?.SortedList;
-				var ad_ = AnchorList?.AnchorIndex;
-				var ae_ = z_.ListElementAt<CqlDate>(ac_, ad_);
-				bool? ag_(CqlDate X)
+			Tuples.Tuple_DUDddjZaCdFGjLXVHKdDKIRfT o_(Tuples.Tuple_GTiMeVaPZjPXLPBaGARAOCFd AnchorList)
+			{
+				var r_ = AnchorList?.SortedList;
+				var s_ = AnchorList?.AnchorIndex;
+				var t_ = context.Operators.ListElementAt<CqlDate>(r_, s_);
+				bool? u_(CqlDate X)
 				{
-					var aq_ = context.Operators;
-					var av_ = AnchorList?.SortedList;
-					var aw_ = AnchorList?.AnchorIndex;
-					var ax_ = aq_.ListElementAt<CqlDate>(av_, aw_);
-					var az_ = aq_.Quantity(1m, "day");
-					var ba_ = aq_.Add((ax_ as CqlDate), az_);
-					var bf_ = aq_.ListElementAt<CqlDate>(av_, aw_);
-					var bh_ = aq_.Quantity(30m, "days");
-					var bi_ = aq_.Add((bf_ as CqlDate), bh_);
-					var bj_ = aq_.Interval(ba_, bi_, true, true);
-					var bk_ = aq_.ElementInInterval<CqlDate>(X, bj_, null);
-					var bl_ = aq_.Not(bk_);
-
-					return bl_;
+					var ad_ = AnchorList?.SortedList;
+					var ae_ = AnchorList?.AnchorIndex;
+					var af_ = context.Operators.ListElementAt<CqlDate>(ad_, ae_);
+					var ag_ = context.Operators.Quantity(1m, "day");
+					var ah_ = context.Operators.Add((af_ as CqlDate), ag_);
+					var ak_ = context.Operators.ListElementAt<CqlDate>(ad_, ae_);
+					var al_ = context.Operators.Quantity(30m, "days");
+					var am_ = context.Operators.Add((ak_ as CqlDate), al_);
+					var an_ = context.Operators.Interval(ah_, am_, true, true);
+					var ao_ = context.Operators.ElementInInterval<CqlDate>(X, an_, null);
+					var ap_ = context.Operators.Not(ao_);
+
+					return ap_;
 				};
-				var ah_ = z_.WhereOrNull<CqlDate>(DateList, ag_);
-				var ak_ = z_.Add(ad_, (int?)1);
-				var al_ = new Tuples.Tuple_DUDddjZaCdFGjLXVHKdDKIRfT
+				var v_ = context.Operators.WhereOrNull<CqlDate>(DateList, u_);
+				var x_ = context.Operators.Add(s_, (int?)1);
+				var y_ = new Tuples.Tuple_DUDddjZaCdFGjLXVHKdDKIRfT
 				{
-					NextDate = (ae_ as CqlDate),
-					NewList = ah_,
-					IndexofNewDate = ak_,
+					NextDate = (t_ as CqlDate),
+					NewList = v_,
+					IndexofNewDate = x_,
 				};
-				var am_ = new Tuples.Tuple_DUDddjZaCdFGjLXVHKdDKIRfT[]
+				var z_ = new Tuples.Tuple_DUDddjZaCdFGjLXVHKdDKIRfT[]
 				{
-					al_,
+					y_,
 				};
-				Tuples.Tuple_DUDddjZaCdFGjLXVHKdDKIRfT an_(Tuples.Tuple_DUDddjZaCdFGjLXVHKdDKIRfT FirstList)
+				Tuples.Tuple_DUDddjZaCdFGjLXVHKdDKIRfT aa_(Tuples.Tuple_DUDddjZaCdFGjLXVHKdDKIRfT FirstList)
 				{
-					Tuples.Tuple_DUDddjZaCdFGjLXVHKdDKIRfT bm_()
+					Tuples.Tuple_DUDddjZaCdFGjLXVHKdDKIRfT aq_()
 					{
 						if ((context.Operators.ListElementAt<CqlDate>(FirstList?.NewList, FirstList?.IndexofNewDate) is null))
 						{
@@ -836,42 +780,40 @@
 						}
 						else
 						{
-							var bn_ = context.Operators;
-							var bq_ = FirstList?.NewList;
-							var br_ = FirstList?.IndexofNewDate;
-							var bs_ = bn_.ListElementAt<CqlDate>(bq_, br_);
-							bool? bv_(CqlDate X)
+							var ar_ = FirstList?.NewList;
+							var as_ = FirstList?.IndexofNewDate;
+							var at_ = context.Operators.ListElementAt<CqlDate>(ar_, as_);
+							bool? av_(CqlDate X)
 							{
-								var cf_ = context.Operators;
-								var ck_ = FirstList?.NewList;
-								var cl_ = FirstList?.IndexofNewDate;
-								var cm_ = cf_.ListElementAt<CqlDate>(ck_, cl_);
-								var co_ = cf_.Quantity(1m, "day");
-								var cp_ = cf_.Add((cm_ as CqlDate), co_);
-								var cu_ = cf_.ListElementAt<CqlDate>(ck_, cl_);
-								var cw_ = cf_.Quantity(30m, "days");
-								var cx_ = cf_.Add((cu_ as CqlDate), cw_);
-								var cy_ = cf_.Interval(cp_, cx_, true, true);
-								var cz_ = cf_.ElementInInterval<CqlDate>(X, cy_, null);
-								var da_ = cf_.Not(cz_);
-
-								return da_;
+								var be_ = FirstList?.NewList;
+								var bf_ = FirstList?.IndexofNewDate;
+								var bg_ = context.Operators.ListElementAt<CqlDate>(be_, bf_);
+								var bh_ = context.Operators.Quantity(1m, "day");
+								var bi_ = context.Operators.Add((bg_ as CqlDate), bh_);
+								var bl_ = context.Operators.ListElementAt<CqlDate>(be_, bf_);
+								var bm_ = context.Operators.Quantity(30m, "days");
+								var bn_ = context.Operators.Add((bl_ as CqlDate), bm_);
+								var bo_ = context.Operators.Interval(bi_, bn_, true, true);
+								var bp_ = context.Operators.ElementInInterval<CqlDate>(X, bo_, null);
+								var bq_ = context.Operators.Not(bp_);
+
+								return bq_;
 							};
-							var bw_ = bn_.WhereOrNull<CqlDate>(bq_, bv_);
-							var bz_ = bn_.Add(br_, (int?)1);
-							var ca_ = new Tuples.Tuple_DUDddjZaCdFGjLXVHKdDKIRfT
+							var aw_ = context.Operators.WhereOrNull<CqlDate>(ar_, av_);
+							var ay_ = context.Operators.Add(as_, (int?)1);
+							var az_ = new Tuples.Tuple_DUDddjZaCdFGjLXVHKdDKIRfT
 							{
-								NextDate = (bs_ as CqlDate),
-								NewList = bw_,
-								IndexofNewDate = bz_,
+								NextDate = (at_ as CqlDate),
+								NewList = aw_,
+								IndexofNewDate = ay_,
 							};
-							var cb_ = new Tuples.Tuple_DUDddjZaCdFGjLXVHKdDKIRfT[]
+							var ba_ = new Tuples.Tuple_DUDddjZaCdFGjLXVHKdDKIRfT[]
 							{
-								ca_,
+								az_,
 							};
-							Tuples.Tuple_DUDddjZaCdFGjLXVHKdDKIRfT cc_(Tuples.Tuple_DUDddjZaCdFGjLXVHKdDKIRfT SecondList)
+							Tuples.Tuple_DUDddjZaCdFGjLXVHKdDKIRfT bb_(Tuples.Tuple_DUDddjZaCdFGjLXVHKdDKIRfT SecondList)
 							{
-								Tuples.Tuple_DUDddjZaCdFGjLXVHKdDKIRfT db_()
+								Tuples.Tuple_DUDddjZaCdFGjLXVHKdDKIRfT br_()
 								{
 									if ((context.Operators.ListElementAt<CqlDate>(SecondList?.NewList, SecondList?.IndexofNewDate) is null))
 									{
@@ -879,42 +821,40 @@
 									}
 									else
 									{
-										var dc_ = context.Operators;
-										var df_ = SecondList?.NewList;
-										var dg_ = SecondList?.IndexofNewDate;
-										var dh_ = dc_.ListElementAt<CqlDate>(df_, dg_);
-										bool? dk_(CqlDate X)
+										var bs_ = SecondList?.NewList;
+										var bt_ = SecondList?.IndexofNewDate;
+										var bu_ = context.Operators.ListElementAt<CqlDate>(bs_, bt_);
+										bool? bw_(CqlDate X)
 										{
-											var du_ = context.Operators;
-											var dz_ = SecondList?.NewList;
-											var ea_ = SecondList?.IndexofNewDate;
-											var eb_ = du_.ListElementAt<CqlDate>(dz_, ea_);
-											var ed_ = du_.Quantity(1m, "day");
-											var ee_ = du_.Add((eb_ as CqlDate), ed_);
-											var ej_ = du_.ListElementAt<CqlDate>(dz_, ea_);
-											var el_ = du_.Quantity(30m, "days");
-											var em_ = du_.Add((ej_ as CqlDate), el_);
-											var en_ = du_.Interval(ee_, em_, true, true);
-											var eo_ = du_.ElementInInterval<CqlDate>(X, en_, null);
-											var ep_ = du_.Not(eo_);
-
-											return ep_;
+											var cf_ = SecondList?.NewList;
+											var cg_ = SecondList?.IndexofNewDate;
+											var ch_ = context.Operators.ListElementAt<CqlDate>(cf_, cg_);
+											var ci_ = context.Operators.Quantity(1m, "day");
+											var cj_ = context.Operators.Add((ch_ as CqlDate), ci_);
+											var cm_ = context.Operators.ListElementAt<CqlDate>(cf_, cg_);
+											var cn_ = context.Operators.Quantity(30m, "days");
+											var co_ = context.Operators.Add((cm_ as CqlDate), cn_);
+											var cp_ = context.Operators.Interval(cj_, co_, true, true);
+											var cq_ = context.Operators.ElementInInterval<CqlDate>(X, cp_, null);
+											var cr_ = context.Operators.Not(cq_);
+
+											return cr_;
 										};
-										var dl_ = dc_.WhereOrNull<CqlDate>(df_, dk_);
-										var do_ = dc_.Add(dg_, (int?)1);
-										var dp_ = new Tuples.Tuple_DUDddjZaCdFGjLXVHKdDKIRfT
+										var bx_ = context.Operators.WhereOrNull<CqlDate>(bs_, bw_);
+										var bz_ = context.Operators.Add(bt_, (int?)1);
+										var ca_ = new Tuples.Tuple_DUDddjZaCdFGjLXVHKdDKIRfT
 										{
-											NextDate = (dh_ as CqlDate),
-											NewList = dl_,
-											IndexofNewDate = do_,
+											NextDate = (bu_ as CqlDate),
+											NewList = bx_,
+											IndexofNewDate = bz_,
 										};
-										var dq_ = new Tuples.Tuple_DUDddjZaCdFGjLXVHKdDKIRfT[]
+										var cb_ = new Tuples.Tuple_DUDddjZaCdFGjLXVHKdDKIRfT[]
 										{
-											dp_,
+											ca_,
 										};
-										Tuples.Tuple_DUDddjZaCdFGjLXVHKdDKIRfT dr_(Tuples.Tuple_DUDddjZaCdFGjLXVHKdDKIRfT ThirdList)
+										Tuples.Tuple_DUDddjZaCdFGjLXVHKdDKIRfT cc_(Tuples.Tuple_DUDddjZaCdFGjLXVHKdDKIRfT ThirdList)
 										{
-											Tuples.Tuple_DUDddjZaCdFGjLXVHKdDKIRfT eq_()
+											Tuples.Tuple_DUDddjZaCdFGjLXVHKdDKIRfT cs_()
 											{
 												if ((context.Operators.ListElementAt<CqlDate>(ThirdList?.NewList, ThirdList?.IndexofNewDate) is null))
 												{
@@ -922,42 +862,40 @@
 												}
 												else
 												{
-													var er_ = context.Operators;
-													var eu_ = ThirdList?.NewList;
-													var ev_ = ThirdList?.IndexofNewDate;
-													var ew_ = er_.ListElementAt<CqlDate>(eu_, ev_);
-													bool? ez_(CqlDate X)
+													var ct_ = ThirdList?.NewList;
+													var cu_ = ThirdList?.IndexofNewDate;
+													var cv_ = context.Operators.ListElementAt<CqlDate>(ct_, cu_);
+													bool? cx_(CqlDate X)
 													{
-														var fj_ = context.Operators;
-														var fo_ = ThirdList?.NewList;
-														var fp_ = ThirdList?.IndexofNewDate;
-														var fq_ = fj_.ListElementAt<CqlDate>(fo_, fp_);
-														var fs_ = fj_.Quantity(1m, "day");
-														var ft_ = fj_.Add((fq_ as CqlDate), fs_);
-														var fy_ = fj_.ListElementAt<CqlDate>(fo_, fp_);
-														var ga_ = fj_.Quantity(30m, "days");
-														var gb_ = fj_.Add((fy_ as CqlDate), ga_);
-														var gc_ = fj_.Interval(ft_, gb_, true, true);
-														var gd_ = fj_.ElementInInterval<CqlDate>(X, gc_, null);
-														var ge_ = fj_.Not(gd_);
-
-														return ge_;
+														var dg_ = ThirdList?.NewList;
+														var dh_ = ThirdList?.IndexofNewDate;
+														var di_ = context.Operators.ListElementAt<CqlDate>(dg_, dh_);
+														var dj_ = context.Operators.Quantity(1m, "day");
+														var dk_ = context.Operators.Add((di_ as CqlDate), dj_);
+														var dn_ = context.Operators.ListElementAt<CqlDate>(dg_, dh_);
+														var do_ = context.Operators.Quantity(30m, "days");
+														var dp_ = context.Operators.Add((dn_ as CqlDate), do_);
+														var dq_ = context.Operators.Interval(dk_, dp_, true, true);
+														var dr_ = context.Operators.ElementInInterval<CqlDate>(X, dq_, null);
+														var ds_ = context.Operators.Not(dr_);
+
+														return ds_;
 													};
-													var fa_ = er_.WhereOrNull<CqlDate>(eu_, ez_);
-													var fd_ = er_.Add(ev_, (int?)1);
-													var fe_ = new Tuples.Tuple_DUDddjZaCdFGjLXVHKdDKIRfT
+													var cy_ = context.Operators.WhereOrNull<CqlDate>(ct_, cx_);
+													var da_ = context.Operators.Add(cu_, (int?)1);
+													var db_ = new Tuples.Tuple_DUDddjZaCdFGjLXVHKdDKIRfT
 													{
-														NextDate = (ew_ as CqlDate),
-														NewList = fa_,
-														IndexofNewDate = fd_,
+														NextDate = (cv_ as CqlDate),
+														NewList = cy_,
+														IndexofNewDate = da_,
 													};
-													var ff_ = new Tuples.Tuple_DUDddjZaCdFGjLXVHKdDKIRfT[]
+													var dc_ = new Tuples.Tuple_DUDddjZaCdFGjLXVHKdDKIRfT[]
 													{
-														fe_,
+														db_,
 													};
-													Tuples.Tuple_DUDddjZaCdFGjLXVHKdDKIRfT fg_(Tuples.Tuple_DUDddjZaCdFGjLXVHKdDKIRfT FourthList)
+													Tuples.Tuple_DUDddjZaCdFGjLXVHKdDKIRfT dd_(Tuples.Tuple_DUDddjZaCdFGjLXVHKdDKIRfT FourthList)
 													{
-														Tuples.Tuple_DUDddjZaCdFGjLXVHKdDKIRfT gf_()
+														Tuples.Tuple_DUDddjZaCdFGjLXVHKdDKIRfT dt_()
 														{
 															if ((context.Operators.ListElementAt<CqlDate>(FourthList?.NewList, FourthList?.IndexofNewDate) is null))
 															{
@@ -965,42 +903,40 @@
 															}
 															else
 															{
-																var gg_ = context.Operators;
-																var gj_ = FourthList?.NewList;
-																var gk_ = FourthList?.IndexofNewDate;
-																var gl_ = gg_.ListElementAt<CqlDate>(gj_, gk_);
-																bool? go_(CqlDate X)
+																var du_ = FourthList?.NewList;
+																var dv_ = FourthList?.IndexofNewDate;
+																var dw_ = context.Operators.ListElementAt<CqlDate>(du_, dv_);
+																bool? dy_(CqlDate X)
 																{
-																	var gy_ = context.Operators;
-																	var hd_ = FourthList?.NewList;
-																	var he_ = FourthList?.IndexofNewDate;
-																	var hf_ = gy_.ListElementAt<CqlDate>(hd_, he_);
-																	var hh_ = gy_.Quantity(1m, "day");
-																	var hi_ = gy_.Add((hf_ as CqlDate), hh_);
-																	var hn_ = gy_.ListElementAt<CqlDate>(hd_, he_);
-																	var hp_ = gy_.Quantity(30m, "days");
-																	var hq_ = gy_.Add((hn_ as CqlDate), hp_);
-																	var hr_ = gy_.Interval(hi_, hq_, true, true);
-																	var hs_ = gy_.ElementInInterval<CqlDate>(X, hr_, null);
-																	var ht_ = gy_.Not(hs_);
-
-																	return ht_;
+																	var eh_ = FourthList?.NewList;
+																	var ei_ = FourthList?.IndexofNewDate;
+																	var ej_ = context.Operators.ListElementAt<CqlDate>(eh_, ei_);
+																	var ek_ = context.Operators.Quantity(1m, "day");
+																	var el_ = context.Operators.Add((ej_ as CqlDate), ek_);
+																	var eo_ = context.Operators.ListElementAt<CqlDate>(eh_, ei_);
+																	var ep_ = context.Operators.Quantity(30m, "days");
+																	var eq_ = context.Operators.Add((eo_ as CqlDate), ep_);
+																	var er_ = context.Operators.Interval(el_, eq_, true, true);
+																	var es_ = context.Operators.ElementInInterval<CqlDate>(X, er_, null);
+																	var et_ = context.Operators.Not(es_);
+
+																	return et_;
 																};
-																var gp_ = gg_.WhereOrNull<CqlDate>(gj_, go_);
-																var gs_ = gg_.Add(gk_, (int?)1);
-																var gt_ = new Tuples.Tuple_DUDddjZaCdFGjLXVHKdDKIRfT
+																var dz_ = context.Operators.WhereOrNull<CqlDate>(du_, dy_);
+																var eb_ = context.Operators.Add(dv_, (int?)1);
+																var ec_ = new Tuples.Tuple_DUDddjZaCdFGjLXVHKdDKIRfT
 																{
-																	NextDate = (gl_ as CqlDate),
-																	NewList = gp_,
-																	IndexofNewDate = gs_,
+																	NextDate = (dw_ as CqlDate),
+																	NewList = dz_,
+																	IndexofNewDate = eb_,
 																};
-																var gu_ = new Tuples.Tuple_DUDddjZaCdFGjLXVHKdDKIRfT[]
+																var ed_ = new Tuples.Tuple_DUDddjZaCdFGjLXVHKdDKIRfT[]
 																{
-																	gt_,
+																	ec_,
 																};
-																Tuples.Tuple_DUDddjZaCdFGjLXVHKdDKIRfT gv_(Tuples.Tuple_DUDddjZaCdFGjLXVHKdDKIRfT FifthList)
+																Tuples.Tuple_DUDddjZaCdFGjLXVHKdDKIRfT ee_(Tuples.Tuple_DUDddjZaCdFGjLXVHKdDKIRfT FifthList)
 																{
-																	Tuples.Tuple_DUDddjZaCdFGjLXVHKdDKIRfT hu_()
+																	Tuples.Tuple_DUDddjZaCdFGjLXVHKdDKIRfT eu_()
 																	{
 																		if ((context.Operators.ListElementAt<CqlDate>(FifthList?.NewList, FifthList?.IndexofNewDate) is null))
 																		{
@@ -1008,42 +944,40 @@
 																		}
 																		else
 																		{
-																			var hv_ = context.Operators;
-																			var hy_ = FifthList?.NewList;
-																			var hz_ = FifthList?.IndexofNewDate;
-																			var ia_ = hv_.ListElementAt<CqlDate>(hy_, hz_);
-																			bool? id_(CqlDate X)
+																			var ev_ = FifthList?.NewList;
+																			var ew_ = FifthList?.IndexofNewDate;
+																			var ex_ = context.Operators.ListElementAt<CqlDate>(ev_, ew_);
+																			bool? ez_(CqlDate X)
 																			{
-																				var in_ = context.Operators;
-																				var is_ = FifthList?.NewList;
-																				var it_ = FifthList?.IndexofNewDate;
-																				var iu_ = in_.ListElementAt<CqlDate>(is_, it_);
-																				var iw_ = in_.Quantity(1m, "day");
-																				var ix_ = in_.Add((iu_ as CqlDate), iw_);
-																				var jc_ = in_.ListElementAt<CqlDate>(is_, it_);
-																				var je_ = in_.Quantity(30m, "days");
-																				var jf_ = in_.Add((jc_ as CqlDate), je_);
-																				var jg_ = in_.Interval(ix_, jf_, true, true);
-																				var jh_ = in_.ElementInInterval<CqlDate>(X, jg_, null);
-																				var ji_ = in_.Not(jh_);
-
-																				return ji_;
+																				var fi_ = FifthList?.NewList;
+																				var fj_ = FifthList?.IndexofNewDate;
+																				var fk_ = context.Operators.ListElementAt<CqlDate>(fi_, fj_);
+																				var fl_ = context.Operators.Quantity(1m, "day");
+																				var fm_ = context.Operators.Add((fk_ as CqlDate), fl_);
+																				var fp_ = context.Operators.ListElementAt<CqlDate>(fi_, fj_);
+																				var fq_ = context.Operators.Quantity(30m, "days");
+																				var fr_ = context.Operators.Add((fp_ as CqlDate), fq_);
+																				var fs_ = context.Operators.Interval(fm_, fr_, true, true);
+																				var ft_ = context.Operators.ElementInInterval<CqlDate>(X, fs_, null);
+																				var fu_ = context.Operators.Not(ft_);
+
+																				return fu_;
 																			};
-																			var ie_ = hv_.WhereOrNull<CqlDate>(hy_, id_);
-																			var ih_ = hv_.Add(hz_, (int?)1);
-																			var ii_ = new Tuples.Tuple_DUDddjZaCdFGjLXVHKdDKIRfT
+																			var fa_ = context.Operators.WhereOrNull<CqlDate>(ev_, ez_);
+																			var fc_ = context.Operators.Add(ew_, (int?)1);
+																			var fd_ = new Tuples.Tuple_DUDddjZaCdFGjLXVHKdDKIRfT
 																			{
-																				NextDate = (ia_ as CqlDate),
-																				NewList = ie_,
-																				IndexofNewDate = ih_,
+																				NextDate = (ex_ as CqlDate),
+																				NewList = fa_,
+																				IndexofNewDate = fc_,
 																			};
-																			var ij_ = new Tuples.Tuple_DUDddjZaCdFGjLXVHKdDKIRfT[]
+																			var fe_ = new Tuples.Tuple_DUDddjZaCdFGjLXVHKdDKIRfT[]
 																			{
-																				ii_,
+																				fd_,
 																			};
-																			Tuples.Tuple_DUDddjZaCdFGjLXVHKdDKIRfT ik_(Tuples.Tuple_DUDddjZaCdFGjLXVHKdDKIRfT SixthList)
+																			Tuples.Tuple_DUDddjZaCdFGjLXVHKdDKIRfT ff_(Tuples.Tuple_DUDddjZaCdFGjLXVHKdDKIRfT SixthList)
 																			{
-																				Tuples.Tuple_DUDddjZaCdFGjLXVHKdDKIRfT jj_()
+																				Tuples.Tuple_DUDddjZaCdFGjLXVHKdDKIRfT fv_()
 																				{
 																					if ((context.Operators.ListElementAt<CqlDate>(SixthList?.NewList, SixthList?.IndexofNewDate) is null))
 																					{
@@ -1051,42 +985,40 @@
 																					}
 																					else
 																					{
-																						var jk_ = context.Operators;
-																						var jn_ = SixthList?.NewList;
-																						var jo_ = SixthList?.IndexofNewDate;
-																						var jp_ = jk_.ListElementAt<CqlDate>(jn_, jo_);
-																						bool? js_(CqlDate X)
+																						var fw_ = SixthList?.NewList;
+																						var fx_ = SixthList?.IndexofNewDate;
+																						var fy_ = context.Operators.ListElementAt<CqlDate>(fw_, fx_);
+																						bool? ga_(CqlDate X)
 																						{
-																							var kc_ = context.Operators;
-																							var kh_ = SixthList?.NewList;
-																							var ki_ = SixthList?.IndexofNewDate;
-																							var kj_ = kc_.ListElementAt<CqlDate>(kh_, ki_);
-																							var kl_ = kc_.Quantity(1m, "day");
-																							var km_ = kc_.Add((kj_ as CqlDate), kl_);
-																							var kr_ = kc_.ListElementAt<CqlDate>(kh_, ki_);
-																							var kt_ = kc_.Quantity(30m, "days");
-																							var ku_ = kc_.Add((kr_ as CqlDate), kt_);
-																							var kv_ = kc_.Interval(km_, ku_, true, true);
-																							var kw_ = kc_.ElementInInterval<CqlDate>(X, kv_, null);
-																							var kx_ = kc_.Not(kw_);
-
-																							return kx_;
+																							var gj_ = SixthList?.NewList;
+																							var gk_ = SixthList?.IndexofNewDate;
+																							var gl_ = context.Operators.ListElementAt<CqlDate>(gj_, gk_);
+																							var gm_ = context.Operators.Quantity(1m, "day");
+																							var gn_ = context.Operators.Add((gl_ as CqlDate), gm_);
+																							var gq_ = context.Operators.ListElementAt<CqlDate>(gj_, gk_);
+																							var gr_ = context.Operators.Quantity(30m, "days");
+																							var gs_ = context.Operators.Add((gq_ as CqlDate), gr_);
+																							var gt_ = context.Operators.Interval(gn_, gs_, true, true);
+																							var gu_ = context.Operators.ElementInInterval<CqlDate>(X, gt_, null);
+																							var gv_ = context.Operators.Not(gu_);
+
+																							return gv_;
 																						};
-																						var jt_ = jk_.WhereOrNull<CqlDate>(jn_, js_);
-																						var jw_ = jk_.Add(jo_, (int?)1);
-																						var jx_ = new Tuples.Tuple_DUDddjZaCdFGjLXVHKdDKIRfT
+																						var gb_ = context.Operators.WhereOrNull<CqlDate>(fw_, ga_);
+																						var gd_ = context.Operators.Add(fx_, (int?)1);
+																						var ge_ = new Tuples.Tuple_DUDddjZaCdFGjLXVHKdDKIRfT
 																						{
-																							NextDate = (jp_ as CqlDate),
-																							NewList = jt_,
-																							IndexofNewDate = jw_,
+																							NextDate = (fy_ as CqlDate),
+																							NewList = gb_,
+																							IndexofNewDate = gd_,
 																						};
-																						var jy_ = new Tuples.Tuple_DUDddjZaCdFGjLXVHKdDKIRfT[]
+																						var gf_ = new Tuples.Tuple_DUDddjZaCdFGjLXVHKdDKIRfT[]
 																						{
-																							jx_,
+																							ge_,
 																						};
-																						Tuples.Tuple_DUDddjZaCdFGjLXVHKdDKIRfT jz_(Tuples.Tuple_DUDddjZaCdFGjLXVHKdDKIRfT SeventhList)
+																						Tuples.Tuple_DUDddjZaCdFGjLXVHKdDKIRfT gg_(Tuples.Tuple_DUDddjZaCdFGjLXVHKdDKIRfT SeventhList)
 																						{
-																							Tuples.Tuple_DUDddjZaCdFGjLXVHKdDKIRfT ky_()
+																							Tuples.Tuple_DUDddjZaCdFGjLXVHKdDKIRfT gw_()
 																							{
 																								if ((context.Operators.ListElementAt<CqlDate>(SeventhList?.NewList, SeventhList?.IndexofNewDate) is null))
 																								{
@@ -1094,42 +1026,40 @@
 																								}
 																								else
 																								{
-																									var kz_ = context.Operators;
-																									var lc_ = SeventhList?.NewList;
-																									var ld_ = SeventhList?.IndexofNewDate;
-																									var le_ = kz_.ListElementAt<CqlDate>(lc_, ld_);
-																									bool? lh_(CqlDate X)
+																									var gx_ = SeventhList?.NewList;
+																									var gy_ = SeventhList?.IndexofNewDate;
+																									var gz_ = context.Operators.ListElementAt<CqlDate>(gx_, gy_);
+																									bool? hb_(CqlDate X)
 																									{
-																										var lr_ = context.Operators;
-																										var lw_ = SeventhList?.NewList;
-																										var lx_ = SeventhList?.IndexofNewDate;
-																										var ly_ = lr_.ListElementAt<CqlDate>(lw_, lx_);
-																										var ma_ = lr_.Quantity(1m, "day");
-																										var mb_ = lr_.Add((ly_ as CqlDate), ma_);
-																										var mg_ = lr_.ListElementAt<CqlDate>(lw_, lx_);
-																										var mi_ = lr_.Quantity(30m, "days");
-																										var mj_ = lr_.Add((mg_ as CqlDate), mi_);
-																										var mk_ = lr_.Interval(mb_, mj_, true, true);
-																										var ml_ = lr_.ElementInInterval<CqlDate>(X, mk_, null);
-																										var mm_ = lr_.Not(ml_);
-
-																										return mm_;
+																										var hk_ = SeventhList?.NewList;
+																										var hl_ = SeventhList?.IndexofNewDate;
+																										var hm_ = context.Operators.ListElementAt<CqlDate>(hk_, hl_);
+																										var hn_ = context.Operators.Quantity(1m, "day");
+																										var ho_ = context.Operators.Add((hm_ as CqlDate), hn_);
+																										var hr_ = context.Operators.ListElementAt<CqlDate>(hk_, hl_);
+																										var hs_ = context.Operators.Quantity(30m, "days");
+																										var ht_ = context.Operators.Add((hr_ as CqlDate), hs_);
+																										var hu_ = context.Operators.Interval(ho_, ht_, true, true);
+																										var hv_ = context.Operators.ElementInInterval<CqlDate>(X, hu_, null);
+																										var hw_ = context.Operators.Not(hv_);
+
+																										return hw_;
 																									};
-																									var li_ = kz_.WhereOrNull<CqlDate>(lc_, lh_);
-																									var ll_ = kz_.Add(ld_, (int?)1);
-																									var lm_ = new Tuples.Tuple_DUDddjZaCdFGjLXVHKdDKIRfT
+																									var hc_ = context.Operators.WhereOrNull<CqlDate>(gx_, hb_);
+																									var he_ = context.Operators.Add(gy_, (int?)1);
+																									var hf_ = new Tuples.Tuple_DUDddjZaCdFGjLXVHKdDKIRfT
 																									{
-																										NextDate = (le_ as CqlDate),
-																										NewList = li_,
-																										IndexofNewDate = ll_,
+																										NextDate = (gz_ as CqlDate),
+																										NewList = hc_,
+																										IndexofNewDate = he_,
 																									};
-																									var ln_ = new Tuples.Tuple_DUDddjZaCdFGjLXVHKdDKIRfT[]
+																									var hg_ = new Tuples.Tuple_DUDddjZaCdFGjLXVHKdDKIRfT[]
 																									{
-																										lm_,
+																										hf_,
 																									};
-																									Tuples.Tuple_DUDddjZaCdFGjLXVHKdDKIRfT lo_(Tuples.Tuple_DUDddjZaCdFGjLXVHKdDKIRfT EighthList)
+																									Tuples.Tuple_DUDddjZaCdFGjLXVHKdDKIRfT hh_(Tuples.Tuple_DUDddjZaCdFGjLXVHKdDKIRfT EighthList)
 																									{
-																										Tuples.Tuple_DUDddjZaCdFGjLXVHKdDKIRfT mn_()
+																										Tuples.Tuple_DUDddjZaCdFGjLXVHKdDKIRfT hx_()
 																										{
 																											if ((context.Operators.ListElementAt<CqlDate>(EighthList?.NewList, EighthList?.IndexofNewDate) is null))
 																											{
@@ -1137,42 +1067,40 @@
 																											}
 																											else
 																											{
-																												var mo_ = context.Operators;
-																												var mr_ = EighthList?.NewList;
-																												var ms_ = EighthList?.IndexofNewDate;
-																												var mt_ = mo_.ListElementAt<CqlDate>(mr_, ms_);
-																												bool? mw_(CqlDate X)
+																												var hy_ = EighthList?.NewList;
+																												var hz_ = EighthList?.IndexofNewDate;
+																												var ia_ = context.Operators.ListElementAt<CqlDate>(hy_, hz_);
+																												bool? ic_(CqlDate X)
 																												{
-																													var ng_ = context.Operators;
-																													var nl_ = EighthList?.NewList;
-																													var nm_ = EighthList?.IndexofNewDate;
-																													var nn_ = ng_.ListElementAt<CqlDate>(nl_, nm_);
-																													var np_ = ng_.Quantity(1m, "day");
-																													var nq_ = ng_.Add((nn_ as CqlDate), np_);
-																													var nv_ = ng_.ListElementAt<CqlDate>(nl_, nm_);
-																													var nx_ = ng_.Quantity(30m, "days");
-																													var ny_ = ng_.Add((nv_ as CqlDate), nx_);
-																													var nz_ = ng_.Interval(nq_, ny_, true, true);
-																													var oa_ = ng_.ElementInInterval<CqlDate>(X, nz_, null);
-																													var ob_ = ng_.Not(oa_);
-
-																													return ob_;
+																													var il_ = EighthList?.NewList;
+																													var im_ = EighthList?.IndexofNewDate;
+																													var in_ = context.Operators.ListElementAt<CqlDate>(il_, im_);
+																													var io_ = context.Operators.Quantity(1m, "day");
+																													var ip_ = context.Operators.Add((in_ as CqlDate), io_);
+																													var is_ = context.Operators.ListElementAt<CqlDate>(il_, im_);
+																													var it_ = context.Operators.Quantity(30m, "days");
+																													var iu_ = context.Operators.Add((is_ as CqlDate), it_);
+																													var iv_ = context.Operators.Interval(ip_, iu_, true, true);
+																													var iw_ = context.Operators.ElementInInterval<CqlDate>(X, iv_, null);
+																													var ix_ = context.Operators.Not(iw_);
+
+																													return ix_;
 																												};
-																												var mx_ = mo_.WhereOrNull<CqlDate>(mr_, mw_);
-																												var na_ = mo_.Add(ms_, (int?)1);
-																												var nb_ = new Tuples.Tuple_DUDddjZaCdFGjLXVHKdDKIRfT
+																												var id_ = context.Operators.WhereOrNull<CqlDate>(hy_, ic_);
+																												var if_ = context.Operators.Add(hz_, (int?)1);
+																												var ig_ = new Tuples.Tuple_DUDddjZaCdFGjLXVHKdDKIRfT
 																												{
-																													NextDate = (mt_ as CqlDate),
-																													NewList = mx_,
-																													IndexofNewDate = na_,
+																													NextDate = (ia_ as CqlDate),
+																													NewList = id_,
+																													IndexofNewDate = if_,
 																												};
-																												var nc_ = new Tuples.Tuple_DUDddjZaCdFGjLXVHKdDKIRfT[]
+																												var ih_ = new Tuples.Tuple_DUDddjZaCdFGjLXVHKdDKIRfT[]
 																												{
-																													nb_,
+																													ig_,
 																												};
-																												Tuples.Tuple_DUDddjZaCdFGjLXVHKdDKIRfT nd_(Tuples.Tuple_DUDddjZaCdFGjLXVHKdDKIRfT NinethList)
+																												Tuples.Tuple_DUDddjZaCdFGjLXVHKdDKIRfT ii_(Tuples.Tuple_DUDddjZaCdFGjLXVHKdDKIRfT NinethList)
 																												{
-																													Tuples.Tuple_DUDddjZaCdFGjLXVHKdDKIRfT oc_()
+																													Tuples.Tuple_DUDddjZaCdFGjLXVHKdDKIRfT iy_()
 																													{
 																														if ((context.Operators.ListElementAt<CqlDate>(NinethList?.NewList, NinethList?.IndexofNewDate) is null))
 																														{
@@ -1180,42 +1108,40 @@
 																														}
 																														else
 																														{
-																															var od_ = context.Operators;
-																															var og_ = NinethList?.NewList;
-																															var oh_ = NinethList?.IndexofNewDate;
-																															var oi_ = od_.ListElementAt<CqlDate>(og_, oh_);
-																															bool? ol_(CqlDate X)
+																															var iz_ = NinethList?.NewList;
+																															var ja_ = NinethList?.IndexofNewDate;
+																															var jb_ = context.Operators.ListElementAt<CqlDate>(iz_, ja_);
+																															bool? jd_(CqlDate X)
 																															{
-																																var ov_ = context.Operators;
-																																var pa_ = NinethList?.NewList;
-																																var pb_ = NinethList?.IndexofNewDate;
-																																var pc_ = ov_.ListElementAt<CqlDate>(pa_, pb_);
-																																var pe_ = ov_.Quantity(1m, "day");
-																																var pf_ = ov_.Add((pc_ as CqlDate), pe_);
-																																var pk_ = ov_.ListElementAt<CqlDate>(pa_, pb_);
-																																var pm_ = ov_.Quantity(30m, "days");
-																																var pn_ = ov_.Add((pk_ as CqlDate), pm_);
-																																var po_ = ov_.Interval(pf_, pn_, true, true);
-																																var pp_ = ov_.ElementInInterval<CqlDate>(X, po_, null);
-																																var pq_ = ov_.Not(pp_);
-
-																																return pq_;
+																																var jm_ = NinethList?.NewList;
+																																var jn_ = NinethList?.IndexofNewDate;
+																																var jo_ = context.Operators.ListElementAt<CqlDate>(jm_, jn_);
+																																var jp_ = context.Operators.Quantity(1m, "day");
+																																var jq_ = context.Operators.Add((jo_ as CqlDate), jp_);
+																																var jt_ = context.Operators.ListElementAt<CqlDate>(jm_, jn_);
+																																var ju_ = context.Operators.Quantity(30m, "days");
+																																var jv_ = context.Operators.Add((jt_ as CqlDate), ju_);
+																																var jw_ = context.Operators.Interval(jq_, jv_, true, true);
+																																var jx_ = context.Operators.ElementInInterval<CqlDate>(X, jw_, null);
+																																var jy_ = context.Operators.Not(jx_);
+
+																																return jy_;
 																															};
-																															var om_ = od_.WhereOrNull<CqlDate>(og_, ol_);
-																															var op_ = od_.Add(oh_, (int?)1);
-																															var oq_ = new Tuples.Tuple_DUDddjZaCdFGjLXVHKdDKIRfT
+																															var je_ = context.Operators.WhereOrNull<CqlDate>(iz_, jd_);
+																															var jg_ = context.Operators.Add(ja_, (int?)1);
+																															var jh_ = new Tuples.Tuple_DUDddjZaCdFGjLXVHKdDKIRfT
 																															{
-																																NextDate = (oi_ as CqlDate),
-																																NewList = om_,
-																																IndexofNewDate = op_,
+																																NextDate = (jb_ as CqlDate),
+																																NewList = je_,
+																																IndexofNewDate = jg_,
 																															};
-																															var or_ = new Tuples.Tuple_DUDddjZaCdFGjLXVHKdDKIRfT[]
+																															var ji_ = new Tuples.Tuple_DUDddjZaCdFGjLXVHKdDKIRfT[]
 																															{
-																																oq_,
+																																jh_,
 																															};
-																															Tuples.Tuple_DUDddjZaCdFGjLXVHKdDKIRfT os_(Tuples.Tuple_DUDddjZaCdFGjLXVHKdDKIRfT TenthList)
+																															Tuples.Tuple_DUDddjZaCdFGjLXVHKdDKIRfT jj_(Tuples.Tuple_DUDddjZaCdFGjLXVHKdDKIRfT TenthList)
 																															{
-																																Tuples.Tuple_DUDddjZaCdFGjLXVHKdDKIRfT pr_()
+																																Tuples.Tuple_DUDddjZaCdFGjLXVHKdDKIRfT jz_()
 																																{
 																																	if ((context.Operators.ListElementAt<CqlDate>(TenthList?.NewList, TenthList?.IndexofNewDate) is null))
 																																	{
@@ -1223,42 +1149,40 @@
 																																	}
 																																	else
 																																	{
-																																		var ps_ = context.Operators;
-																																		var pv_ = TenthList?.NewList;
-																																		var pw_ = TenthList?.IndexofNewDate;
-																																		var px_ = ps_.ListElementAt<CqlDate>(pv_, pw_);
-																																		bool? qa_(CqlDate X)
+																																		var ka_ = TenthList?.NewList;
+																																		var kb_ = TenthList?.IndexofNewDate;
+																																		var kc_ = context.Operators.ListElementAt<CqlDate>(ka_, kb_);
+																																		bool? ke_(CqlDate X)
 																																		{
-																																			var qk_ = context.Operators;
-																																			var qp_ = TenthList?.NewList;
-																																			var qq_ = TenthList?.IndexofNewDate;
-																																			var qr_ = qk_.ListElementAt<CqlDate>(qp_, qq_);
-																																			var qt_ = qk_.Quantity(1m, "day");
-																																			var qu_ = qk_.Add((qr_ as CqlDate), qt_);
-																																			var qz_ = qk_.ListElementAt<CqlDate>(qp_, qq_);
-																																			var rb_ = qk_.Quantity(30m, "days");
-																																			var rc_ = qk_.Add((qz_ as CqlDate), rb_);
-																																			var rd_ = qk_.Interval(qu_, rc_, true, true);
-																																			var re_ = qk_.ElementInInterval<CqlDate>(X, rd_, null);
-																																			var rf_ = qk_.Not(re_);
-
-																																			return rf_;
+																																			var kn_ = TenthList?.NewList;
+																																			var ko_ = TenthList?.IndexofNewDate;
+																																			var kp_ = context.Operators.ListElementAt<CqlDate>(kn_, ko_);
+																																			var kq_ = context.Operators.Quantity(1m, "day");
+																																			var kr_ = context.Operators.Add((kp_ as CqlDate), kq_);
+																																			var ku_ = context.Operators.ListElementAt<CqlDate>(kn_, ko_);
+																																			var kv_ = context.Operators.Quantity(30m, "days");
+																																			var kw_ = context.Operators.Add((ku_ as CqlDate), kv_);
+																																			var kx_ = context.Operators.Interval(kr_, kw_, true, true);
+																																			var ky_ = context.Operators.ElementInInterval<CqlDate>(X, kx_, null);
+																																			var kz_ = context.Operators.Not(ky_);
+
+																																			return kz_;
 																																		};
-																																		var qb_ = ps_.WhereOrNull<CqlDate>(pv_, qa_);
-																																		var qe_ = ps_.Add(pw_, (int?)1);
-																																		var qf_ = new Tuples.Tuple_DUDddjZaCdFGjLXVHKdDKIRfT
+																																		var kf_ = context.Operators.WhereOrNull<CqlDate>(ka_, ke_);
+																																		var kh_ = context.Operators.Add(kb_, (int?)1);
+																																		var ki_ = new Tuples.Tuple_DUDddjZaCdFGjLXVHKdDKIRfT
 																																		{
-																																			NextDate = (px_ as CqlDate),
-																																			NewList = qb_,
-																																			IndexofNewDate = qe_,
+																																			NextDate = (kc_ as CqlDate),
+																																			NewList = kf_,
+																																			IndexofNewDate = kh_,
 																																		};
-																																		var qg_ = new Tuples.Tuple_DUDddjZaCdFGjLXVHKdDKIRfT[]
+																																		var kj_ = new Tuples.Tuple_DUDddjZaCdFGjLXVHKdDKIRfT[]
 																																		{
-																																			qf_,
+																																			ki_,
 																																		};
-																																		Tuples.Tuple_DUDddjZaCdFGjLXVHKdDKIRfT qh_(Tuples.Tuple_DUDddjZaCdFGjLXVHKdDKIRfT EleventhList)
+																																		Tuples.Tuple_DUDddjZaCdFGjLXVHKdDKIRfT kk_(Tuples.Tuple_DUDddjZaCdFGjLXVHKdDKIRfT EleventhList)
 																																		{
-																																			Tuples.Tuple_DUDddjZaCdFGjLXVHKdDKIRfT rg_()
+																																			Tuples.Tuple_DUDddjZaCdFGjLXVHKdDKIRfT la_()
 																																			{
 																																				if ((context.Operators.ListElementAt<CqlDate>(EleventhList?.NewList, EleventhList?.IndexofNewDate) is null))
 																																				{
@@ -1266,146 +1190,144 @@
 																																				}
 																																				else
 																																				{
-																																					var rh_ = context.Operators;
-																																					var ri_ = EleventhList?.NewList;
-																																					var rj_ = EleventhList?.IndexofNewDate;
-																																					var rk_ = rh_.ListElementAt<CqlDate>(ri_, rj_);
-																																					bool? rn_(CqlDate X)
+																																					var lb_ = EleventhList?.NewList;
+																																					var lc_ = EleventhList?.IndexofNewDate;
+																																					var ld_ = context.Operators.ListElementAt<CqlDate>(lb_, lc_);
+																																					bool? lf_(CqlDate X)
 																																					{
-																																						var rt_ = context.Operators;
-																																						var ry_ = EleventhList?.NewList;
-																																						var rz_ = EleventhList?.IndexofNewDate;
-																																						var sa_ = rt_.ListElementAt<CqlDate>(ry_, rz_);
-																																						var sc_ = rt_.Quantity(1m, "day");
-																																						var sd_ = rt_.Add((sa_ as CqlDate), sc_);
-																																						var si_ = rt_.ListElementAt<CqlDate>(ry_, rz_);
-																																						var sk_ = rt_.Quantity(30m, "days");
-																																						var sl_ = rt_.Add((si_ as CqlDate), sk_);
-																																						var sm_ = rt_.Interval(sd_, sl_, true, true);
-																																						var sn_ = rt_.ElementInInterval<CqlDate>(X, sm_, null);
-																																						var so_ = rt_.Not(sn_);
-
-																																						return so_;
+																																						var lk_ = EleventhList?.NewList;
+																																						var ll_ = EleventhList?.IndexofNewDate;
+																																						var lm_ = context.Operators.ListElementAt<CqlDate>(lk_, ll_);
+																																						var ln_ = context.Operators.Quantity(1m, "day");
+																																						var lo_ = context.Operators.Add((lm_ as CqlDate), ln_);
+																																						var lr_ = context.Operators.ListElementAt<CqlDate>(lk_, ll_);
+																																						var ls_ = context.Operators.Quantity(30m, "days");
+																																						var lt_ = context.Operators.Add((lr_ as CqlDate), ls_);
+																																						var lu_ = context.Operators.Interval(lo_, lt_, true, true);
+																																						var lv_ = context.Operators.ElementInInterval<CqlDate>(X, lu_, null);
+																																						var lw_ = context.Operators.Not(lv_);
+
+																																						return lw_;
 																																					};
-																																					var ro_ = rh_.WhereOrNull<CqlDate>(ri_, rn_);
-																																					var rr_ = rh_.Add(rj_, (int?)1);
-																																					var rs_ = new Tuples.Tuple_DUDddjZaCdFGjLXVHKdDKIRfT
+																																					var lg_ = context.Operators.WhereOrNull<CqlDate>(lb_, lf_);
+																																					var li_ = context.Operators.Add(lc_, (int?)1);
+																																					var lj_ = new Tuples.Tuple_DUDddjZaCdFGjLXVHKdDKIRfT
 																																					{
-																																						NextDate = (rk_ as CqlDate),
-																																						NewList = ro_,
-																																						IndexofNewDate = rr_,
+																																						NextDate = (ld_ as CqlDate),
+																																						NewList = lg_,
+																																						IndexofNewDate = li_,
 																																					};
 
-																																					return rs_;
+																																					return lj_;
 																																				};
 																																			};
 
-																																			return rg_();
+																																			return la_();
 																																		};
-																																		var qi_ = ps_.SelectOrNull<Tuples.Tuple_DUDddjZaCdFGjLXVHKdDKIRfT, Tuples.Tuple_DUDddjZaCdFGjLXVHKdDKIRfT>(qg_, qh_);
-																																		var qj_ = ps_.SingleOrNull<Tuples.Tuple_DUDddjZaCdFGjLXVHKdDKIRfT>(qi_);
-
-																																		return qj_;
+																																		var kl_ = context.Operators.SelectOrNull<Tuples.Tuple_DUDddjZaCdFGjLXVHKdDKIRfT, Tuples.Tuple_DUDddjZaCdFGjLXVHKdDKIRfT>(kj_, kk_);
+																																		var km_ = context.Operators.SingleOrNull<Tuples.Tuple_DUDddjZaCdFGjLXVHKdDKIRfT>(kl_);
+
+																																		return km_;
 																																	};
 																																};
 
-																																return pr_();
+																																return jz_();
 																															};
-																															var ot_ = od_.SelectOrNull<Tuples.Tuple_DUDddjZaCdFGjLXVHKdDKIRfT, Tuples.Tuple_DUDddjZaCdFGjLXVHKdDKIRfT>(or_, os_);
-																															var ou_ = od_.SingleOrNull<Tuples.Tuple_DUDddjZaCdFGjLXVHKdDKIRfT>(ot_);
-
-																															return ou_;
+																															var jk_ = context.Operators.SelectOrNull<Tuples.Tuple_DUDddjZaCdFGjLXVHKdDKIRfT, Tuples.Tuple_DUDddjZaCdFGjLXVHKdDKIRfT>(ji_, jj_);
+																															var jl_ = context.Operators.SingleOrNull<Tuples.Tuple_DUDddjZaCdFGjLXVHKdDKIRfT>(jk_);
+
+																															return jl_;
 																														};
 																													};
 
-																													return oc_();
+																													return iy_();
 																												};
-																												var ne_ = mo_.SelectOrNull<Tuples.Tuple_DUDddjZaCdFGjLXVHKdDKIRfT, Tuples.Tuple_DUDddjZaCdFGjLXVHKdDKIRfT>(nc_, nd_);
-																												var nf_ = mo_.SingleOrNull<Tuples.Tuple_DUDddjZaCdFGjLXVHKdDKIRfT>(ne_);
-
-																												return nf_;
+																												var ij_ = context.Operators.SelectOrNull<Tuples.Tuple_DUDddjZaCdFGjLXVHKdDKIRfT, Tuples.Tuple_DUDddjZaCdFGjLXVHKdDKIRfT>(ih_, ii_);
+																												var ik_ = context.Operators.SingleOrNull<Tuples.Tuple_DUDddjZaCdFGjLXVHKdDKIRfT>(ij_);
+
+																												return ik_;
 																											};
 																										};
 
-																										return mn_();
+																										return hx_();
 																									};
-																									var lp_ = kz_.SelectOrNull<Tuples.Tuple_DUDddjZaCdFGjLXVHKdDKIRfT, Tuples.Tuple_DUDddjZaCdFGjLXVHKdDKIRfT>(ln_, lo_);
-																									var lq_ = kz_.SingleOrNull<Tuples.Tuple_DUDddjZaCdFGjLXVHKdDKIRfT>(lp_);
-
-																									return lq_;
+																									var hi_ = context.Operators.SelectOrNull<Tuples.Tuple_DUDddjZaCdFGjLXVHKdDKIRfT, Tuples.Tuple_DUDddjZaCdFGjLXVHKdDKIRfT>(hg_, hh_);
+																									var hj_ = context.Operators.SingleOrNull<Tuples.Tuple_DUDddjZaCdFGjLXVHKdDKIRfT>(hi_);
+
+																									return hj_;
 																								};
 																							};
 
-																							return ky_();
+																							return gw_();
 																						};
-																						var ka_ = jk_.SelectOrNull<Tuples.Tuple_DUDddjZaCdFGjLXVHKdDKIRfT, Tuples.Tuple_DUDddjZaCdFGjLXVHKdDKIRfT>(jy_, jz_);
-																						var kb_ = jk_.SingleOrNull<Tuples.Tuple_DUDddjZaCdFGjLXVHKdDKIRfT>(ka_);
-
-																						return kb_;
+																						var gh_ = context.Operators.SelectOrNull<Tuples.Tuple_DUDddjZaCdFGjLXVHKdDKIRfT, Tuples.Tuple_DUDddjZaCdFGjLXVHKdDKIRfT>(gf_, gg_);
+																						var gi_ = context.Operators.SingleOrNull<Tuples.Tuple_DUDddjZaCdFGjLXVHKdDKIRfT>(gh_);
+
+																						return gi_;
 																					};
 																				};
 
-																				return jj_();
+																				return fv_();
 																			};
-																			var il_ = hv_.SelectOrNull<Tuples.Tuple_DUDddjZaCdFGjLXVHKdDKIRfT, Tuples.Tuple_DUDddjZaCdFGjLXVHKdDKIRfT>(ij_, ik_);
-																			var im_ = hv_.SingleOrNull<Tuples.Tuple_DUDddjZaCdFGjLXVHKdDKIRfT>(il_);
-
-																			return im_;
+																			var fg_ = context.Operators.SelectOrNull<Tuples.Tuple_DUDddjZaCdFGjLXVHKdDKIRfT, Tuples.Tuple_DUDddjZaCdFGjLXVHKdDKIRfT>(fe_, ff_);
+																			var fh_ = context.Operators.SingleOrNull<Tuples.Tuple_DUDddjZaCdFGjLXVHKdDKIRfT>(fg_);
+
+																			return fh_;
 																		};
 																	};
 
-																	return hu_();
+																	return eu_();
 																};
-																var gw_ = gg_.SelectOrNull<Tuples.Tuple_DUDddjZaCdFGjLXVHKdDKIRfT, Tuples.Tuple_DUDddjZaCdFGjLXVHKdDKIRfT>(gu_, gv_);
-																var gx_ = gg_.SingleOrNull<Tuples.Tuple_DUDddjZaCdFGjLXVHKdDKIRfT>(gw_);
-
-																return gx_;
+																var ef_ = context.Operators.SelectOrNull<Tuples.Tuple_DUDddjZaCdFGjLXVHKdDKIRfT, Tuples.Tuple_DUDddjZaCdFGjLXVHKdDKIRfT>(ed_, ee_);
+																var eg_ = context.Operators.SingleOrNull<Tuples.Tuple_DUDddjZaCdFGjLXVHKdDKIRfT>(ef_);
+
+																return eg_;
 															};
 														};
 
-														return gf_();
+														return dt_();
 													};
-													var fh_ = er_.SelectOrNull<Tuples.Tuple_DUDddjZaCdFGjLXVHKdDKIRfT, Tuples.Tuple_DUDddjZaCdFGjLXVHKdDKIRfT>(ff_, fg_);
-													var fi_ = er_.SingleOrNull<Tuples.Tuple_DUDddjZaCdFGjLXVHKdDKIRfT>(fh_);
-
-													return fi_;
+													var de_ = context.Operators.SelectOrNull<Tuples.Tuple_DUDddjZaCdFGjLXVHKdDKIRfT, Tuples.Tuple_DUDddjZaCdFGjLXVHKdDKIRfT>(dc_, dd_);
+													var df_ = context.Operators.SingleOrNull<Tuples.Tuple_DUDddjZaCdFGjLXVHKdDKIRfT>(de_);
+
+													return df_;
 												};
 											};
 
-											return eq_();
+											return cs_();
 										};
-										var ds_ = dc_.SelectOrNull<Tuples.Tuple_DUDddjZaCdFGjLXVHKdDKIRfT, Tuples.Tuple_DUDddjZaCdFGjLXVHKdDKIRfT>(dq_, dr_);
-										var dt_ = dc_.SingleOrNull<Tuples.Tuple_DUDddjZaCdFGjLXVHKdDKIRfT>(ds_);
-
-										return dt_;
+										var cd_ = context.Operators.SelectOrNull<Tuples.Tuple_DUDddjZaCdFGjLXVHKdDKIRfT, Tuples.Tuple_DUDddjZaCdFGjLXVHKdDKIRfT>(cb_, cc_);
+										var ce_ = context.Operators.SingleOrNull<Tuples.Tuple_DUDddjZaCdFGjLXVHKdDKIRfT>(cd_);
+
+										return ce_;
 									};
 								};
 
-								return db_();
+								return br_();
 							};
-							var cd_ = bn_.SelectOrNull<Tuples.Tuple_DUDddjZaCdFGjLXVHKdDKIRfT, Tuples.Tuple_DUDddjZaCdFGjLXVHKdDKIRfT>(cb_, cc_);
-							var ce_ = bn_.SingleOrNull<Tuples.Tuple_DUDddjZaCdFGjLXVHKdDKIRfT>(cd_);
-
-							return ce_;
+							var bc_ = context.Operators.SelectOrNull<Tuples.Tuple_DUDddjZaCdFGjLXVHKdDKIRfT, Tuples.Tuple_DUDddjZaCdFGjLXVHKdDKIRfT>(ba_, bb_);
+							var bd_ = context.Operators.SingleOrNull<Tuples.Tuple_DUDddjZaCdFGjLXVHKdDKIRfT>(bc_);
+
+							return bd_;
 						};
 					};
 
-					return bm_();
+					return aq_();
 				};
-				var ao_ = z_.SelectOrNull<Tuples.Tuple_DUDddjZaCdFGjLXVHKdDKIRfT, Tuples.Tuple_DUDddjZaCdFGjLXVHKdDKIRfT>(am_, an_);
-				var ap_ = z_.SingleOrNull<Tuples.Tuple_DUDddjZaCdFGjLXVHKdDKIRfT>(ao_);
-
-				return ap_;
+				var ab_ = context.Operators.SelectOrNull<Tuples.Tuple_DUDddjZaCdFGjLXVHKdDKIRfT, Tuples.Tuple_DUDddjZaCdFGjLXVHKdDKIRfT>(z_, aa_);
+				var ac_ = context.Operators.SingleOrNull<Tuples.Tuple_DUDddjZaCdFGjLXVHKdDKIRfT>(ab_);
+
+				return ac_;
 			};
-			var x_ = r_.SelectOrNull<Tuples.Tuple_GTiMeVaPZjPXLPBaGARAOCFd, Tuples.Tuple_DUDddjZaCdFGjLXVHKdDKIRfT>(v_, w_);
-			var y_ = r_.SingleOrNull<Tuples.Tuple_DUDddjZaCdFGjLXVHKdDKIRfT>(x_);
-
-			return y_;
+			var p_ = context.Operators.SelectOrNull<Tuples.Tuple_GTiMeVaPZjPXLPBaGARAOCFd, Tuples.Tuple_DUDddjZaCdFGjLXVHKdDKIRfT>(n_, o_);
+			var q_ = context.Operators.SingleOrNull<Tuples.Tuple_DUDddjZaCdFGjLXVHKdDKIRfT>(p_);
+
+			return q_;
 		};
-		var n_ = a_.SelectOrNull<Tuples.Tuple_GcLaDggiecCUAgUhQSXhADYJf, Tuples.Tuple_DUDddjZaCdFGjLXVHKdDKIRfT>(l_, m_);
-		var o_ = a_.SingleOrNull<Tuples.Tuple_DUDddjZaCdFGjLXVHKdDKIRfT>(n_);
-
-		return o_;
+		var i_ = context.Operators.SelectOrNull<Tuples.Tuple_GcLaDggiecCUAgUhQSXhADYJf, Tuples.Tuple_DUDddjZaCdFGjLXVHKdDKIRfT>(g_, h_);
+		var j_ = context.Operators.SingleOrNull<Tuples.Tuple_DUDddjZaCdFGjLXVHKdDKIRfT>(i_);
+
+		return j_;
 	}
 
 }