--- conflicted
+++ resolved
@@ -290,21 +290,6 @@
     private IEnumerable<Encounter> Qualifying_Encounters_Value()
     {
         var a_ = this.Office_Visit();
-<<<<<<< HEAD
-        var b_ = context?.DataRetriever.RetrieveByValueSet<Encounter>(a_, 
-			null);
-        var c_ = this.Preventive_Care_Services___Established_Office_Visit__18_and_Up();
-        var d_ = context?.DataRetriever.RetrieveByValueSet<Encounter>(c_, 
-			null);
-        var e_ = context?.Operators.ListUnion<Encounter>(b_, 
-			d_);
-        var f_ = this.Preventive_Care_Services_Initial_Office_Visit__18_and_Up();
-        var g_ = context?.DataRetriever.RetrieveByValueSet<Encounter>(f_, 
-			null);
-        var h_ = this.Home_Healthcare_Services();
-        var i_ = context?.DataRetriever.RetrieveByValueSet<Encounter>(h_, 
-			null);
-=======
         var b_ = context?.Operators.RetrieveByValueSet<Encounter>(a_, 
 			typeof(Encounter).GetProperty("Type"));
         var c_ = this.Preventive_Care_Services___Established_Office_Visit__18_and_Up();
@@ -318,25 +303,16 @@
         var h_ = this.Home_Healthcare_Services();
         var i_ = context?.Operators.RetrieveByValueSet<Encounter>(h_, 
 			typeof(Encounter).GetProperty("Type"));
->>>>>>> b04061fc
         var j_ = context?.Operators.ListUnion<Encounter>(g_, 
 			i_);
         var k_ = context?.Operators.ListUnion<Encounter>(e_, 
 			j_);
         var l_ = this.Telephone_Visits();
-<<<<<<< HEAD
-        var m_ = context?.DataRetriever.RetrieveByValueSet<Encounter>(l_, 
-			null);
-        var n_ = this.Online_Assessments();
-        var o_ = context?.DataRetriever.RetrieveByValueSet<Encounter>(n_, 
-			null);
-=======
         var m_ = context?.Operators.RetrieveByValueSet<Encounter>(l_, 
 			typeof(Encounter).GetProperty("Type"));
         var n_ = this.Online_Assessments();
         var o_ = context?.Operators.RetrieveByValueSet<Encounter>(n_, 
 			typeof(Encounter).GetProperty("Type"));
->>>>>>> b04061fc
         var p_ = context?.Operators.ListUnion<Encounter>(m_, 
 			o_);
         var q_ = context?.Operators.ListUnion<Encounter>(k_, 
@@ -405,13 +381,8 @@
     private IEnumerable<object> Absence_of_Cervix_Value()
     {
         var b_ = this.Hysterectomy_with_No_Residual_Cervix();
-<<<<<<< HEAD
-        var c_ = context?.DataRetriever.RetrieveByValueSet<Procedure>(b_, 
-			null);
-=======
         var c_ = context?.Operators.RetrieveByValueSet<Procedure>(b_, 
 			typeof(Procedure).GetProperty("Code"));
->>>>>>> b04061fc
         Func<Procedure,bool?> n_ = (NoCervixProcedure) => 
         {
             var e_ = (NoCervixProcedure?.StatusElement as object);
@@ -433,13 +404,8 @@
         var a_ = (context?.Operators.WhereOrNull<Procedure>(c_, 
 			n_) as IEnumerable<object>);
         var p_ = this.Congenital_or_Acquired_Absence_of_Cervix();
-<<<<<<< HEAD
-        var q_ = context?.DataRetriever.RetrieveByValueSet<Condition>(p_, 
-			null);
-=======
         var q_ = context?.Operators.RetrieveByValueSet<Condition>(p_, 
 			typeof(Condition).GetProperty("Code"));
->>>>>>> b04061fc
         Func<Condition,bool?> v_ = (NoCervixDiagnosis) => 
         {
             var r_ = MATGlobalCommonFunctionsFHIR4_6_1_000.Prevalence_Period(NoCervixDiagnosis);
@@ -475,13 +441,8 @@
     private IEnumerable<Observation> Cervical_Cytology_Within_3_Years_Value()
     {
         var a_ = this.Pap_Test();
-<<<<<<< HEAD
-        var b_ = context?.DataRetriever.RetrieveByValueSet<Observation>(a_, 
-			null);
-=======
         var b_ = context?.Operators.RetrieveByValueSet<Observation>(a_, 
 			typeof(Observation).GetProperty("Code"));
->>>>>>> b04061fc
         Func<Observation,bool?> ah_ = (CervicalCytology) => 
         {
             var c_ = (CervicalCytology?.StatusElement as object);
@@ -545,13 +506,8 @@
     private IEnumerable<Observation> HPV_Test_Within_5_Years_for_Women_Age_30_and_Older_Value()
     {
         var a_ = this.HPV_Test();
-<<<<<<< HEAD
-        var b_ = context?.DataRetriever.RetrieveByValueSet<Observation>(a_, 
-			null);
-=======
         var b_ = context?.Operators.RetrieveByValueSet<Observation>(a_, 
 			typeof(Observation).GetProperty("Code"));
->>>>>>> b04061fc
         Func<Observation,bool?> ar_ = (HPVTest) => 
         {
             var c_ = (HPVTest?.StatusElement as object);
@@ -680,13 +636,8 @@
     private IEnumerable<Observation> Cervical_Cytology_Within_3_Years__2__Value()
     {
         var a_ = this.Pap_Test();
-<<<<<<< HEAD
-        var b_ = context?.DataRetriever.RetrieveByValueSet<Observation>(a_, 
-			null);
-=======
         var b_ = context?.Operators.RetrieveByValueSet<Observation>(a_, 
 			typeof(Observation).GetProperty("Code"));
->>>>>>> b04061fc
         Func<Observation,bool?> w_ = (CervicalCytology) => 
         {
             var c_ = this.isComplete(CervicalCytology);
@@ -734,13 +685,8 @@
     private IEnumerable<Observation> HPV_Test_Within_5_Years_for_Women_Age_30_and_Older__2__Value()
     {
         var a_ = this.HPV_Test();
-<<<<<<< HEAD
-        var b_ = context?.DataRetriever.RetrieveByValueSet<Observation>(a_, 
-			null);
-=======
         var b_ = context?.Operators.RetrieveByValueSet<Observation>(a_, 
 			typeof(Observation).GetProperty("Code"));
->>>>>>> b04061fc
         Func<Observation,bool?> ag_ = (HPVTest) => 
         {
             var c_ = this.isComplete(HPVTest);
