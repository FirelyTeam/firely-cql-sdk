using System;
using System.Linq;
using System.Collections.Generic;
using Hl7.Cql.Runtime;
using Hl7.Cql.Primitives;
using Hl7.Cql;
using Hl7.Cql.ValueSets;
using Hl7.Cql.Iso8601;
using Hl7.Fhir.Model;
using Range = Hl7.Fhir.Model.Range;
using Task = Hl7.Fhir.Model.Task;
<<<<<<< HEAD

=======
>>>>>>> 04603b7c
[System.CodeDom.Compiler.GeneratedCode(".NET Code Generation", "0.9.0.0")]
[CqlLibrary("CervicalCancerScreeningFHIR", "0.0.005")]
public class CervicalCancerScreeningFHIR_0_0_005
{


    internal CqlContext context;

    #region Cached values

    internal Lazy<CqlValueSet> __Congenital_or_Acquired_Absence_of_Cervix;
    internal Lazy<CqlValueSet> __Home_Healthcare_Services;
    internal Lazy<CqlValueSet> __HPV_Test;
    internal Lazy<CqlValueSet> __Hysterectomy_with_No_Residual_Cervix;
    internal Lazy<CqlValueSet> __Office_Visit;
    internal Lazy<CqlValueSet> __Online_Assessments;
    internal Lazy<CqlValueSet> __Pap_Test;
    internal Lazy<CqlValueSet> __Preventive_Care_Services___Established_Office_Visit__18_and_Up;
    internal Lazy<CqlValueSet> __Preventive_Care_Services_Initial_Office_Visit__18_and_Up;
    internal Lazy<CqlValueSet> __Telephone_Visits;
    internal Lazy<CqlCode> __laboratory;
    internal Lazy<CqlCode[]> __ObservationCategoryCodes;
    internal Lazy<CqlInterval<CqlDateTime>> __Measurement_Period;
    internal Lazy<Patient> __Patient;
    internal Lazy<IEnumerable<Coding>> __SDE_Ethnicity;
    internal Lazy<IEnumerable<Tuples.Tuple_CFQHSgYJOXjAOCKdWLdZNNHDG>> __SDE_Payer;
    internal Lazy<IEnumerable<Coding>> __SDE_Race;
    internal Lazy<CqlCode> __SDE_Sex;
    internal Lazy<IEnumerable<Encounter>> __Qualifying_Encounters;
    internal Lazy<bool?> __Initial_Population;
    internal Lazy<bool?> __Denominator;
    internal Lazy<IEnumerable<object>> __Absence_of_Cervix;
    internal Lazy<bool?> __Denominator_Exclusions;
    internal Lazy<IEnumerable<Observation>> __Cervical_Cytology_Within_3_Years;
    internal Lazy<IEnumerable<Observation>> __HPV_Test_Within_5_Years_for_Women_Age_30_and_Older;
    internal Lazy<bool?> __Numerator;
    internal Lazy<IEnumerable<Observation>> __Cervical_Cytology_Within_3_Years__2_;
    internal Lazy<IEnumerable<Observation>> __HPV_Test_Within_5_Years_for_Women_Age_30_and_Older__2_;

    #endregion
    public CervicalCancerScreeningFHIR_0_0_005(CqlContext context)
    {
        this.context = context ?? throw new ArgumentNullException("context");

        FHIRHelpers_4_0_001 = new FHIRHelpers_4_0_001(context);
        SupplementalDataElementsFHIR4_2_0_000 = new SupplementalDataElementsFHIR4_2_0_000(context);
        MATGlobalCommonFunctionsFHIR4_6_1_000 = new MATGlobalCommonFunctionsFHIR4_6_1_000(context);
        HospiceFHIR4_2_3_000 = new HospiceFHIR4_2_3_000(context);
        PalliativeCareFHIR_0_6_000 = new PalliativeCareFHIR_0_6_000(context);

        __Congenital_or_Acquired_Absence_of_Cervix = new Lazy<CqlValueSet>(this.Congenital_or_Acquired_Absence_of_Cervix_Value);
        __Home_Healthcare_Services = new Lazy<CqlValueSet>(this.Home_Healthcare_Services_Value);
        __HPV_Test = new Lazy<CqlValueSet>(this.HPV_Test_Value);
        __Hysterectomy_with_No_Residual_Cervix = new Lazy<CqlValueSet>(this.Hysterectomy_with_No_Residual_Cervix_Value);
        __Office_Visit = new Lazy<CqlValueSet>(this.Office_Visit_Value);
        __Online_Assessments = new Lazy<CqlValueSet>(this.Online_Assessments_Value);
        __Pap_Test = new Lazy<CqlValueSet>(this.Pap_Test_Value);
        __Preventive_Care_Services___Established_Office_Visit__18_and_Up = new Lazy<CqlValueSet>(this.Preventive_Care_Services___Established_Office_Visit__18_and_Up_Value);
        __Preventive_Care_Services_Initial_Office_Visit__18_and_Up = new Lazy<CqlValueSet>(this.Preventive_Care_Services_Initial_Office_Visit__18_and_Up_Value);
        __Telephone_Visits = new Lazy<CqlValueSet>(this.Telephone_Visits_Value);
        __laboratory = new Lazy<CqlCode>(this.laboratory_Value);
        __ObservationCategoryCodes = new Lazy<CqlCode[]>(this.ObservationCategoryCodes_Value);
        __Measurement_Period = new Lazy<CqlInterval<CqlDateTime>>(this.Measurement_Period_Value);
        __Patient = new Lazy<Patient>(this.Patient_Value);
        __SDE_Ethnicity = new Lazy<IEnumerable<Coding>>(this.SDE_Ethnicity_Value);
        __SDE_Payer = new Lazy<IEnumerable<Tuples.Tuple_CFQHSgYJOXjAOCKdWLdZNNHDG>>(this.SDE_Payer_Value);
        __SDE_Race = new Lazy<IEnumerable<Coding>>(this.SDE_Race_Value);
        __SDE_Sex = new Lazy<CqlCode>(this.SDE_Sex_Value);
        __Qualifying_Encounters = new Lazy<IEnumerable<Encounter>>(this.Qualifying_Encounters_Value);
        __Initial_Population = new Lazy<bool?>(this.Initial_Population_Value);
        __Denominator = new Lazy<bool?>(this.Denominator_Value);
        __Absence_of_Cervix = new Lazy<IEnumerable<object>>(this.Absence_of_Cervix_Value);
        __Denominator_Exclusions = new Lazy<bool?>(this.Denominator_Exclusions_Value);
        __Cervical_Cytology_Within_3_Years = new Lazy<IEnumerable<Observation>>(this.Cervical_Cytology_Within_3_Years_Value);
        __HPV_Test_Within_5_Years_for_Women_Age_30_and_Older = new Lazy<IEnumerable<Observation>>(this.HPV_Test_Within_5_Years_for_Women_Age_30_and_Older_Value);
        __Numerator = new Lazy<bool?>(this.Numerator_Value);
        __Cervical_Cytology_Within_3_Years__2_ = new Lazy<IEnumerable<Observation>>(this.Cervical_Cytology_Within_3_Years__2__Value);
        __HPV_Test_Within_5_Years_for_Women_Age_30_and_Older__2_ = new Lazy<IEnumerable<Observation>>(this.HPV_Test_Within_5_Years_for_Women_Age_30_and_Older__2__Value);
    }
    #region Dependencies

    public FHIRHelpers_4_0_001 FHIRHelpers_4_0_001 { get; }
    public SupplementalDataElementsFHIR4_2_0_000 SupplementalDataElementsFHIR4_2_0_000 { get; }
    public MATGlobalCommonFunctionsFHIR4_6_1_000 MATGlobalCommonFunctionsFHIR4_6_1_000 { get; }
    public HospiceFHIR4_2_3_000 HospiceFHIR4_2_3_000 { get; }
    public PalliativeCareFHIR_0_6_000 PalliativeCareFHIR_0_6_000 { get; }

    #endregion

    private CqlValueSet Congenital_or_Acquired_Absence_of_Cervix_Value()
    {
        return new CqlValueSet("http://cts.nlm.nih.gov/fhir/ValueSet/2.16.840.1.113883.3.464.1003.111.12.1016", 
			null);
    }

    [CqlDeclaration("Congenital or Acquired Absence of Cervix")]
    [CqlValueSet("http://cts.nlm.nih.gov/fhir/ValueSet/2.16.840.1.113883.3.464.1003.111.12.1016")]
    public CqlValueSet Congenital_or_Acquired_Absence_of_Cervix() => __Congenital_or_Acquired_Absence_of_Cervix.Value;

    private CqlValueSet Home_Healthcare_Services_Value()
    {
        return new CqlValueSet("http://cts.nlm.nih.gov/fhir/ValueSet/2.16.840.1.113883.3.464.1003.101.12.1016", 
			null);
    }

    [CqlDeclaration("Home Healthcare Services")]
    [CqlValueSet("http://cts.nlm.nih.gov/fhir/ValueSet/2.16.840.1.113883.3.464.1003.101.12.1016")]
    public CqlValueSet Home_Healthcare_Services() => __Home_Healthcare_Services.Value;

    private CqlValueSet HPV_Test_Value()
    {
        return new CqlValueSet("http://cts.nlm.nih.gov/fhir/ValueSet/2.16.840.1.113883.3.464.1003.110.12.1059", 
			null);
    }

    [CqlDeclaration("HPV Test")]
    [CqlValueSet("http://cts.nlm.nih.gov/fhir/ValueSet/2.16.840.1.113883.3.464.1003.110.12.1059")]
    public CqlValueSet HPV_Test() => __HPV_Test.Value;

    private CqlValueSet Hysterectomy_with_No_Residual_Cervix_Value()
    {
        return new CqlValueSet("http://cts.nlm.nih.gov/fhir/ValueSet/2.16.840.1.113883.3.464.1003.198.12.1014", 
			null);
    }

    [CqlDeclaration("Hysterectomy with No Residual Cervix")]
    [CqlValueSet("http://cts.nlm.nih.gov/fhir/ValueSet/2.16.840.1.113883.3.464.1003.198.12.1014")]
    public CqlValueSet Hysterectomy_with_No_Residual_Cervix() => __Hysterectomy_with_No_Residual_Cervix.Value;

    private CqlValueSet Office_Visit_Value()
    {
        return new CqlValueSet("http://cts.nlm.nih.gov/fhir/ValueSet/2.16.840.1.113883.3.464.1003.101.12.1001", 
			null);
    }

    [CqlDeclaration("Office Visit")]
    [CqlValueSet("http://cts.nlm.nih.gov/fhir/ValueSet/2.16.840.1.113883.3.464.1003.101.12.1001")]
    public CqlValueSet Office_Visit() => __Office_Visit.Value;

    private CqlValueSet Online_Assessments_Value()
    {
        return new CqlValueSet("http://cts.nlm.nih.gov/fhir/ValueSet/2.16.840.1.113883.3.464.1003.101.12.1089", 
			null);
    }

    [CqlDeclaration("Online Assessments")]
    [CqlValueSet("http://cts.nlm.nih.gov/fhir/ValueSet/2.16.840.1.113883.3.464.1003.101.12.1089")]
    public CqlValueSet Online_Assessments() => __Online_Assessments.Value;

    private CqlValueSet Pap_Test_Value()
    {
        return new CqlValueSet("http://cts.nlm.nih.gov/fhir/ValueSet/2.16.840.1.113883.3.464.1003.108.12.1017", 
			null);
    }

    [CqlDeclaration("Pap Test")]
    [CqlValueSet("http://cts.nlm.nih.gov/fhir/ValueSet/2.16.840.1.113883.3.464.1003.108.12.1017")]
    public CqlValueSet Pap_Test() => __Pap_Test.Value;

    private CqlValueSet Preventive_Care_Services___Established_Office_Visit__18_and_Up_Value()
    {
        return new CqlValueSet("http://cts.nlm.nih.gov/fhir/ValueSet/2.16.840.1.113883.3.464.1003.101.12.1025", 
			null);
    }

    [CqlDeclaration("Preventive Care Services - Established Office Visit, 18 and Up")]
    [CqlValueSet("http://cts.nlm.nih.gov/fhir/ValueSet/2.16.840.1.113883.3.464.1003.101.12.1025")]
    public CqlValueSet Preventive_Care_Services___Established_Office_Visit__18_and_Up() => __Preventive_Care_Services___Established_Office_Visit__18_and_Up.Value;

    private CqlValueSet Preventive_Care_Services_Initial_Office_Visit__18_and_Up_Value()
    {
        return new CqlValueSet("http://cts.nlm.nih.gov/fhir/ValueSet/2.16.840.1.113883.3.464.1003.101.12.1023", 
			null);
    }

    [CqlDeclaration("Preventive Care Services-Initial Office Visit, 18 and Up")]
    [CqlValueSet("http://cts.nlm.nih.gov/fhir/ValueSet/2.16.840.1.113883.3.464.1003.101.12.1023")]
    public CqlValueSet Preventive_Care_Services_Initial_Office_Visit__18_and_Up() => __Preventive_Care_Services_Initial_Office_Visit__18_and_Up.Value;

    private CqlValueSet Telephone_Visits_Value()
    {
        return new CqlValueSet("http://cts.nlm.nih.gov/fhir/ValueSet/2.16.840.1.113883.3.464.1003.101.12.1080", 
			null);
    }

    [CqlDeclaration("Telephone Visits")]
    [CqlValueSet("http://cts.nlm.nih.gov/fhir/ValueSet/2.16.840.1.113883.3.464.1003.101.12.1080")]
    public CqlValueSet Telephone_Visits() => __Telephone_Visits.Value;

    private CqlCode laboratory_Value()
    {
        return new CqlCode("laboratory", 
			"http://terminology.hl7.org/CodeSystem/observation-category", 
			null, 
			null);
    }

    [CqlDeclaration("laboratory")]
    public CqlCode laboratory() => __laboratory.Value;

    private CqlCode[] ObservationCategoryCodes_Value()
    {
        var a_ = new CqlCode("laboratory", 
			"http://terminology.hl7.org/CodeSystem/observation-category", 
			null, 
			null);
        return new CqlCode[]
		{
			a_,
		};
    }
    [CqlDeclaration("ObservationCategoryCodes")]
    public CqlCode[] ObservationCategoryCodes() => __ObservationCategoryCodes.Value;

    private CqlInterval<CqlDateTime> Measurement_Period_Value()
    {
        return ((CqlInterval<CqlDateTime>)context.ResolveParameter("CervicalCancerScreeningFHIR-0.0.005", 
			"Measurement Period", 
(context?.Operators.Interval(context?.Operators.DateTime(((int?)2019), 
((int?)1), 
((int?)1), 
((int?)0), 
((int?)0), 
((int?)0), 
((int?)0), 
					context?.Operators.ConvertIntegerToDecimal(default)), 
				context?.Operators.DateTime(((int?)2020), 
((int?)1), 
((int?)1), 
((int?)0), 
((int?)0), 
((int?)0), 
((int?)0), 
					context?.Operators.ConvertIntegerToDecimal(default)), 
				true, 
				false) as object)));
    }

    [CqlDeclaration("Measurement Period")]
    public CqlInterval<CqlDateTime> Measurement_Period() => __Measurement_Period.Value;

    private Patient Patient_Value()
    {
        var a_ = context?.Operators.RetrieveByValueSet<Patient>(null, 
			null);
        return context?.Operators.SingleOrNull<Patient>(a_);
    }
    [CqlDeclaration("Patient")]
    public Patient Patient() => __Patient.Value;

    private IEnumerable<Coding> SDE_Ethnicity_Value()
    {
        return SupplementalDataElementsFHIR4_2_0_000.SDE_Ethnicity();
    }
    [CqlDeclaration("SDE Ethnicity")]
    public IEnumerable<Coding> SDE_Ethnicity() => __SDE_Ethnicity.Value;

    private IEnumerable<Tuples.Tuple_CFQHSgYJOXjAOCKdWLdZNNHDG> SDE_Payer_Value()
    {
        return SupplementalDataElementsFHIR4_2_0_000.SDE_Payer();
    }
    [CqlDeclaration("SDE Payer")]
    public IEnumerable<Tuples.Tuple_CFQHSgYJOXjAOCKdWLdZNNHDG> SDE_Payer() => __SDE_Payer.Value;

    private IEnumerable<Coding> SDE_Race_Value()
    {
        return SupplementalDataElementsFHIR4_2_0_000.SDE_Race();
    }
    [CqlDeclaration("SDE Race")]
    public IEnumerable<Coding> SDE_Race() => __SDE_Race.Value;

    private CqlCode SDE_Sex_Value()
    {
        return SupplementalDataElementsFHIR4_2_0_000.SDE_Sex();
    }
    [CqlDeclaration("SDE Sex")]
    public CqlCode SDE_Sex() => __SDE_Sex.Value;

    private IEnumerable<Encounter> Qualifying_Encounters_Value()
    {
        var a_ = this.Office_Visit();
        var b_ = context?.Operators.RetrieveByValueSet<Encounter>(a_, 
			typeof(Encounter).GetProperty("Type"));
        var c_ = this.Preventive_Care_Services___Established_Office_Visit__18_and_Up();
        var d_ = context?.Operators.RetrieveByValueSet<Encounter>(c_, 
			typeof(Encounter).GetProperty("Type"));
        var e_ = context?.Operators.ListUnion<Encounter>(b_, 
			d_);
        var f_ = this.Preventive_Care_Services_Initial_Office_Visit__18_and_Up();
        var g_ = context?.Operators.RetrieveByValueSet<Encounter>(f_, 
			typeof(Encounter).GetProperty("Type"));
        var h_ = this.Home_Healthcare_Services();
        var i_ = context?.Operators.RetrieveByValueSet<Encounter>(h_, 
			typeof(Encounter).GetProperty("Type"));
        var j_ = context?.Operators.ListUnion<Encounter>(g_, 
			i_);
        var k_ = context?.Operators.ListUnion<Encounter>(e_, 
			j_);
        var l_ = this.Telephone_Visits();
        var m_ = context?.Operators.RetrieveByValueSet<Encounter>(l_, 
			typeof(Encounter).GetProperty("Type"));
        var n_ = this.Online_Assessments();
        var o_ = context?.Operators.RetrieveByValueSet<Encounter>(n_, 
			typeof(Encounter).GetProperty("Type"));
        var p_ = context?.Operators.ListUnion<Encounter>(m_, 
			o_);
        var q_ = context?.Operators.ListUnion<Encounter>(k_, 
			p_);
        Func<Encounter,bool?> z_ = (ValidEncounter) => 
        {
            var s_ = (ValidEncounter?.StatusElement as object);
<<<<<<< HEAD
            var r_ = ((context.OnFunctionCalled(new FunctionCallEvent("ToString", 
		null, 
		null))?.Operators).Convert<string>(s_) as object);
=======
            var r_ = (context?.Operators.Convert<string>(s_) as object);
>>>>>>> 04603b7c
            var t_ = ("finished" as object);
            var u_ = context?.Operators.Equal(r_, 
				t_);
            var v_ = this.Measurement_Period();
            var w_ = ValidEncounter?.Period;
            var x_ = FHIRHelpers_4_0_001.ToInterval(w_);
            var y_ = context?.Operators.IntervalIncludesInterval<CqlDateTime>(v_, 
				x_, 
				null);
            return context?.Operators.And(u_, 
				y_);
        };
        return context?.Operators.WhereOrNull<Encounter>(q_, 
			z_);
    }
    [CqlDeclaration("Qualifying Encounters")]
    public IEnumerable<Encounter> Qualifying_Encounters() => __Qualifying_Encounters.Value;

    private bool? Initial_Population_Value()
    {
        var a_ = (this.Patient()?.BirthDateElement?.Value as object);
        var b_ = context?.Operators.Convert<CqlDate>(a_);
        var c_ = this.Measurement_Period();
        var d_ = context?.Operators.Start(c_);
        var e_ = context?.Operators.DateFrom(d_);
        var f_ = context?.Operators.CalculateAgeAt(b_, 
			e_, 
			"year");
        var g_ = context?.Operators.Interval(((int?)23), 
((int?)64), 
			true, 
			false);
        var h_ = context?.Operators.ElementInInterval<int?>(f_, 
			g_, 
			null);
        var j_ = (this.Patient()?.GenderElement as object);
<<<<<<< HEAD
        var i_ = ((context.OnFunctionCalled(new FunctionCallEvent("ToString", 
		null, 
		null))?.Operators).Convert<string>(j_) as object);
=======
        var i_ = (context?.Operators.Convert<string>(j_) as object);
>>>>>>> 04603b7c
        var k_ = ("female" as object);
        var l_ = context?.Operators.Equal(i_, 
			k_);
        var m_ = context?.Operators.And(h_, 
			l_);
        var n_ = this.Qualifying_Encounters();
        var o_ = context?.Operators.ExistsInList<Encounter>(n_);
        return context?.Operators.And(m_, 
			o_);
    }
    [CqlDeclaration("Initial Population")]
    public bool? Initial_Population() => __Initial_Population.Value;

    private bool? Denominator_Value()
    {
        return this.Initial_Population();
    }
    [CqlDeclaration("Denominator")]
    public bool? Denominator() => __Denominator.Value;

    private IEnumerable<object> Absence_of_Cervix_Value()
    {
        var b_ = this.Hysterectomy_with_No_Residual_Cervix();
        var c_ = context?.Operators.RetrieveByValueSet<Procedure>(b_, 
			typeof(Procedure).GetProperty("Code"));
        Func<Procedure,bool?> n_ = (NoCervixProcedure) => 
        {
            var e_ = (NoCervixProcedure?.StatusElement as object);
<<<<<<< HEAD
            var d_ = ((context.OnFunctionCalled(new FunctionCallEvent("ToString", 
		null, 
		null))?.Operators).Convert<string>(e_) as object);
=======
            var d_ = (context?.Operators.Convert<string>(e_) as object);
>>>>>>> 04603b7c
            var f_ = ("completed" as object);
            var g_ = context?.Operators.Equal(d_, 
				f_);
            var h_ = (NoCervixProcedure?.Performed as object);
            var i_ = MATGlobalCommonFunctionsFHIR4_6_1_000.Normalize_Interval(h_);
            var j_ = context?.Operators.End(i_);
            var k_ = this.Measurement_Period();
            var l_ = context?.Operators.End(k_);
            var m_ = context?.Operators.SameOrBefore(j_, 
				l_, 
				null);
            return context?.Operators.And(g_, 
				m_);
        };
        var a_ = (context?.Operators.WhereOrNull<Procedure>(c_, 
			n_) as IEnumerable<object>);
        var p_ = this.Congenital_or_Acquired_Absence_of_Cervix();
        var q_ = context?.Operators.RetrieveByValueSet<Condition>(p_, 
			typeof(Condition).GetProperty("Code"));
        Func<Condition,bool?> v_ = (NoCervixDiagnosis) => 
        {
            var r_ = MATGlobalCommonFunctionsFHIR4_6_1_000.Prevalence_Period(NoCervixDiagnosis);
            var s_ = context?.Operators.Start(r_);
            var t_ = this.Measurement_Period();
            var u_ = context?.Operators.End(t_);
            return context?.Operators.SameOrBefore(s_, 
				u_, 
				null);
        };
        var o_ = (context?.Operators.WhereOrNull<Condition>(q_, 
			v_) as IEnumerable<object>);
        return context?.Operators.ListUnion<object>(a_, 
			o_);
    }
    [CqlDeclaration("Absence of Cervix")]
    public IEnumerable<object> Absence_of_Cervix() => __Absence_of_Cervix.Value;

    private bool? Denominator_Exclusions_Value()
    {
        var a_ = HospiceFHIR4_2_3_000.Has_Hospice();
        var b_ = this.Absence_of_Cervix();
        var c_ = context?.Operators.ExistsInList<object>(b_);
        var d_ = context?.Operators.Or(a_, 
			c_);
        var e_ = PalliativeCareFHIR_0_6_000.Palliative_Care_in_the_Measurement_Period();
        return context?.Operators.Or(d_, 
			e_);
    }
    [CqlDeclaration("Denominator Exclusions")]
    public bool? Denominator_Exclusions() => __Denominator_Exclusions.Value;

    private IEnumerable<Observation> Cervical_Cytology_Within_3_Years_Value()
    {
        var a_ = this.Pap_Test();
        var b_ = context?.Operators.RetrieveByValueSet<Observation>(a_, 
			typeof(Observation).GetProperty("Code"));
        Func<Observation,bool?> ah_ = (CervicalCytology) => 
        {
            var c_ = (CervicalCytology?.StatusElement as object);
<<<<<<< HEAD
            var d_ = (context.OnFunctionCalled(new FunctionCallEvent("ToString", 
		null, 
		null))?.Operators).Convert<string>(c_);
=======
            var d_ = context?.Operators.Convert<string>(c_);
>>>>>>> 04603b7c
            var f_ = "final";
            var g_ = "amended";
            var h_ = "corrected";
            var e_ = (new string[]
			{
				f_,
				g_,
				h_,
			} as IEnumerable<string>);
            var i_ = context?.Operators.InList<string>(d_, 
				e_);
            var j_ = (CervicalCytology?.Category as IEnumerable<CodeableConcept>);
            Func<CodeableConcept,bool?> m_ = (CervicalCytologyCategory) => 
            {
                var k_ = this.laboratory();
                var l_ = (FHIRHelpers_4_0_001.ToConcept(CervicalCytologyCategory)?.codes as IEnumerable<CqlCode>);
                return context?.Operators.CodeInList(k_, 
					l_);
            };
            var n_ = context?.Operators.WhereOrNull<CodeableConcept>(j_, 
				m_);
            var o_ = context?.Operators.ExistsInList<CodeableConcept>(n_);
            var p_ = context?.Operators.And(i_, 
				o_);
            var q_ = (CervicalCytology?.Effective as object);
            var r_ = MATGlobalCommonFunctionsFHIR4_6_1_000.Latest(q_);
            var s_ = this.Measurement_Period();
            var t_ = context?.Operators.End(s_);
            var u_ = context?.Operators.Quantity(3m, 
				"years");
            var v_ = context?.Operators.Subtract(t_, 
				u_);
            var y_ = context?.Operators.Interval(v_, 
				t_, 
				true, 
				true);
            var z_ = context?.Operators.ElementInInterval<CqlDateTime>(r_, 
				y_, 
				null);
            bool? aa_ = ((bool?)(context?.Operators.End(s_) == null));
            var ac_ = context?.Operators.Not(aa_);
            var ad_ = context?.Operators.And(z_, 
				ac_);
            var ae_ = context?.Operators.And(p_, 
				ad_);
            bool? af_ = ((bool?)((CervicalCytology?.Value as object) == null));
            var ag_ = context?.Operators.Not(af_);
            return context?.Operators.And(ae_, 
				ag_);
        };
        return context?.Operators.WhereOrNull<Observation>(b_, 
			ah_);
    }
    [CqlDeclaration("Cervical Cytology Within 3 Years")]
    public IEnumerable<Observation> Cervical_Cytology_Within_3_Years() => __Cervical_Cytology_Within_3_Years.Value;

    private IEnumerable<Observation> HPV_Test_Within_5_Years_for_Women_Age_30_and_Older_Value()
    {
        var a_ = this.HPV_Test();
        var b_ = context?.Operators.RetrieveByValueSet<Observation>(a_, 
			typeof(Observation).GetProperty("Code"));
        Func<Observation,bool?> ar_ = (HPVTest) => 
        {
            var c_ = (HPVTest?.StatusElement as object);
<<<<<<< HEAD
            var d_ = (context.OnFunctionCalled(new FunctionCallEvent("ToString", 
		null, 
		null))?.Operators).Convert<string>(c_);
=======
            var d_ = context?.Operators.Convert<string>(c_);
>>>>>>> 04603b7c
            var f_ = "final";
            var g_ = "amended";
            var h_ = "corrected";
            var e_ = (new string[]
			{
				f_,
				g_,
				h_,
			} as IEnumerable<string>);
            var i_ = context?.Operators.InList<string>(d_, 
				e_);
            var j_ = (HPVTest?.Category as IEnumerable<CodeableConcept>);
            Func<CodeableConcept,bool?> m_ = (HPVTestCategory) => 
            {
                var k_ = this.laboratory();
                var l_ = (FHIRHelpers_4_0_001.ToConcept(HPVTestCategory)?.codes as IEnumerable<CqlCode>);
                return context?.Operators.CodeInList(k_, 
					l_);
            };
            var n_ = context?.Operators.WhereOrNull<CodeableConcept>(j_, 
				m_);
            var o_ = context?.Operators.ExistsInList<CodeableConcept>(n_);
            var p_ = context?.Operators.And(i_, 
				o_);
            var r_ = (this.Patient()?.BirthDateElement?.Value as object);
            var s_ = context?.Operators.Convert<CqlDate>(r_);
            var t_ = (HPVTest?.Effective as object);
            var u_ = MATGlobalCommonFunctionsFHIR4_6_1_000.Normalize_Interval(t_);
            var v_ = context?.Operators.Start(u_);
            var w_ = context?.Operators.DateFrom(v_);
            var q_ = (context?.Operators.CalculateAgeAt(s_, 
				w_, 
				"year") as object);
            var x_ = (((int?)30) as object);
            var y_ = context?.Operators.GreaterOrEqual(q_, 
				x_);
            var z_ = context?.Operators.And(p_, 
				y_);
            var ab_ = MATGlobalCommonFunctionsFHIR4_6_1_000.Latest(t_);
            var ac_ = this.Measurement_Period();
            var ad_ = context?.Operators.End(ac_);
            var ae_ = context?.Operators.Quantity(5m, 
				"years");
            var af_ = context?.Operators.Subtract(ad_, 
				ae_);
            var ai_ = context?.Operators.Interval(af_, 
				ad_, 
				true, 
				true);
            var aj_ = context?.Operators.ElementInInterval<CqlDateTime>(ab_, 
				ai_, 
				null);
            bool? ak_ = ((bool?)(context?.Operators.End(ac_) == null));
            var am_ = context?.Operators.Not(ak_);
            var an_ = context?.Operators.And(aj_, 
				am_);
            var ao_ = context?.Operators.And(z_, 
				an_);
            bool? ap_ = ((bool?)((HPVTest?.Value as object) == null));
            var aq_ = context?.Operators.Not(ap_);
            return context?.Operators.And(ao_, 
				aq_);
        };
        return context?.Operators.WhereOrNull<Observation>(b_, 
			ar_);
    }
    [CqlDeclaration("HPV Test Within 5 Years for Women Age 30 and Older")]
    public IEnumerable<Observation> HPV_Test_Within_5_Years_for_Women_Age_30_and_Older() => __HPV_Test_Within_5_Years_for_Women_Age_30_and_Older.Value;

    private bool? Numerator_Value()
    {
        var a_ = this.Cervical_Cytology_Within_3_Years();
        var b_ = context?.Operators.ExistsInList<Observation>(a_);
        var c_ = this.HPV_Test_Within_5_Years_for_Women_Age_30_and_Older();
        var d_ = context?.Operators.ExistsInList<Observation>(c_);
        return context?.Operators.Or(b_, 
			d_);
    }
    [CqlDeclaration("Numerator")]
    public bool? Numerator() => __Numerator.Value;

    [CqlDeclaration("isComplete")]
    public bool? isComplete(Observation observation)
    {
        var a_ = (observation?.StatusElement as object);
<<<<<<< HEAD
        var b_ = (context.OnFunctionCalled(new FunctionCallEvent("ToString", 
		null, 
		null))?.Operators).Convert<string>(a_);
=======
        var b_ = context?.Operators.Convert<string>(a_);
>>>>>>> 04603b7c
        var d_ = "final";
        var e_ = "amended";
        var f_ = "corrected";
        var c_ = (new string[]
		{
			d_,
			e_,
			f_,
		} as IEnumerable<string>);
        return context?.Operators.InList<string>(b_, 
			c_);
    }

    [CqlDeclaration("isLaboratoryTest")]
    public bool? isLaboratoryTest(Observation observation)
    {
        var a_ = (observation?.Category as IEnumerable<CodeableConcept>);
        Func<CodeableConcept,bool?> d_ = (category) => 
        {
            var b_ = this.laboratory();
            var c_ = (FHIRHelpers_4_0_001.ToConcept(category)?.codes as IEnumerable<CqlCode>);
            return context?.Operators.CodeInList(b_, 
				c_);
        };
        var e_ = context?.Operators.WhereOrNull<CodeableConcept>(a_, 
			d_);
        return context?.Operators.ExistsInList<CodeableConcept>(e_);
    }

    [CqlDeclaration("latest")]
    public CqlDateTime latest(object choice)
    {
        return MATGlobalCommonFunctionsFHIR4_6_1_000.Latest(choice);
    }

    private IEnumerable<Observation> Cervical_Cytology_Within_3_Years__2__Value()
    {
        var a_ = this.Pap_Test();
        var b_ = context?.Operators.RetrieveByValueSet<Observation>(a_, 
			typeof(Observation).GetProperty("Code"));
        Func<Observation,bool?> w_ = (CervicalCytology) => 
        {
            var c_ = this.isComplete(CervicalCytology);
            var d_ = this.isLaboratoryTest(CervicalCytology);
            var e_ = context?.Operators.And(c_, 
				d_);
            var f_ = (CervicalCytology?.Effective as object);
            var g_ = this.latest(f_);
            var h_ = this.Measurement_Period();
            var i_ = context?.Operators.End(h_);
            var j_ = context?.Operators.Quantity(3m, 
				"years");
            var k_ = context?.Operators.Subtract(i_, 
				j_);
            var n_ = context?.Operators.Interval(k_, 
				i_, 
				true, 
				true);
            var o_ = context?.Operators.ElementInInterval<CqlDateTime>(g_, 
				n_, 
				null);
            bool? p_ = ((bool?)(context?.Operators.End(h_) == null));
            var r_ = context?.Operators.Not(p_);
            var s_ = context?.Operators.And(o_, 
				r_);
            var t_ = context?.Operators.And(e_, 
				s_);
            bool? u_ = ((bool?)((CervicalCytology?.Value as object) == null));
            var v_ = context?.Operators.Not(u_);
            return context?.Operators.And(t_, 
				v_);
        };
        return context?.Operators.WhereOrNull<Observation>(b_, 
			w_);
    }
    [CqlDeclaration("Cervical Cytology Within 3 Years (2)")]
    public IEnumerable<Observation> Cervical_Cytology_Within_3_Years__2_() => __Cervical_Cytology_Within_3_Years__2_.Value;

    [CqlDeclaration("toInterval")]
    public CqlInterval<CqlDateTime> toInterval(object choice)
    {
        return MATGlobalCommonFunctionsFHIR4_6_1_000.Normalize_Interval(choice);
    }

    private IEnumerable<Observation> HPV_Test_Within_5_Years_for_Women_Age_30_and_Older__2__Value()
    {
        var a_ = this.HPV_Test();
        var b_ = context?.Operators.RetrieveByValueSet<Observation>(a_, 
			typeof(Observation).GetProperty("Code"));
        Func<Observation,bool?> ag_ = (HPVTest) => 
        {
            var c_ = this.isComplete(HPVTest);
            var d_ = this.isLaboratoryTest(HPVTest);
            var e_ = context?.Operators.And(c_, 
				d_);
            var g_ = (this.Patient()?.BirthDateElement?.Value as object);
            var h_ = context?.Operators.Convert<CqlDate>(g_);
            var i_ = (HPVTest?.Effective as object);
            var j_ = this.toInterval(i_);
            var k_ = context?.Operators.Start(j_);
            var l_ = context?.Operators.DateFrom(k_);
            var f_ = (context?.Operators.CalculateAgeAt(h_, 
				l_, 
				"year") as object);
            var m_ = (((int?)30) as object);
            var n_ = context?.Operators.GreaterOrEqual(f_, 
				m_);
            var o_ = context?.Operators.And(e_, 
				n_);
            var q_ = this.latest(i_);
            var r_ = this.Measurement_Period();
            var s_ = context?.Operators.End(r_);
            var t_ = context?.Operators.Quantity(5m, 
				"years");
            var u_ = context?.Operators.Subtract(s_, 
				t_);
            var x_ = context?.Operators.Interval(u_, 
				s_, 
				true, 
				true);
            var y_ = context?.Operators.ElementInInterval<CqlDateTime>(q_, 
				x_, 
				null);
            bool? z_ = ((bool?)(context?.Operators.End(r_) == null));
            var ab_ = context?.Operators.Not(z_);
            var ac_ = context?.Operators.And(y_, 
				ab_);
            var ad_ = context?.Operators.And(o_, 
				ac_);
            bool? ae_ = ((bool?)((HPVTest?.Value as object) == null));
            var af_ = context?.Operators.Not(ae_);
            return context?.Operators.And(ad_, 
				af_);
        };
        return context?.Operators.WhereOrNull<Observation>(b_, 
			ag_);
    }
    [CqlDeclaration("HPV Test Within 5 Years for Women Age 30 and Older (2)")]
    public IEnumerable<Observation> HPV_Test_Within_5_Years_for_Women_Age_30_and_Older__2_() => __HPV_Test_Within_5_Years_for_Women_Age_30_and_Older__2_.Value;

}<|MERGE_RESOLUTION|>--- conflicted
+++ resolved
@@ -9,10 +9,6 @@
 using Hl7.Fhir.Model;
 using Range = Hl7.Fhir.Model.Range;
 using Task = Hl7.Fhir.Model.Task;
-<<<<<<< HEAD
-
-=======
->>>>>>> 04603b7c
 [System.CodeDom.Compiler.GeneratedCode(".NET Code Generation", "0.9.0.0")]
 [CqlLibrary("CervicalCancerScreeningFHIR", "0.0.005")]
 public class CervicalCancerScreeningFHIR_0_0_005
@@ -324,13 +320,7 @@
         Func<Encounter,bool?> z_ = (ValidEncounter) => 
         {
             var s_ = (ValidEncounter?.StatusElement as object);
-<<<<<<< HEAD
-            var r_ = ((context.OnFunctionCalled(new FunctionCallEvent("ToString", 
-		null, 
-		null))?.Operators).Convert<string>(s_) as object);
-=======
             var r_ = (context?.Operators.Convert<string>(s_) as object);
->>>>>>> 04603b7c
             var t_ = ("finished" as object);
             var u_ = context?.Operators.Equal(r_, 
 				t_);
@@ -367,13 +357,7 @@
 			g_, 
 			null);
         var j_ = (this.Patient()?.GenderElement as object);
-<<<<<<< HEAD
-        var i_ = ((context.OnFunctionCalled(new FunctionCallEvent("ToString", 
-		null, 
-		null))?.Operators).Convert<string>(j_) as object);
-=======
         var i_ = (context?.Operators.Convert<string>(j_) as object);
->>>>>>> 04603b7c
         var k_ = ("female" as object);
         var l_ = context?.Operators.Equal(i_, 
 			k_);
@@ -402,13 +386,7 @@
         Func<Procedure,bool?> n_ = (NoCervixProcedure) => 
         {
             var e_ = (NoCervixProcedure?.StatusElement as object);
-<<<<<<< HEAD
-            var d_ = ((context.OnFunctionCalled(new FunctionCallEvent("ToString", 
-		null, 
-		null))?.Operators).Convert<string>(e_) as object);
-=======
             var d_ = (context?.Operators.Convert<string>(e_) as object);
->>>>>>> 04603b7c
             var f_ = ("completed" as object);
             var g_ = context?.Operators.Equal(d_, 
 				f_);
@@ -468,13 +446,7 @@
         Func<Observation,bool?> ah_ = (CervicalCytology) => 
         {
             var c_ = (CervicalCytology?.StatusElement as object);
-<<<<<<< HEAD
-            var d_ = (context.OnFunctionCalled(new FunctionCallEvent("ToString", 
-		null, 
-		null))?.Operators).Convert<string>(c_);
-=======
             var d_ = context?.Operators.Convert<string>(c_);
->>>>>>> 04603b7c
             var f_ = "final";
             var g_ = "amended";
             var h_ = "corrected";
@@ -539,13 +511,7 @@
         Func<Observation,bool?> ar_ = (HPVTest) => 
         {
             var c_ = (HPVTest?.StatusElement as object);
-<<<<<<< HEAD
-            var d_ = (context.OnFunctionCalled(new FunctionCallEvent("ToString", 
-		null, 
-		null))?.Operators).Convert<string>(c_);
-=======
             var d_ = context?.Operators.Convert<string>(c_);
->>>>>>> 04603b7c
             var f_ = "final";
             var g_ = "amended";
             var h_ = "corrected";
@@ -631,13 +597,7 @@
     public bool? isComplete(Observation observation)
     {
         var a_ = (observation?.StatusElement as object);
-<<<<<<< HEAD
-        var b_ = (context.OnFunctionCalled(new FunctionCallEvent("ToString", 
-		null, 
-		null))?.Operators).Convert<string>(a_);
-=======
         var b_ = context?.Operators.Convert<string>(a_);
->>>>>>> 04603b7c
         var d_ = "final";
         var e_ = "amended";
         var f_ = "corrected";
