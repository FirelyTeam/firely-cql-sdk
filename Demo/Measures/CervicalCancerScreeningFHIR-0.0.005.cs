--- conflicted
+++ resolved
@@ -201,15 +201,13 @@
 
 	private CqlInterval<CqlDateTime> Measurement_Period_Value()
 	{
-		var a_ = context.Operators;
-		var d_ = a_.ConvertIntegerToDecimal(default);
-		var e_ = a_.DateTime((int?)2019, (int?)1, (int?)1, (int?)0, (int?)0, (int?)0, (int?)0, d_);
-		var h_ = a_.ConvertIntegerToDecimal(default);
-		var i_ = a_.DateTime((int?)2020, (int?)1, (int?)1, (int?)0, (int?)0, (int?)0, (int?)0, h_);
-		var j_ = a_.Interval(e_, i_, true, false);
-		var k_ = context.ResolveParameter("CervicalCancerScreeningFHIR-0.0.005", "Measurement Period", j_);
-
-		return (CqlInterval<CqlDateTime>)k_;
+		var a_ = context.Operators.ConvertIntegerToDecimal(default);
+		var b_ = context.Operators.DateTime((int?)2019, (int?)1, (int?)1, (int?)0, (int?)0, (int?)0, (int?)0, a_);
+		var d_ = context.Operators.DateTime((int?)2020, (int?)1, (int?)1, (int?)0, (int?)0, (int?)0, (int?)0, a_);
+		var e_ = context.Operators.Interval(b_, d_, true, false);
+		var f_ = context.ResolveParameter("CervicalCancerScreeningFHIR-0.0.005", "Measurement Period", e_);
+
+		return (CqlInterval<CqlDateTime>)f_;
 	}
 
     [CqlDeclaration("Measurement Period")]
@@ -218,23 +216,12 @@
 
 	private Patient Patient_Value()
 	{
-		var a_ = context.Operators;
-		var b_ = context.DataRetriever;
-		var c_ = b_.RetrieveByValueSet<Patient>(null, null);
-		var d_ = a_.SingleOrNull<Patient>(c_);
-
-		return d_;
-	}
-
-<<<<<<< HEAD
-=======
-    private Patient Patient_Value()
-    {
-        var a_ = context?.Operators.RetrieveByValueSet<Patient>(null, 
-			null);
-        return context?.Operators.SingleOrNull<Patient>(a_);
-    }
->>>>>>> cedac435
+		var a_ = context.Operators.RetrieveByValueSet<Patient>(null, null);
+		var b_ = context.Operators.SingleOrNull<Patient>(a_);
+
+		return b_;
+	}
+
     [CqlDeclaration("Patient")]
 	public Patient Patient() => 
 		__Patient.Value;
@@ -285,163 +272,68 @@
 
 	private IEnumerable<Encounter> Qualifying_Encounters_Value()
 	{
-		var a_ = context.Operators;
-		var e_ = context.DataRetriever;
-		var f_ = this.Office_Visit();
-		var g_ = e_.RetrieveByValueSet<Encounter>(f_, null);
-		var i_ = this.Preventive_Care_Services___Established_Office_Visit__18_and_Up();
-		var j_ = e_.RetrieveByValueSet<Encounter>(i_, null);
-		var k_ = a_.ListUnion<Encounter>(g_, j_);
-		var n_ = this.Preventive_Care_Services_Initial_Office_Visit__18_and_Up();
-		var o_ = e_.RetrieveByValueSet<Encounter>(n_, null);
-		var q_ = this.Home_Healthcare_Services();
-		var r_ = e_.RetrieveByValueSet<Encounter>(q_, null);
-		var s_ = a_.ListUnion<Encounter>(o_, r_);
-		var t_ = a_.ListUnion<Encounter>(k_, s_);
-		var w_ = this.Telephone_Visits();
-		var x_ = e_.RetrieveByValueSet<Encounter>(w_, null);
-		var z_ = this.Online_Assessments();
-		var aa_ = e_.RetrieveByValueSet<Encounter>(z_, null);
-		var ab_ = a_.ListUnion<Encounter>(x_, aa_);
-		var ac_ = a_.ListUnion<Encounter>(t_, ab_);
-		bool? ad_(Encounter ValidEncounter)
-		{
-			var af_ = context.Operators;
-			var ah_ = context.Deeper(new CallStackEntry("ToString", null, null));
-			var ai_ = ah_.Operators;
-			var aj_ = ai_.TypeConverter;
-			var ak_ = ValidEncounter?.StatusElement;
-			var al_ = aj_.Convert<string>(ak_);
-			var am_ = af_.Equal(al_, "finished");
-			var ao_ = this.Measurement_Period();
-			var ap_ = ValidEncounter?.Period;
-			var aq_ = FHIRHelpers_4_0_001.ToInterval(ap_);
-			var ar_ = af_.IntervalIncludesInterval<CqlDateTime>(ao_, aq_, null);
-			var as_ = af_.And(am_, ar_);
-
-			return as_;
-		};
-		var ae_ = a_.WhereOrNull<Encounter>(ac_, ad_);
-
-		return ae_;
-	}
-
-<<<<<<< HEAD
-=======
-    private IEnumerable<Encounter> Qualifying_Encounters_Value()
-    {
-        var a_ = this.Office_Visit();
-        var b_ = context?.Operators.RetrieveByValueSet<Encounter>(a_, 
-			null);
-        var c_ = this.Preventive_Care_Services___Established_Office_Visit__18_and_Up();
-        var d_ = context?.Operators.RetrieveByValueSet<Encounter>(c_, 
-			null);
-        var e_ = context?.Operators.ListUnion<Encounter>(b_, 
-			d_);
-        var f_ = this.Preventive_Care_Services_Initial_Office_Visit__18_and_Up();
-        var g_ = context?.Operators.RetrieveByValueSet<Encounter>(f_, 
-			null);
-        var h_ = this.Home_Healthcare_Services();
-        var i_ = context?.Operators.RetrieveByValueSet<Encounter>(h_, 
-			null);
-        var j_ = context?.Operators.ListUnion<Encounter>(g_, 
-			i_);
-        var k_ = context?.Operators.ListUnion<Encounter>(e_, 
-			j_);
-        var l_ = this.Telephone_Visits();
-        var m_ = context?.Operators.RetrieveByValueSet<Encounter>(l_, 
-			null);
-        var n_ = this.Online_Assessments();
-        var o_ = context?.Operators.RetrieveByValueSet<Encounter>(n_, 
-			null);
-        var p_ = context?.Operators.ListUnion<Encounter>(m_, 
-			o_);
-        var q_ = context?.Operators.ListUnion<Encounter>(k_, 
-			p_);
-        Func<Encounter,bool?> z_ = (ValidEncounter) => 
-        {
-            var s_ = (ValidEncounter?.StatusElement as object);
-            var r_ = (context?.Operators.Convert<string>(s_) as object);
-            var t_ = ("finished" as object);
-            var u_ = context?.Operators.Equal(r_, 
-				t_);
-            var v_ = this.Measurement_Period();
-            var w_ = ValidEncounter?.Period;
-            var x_ = FHIRHelpers_4_0_001.ToInterval(w_);
-            var y_ = context?.Operators.IntervalIncludesInterval<CqlDateTime>(v_, 
-				x_, 
-				null);
-            return context?.Operators.And(u_, 
-				y_);
-        };
-        return context?.Operators.WhereOrNull<Encounter>(q_, 
-			z_);
-    }
->>>>>>> cedac435
+		var a_ = this.Office_Visit();
+		var b_ = context.Operators.RetrieveByValueSet<Encounter>(a_, null);
+		var c_ = this.Preventive_Care_Services___Established_Office_Visit__18_and_Up();
+		var d_ = context.Operators.RetrieveByValueSet<Encounter>(c_, null);
+		var e_ = context.Operators.ListUnion<Encounter>(b_, d_);
+		var f_ = this.Preventive_Care_Services_Initial_Office_Visit__18_and_Up();
+		var g_ = context.Operators.RetrieveByValueSet<Encounter>(f_, null);
+		var h_ = this.Home_Healthcare_Services();
+		var i_ = context.Operators.RetrieveByValueSet<Encounter>(h_, null);
+		var j_ = context.Operators.ListUnion<Encounter>(g_, i_);
+		var k_ = context.Operators.ListUnion<Encounter>(e_, j_);
+		var l_ = this.Telephone_Visits();
+		var m_ = context.Operators.RetrieveByValueSet<Encounter>(l_, null);
+		var n_ = this.Online_Assessments();
+		var o_ = context.Operators.RetrieveByValueSet<Encounter>(n_, null);
+		var p_ = context.Operators.ListUnion<Encounter>(m_, o_);
+		var q_ = context.Operators.ListUnion<Encounter>(k_, p_);
+		bool? r_(Encounter ValidEncounter)
+		{
+			var t_ = ValidEncounter?.StatusElement;
+			var u_ = context.Operators.Convert<string>(t_);
+			var v_ = context.Operators.Equal(u_, "finished");
+			var w_ = this.Measurement_Period();
+			var x_ = ValidEncounter?.Period;
+			var y_ = FHIRHelpers_4_0_001.ToInterval(x_);
+			var z_ = context.Operators.IntervalIncludesInterval<CqlDateTime>(w_, y_, null);
+			var aa_ = context.Operators.And(v_, z_);
+
+			return aa_;
+		};
+		var s_ = context.Operators.WhereOrNull<Encounter>(q_, r_);
+
+		return s_;
+	}
+
     [CqlDeclaration("Qualifying Encounters")]
 	public IEnumerable<Encounter> Qualifying_Encounters() => 
 		__Qualifying_Encounters.Value;
 
 	private bool? Initial_Population_Value()
 	{
-		var a_ = context.Operators;
-		var f_ = a_.TypeConverter;
-		var g_ = this.Patient();
-		var h_ = g_?.BirthDateElement;
-		var i_ = h_?.Value;
-		var j_ = f_.Convert<CqlDate>(i_);
-		var m_ = this.Measurement_Period();
-		var n_ = a_.Start(m_);
-		var o_ = a_.DateFrom(n_);
-		var p_ = a_.CalculateAgeAt(j_, o_, "year");
-		var r_ = a_.Interval((int?)23, (int?)64, true, false);
-		var s_ = a_.ElementInInterval<int?>(p_, r_, null);
-		var u_ = context.Deeper(new CallStackEntry("ToString", null, null));
-		var v_ = u_.Operators;
-		var w_ = v_.TypeConverter;
-		var y_ = g_?.GenderElement;
-		var z_ = w_.Convert<string>(y_);
-		var aa_ = a_.Equal(z_, "female");
-		var ab_ = a_.And(s_, aa_);
-		var ad_ = this.Qualifying_Encounters();
-		var ae_ = a_.ExistsInList<Encounter>(ad_);
-		var af_ = a_.And(ab_, ae_);
-
-		return af_;
-	}
-
-<<<<<<< HEAD
-=======
-    private bool? Initial_Population_Value()
-    {
-        var a_ = (this.Patient()?.BirthDateElement?.Value as object);
-        var b_ = context?.Operators.Convert<CqlDate>(a_);
-        var c_ = this.Measurement_Period();
-        var d_ = context?.Operators.Start(c_);
-        var e_ = context?.Operators.DateFrom(d_);
-        var f_ = context?.Operators.CalculateAgeAt(b_, 
-			e_, 
-			"year");
-        var g_ = context?.Operators.Interval(((int?)23), 
-			((int?)64), 
-			true, 
-			false);
-        var h_ = context?.Operators.ElementInInterval<int?>(f_, 
-			g_, 
-			null);
-        var j_ = (this.Patient()?.GenderElement as object);
-        var i_ = (context?.Operators.Convert<string>(j_) as object);
-        var k_ = ("female" as object);
-        var l_ = context?.Operators.Equal(i_, 
-			k_);
-        var m_ = context?.Operators.And(h_, 
-			l_);
-        var n_ = this.Qualifying_Encounters();
-        var o_ = context?.Operators.ExistsInList<Encounter>(n_);
-        return context?.Operators.And(m_, 
-			o_);
-    }
->>>>>>> cedac435
+		var a_ = this.Patient();
+		var b_ = a_?.BirthDateElement;
+		var c_ = b_?.Value;
+		var d_ = context.Operators.Convert<CqlDate>(c_);
+		var e_ = this.Measurement_Period();
+		var f_ = context.Operators.Start(e_);
+		var g_ = context.Operators.DateFrom(f_);
+		var h_ = context.Operators.CalculateAgeAt(d_, g_, "year");
+		var i_ = context.Operators.Interval((int?)23, (int?)64, true, false);
+		var j_ = context.Operators.ElementInInterval<int?>(h_, i_, null);
+		var l_ = a_?.GenderElement;
+		var m_ = context.Operators.Convert<string>(l_);
+		var n_ = context.Operators.Equal(m_, "female");
+		var o_ = context.Operators.And(j_, n_);
+		var p_ = this.Qualifying_Encounters();
+		var q_ = context.Operators.ExistsInList<Encounter>(p_);
+		var r_ = context.Operators.And(o_, q_);
+
+		return r_;
+	}
+
     [CqlDeclaration("Initial Population")]
 	public bool? Initial_Population() => 
 		__Initial_Population.Value;
@@ -459,192 +351,112 @@
 
 	private IEnumerable<object> Absence_of_Cervix_Value()
 	{
-		var a_ = context.Operators;
-		var c_ = context.DataRetriever;
-		var d_ = this.Hysterectomy_with_No_Residual_Cervix();
-		var e_ = c_.RetrieveByValueSet<Procedure>(d_, null);
-		bool? f_(Procedure NoCervixProcedure)
-		{
-			var o_ = context.Operators;
-			var q_ = context.Deeper(new CallStackEntry("ToString", null, null));
-			var r_ = q_.Operators;
-			var s_ = r_.TypeConverter;
-			var t_ = NoCervixProcedure?.StatusElement;
-			var u_ = s_.Convert<string>(t_);
-			var v_ = o_.Equal(u_, "completed");
-			var y_ = NoCervixProcedure?.Performed;
-			var z_ = MATGlobalCommonFunctionsFHIR4_6_1_000.Normalize_Interval(y_);
-			var aa_ = o_.End(z_);
-			var ac_ = this.Measurement_Period();
-			var ad_ = o_.End(ac_);
-			var ae_ = o_.SameOrBefore(aa_, ad_, null);
-			var af_ = o_.And(v_, ae_);
-
-			return af_;
-		};
-		var g_ = a_.WhereOrNull<Procedure>(e_, f_);
-		var j_ = this.Congenital_or_Acquired_Absence_of_Cervix();
-		var k_ = c_.RetrieveByValueSet<Condition>(j_, null);
-		bool? l_(Condition NoCervixDiagnosis)
-		{
-			var ag_ = context.Operators;
-			var ai_ = MATGlobalCommonFunctionsFHIR4_6_1_000.Prevalence_Period(NoCervixDiagnosis);
-			var aj_ = ag_.Start(ai_);
-			var al_ = this.Measurement_Period();
-			var am_ = ag_.End(al_);
-			var an_ = ag_.SameOrBefore(aj_, am_, null);
-
-			return an_;
-		};
-		var m_ = a_.WhereOrNull<Condition>(k_, l_);
-		var n_ = a_.ListUnion<object>((g_ as IEnumerable<object>), (m_ as IEnumerable<object>));
-
-		return n_;
-	}
-
-<<<<<<< HEAD
-=======
-    private IEnumerable<object> Absence_of_Cervix_Value()
-    {
-        var b_ = this.Hysterectomy_with_No_Residual_Cervix();
-        var c_ = context?.Operators.RetrieveByValueSet<Procedure>(b_, 
-			null);
-        Func<Procedure,bool?> n_ = (NoCervixProcedure) => 
-        {
-            var e_ = (NoCervixProcedure?.StatusElement as object);
-            var d_ = (context?.Operators.Convert<string>(e_) as object);
-            var f_ = ("completed" as object);
-            var g_ = context?.Operators.Equal(d_, 
-				f_);
-            var h_ = (NoCervixProcedure?.Performed as object);
-            var i_ = MATGlobalCommonFunctionsFHIR4_6_1_000.Normalize_Interval(h_);
-            var j_ = context?.Operators.End(i_);
-            var k_ = this.Measurement_Period();
-            var l_ = context?.Operators.End(k_);
-            var m_ = context?.Operators.SameOrBefore(j_, 
-				l_, 
-				null);
-            return context?.Operators.And(g_, 
-				m_);
-        };
-        var a_ = (context?.Operators.WhereOrNull<Procedure>(c_, 
-			n_) as IEnumerable<object>);
-        var p_ = this.Congenital_or_Acquired_Absence_of_Cervix();
-        var q_ = context?.Operators.RetrieveByValueSet<Condition>(p_, 
-			null);
-        Func<Condition,bool?> v_ = (NoCervixDiagnosis) => 
-        {
-            var r_ = MATGlobalCommonFunctionsFHIR4_6_1_000.Prevalence_Period(NoCervixDiagnosis);
-            var s_ = context?.Operators.Start(r_);
-            var t_ = this.Measurement_Period();
-            var u_ = context?.Operators.End(t_);
-            return context?.Operators.SameOrBefore(s_, 
-				u_, 
-				null);
-        };
-        var o_ = (context?.Operators.WhereOrNull<Condition>(q_, 
-			v_) as IEnumerable<object>);
-        return context?.Operators.ListUnion<object>(a_, 
-			o_);
-    }
->>>>>>> cedac435
+		var a_ = this.Hysterectomy_with_No_Residual_Cervix();
+		var b_ = context.Operators.RetrieveByValueSet<Procedure>(a_, null);
+		bool? c_(Procedure NoCervixProcedure)
+		{
+			var j_ = NoCervixProcedure?.StatusElement;
+			var k_ = context.Operators.Convert<string>(j_);
+			var l_ = context.Operators.Equal(k_, "completed");
+			var m_ = NoCervixProcedure?.Performed;
+			var n_ = MATGlobalCommonFunctionsFHIR4_6_1_000.Normalize_Interval(m_);
+			var o_ = context.Operators.End(n_);
+			var p_ = this.Measurement_Period();
+			var q_ = context.Operators.End(p_);
+			var r_ = context.Operators.SameOrBefore(o_, q_, null);
+			var s_ = context.Operators.And(l_, r_);
+
+			return s_;
+		};
+		var d_ = context.Operators.WhereOrNull<Procedure>(b_, c_);
+		var e_ = this.Congenital_or_Acquired_Absence_of_Cervix();
+		var f_ = context.Operators.RetrieveByValueSet<Condition>(e_, null);
+		bool? g_(Condition NoCervixDiagnosis)
+		{
+			var t_ = MATGlobalCommonFunctionsFHIR4_6_1_000.Prevalence_Period(NoCervixDiagnosis);
+			var u_ = context.Operators.Start(t_);
+			var v_ = this.Measurement_Period();
+			var w_ = context.Operators.End(v_);
+			var x_ = context.Operators.SameOrBefore(u_, w_, null);
+
+			return x_;
+		};
+		var h_ = context.Operators.WhereOrNull<Condition>(f_, g_);
+		var i_ = context.Operators.ListUnion<object>((d_ as IEnumerable<object>), (h_ as IEnumerable<object>));
+
+		return i_;
+	}
+
     [CqlDeclaration("Absence of Cervix")]
 	public IEnumerable<object> Absence_of_Cervix() => 
 		__Absence_of_Cervix.Value;
 
 	private bool? Denominator_Exclusions_Value()
 	{
-		var a_ = context.Operators;
-		var c_ = HospiceFHIR4_2_3_000.Has_Hospice();
-		var e_ = this.Absence_of_Cervix();
-		var f_ = a_.ExistsInList<object>(e_);
-		var g_ = a_.Or(c_, f_);
-		var h_ = PalliativeCareFHIR_0_6_000.Palliative_Care_in_the_Measurement_Period();
-		var i_ = a_.Or(g_, h_);
-
-		return i_;
+		var a_ = HospiceFHIR4_2_3_000.Has_Hospice();
+		var b_ = this.Absence_of_Cervix();
+		var c_ = context.Operators.ExistsInList<object>(b_);
+		var d_ = context.Operators.Or(a_, c_);
+		var e_ = PalliativeCareFHIR_0_6_000.Palliative_Care_in_the_Measurement_Period();
+		var f_ = context.Operators.Or(d_, e_);
+
+		return f_;
 	}
 
     [CqlDeclaration("Denominator Exclusions")]
-<<<<<<< HEAD
 	public bool? Denominator_Exclusions() => 
 		__Denominator_Exclusions.Value;
 
 	private IEnumerable<Observation> Cervical_Cytology_Within_3_Years_Value()
 	{
-		var a_ = context.Operators;
-		var b_ = context.DataRetriever;
-		var c_ = this.Pap_Test();
-		var d_ = b_.RetrieveByValueSet<Observation>(c_, null);
-		bool? e_(Observation CervicalCytology)
-		{
-			var g_ = context.Operators;
-			var k_ = context.Deeper(new CallStackEntry("ToString", null, null));
-			var l_ = k_.Operators;
-			var m_ = l_.TypeConverter;
-			var n_ = CervicalCytology?.StatusElement;
-			var o_ = m_.Convert<string>(n_);
-			var p_ = new string[]
-=======
-    public bool? Denominator_Exclusions() => __Denominator_Exclusions.Value;
-
-    private IEnumerable<Observation> Cervical_Cytology_Within_3_Years_Value()
-    {
-        var a_ = this.Pap_Test();
-        var b_ = context?.Operators.RetrieveByValueSet<Observation>(a_, 
-			null);
-        Func<Observation,bool?> ah_ = (CervicalCytology) => 
-        {
-            var c_ = (CervicalCytology?.StatusElement as object);
-            var d_ = context?.Operators.Convert<string>(c_);
-            var f_ = "final";
-            var g_ = "amended";
-            var h_ = "corrected";
-            var e_ = (new string[]
->>>>>>> cedac435
+		var a_ = this.Pap_Test();
+		var b_ = context.Operators.RetrieveByValueSet<Observation>(a_, null);
+		bool? c_(Observation CervicalCytology)
+		{
+			var e_ = CervicalCytology?.StatusElement;
+			var f_ = context.Operators.Convert<string>(e_);
+			var g_ = new string[]
 			{
 				"final",
 				"amended",
 				"corrected",
 			};
-			var q_ = g_.InList<string>(o_, (p_ as IEnumerable<string>));
-			var t_ = CervicalCytology?.Category;
-			bool? u_(CodeableConcept CervicalCytologyCategory)
+			var h_ = context.Operators.InList<string>(f_, (g_ as IEnumerable<string>));
+			var i_ = CervicalCytology?.Category;
+			bool? j_(CodeableConcept CervicalCytologyCategory)
 			{
-				var ba_ = context.Operators;
-				var bb_ = this.laboratory();
-				var bc_ = FHIRHelpers_4_0_001.ToConcept(CervicalCytologyCategory);
-				var bd_ = bc_?.codes;
-				var be_ = ba_.CodeInList(bb_, (bd_ as IEnumerable<CqlCode>));
-
-				return be_;
+				var af_ = this.laboratory();
+				var ag_ = FHIRHelpers_4_0_001.ToConcept(CervicalCytologyCategory);
+				var ah_ = ag_?.codes;
+				var ai_ = context.Operators.CodeInList(af_, (ah_ as IEnumerable<CqlCode>));
+
+				return ai_;
 			};
-			var v_ = g_.WhereOrNull<CodeableConcept>((t_ as IEnumerable<CodeableConcept>), u_);
-			var w_ = g_.ExistsInList<CodeableConcept>(v_);
-			var x_ = g_.And(q_, w_);
-			var aa_ = CervicalCytology?.Effective;
-			var ab_ = MATGlobalCommonFunctionsFHIR4_6_1_000.Latest(aa_);
-			var af_ = this.Measurement_Period();
-			var ag_ = g_.End(af_);
-			var ai_ = g_.Quantity(3m, "years");
-			var aj_ = g_.Subtract(ag_, ai_);
-			var am_ = g_.End(af_);
-			var an_ = g_.Interval(aj_, am_, true, true);
-			var ao_ = g_.ElementInInterval<CqlDateTime>(ab_, an_, null);
-			var as_ = g_.End(af_);
-			var at_ = g_.Not((bool?)(as_ is null));
-			var au_ = g_.And(ao_, at_);
-			var av_ = g_.And(x_, au_);
-			var ax_ = CervicalCytology?.Value;
-			var ay_ = g_.Not((bool?)(ax_ is null));
-			var az_ = g_.And(av_, ay_);
-
-			return az_;
-		};
-		var f_ = a_.WhereOrNull<Observation>(d_, e_);
-
-<<<<<<< HEAD
-		return f_;
+			var k_ = context.Operators.WhereOrNull<CodeableConcept>((i_ as IEnumerable<CodeableConcept>), j_);
+			var l_ = context.Operators.ExistsInList<CodeableConcept>(k_);
+			var m_ = context.Operators.And(h_, l_);
+			var n_ = CervicalCytology?.Effective;
+			var o_ = MATGlobalCommonFunctionsFHIR4_6_1_000.Latest(n_);
+			var p_ = this.Measurement_Period();
+			var q_ = context.Operators.End(p_);
+			var r_ = context.Operators.Quantity(3m, "years");
+			var s_ = context.Operators.Subtract(q_, r_);
+			var u_ = context.Operators.End(p_);
+			var v_ = context.Operators.Interval(s_, u_, true, true);
+			var w_ = context.Operators.ElementInInterval<CqlDateTime>(o_, v_, null);
+			var y_ = context.Operators.End(p_);
+			var z_ = context.Operators.Not((bool?)(y_ is null));
+			var aa_ = context.Operators.And(w_, z_);
+			var ab_ = context.Operators.And(m_, aa_);
+			var ac_ = CervicalCytology?.Value;
+			var ad_ = context.Operators.Not((bool?)(ac_ is null));
+			var ae_ = context.Operators.And(ab_, ad_);
+
+			return ae_;
+		};
+		var d_ = context.Operators.WhereOrNull<Observation>(b_, c_);
+
+		return d_;
 	}
 
     [CqlDeclaration("Cervical Cytology Within 3 Years")]
@@ -653,165 +465,79 @@
 
 	private IEnumerable<Observation> HPV_Test_Within_5_Years_for_Women_Age_30_and_Older_Value()
 	{
-		var a_ = context.Operators;
-		var b_ = context.DataRetriever;
-		var c_ = this.HPV_Test();
-		var d_ = b_.RetrieveByValueSet<Observation>(c_, null);
-		bool? e_(Observation HPVTest)
-		{
-			var g_ = context.Operators;
-			var l_ = context.Deeper(new CallStackEntry("ToString", null, null));
-			var m_ = l_.Operators;
-			var n_ = m_.TypeConverter;
-			var o_ = HPVTest?.StatusElement;
-			var p_ = n_.Convert<string>(o_);
-			var q_ = new string[]
+		var a_ = this.HPV_Test();
+		var b_ = context.Operators.RetrieveByValueSet<Observation>(a_, null);
+		bool? c_(Observation HPVTest)
+		{
+			var e_ = HPVTest?.StatusElement;
+			var f_ = context.Operators.Convert<string>(e_);
+			var g_ = new string[]
 			{
 				"final",
 				"amended",
 				"corrected",
 			};
-			var r_ = g_.InList<string>(p_, (q_ as IEnumerable<string>));
-			var u_ = HPVTest?.Category;
-			bool? v_(CodeableConcept HPVTestCategory)
+			var h_ = context.Operators.InList<string>(f_, (g_ as IEnumerable<string>));
+			var i_ = HPVTest?.Category;
+			bool? j_(CodeableConcept HPVTestCategory)
 			{
-				var bs_ = context.Operators;
-				var bt_ = this.laboratory();
-				var bu_ = FHIRHelpers_4_0_001.ToConcept(HPVTestCategory);
-				var bv_ = bu_?.codes;
-				var bw_ = bs_.CodeInList(bt_, (bv_ as IEnumerable<CqlCode>));
-
-				return bw_;
+				var aq_ = this.laboratory();
+				var ar_ = FHIRHelpers_4_0_001.ToConcept(HPVTestCategory);
+				var as_ = ar_?.codes;
+				var at_ = context.Operators.CodeInList(aq_, (as_ as IEnumerable<CqlCode>));
+
+				return at_;
 			};
-			var w_ = g_.WhereOrNull<CodeableConcept>((u_ as IEnumerable<CodeableConcept>), v_);
-			var x_ = g_.ExistsInList<CodeableConcept>(w_);
-			var y_ = g_.And(r_, x_);
-			var ac_ = g_.TypeConverter;
-			var ad_ = this.Patient();
-			var ae_ = ad_?.BirthDateElement;
-			var af_ = ae_?.Value;
-			var ag_ = ac_.Convert<CqlDate>(af_);
-			var aj_ = HPVTest?.Effective;
-			var ak_ = MATGlobalCommonFunctionsFHIR4_6_1_000.Normalize_Interval(aj_);
-			var al_ = g_.Start(ak_);
-			var am_ = g_.DateFrom(al_);
-			var an_ = g_.CalculateAgeAt(ag_, am_, "year");
-			var ao_ = g_.GreaterOrEqual(an_, (int?)30);
-			var ap_ = g_.And(y_, ao_);
-			var at_ = MATGlobalCommonFunctionsFHIR4_6_1_000.Latest(aj_);
-			var ax_ = this.Measurement_Period();
-			var ay_ = g_.End(ax_);
-			var ba_ = g_.Quantity(5m, "years");
-			var bb_ = g_.Subtract(ay_, ba_);
-			var be_ = g_.End(ax_);
-			var bf_ = g_.Interval(bb_, be_, true, true);
-			var bg_ = g_.ElementInInterval<CqlDateTime>(at_, bf_, null);
-			var bk_ = g_.End(ax_);
-			var bl_ = g_.Not((bool?)(bk_ is null));
-			var bm_ = g_.And(bg_, bl_);
-			var bn_ = g_.And(ap_, bm_);
-			var bp_ = HPVTest?.Value;
-			var bq_ = g_.Not((bool?)(bp_ is null));
-			var br_ = g_.And(bn_, bq_);
-
-			return br_;
-		};
-		var f_ = a_.WhereOrNull<Observation>(d_, e_);
-
-		return f_;
-	}
-
-=======
-    private IEnumerable<Observation> HPV_Test_Within_5_Years_for_Women_Age_30_and_Older_Value()
-    {
-        var a_ = this.HPV_Test();
-        var b_ = context?.Operators.RetrieveByValueSet<Observation>(a_, 
-			null);
-        Func<Observation,bool?> ar_ = (HPVTest) => 
-        {
-            var c_ = (HPVTest?.StatusElement as object);
-            var d_ = context?.Operators.Convert<string>(c_);
-            var f_ = "final";
-            var g_ = "amended";
-            var h_ = "corrected";
-            var e_ = (new string[]
-			{
-				f_,
-				g_,
-				h_,
-			} as IEnumerable<string>);
-            var i_ = context?.Operators.InList<string>(d_, 
-				e_);
-            var j_ = (HPVTest?.Category as IEnumerable<CodeableConcept>);
-            Func<CodeableConcept,bool?> m_ = (HPVTestCategory) => 
-            {
-                var k_ = this.laboratory();
-                var l_ = (FHIRHelpers_4_0_001.ToConcept(HPVTestCategory)?.codes as IEnumerable<CqlCode>);
-                return context?.Operators.CodeInList(k_, 
-					l_);
-            };
-            var n_ = context?.Operators.WhereOrNull<CodeableConcept>(j_, 
-				m_);
-            var o_ = context?.Operators.ExistsInList<CodeableConcept>(n_);
-            var p_ = context?.Operators.And(i_, 
-				o_);
-            var r_ = (this.Patient()?.BirthDateElement?.Value as object);
-            var s_ = context?.Operators.Convert<CqlDate>(r_);
-            var t_ = (HPVTest?.Effective as object);
-            var u_ = MATGlobalCommonFunctionsFHIR4_6_1_000.Normalize_Interval(t_);
-            var v_ = context?.Operators.Start(u_);
-            var w_ = context?.Operators.DateFrom(v_);
-            var q_ = (context?.Operators.CalculateAgeAt(s_, 
-				w_, 
-				"year") as object);
-            var x_ = (((int?)30) as object);
-            var y_ = context?.Operators.GreaterOrEqual(q_, 
-				x_);
-            var z_ = context?.Operators.And(p_, 
-				y_);
-            var ab_ = MATGlobalCommonFunctionsFHIR4_6_1_000.Latest(t_);
-            var ac_ = this.Measurement_Period();
-            var ad_ = context?.Operators.End(ac_);
-            var ae_ = context?.Operators.Quantity(5m, 
-				"years");
-            var af_ = context?.Operators.Subtract(ad_, 
-				ae_);
-            var ai_ = context?.Operators.Interval(af_, 
-				ad_, 
-				true, 
-				true);
-            var aj_ = context?.Operators.ElementInInterval<CqlDateTime>(ab_, 
-				ai_, 
-				null);
-            bool? ak_ = ((bool?)(context?.Operators.End(ac_) == null));
-            var am_ = context?.Operators.Not(ak_);
-            var an_ = context?.Operators.And(aj_, 
-				am_);
-            var ao_ = context?.Operators.And(z_, 
-				an_);
-            bool? ap_ = ((bool?)((HPVTest?.Value as object) == null));
-            var aq_ = context?.Operators.Not(ap_);
-            return context?.Operators.And(ao_, 
-				aq_);
-        };
-        return context?.Operators.WhereOrNull<Observation>(b_, 
-			ar_);
-    }
->>>>>>> cedac435
+			var k_ = context.Operators.WhereOrNull<CodeableConcept>((i_ as IEnumerable<CodeableConcept>), j_);
+			var l_ = context.Operators.ExistsInList<CodeableConcept>(k_);
+			var m_ = context.Operators.And(h_, l_);
+			var n_ = this.Patient();
+			var o_ = n_?.BirthDateElement;
+			var p_ = o_?.Value;
+			var q_ = context.Operators.Convert<CqlDate>(p_);
+			var r_ = HPVTest?.Effective;
+			var s_ = MATGlobalCommonFunctionsFHIR4_6_1_000.Normalize_Interval(r_);
+			var t_ = context.Operators.Start(s_);
+			var u_ = context.Operators.DateFrom(t_);
+			var v_ = context.Operators.CalculateAgeAt(q_, u_, "year");
+			var w_ = context.Operators.GreaterOrEqual(v_, (int?)30);
+			var x_ = context.Operators.And(m_, w_);
+			var z_ = MATGlobalCommonFunctionsFHIR4_6_1_000.Latest(r_);
+			var aa_ = this.Measurement_Period();
+			var ab_ = context.Operators.End(aa_);
+			var ac_ = context.Operators.Quantity(5m, "years");
+			var ad_ = context.Operators.Subtract(ab_, ac_);
+			var af_ = context.Operators.End(aa_);
+			var ag_ = context.Operators.Interval(ad_, af_, true, true);
+			var ah_ = context.Operators.ElementInInterval<CqlDateTime>(z_, ag_, null);
+			var aj_ = context.Operators.End(aa_);
+			var ak_ = context.Operators.Not((bool?)(aj_ is null));
+			var al_ = context.Operators.And(ah_, ak_);
+			var am_ = context.Operators.And(x_, al_);
+			var an_ = HPVTest?.Value;
+			var ao_ = context.Operators.Not((bool?)(an_ is null));
+			var ap_ = context.Operators.And(am_, ao_);
+
+			return ap_;
+		};
+		var d_ = context.Operators.WhereOrNull<Observation>(b_, c_);
+
+		return d_;
+	}
+
     [CqlDeclaration("HPV Test Within 5 Years for Women Age 30 and Older")]
 	public IEnumerable<Observation> HPV_Test_Within_5_Years_for_Women_Age_30_and_Older() => 
 		__HPV_Test_Within_5_Years_for_Women_Age_30_and_Older.Value;
 
 	private bool? Numerator_Value()
 	{
-		var a_ = context.Operators;
-		var c_ = this.Cervical_Cytology_Within_3_Years();
-		var d_ = a_.ExistsInList<Observation>(c_);
-		var f_ = this.HPV_Test_Within_5_Years_for_Women_Age_30_and_Older();
-		var g_ = a_.ExistsInList<Observation>(f_);
-		var h_ = a_.Or(d_, g_);
-
-		return h_;
+		var a_ = this.Cervical_Cytology_Within_3_Years();
+		var b_ = context.Operators.ExistsInList<Observation>(a_);
+		var c_ = this.HPV_Test_Within_5_Years_for_Women_Age_30_and_Older();
+		var d_ = context.Operators.ExistsInList<Observation>(c_);
+		var e_ = context.Operators.Or(b_, d_);
+
+		return e_;
 	}
 
     [CqlDeclaration("Numerator")]
@@ -819,55 +545,38 @@
 		__Numerator.Value;
 
     [CqlDeclaration("isComplete")]
-<<<<<<< HEAD
 	public bool? isComplete(Observation observation)
 	{
-		var a_ = context.Operators;
-		var b_ = context.Deeper(new CallStackEntry("ToString", null, null));
-		var c_ = b_.Operators;
-		var d_ = c_.TypeConverter;
-		var e_ = observation?.StatusElement;
-		var f_ = d_.Convert<string>(e_);
-		var g_ = new string[]
-=======
-    public bool? isComplete(Observation observation)
-    {
-        var a_ = (observation?.StatusElement as object);
-        var b_ = context?.Operators.Convert<string>(a_);
-        var d_ = "final";
-        var e_ = "amended";
-        var f_ = "corrected";
-        var c_ = (new string[]
->>>>>>> cedac435
+		var a_ = observation?.StatusElement;
+		var b_ = context.Operators.Convert<string>(a_);
+		var c_ = new string[]
 		{
 			"final",
 			"amended",
 			"corrected",
 		};
-		var h_ = a_.InList<string>(f_, (g_ as IEnumerable<string>));
-
-		return h_;
+		var d_ = context.Operators.InList<string>(b_, (c_ as IEnumerable<string>));
+
+		return d_;
 	}
 
     [CqlDeclaration("isLaboratoryTest")]
 	public bool? isLaboratoryTest(Observation observation)
 	{
-		var a_ = context.Operators;
-		var c_ = observation?.Category;
-		bool? d_(CodeableConcept category)
-		{
-			var g_ = context.Operators;
-			var h_ = this.laboratory();
-			var i_ = FHIRHelpers_4_0_001.ToConcept(category);
-			var j_ = i_?.codes;
-			var k_ = g_.CodeInList(h_, (j_ as IEnumerable<CqlCode>));
-
-			return k_;
-		};
-		var e_ = a_.WhereOrNull<CodeableConcept>((c_ as IEnumerable<CodeableConcept>), d_);
-		var f_ = a_.ExistsInList<CodeableConcept>(e_);
-
-		return f_;
+		var a_ = observation?.Category;
+		bool? b_(CodeableConcept category)
+		{
+			var e_ = this.laboratory();
+			var f_ = FHIRHelpers_4_0_001.ToConcept(category);
+			var g_ = f_?.codes;
+			var h_ = context.Operators.CodeInList(e_, (g_ as IEnumerable<CqlCode>));
+
+			return h_;
+		};
+		var c_ = context.Operators.WhereOrNull<CodeableConcept>((a_ as IEnumerable<CodeableConcept>), b_);
+		var d_ = context.Operators.ExistsInList<CodeableConcept>(c_);
+
+		return d_;
 	}
 
     [CqlDeclaration("latest")]
@@ -880,83 +589,37 @@
 
 	private IEnumerable<Observation> Cervical_Cytology_Within_3_Years__2__Value()
 	{
-		var a_ = context.Operators;
-		var b_ = context.DataRetriever;
-		var c_ = this.Pap_Test();
-		var d_ = b_.RetrieveByValueSet<Observation>(c_, null);
-		bool? e_(Observation CervicalCytology)
-		{
-			var g_ = context.Operators;
-			var j_ = this.isComplete(CervicalCytology);
-			var k_ = this.isLaboratoryTest(CervicalCytology);
-			var l_ = g_.And(j_, k_);
-			var o_ = CervicalCytology?.Effective;
-			var p_ = this.latest(o_);
-			var t_ = this.Measurement_Period();
-			var u_ = g_.End(t_);
-			var w_ = g_.Quantity(3m, "years");
-			var x_ = g_.Subtract(u_, w_);
-			var aa_ = g_.End(t_);
-			var ab_ = g_.Interval(x_, aa_, true, true);
-			var ac_ = g_.ElementInInterval<CqlDateTime>(p_, ab_, null);
-			var ag_ = g_.End(t_);
-			var ah_ = g_.Not((bool?)(ag_ is null));
-			var ai_ = g_.And(ac_, ah_);
-			var aj_ = g_.And(l_, ai_);
-			var al_ = CervicalCytology?.Value;
-			var am_ = g_.Not((bool?)(al_ is null));
-			var an_ = g_.And(aj_, am_);
-
-			return an_;
-		};
-		var f_ = a_.WhereOrNull<Observation>(d_, e_);
-
-		return f_;
-	}
-
-<<<<<<< HEAD
-=======
-    private IEnumerable<Observation> Cervical_Cytology_Within_3_Years__2__Value()
-    {
-        var a_ = this.Pap_Test();
-        var b_ = context?.Operators.RetrieveByValueSet<Observation>(a_, 
-			null);
-        Func<Observation,bool?> w_ = (CervicalCytology) => 
-        {
-            var c_ = this.isComplete(CervicalCytology);
-            var d_ = this.isLaboratoryTest(CervicalCytology);
-            var e_ = context?.Operators.And(c_, 
-				d_);
-            var f_ = (CervicalCytology?.Effective as object);
-            var g_ = this.latest(f_);
-            var h_ = this.Measurement_Period();
-            var i_ = context?.Operators.End(h_);
-            var j_ = context?.Operators.Quantity(3m, 
-				"years");
-            var k_ = context?.Operators.Subtract(i_, 
-				j_);
-            var n_ = context?.Operators.Interval(k_, 
-				i_, 
-				true, 
-				true);
-            var o_ = context?.Operators.ElementInInterval<CqlDateTime>(g_, 
-				n_, 
-				null);
-            bool? p_ = ((bool?)(context?.Operators.End(h_) == null));
-            var r_ = context?.Operators.Not(p_);
-            var s_ = context?.Operators.And(o_, 
-				r_);
-            var t_ = context?.Operators.And(e_, 
-				s_);
-            bool? u_ = ((bool?)((CervicalCytology?.Value as object) == null));
-            var v_ = context?.Operators.Not(u_);
-            return context?.Operators.And(t_, 
-				v_);
-        };
-        return context?.Operators.WhereOrNull<Observation>(b_, 
-			w_);
-    }
->>>>>>> cedac435
+		var a_ = this.Pap_Test();
+		var b_ = context.Operators.RetrieveByValueSet<Observation>(a_, null);
+		bool? c_(Observation CervicalCytology)
+		{
+			var e_ = this.isComplete(CervicalCytology);
+			var f_ = this.isLaboratoryTest(CervicalCytology);
+			var g_ = context.Operators.And(e_, f_);
+			var h_ = CervicalCytology?.Effective;
+			var i_ = this.latest(h_);
+			var j_ = this.Measurement_Period();
+			var k_ = context.Operators.End(j_);
+			var l_ = context.Operators.Quantity(3m, "years");
+			var m_ = context.Operators.Subtract(k_, l_);
+			var o_ = context.Operators.End(j_);
+			var p_ = context.Operators.Interval(m_, o_, true, true);
+			var q_ = context.Operators.ElementInInterval<CqlDateTime>(i_, p_, null);
+			var s_ = context.Operators.End(j_);
+			var t_ = context.Operators.Not((bool?)(s_ is null));
+			var u_ = context.Operators.And(q_, t_);
+			var v_ = context.Operators.And(g_, u_);
+			var w_ = CervicalCytology?.Value;
+			var x_ = context.Operators.Not((bool?)(w_ is null));
+			var y_ = context.Operators.And(v_, x_);
+
+			return y_;
+		};
+		var d_ = context.Operators.WhereOrNull<Observation>(b_, c_);
+
+		return d_;
+	}
+
     [CqlDeclaration("Cervical Cytology Within 3 Years (2)")]
 	public IEnumerable<Observation> Cervical_Cytology_Within_3_Years__2_() => 
 		__Cervical_Cytology_Within_3_Years__2_.Value;
@@ -971,107 +634,47 @@
 
 	private IEnumerable<Observation> HPV_Test_Within_5_Years_for_Women_Age_30_and_Older__2__Value()
 	{
-		var a_ = context.Operators;
-		var b_ = context.DataRetriever;
-		var c_ = this.HPV_Test();
-		var d_ = b_.RetrieveByValueSet<Observation>(c_, null);
-		bool? e_(Observation HPVTest)
-		{
-			var g_ = context.Operators;
-			var k_ = this.isComplete(HPVTest);
-			var l_ = this.isLaboratoryTest(HPVTest);
-			var m_ = g_.And(k_, l_);
-			var q_ = g_.TypeConverter;
-			var r_ = this.Patient();
-			var s_ = r_?.BirthDateElement;
-			var t_ = s_?.Value;
-			var u_ = q_.Convert<CqlDate>(t_);
-			var x_ = HPVTest?.Effective;
-			var y_ = this.toInterval(x_);
-			var z_ = g_.Start(y_);
-			var aa_ = g_.DateFrom(z_);
-			var ab_ = g_.CalculateAgeAt(u_, aa_, "year");
-			var ac_ = g_.GreaterOrEqual(ab_, (int?)30);
-			var ad_ = g_.And(m_, ac_);
-			var ah_ = this.latest(x_);
-			var al_ = this.Measurement_Period();
-			var am_ = g_.End(al_);
-			var ao_ = g_.Quantity(5m, "years");
-			var ap_ = g_.Subtract(am_, ao_);
-			var as_ = g_.End(al_);
-			var at_ = g_.Interval(ap_, as_, true, true);
-			var au_ = g_.ElementInInterval<CqlDateTime>(ah_, at_, null);
-			var ay_ = g_.End(al_);
-			var az_ = g_.Not((bool?)(ay_ is null));
-			var ba_ = g_.And(au_, az_);
-			var bb_ = g_.And(ad_, ba_);
-			var bd_ = HPVTest?.Value;
-			var be_ = g_.Not((bool?)(bd_ is null));
-			var bf_ = g_.And(bb_, be_);
-
-			return bf_;
-		};
-		var f_ = a_.WhereOrNull<Observation>(d_, e_);
-
-		return f_;
-	}
-
-<<<<<<< HEAD
-=======
-    private IEnumerable<Observation> HPV_Test_Within_5_Years_for_Women_Age_30_and_Older__2__Value()
-    {
-        var a_ = this.HPV_Test();
-        var b_ = context?.Operators.RetrieveByValueSet<Observation>(a_, 
-			null);
-        Func<Observation,bool?> ag_ = (HPVTest) => 
-        {
-            var c_ = this.isComplete(HPVTest);
-            var d_ = this.isLaboratoryTest(HPVTest);
-            var e_ = context?.Operators.And(c_, 
-				d_);
-            var g_ = (this.Patient()?.BirthDateElement?.Value as object);
-            var h_ = context?.Operators.Convert<CqlDate>(g_);
-            var i_ = (HPVTest?.Effective as object);
-            var j_ = this.toInterval(i_);
-            var k_ = context?.Operators.Start(j_);
-            var l_ = context?.Operators.DateFrom(k_);
-            var f_ = (context?.Operators.CalculateAgeAt(h_, 
-				l_, 
-				"year") as object);
-            var m_ = (((int?)30) as object);
-            var n_ = context?.Operators.GreaterOrEqual(f_, 
-				m_);
-            var o_ = context?.Operators.And(e_, 
-				n_);
-            var q_ = this.latest(i_);
-            var r_ = this.Measurement_Period();
-            var s_ = context?.Operators.End(r_);
-            var t_ = context?.Operators.Quantity(5m, 
-				"years");
-            var u_ = context?.Operators.Subtract(s_, 
-				t_);
-            var x_ = context?.Operators.Interval(u_, 
-				s_, 
-				true, 
-				true);
-            var y_ = context?.Operators.ElementInInterval<CqlDateTime>(q_, 
-				x_, 
-				null);
-            bool? z_ = ((bool?)(context?.Operators.End(r_) == null));
-            var ab_ = context?.Operators.Not(z_);
-            var ac_ = context?.Operators.And(y_, 
-				ab_);
-            var ad_ = context?.Operators.And(o_, 
-				ac_);
-            bool? ae_ = ((bool?)((HPVTest?.Value as object) == null));
-            var af_ = context?.Operators.Not(ae_);
-            return context?.Operators.And(ad_, 
-				af_);
-        };
-        return context?.Operators.WhereOrNull<Observation>(b_, 
-			ag_);
-    }
->>>>>>> cedac435
+		var a_ = this.HPV_Test();
+		var b_ = context.Operators.RetrieveByValueSet<Observation>(a_, null);
+		bool? c_(Observation HPVTest)
+		{
+			var e_ = this.isComplete(HPVTest);
+			var f_ = this.isLaboratoryTest(HPVTest);
+			var g_ = context.Operators.And(e_, f_);
+			var h_ = this.Patient();
+			var i_ = h_?.BirthDateElement;
+			var j_ = i_?.Value;
+			var k_ = context.Operators.Convert<CqlDate>(j_);
+			var l_ = HPVTest?.Effective;
+			var m_ = this.toInterval(l_);
+			var n_ = context.Operators.Start(m_);
+			var o_ = context.Operators.DateFrom(n_);
+			var p_ = context.Operators.CalculateAgeAt(k_, o_, "year");
+			var q_ = context.Operators.GreaterOrEqual(p_, (int?)30);
+			var r_ = context.Operators.And(g_, q_);
+			var t_ = this.latest(l_);
+			var u_ = this.Measurement_Period();
+			var v_ = context.Operators.End(u_);
+			var w_ = context.Operators.Quantity(5m, "years");
+			var x_ = context.Operators.Subtract(v_, w_);
+			var z_ = context.Operators.End(u_);
+			var aa_ = context.Operators.Interval(x_, z_, true, true);
+			var ab_ = context.Operators.ElementInInterval<CqlDateTime>(t_, aa_, null);
+			var ad_ = context.Operators.End(u_);
+			var ae_ = context.Operators.Not((bool?)(ad_ is null));
+			var af_ = context.Operators.And(ab_, ae_);
+			var ag_ = context.Operators.And(r_, af_);
+			var ah_ = HPVTest?.Value;
+			var ai_ = context.Operators.Not((bool?)(ah_ is null));
+			var aj_ = context.Operators.And(ag_, ai_);
+
+			return aj_;
+		};
+		var d_ = context.Operators.WhereOrNull<Observation>(b_, c_);
+
+		return d_;
+	}
+
     [CqlDeclaration("HPV Test Within 5 Years for Women Age 30 and Older (2)")]
 	public IEnumerable<Observation> HPV_Test_Within_5_Years_for_Women_Age_30_and_Older__2_() => 
 		__HPV_Test_Within_5_Years_for_Women_Age_30_and_Older__2_.Value;
