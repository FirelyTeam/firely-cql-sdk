using System;
using System.Linq;
using System.Collections.Generic;
using Hl7.Cql.Runtime;
using Hl7.Cql.Primitives;
using Hl7.Cql;
using Hl7.Cql.ValueSets;
using Hl7.Cql.Iso8601;
using Hl7.Fhir.Model;
using Range = Hl7.Fhir.Model.Range;
using Task = Hl7.Fhir.Model.Task;
<<<<<<< HEAD

=======
>>>>>>> 04603b7c
[System.CodeDom.Compiler.GeneratedCode(".NET Code Generation", "0.9.0.0")]
[CqlLibrary("SupplementalDataElementsFHIR4", "2.0.000")]
public class SupplementalDataElementsFHIR4_2_0_000
{


    internal CqlContext context;

    #region Cached values

    internal Lazy<CqlValueSet> __Ethnicity;
    internal Lazy<CqlValueSet> __ONC_Administrative_Sex;
    internal Lazy<CqlValueSet> __Payer;
    internal Lazy<CqlValueSet> __Race;
    internal Lazy<Patient> __Patient;
    internal Lazy<IEnumerable<Coding>> __SDE_Ethnicity;
    internal Lazy<IEnumerable<Tuples.Tuple_CFQHSgYJOXjAOCKdWLdZNNHDG>> __SDE_Payer;
    internal Lazy<IEnumerable<Coding>> __SDE_Race;
    internal Lazy<CqlCode> __SDE_Sex;

    #endregion
    public SupplementalDataElementsFHIR4_2_0_000(CqlContext context)
    {
        this.context = context ?? throw new ArgumentNullException("context");

        FHIRHelpers_4_0_001 = new FHIRHelpers_4_0_001(context);

        __Ethnicity = new Lazy<CqlValueSet>(this.Ethnicity_Value);
        __ONC_Administrative_Sex = new Lazy<CqlValueSet>(this.ONC_Administrative_Sex_Value);
        __Payer = new Lazy<CqlValueSet>(this.Payer_Value);
        __Race = new Lazy<CqlValueSet>(this.Race_Value);
        __Patient = new Lazy<Patient>(this.Patient_Value);
        __SDE_Ethnicity = new Lazy<IEnumerable<Coding>>(this.SDE_Ethnicity_Value);
        __SDE_Payer = new Lazy<IEnumerable<Tuples.Tuple_CFQHSgYJOXjAOCKdWLdZNNHDG>>(this.SDE_Payer_Value);
        __SDE_Race = new Lazy<IEnumerable<Coding>>(this.SDE_Race_Value);
        __SDE_Sex = new Lazy<CqlCode>(this.SDE_Sex_Value);
    }
    #region Dependencies

    public FHIRHelpers_4_0_001 FHIRHelpers_4_0_001 { get; }

    #endregion

    private CqlValueSet Ethnicity_Value()
    {
        return new CqlValueSet("http://cts.nlm.nih.gov/fhir/ValueSet/2.16.840.1.114222.4.11.837", 
			null);
    }

    [CqlDeclaration("Ethnicity")]
    [CqlValueSet("http://cts.nlm.nih.gov/fhir/ValueSet/2.16.840.1.114222.4.11.837")]
    public CqlValueSet Ethnicity() => __Ethnicity.Value;

    private CqlValueSet ONC_Administrative_Sex_Value()
    {
        return new CqlValueSet("http://cts.nlm.nih.gov/fhir/ValueSet/2.16.840.1.113762.1.4.1", 
			null);
    }

    [CqlDeclaration("ONC Administrative Sex")]
    [CqlValueSet("http://cts.nlm.nih.gov/fhir/ValueSet/2.16.840.1.113762.1.4.1")]
    public CqlValueSet ONC_Administrative_Sex() => __ONC_Administrative_Sex.Value;

    private CqlValueSet Payer_Value()
    {
        return new CqlValueSet("http://cts.nlm.nih.gov/fhir/ValueSet/2.16.840.1.114222.4.11.3591", 
			null);
    }

    [CqlDeclaration("Payer")]
    [CqlValueSet("http://cts.nlm.nih.gov/fhir/ValueSet/2.16.840.1.114222.4.11.3591")]
    public CqlValueSet Payer() => __Payer.Value;

    private CqlValueSet Race_Value()
    {
        return new CqlValueSet("http://cts.nlm.nih.gov/fhir/ValueSet/2.16.840.1.114222.4.11.836", 
			null);
    }

    [CqlDeclaration("Race")]
    [CqlValueSet("http://cts.nlm.nih.gov/fhir/ValueSet/2.16.840.1.114222.4.11.836")]
    public CqlValueSet Race() => __Race.Value;

    private Patient Patient_Value()
    {
        var a_ = context?.Operators.RetrieveByValueSet<Patient>(null, 
			null);
        return context?.Operators.SingleOrNull<Patient>(a_);
    }
    [CqlDeclaration("Patient")]
    public Patient Patient() => __Patient.Value;

    private IEnumerable<Coding> SDE_Ethnicity_Value()
    {
        var a_ = ((this.Patient() is DomainResource)
			? (((this.Patient() as DomainResource)?.Extension as IEnumerable<Extension>))
			: ((null as IEnumerable<Extension>)))
;
        Func<Extension,bool?> f_ = (Extension) => 
        {
            var d_ = (Extension?.Url as object);
            var c_ = (context?.Operators.Convert<FhirUri>(d_) as object);
<<<<<<< HEAD
            var b_ = ((context.OnFunctionCalled(new FunctionCallEvent("ToString", 
		null, 
		null))?.Operators).Convert<string>(c_) as object);
=======
            var b_ = (context?.Operators.Convert<string>(c_) as object);
>>>>>>> 04603b7c
            var e_ = ("http://hl7.org/fhir/us/core/StructureDefinition/us-core-ethnicity" as object);
            return context?.Operators.Equal(b_, 
				e_);
        };
        var g_ = context?.Operators.WhereOrNull<Extension>(a_, 
			f_);
        Func<Extension,IEnumerable<Extension>> h_ = (Extension) => (Extension?.Extension as IEnumerable<Extension>);
        var i_ = context?.Operators.SelectOrNull<Extension, IEnumerable<Extension>>(g_, 
			h_);
        var j_ = context?.Operators.FlattenList<Extension>(i_);
        Func<Extension,bool?> u_ = (E) => 
        {
            var m_ = (E?.Url as object);
            var l_ = (context?.Operators.Convert<FhirUri>(m_) as object);
<<<<<<< HEAD
            var k_ = ((context.OnFunctionCalled(new FunctionCallEvent("ToString", 
		null, 
		null))?.Operators).Convert<string>(l_) as object);
=======
            var k_ = (context?.Operators.Convert<string>(l_) as object);
>>>>>>> 04603b7c
            var n_ = ("ombCategory" as object);
            var o_ = context?.Operators.Equal(k_, 
				n_);
            var s_ = ("detailed" as object);
            var t_ = context?.Operators.Equal(k_, 
				s_);
            return context?.Operators.Or(o_, 
				t_);
        };
        var v_ = context?.Operators.WhereOrNull<Extension>(j_, 
			u_);
        Func<Extension,Coding> w_ = (E) => ((E?.Value as object) as Coding);
        return context?.Operators.SelectOrNull<Extension, Coding>(v_, 
			w_);
    }
    [CqlDeclaration("SDE Ethnicity")]
    public IEnumerable<Coding> SDE_Ethnicity() => __SDE_Ethnicity.Value;

    private IEnumerable<Tuples.Tuple_CFQHSgYJOXjAOCKdWLdZNNHDG> SDE_Payer_Value()
    {
        var a_ = this.Payer();
        var b_ = context?.Operators.RetrieveByValueSet<Coverage>(a_, 
			typeof(Coverage).GetProperty("Type"));
        Func<Coverage,Tuples.Tuple_CFQHSgYJOXjAOCKdWLdZNNHDG> e_ = (Payer) => 
        {
            var c_ = Payer?.Type;
            var d_ = Payer?.Period;
            return new Tuples.Tuple_CFQHSgYJOXjAOCKdWLdZNNHDG
			{
				code = c_,
				period = d_,
			};
        };
        return context?.Operators.SelectOrNull<Coverage, Tuples.Tuple_CFQHSgYJOXjAOCKdWLdZNNHDG>(b_, 
			e_);
    }
    [CqlDeclaration("SDE Payer")]
    public IEnumerable<Tuples.Tuple_CFQHSgYJOXjAOCKdWLdZNNHDG> SDE_Payer() => __SDE_Payer.Value;

    private IEnumerable<Coding> SDE_Race_Value()
    {
        var a_ = ((this.Patient() is DomainResource)
			? (((this.Patient() as DomainResource)?.Extension as IEnumerable<Extension>))
			: ((null as IEnumerable<Extension>)))
;
        Func<Extension,bool?> f_ = (Extension) => 
        {
            var d_ = (Extension?.Url as object);
            var c_ = (context?.Operators.Convert<FhirUri>(d_) as object);
<<<<<<< HEAD
            var b_ = ((context.OnFunctionCalled(new FunctionCallEvent("ToString", 
		null, 
		null))?.Operators).Convert<string>(c_) as object);
=======
            var b_ = (context?.Operators.Convert<string>(c_) as object);
>>>>>>> 04603b7c
            var e_ = ("http://hl7.org/fhir/us/core/StructureDefinition/us-core-race" as object);
            return context?.Operators.Equal(b_, 
				e_);
        };
        var g_ = context?.Operators.WhereOrNull<Extension>(a_, 
			f_);
        Func<Extension,IEnumerable<Extension>> h_ = (Extension) => (Extension?.Extension as IEnumerable<Extension>);
        var i_ = context?.Operators.SelectOrNull<Extension, IEnumerable<Extension>>(g_, 
			h_);
        var j_ = context?.Operators.FlattenList<Extension>(i_);
        Func<Extension,bool?> u_ = (E) => 
        {
            var m_ = (E?.Url as object);
            var l_ = (context?.Operators.Convert<FhirUri>(m_) as object);
<<<<<<< HEAD
            var k_ = ((context.OnFunctionCalled(new FunctionCallEvent("ToString", 
		null, 
		null))?.Operators).Convert<string>(l_) as object);
=======
            var k_ = (context?.Operators.Convert<string>(l_) as object);
>>>>>>> 04603b7c
            var n_ = ("ombCategory" as object);
            var o_ = context?.Operators.Equal(k_, 
				n_);
            var s_ = ("detailed" as object);
            var t_ = context?.Operators.Equal(k_, 
				s_);
            return context?.Operators.Or(o_, 
				t_);
        };
        var v_ = context?.Operators.WhereOrNull<Extension>(j_, 
			u_);
        Func<Extension,Coding> w_ = (E) => ((E?.Value as object) as Coding);
        return context?.Operators.SelectOrNull<Extension, Coding>(v_, 
			w_);
    }
    [CqlDeclaration("SDE Race")]
    public IEnumerable<Coding> SDE_Race() => __SDE_Race.Value;

    private CqlCode SDE_Sex_Value()
    {
<<<<<<< HEAD
        if ((context?.Operators.Equal(((context.OnFunctionCalled(new FunctionCallEvent("ToString", 
		null, 
		null))?.Operators).Convert<string>((this.Patient()?.GenderElement as object)) as object), 
=======
        if ((context?.Operators.Equal((context?.Operators.Convert<string>((this.Patient()?.GenderElement as object)) as object), 
>>>>>>> 04603b7c
("male" as object)) ?? false))
            return new CqlCode("M", 
				"http://hl7.org/fhir/v3/AdministrativeGender", 
				null, 
				"Male");

<<<<<<< HEAD
        else if ((context?.Operators.Equal(((context.OnFunctionCalled(new FunctionCallEvent("ToString", 
		null, 
		null))?.Operators).Convert<string>((this.Patient()?.GenderElement as object)) as object), 
=======
        else if ((context?.Operators.Equal((context?.Operators.Convert<string>((this.Patient()?.GenderElement as object)) as object), 
>>>>>>> 04603b7c
("female" as object)) ?? false))
            return new CqlCode("F", 
				"http://hl7.org/fhir/v3/AdministrativeGender", 
				null, 
				"Female");

        else 
            return null;

    }

    [CqlDeclaration("SDE Sex")]
    public CqlCode SDE_Sex() => __SDE_Sex.Value;

}<|MERGE_RESOLUTION|>--- conflicted
+++ resolved
@@ -9,10 +9,6 @@
 using Hl7.Fhir.Model;
 using Range = Hl7.Fhir.Model.Range;
 using Task = Hl7.Fhir.Model.Task;
-<<<<<<< HEAD
-
-=======
->>>>>>> 04603b7c
 [System.CodeDom.Compiler.GeneratedCode(".NET Code Generation", "0.9.0.0")]
 [CqlLibrary("SupplementalDataElementsFHIR4", "2.0.000")]
 public class SupplementalDataElementsFHIR4_2_0_000
@@ -115,13 +111,7 @@
         {
             var d_ = (Extension?.Url as object);
             var c_ = (context?.Operators.Convert<FhirUri>(d_) as object);
-<<<<<<< HEAD
-            var b_ = ((context.OnFunctionCalled(new FunctionCallEvent("ToString", 
-		null, 
-		null))?.Operators).Convert<string>(c_) as object);
-=======
             var b_ = (context?.Operators.Convert<string>(c_) as object);
->>>>>>> 04603b7c
             var e_ = ("http://hl7.org/fhir/us/core/StructureDefinition/us-core-ethnicity" as object);
             return context?.Operators.Equal(b_, 
 				e_);
@@ -136,13 +126,7 @@
         {
             var m_ = (E?.Url as object);
             var l_ = (context?.Operators.Convert<FhirUri>(m_) as object);
-<<<<<<< HEAD
-            var k_ = ((context.OnFunctionCalled(new FunctionCallEvent("ToString", 
-		null, 
-		null))?.Operators).Convert<string>(l_) as object);
-=======
             var k_ = (context?.Operators.Convert<string>(l_) as object);
->>>>>>> 04603b7c
             var n_ = ("ombCategory" as object);
             var o_ = context?.Operators.Equal(k_, 
 				n_);
@@ -192,13 +176,7 @@
         {
             var d_ = (Extension?.Url as object);
             var c_ = (context?.Operators.Convert<FhirUri>(d_) as object);
-<<<<<<< HEAD
-            var b_ = ((context.OnFunctionCalled(new FunctionCallEvent("ToString", 
-		null, 
-		null))?.Operators).Convert<string>(c_) as object);
-=======
             var b_ = (context?.Operators.Convert<string>(c_) as object);
->>>>>>> 04603b7c
             var e_ = ("http://hl7.org/fhir/us/core/StructureDefinition/us-core-race" as object);
             return context?.Operators.Equal(b_, 
 				e_);
@@ -213,13 +191,7 @@
         {
             var m_ = (E?.Url as object);
             var l_ = (context?.Operators.Convert<FhirUri>(m_) as object);
-<<<<<<< HEAD
-            var k_ = ((context.OnFunctionCalled(new FunctionCallEvent("ToString", 
-		null, 
-		null))?.Operators).Convert<string>(l_) as object);
-=======
             var k_ = (context?.Operators.Convert<string>(l_) as object);
->>>>>>> 04603b7c
             var n_ = ("ombCategory" as object);
             var o_ = context?.Operators.Equal(k_, 
 				n_);
@@ -240,26 +212,14 @@
 
     private CqlCode SDE_Sex_Value()
     {
-<<<<<<< HEAD
-        if ((context?.Operators.Equal(((context.OnFunctionCalled(new FunctionCallEvent("ToString", 
-		null, 
-		null))?.Operators).Convert<string>((this.Patient()?.GenderElement as object)) as object), 
-=======
         if ((context?.Operators.Equal((context?.Operators.Convert<string>((this.Patient()?.GenderElement as object)) as object), 
->>>>>>> 04603b7c
 ("male" as object)) ?? false))
             return new CqlCode("M", 
 				"http://hl7.org/fhir/v3/AdministrativeGender", 
 				null, 
 				"Male");
 
-<<<<<<< HEAD
-        else if ((context?.Operators.Equal(((context.OnFunctionCalled(new FunctionCallEvent("ToString", 
-		null, 
-		null))?.Operators).Convert<string>((this.Patient()?.GenderElement as object)) as object), 
-=======
         else if ((context?.Operators.Equal((context?.Operators.Convert<string>((this.Patient()?.GenderElement as object)) as object), 
->>>>>>> 04603b7c
 ("female" as object)) ?? false))
             return new CqlCode("F", 
 				"http://hl7.org/fhir/v3/AdministrativeGender", 
