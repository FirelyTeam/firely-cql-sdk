--- conflicted
+++ resolved
@@ -148,13 +148,8 @@
     private IEnumerable<Tuples.Tuple_CFQHSgYJOXjAOCKdWLdZNNHDG> SDE_Payer_Value()
     {
         var a_ = this.Payer();
-<<<<<<< HEAD
-        var b_ = context?.DataRetriever.RetrieveByValueSet<Coverage>(a_, 
-			null);
-=======
         var b_ = context?.Operators.RetrieveByValueSet<Coverage>(a_, 
 			typeof(Coverage).GetProperty("Type"));
->>>>>>> b04061fc
         Func<Coverage,Tuples.Tuple_CFQHSgYJOXjAOCKdWLdZNNHDG> e_ = (Payer) => 
         {
             var c_ = Payer?.Type;
