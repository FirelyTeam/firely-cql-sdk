--- conflicted
+++ resolved
@@ -212,29 +212,15 @@
 
     private CqlCode SDE_Sex_Value()
     {
-<<<<<<< HEAD
-        if ((context?.Operators.Equal(((context.Deeper(new CallStackEntry("ToString", 
-		null, 
-		null))?.Operators?.TypeConverter).Convert<string>((this.Patient()?.GenderElement as object)) as object), 
-				("male" as object)) ?? false))
-=======
         if ((context?.Operators.Equal((context?.Operators.Convert<string>((this.Patient()?.GenderElement as object)) as object), 
 ("male" as object)) ?? false))
->>>>>>> cf2a29d5
             return new CqlCode("M", 
 				"http://hl7.org/fhir/v3/AdministrativeGender", 
 				null, 
 				"Male");
 
-<<<<<<< HEAD
-        else if ((context?.Operators.Equal(((context.Deeper(new CallStackEntry("ToString", 
-		null, 
-		null))?.Operators?.TypeConverter).Convert<string>((this.Patient()?.GenderElement as object)) as object), 
-				("female" as object)) ?? false))
-=======
         else if ((context?.Operators.Equal((context?.Operators.Convert<string>((this.Patient()?.GenderElement as object)) as object), 
 ("female" as object)) ?? false))
->>>>>>> cf2a29d5
             return new CqlCode("F", 
 				"http://hl7.org/fhir/v3/AdministrativeGender", 
 				null, 
