--- conflicted
+++ resolved
@@ -4,29 +4,8 @@
 
 	<PropertyGroup>
 		<OutputType>Exe</OutputType>
-<<<<<<< HEAD
 		<Nullable>enable</Nullable>
 	</PropertyGroup>
-=======
-		<TargetFramework>net8.0</TargetFramework>
-		<ImplicitUsings>enable</ImplicitUsings>
-		<Nullable>enable</Nullable>
-	</PropertyGroup>
-
-	<ItemGroup>
-		<EmbeddedResource Include="ValueSets\*.json" />
-	</ItemGroup>
-
-	<ItemGroup>
-		<EmbeddedResource Include="Data\*.json" />
-	</ItemGroup>
-
-	<ItemGroup>
-		<ProjectReference Include="..\..\Cql\Cql.Firely\Cql.Firely.csproj" />
-		<ProjectReference Include="..\Measures\Measures.csproj" />
-	</ItemGroup>
-
->>>>>>> 5abf7bbe
 
 	<ItemGroup>
 		<ProjectReference Include="..\..\Cql\Cql.Firely\Cql.Firely.csproj" />
@@ -39,8 +18,17 @@
 		<PackageReference Include="Microsoft.Extensions.Configuration.CommandLine" Version="8.0.0" />
 		<PackageReference Include="Microsoft.Extensions.FileSystemGlobbing" Version="8.0.0" />
 		<PackageReference Include="Microsoft.Extensions.Logging.Console" Version="8.0.0" />
-		<PackageReference Include="CommandLineParser" Version="2.9.1" />		
-		<PackageReference Include="Dumpify" Version="0.6.5" />	
+		<PackageReference Include="CommandLineParser" Version="2.9.1" />
+		<PackageReference Include="Dumpify" Version="0.6.5" />
 	</ItemGroup>
 
+
+	<!-- merge? 
+	<ItemGroup>
+		<None Update="Data\*.json">
+			<CopyToOutputDirectory>PreserveNewest</CopyToOutputDirectory>
+		</None>
+	</ItemGroup>
+	-->
+
 </Project>