--- conflicted
+++ resolved
@@ -19,12 +19,7 @@
 
 		<!-- Comment out these if you don't need them -->
 		<CanonicalRootUrl>https://fire.ly/fhir/</CanonicalRootUrl>
-<<<<<<< HEAD
-		<CSharpTypeFormat>explicit</CSharpTypeFormat>
-		<!--CSharpTypeFormat: explicit|var -->
-=======
 		<CSharpTypeFormat>explicit</CSharpTypeFormat> <!--CSharpTypeFormat: explicit|var -->
->>>>>>> 1e7e8173
 	</PropertyGroup>
 
 	<Target Name="GenerateCSharp"
