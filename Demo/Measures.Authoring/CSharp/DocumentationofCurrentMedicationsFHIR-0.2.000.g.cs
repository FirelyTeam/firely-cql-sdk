﻿using System;
using System.Linq;
using System.Collections.Generic;
using Hl7.Cql.Runtime;
using Hl7.Cql.Primitives;
using Hl7.Cql.Abstractions;
using Hl7.Cql.ValueSets;
using Hl7.Cql.Iso8601;
using System.Reflection;
using Hl7.Cql.Operators;
using Hl7.Fhir.Model;
using Range = Hl7.Fhir.Model.Range;
using Task = Hl7.Fhir.Model.Task;
[System.CodeDom.Compiler.GeneratedCode(".NET Code Generation", "2.0.5.0")]
[CqlLibrary("DocumentationofCurrentMedicationsFHIR", "0.2.000")]
public partial class DocumentationofCurrentMedicationsFHIR_0_2_000 : ILibrary, ISingleton<DocumentationofCurrentMedicationsFHIR_0_2_000>
{
    private DocumentationofCurrentMedicationsFHIR_0_2_000() {}

    public static DocumentationofCurrentMedicationsFHIR_0_2_000 Instance { get; } = new();

    #region Library Members
    public string Name => "DocumentationofCurrentMedicationsFHIR";
    public string Version => "0.2.000";
    public ILibrary[] Dependencies => [FHIRHelpers_4_3_000.Instance, QICoreCommon_2_0_000.Instance, SupplementalDataElements_3_4_000.Instance];
    #endregion Library Members

    [CqlDeclaration("Encounter to Document Medications")]
    [CqlValueSet("http://cts.nlm.nih.gov/fhir/ValueSet/2.16.840.1.113883.3.600.1.1834")]
	public CqlValueSet Encounter_to_Document_Medications	(CqlContext context) => 
		new CqlValueSet("http://cts.nlm.nih.gov/fhir/ValueSet/2.16.840.1.113883.3.600.1.1834", default);


    [CqlDeclaration("Medical Reason")]
    [CqlValueSet("http://cts.nlm.nih.gov/fhir/ValueSet/2.16.840.1.113883.3.526.3.1007")]
	public CqlValueSet Medical_Reason	(CqlContext context) => 
		new CqlValueSet("http://cts.nlm.nih.gov/fhir/ValueSet/2.16.840.1.113883.3.526.3.1007", default);


    [CqlDeclaration("Documentation of current medications (procedure)")]
	public CqlCode Documentation_of_current_medications__procedure_	(CqlContext context) => 
		new CqlCode("428191000124101", "http://snomed.info/sct", default, default);


    [CqlDeclaration("SNOMEDCT")]
	public CqlCode[] SNOMEDCT	(CqlContext context)
	{
		CqlCode[] a_ = [
			new CqlCode("428191000124101", "http://snomed.info/sct", default, default),
		];

		return a_;
	}


    [CqlDeclaration("Measurement Period")]
	public CqlInterval<CqlDateTime> Measurement_Period	(CqlContext context)
	{
		CqlDateTime a_ = context.Operators.DateTime(2025, 1, 1, 0, 0, 0, 0, default);
		CqlDateTime b_ = context.Operators.DateTime(2026, 1, 1, 0, 0, 0, 0, default);
		CqlInterval<CqlDateTime> c_ = context.Operators.Interval(a_, b_, true, false);
		object d_ = context.ResolveParameter("DocumentationofCurrentMedicationsFHIR-0.2.000", "Measurement Period", c_);

		return (CqlInterval<CqlDateTime>)d_;
	}


    [CqlDeclaration("Patient")]
	public Patient Patient	(CqlContext context)
	{
		IEnumerable<Patient> a_ = context.Operators.Retrieve<Patient>(new RetrieveParameters(default, default, default, "http://hl7.org/fhir/us/qicore/StructureDefinition/qicore-patient"));
		Patient b_ = context.Operators.SingletonFrom<Patient>(a_);

		return b_;
	}


    [CqlDeclaration("SDE Ethnicity")]
<<<<<<< HEAD
	public (CqlTupleMetadata, IEnumerable<CqlCode> codes, string display)? SDE_Ethnicity	(CqlContext context)
=======
	public (IEnumerable<CqlCode> codes, string display)? SDE_Ethnicity	(CqlContext context)
>>>>>>> 3aa01216
	{
		(CqlTupleMetadata, IEnumerable<CqlCode> codes, string display)? a_ = SupplementalDataElements_3_4_000.Instance.SDE_Ethnicity(context);

		return a_;
	}


    [CqlDeclaration("SDE Payer")]
<<<<<<< HEAD
	public IEnumerable<(CqlTupleMetadata, CqlConcept code, CqlInterval<CqlDateTime> period)?> SDE_Payer	(CqlContext context)
=======
	public IEnumerable<(CqlConcept code, CqlInterval<CqlDateTime> period)?> SDE_Payer	(CqlContext context)
>>>>>>> 3aa01216
	{
		IEnumerable<(CqlTupleMetadata, CqlConcept code, CqlInterval<CqlDateTime> period)?> a_ = SupplementalDataElements_3_4_000.Instance.SDE_Payer(context);

		return a_;
	}


    [CqlDeclaration("SDE Race")]
<<<<<<< HEAD
	public (CqlTupleMetadata, IEnumerable<CqlCode> codes, string display)? SDE_Race	(CqlContext context)
=======
	public (IEnumerable<CqlCode> codes, string display)? SDE_Race	(CqlContext context)
>>>>>>> 3aa01216
	{
		(CqlTupleMetadata, IEnumerable<CqlCode> codes, string display)? a_ = SupplementalDataElements_3_4_000.Instance.SDE_Race(context);

		return a_;
	}


    [CqlDeclaration("SDE Sex")]
	public CqlCode SDE_Sex	(CqlContext context)
	{
		CqlCode a_ = SupplementalDataElements_3_4_000.Instance.SDE_Sex(context);

		return a_;
	}


    [CqlDeclaration("Qualifying Encounter during day of Measurement Period")]
	public IEnumerable<Encounter> Qualifying_Encounter_during_day_of_Measurement_Period	(CqlContext context)
	{
		CqlValueSet a_ = this.Encounter_to_Document_Medications(context);
		IEnumerable<Encounter> b_ = context.Operators.Retrieve<Encounter>(new RetrieveParameters(default, a_, default, "http://hl7.org/fhir/us/qicore/StructureDefinition/qicore-encounter"));
		bool? c_		(Encounter ValidEncounter)
		{
			Code<Encounter.EncounterStatus> e_ = ValidEncounter?.StatusElement;
			Encounter.EncounterStatus? f_ = e_?.Value;
			Code<Encounter.EncounterStatus> g_ = context.Operators.Convert<Code<Encounter.EncounterStatus>>(f_);
			bool? h_ = context.Operators.Equal(g_, "finished");
			CqlInterval<CqlDateTime> i_ = this.Measurement_Period(context);
			Period j_ = ValidEncounter?.Period;
			CqlInterval<CqlDateTime> k_ = FHIRHelpers_4_3_000.Instance.ToInterval(context, j_);
			bool? l_ = context.Operators.IntervalIncludesInterval<CqlDateTime>(i_, k_, "day");
			bool? m_ = context.Operators.And(h_, l_);

			return m_;
		};
		IEnumerable<Encounter> d_ = context.Operators.Where<Encounter>(b_, c_);

		return d_;
	}


    [CqlDeclaration("Initial Population")]
	public IEnumerable<Encounter> Initial_Population	(CqlContext context)
	{
		IEnumerable<Encounter> a_ = this.Qualifying_Encounter_during_day_of_Measurement_Period(context);

		return a_;
	}


    [CqlDeclaration("Denominator")]
	public IEnumerable<Encounter> Denominator	(CqlContext context)
	{
		IEnumerable<Encounter> a_ = this.Initial_Population(context);

		return a_;
	}


    [CqlDeclaration("Numerator")]
	public IEnumerable<Encounter> Numerator	(CqlContext context)
	{
		IEnumerable<Encounter> a_ = this.Qualifying_Encounter_during_day_of_Measurement_Period(context);
		IEnumerable<Encounter> b_		(Encounter QualifyingEncounter)
		{
			CqlCode d_ = this.Documentation_of_current_medications__procedure_(context);
			IEnumerable<CqlCode> e_ = context.Operators.ToList<CqlCode>(d_);
			IEnumerable<Procedure> f_ = context.Operators.Retrieve<Procedure>(new RetrieveParameters(default, default, e_, "http://hl7.org/fhir/us/qicore/StructureDefinition/qicore-procedure"));
			bool? g_			(Procedure MedicationsDocumented)
			{
				DataType k_ = MedicationsDocumented?.Performed;
				object l_ = FHIRHelpers_4_3_000.Instance.ToValue(context, k_);
				CqlInterval<CqlDateTime> m_ = QICoreCommon_2_0_000.Instance.toInterval(context, l_);
				CqlDateTime n_ = context.Operators.End(m_);
				Period o_ = QualifyingEncounter?.Period;
				CqlInterval<CqlDateTime> p_ = FHIRHelpers_4_3_000.Instance.ToInterval(context, o_);
				bool? q_ = context.Operators.In<CqlDateTime>(n_, p_, default);
				Code<EventStatus> r_ = MedicationsDocumented?.StatusElement;
				EventStatus? s_ = r_?.Value;
				string t_ = context.Operators.Convert<string>(s_);
				bool? u_ = context.Operators.Equal(t_, "completed");
				bool? v_ = context.Operators.And(q_, u_);

				return v_;
			};
			IEnumerable<Procedure> h_ = context.Operators.Where<Procedure>(f_, g_);
			Encounter i_			(Procedure MedicationsDocumented) => 
				QualifyingEncounter;
			IEnumerable<Encounter> j_ = context.Operators.Select<Procedure, Encounter>(h_, i_);

			return j_;
		};
		IEnumerable<Encounter> c_ = context.Operators.SelectMany<Encounter, Encounter>(a_, b_);

		return c_;
	}


    [CqlDeclaration("Denominator Exceptions")]
	public IEnumerable<Encounter> Denominator_Exceptions	(CqlContext context)
	{
		IEnumerable<Encounter> a_ = this.Qualifying_Encounter_during_day_of_Measurement_Period(context);
		IEnumerable<Encounter> b_		(Encounter QualifyingEncounter)
		{
			CqlCode d_ = this.Documentation_of_current_medications__procedure_(context);
			IEnumerable<CqlCode> e_ = context.Operators.ToList<CqlCode>(d_);
			IEnumerable<Procedure> f_ = context.Operators.Retrieve<Procedure>(new RetrieveParameters(default, default, e_, "http://hl7.org/fhir/us/qicore/StructureDefinition/qicore-procedurenotdone"));
			bool? g_			(Procedure MedicationsNotDocumented)
			{
				bool? k_				(Extension @this)
				{
					string ae_ = @this?.Url;
					FhirString af_ = context.Operators.Convert<FhirString>(ae_);
					string ag_ = FHIRHelpers_4_3_000.Instance.ToString(context, af_);
					bool? ah_ = context.Operators.Equal(ag_, "http://hl7.org/fhir/us/qicore/StructureDefinition/qicore-recorded");

					return ah_;
				};
				IEnumerable<Extension> l_ = context.Operators.Where<Extension>((IEnumerable<Extension>)(MedicationsNotDocumented is DomainResource
<<<<<<< HEAD
	? (MedicationsNotDocumented as DomainResource).Extension
	: default), k_);
=======
						? (MedicationsNotDocumented as DomainResource).Extension
						: default), k_);
>>>>>>> 3aa01216
				DataType m_				(Extension @this)
				{
					DataType ai_ = @this?.Value;

					return ai_;
				};
				IEnumerable<DataType> n_ = context.Operators.Select<Extension, DataType>(l_, m_);
				DataType o_ = context.Operators.SingletonFrom<DataType>(n_);
				CqlDateTime p_ = context.Operators.Convert<CqlDateTime>(o_);
				Period q_ = QualifyingEncounter?.Period;
				CqlInterval<CqlDateTime> r_ = FHIRHelpers_4_3_000.Instance.ToInterval(context, q_);
				bool? s_ = context.Operators.In<CqlDateTime>(p_, r_, default);
				Code<EventStatus> t_ = MedicationsNotDocumented?.StatusElement;
				EventStatus? u_ = t_?.Value;
				string v_ = context.Operators.Convert<string>(u_);
				bool? w_ = context.Operators.Equal(v_, "not-done");
				bool? x_ = context.Operators.And(s_, w_);
				List<CodeableConcept> y_ = MedicationsNotDocumented?.ReasonCode;
				CqlConcept z_				(CodeableConcept @this)
				{
					CqlConcept aj_ = FHIRHelpers_4_3_000.Instance.ToConcept(context, @this);

					return aj_;
				};
				IEnumerable<CqlConcept> aa_ = context.Operators.Select<CodeableConcept, CqlConcept>((IEnumerable<CodeableConcept>)y_, z_);
				CqlValueSet ab_ = this.Medical_Reason(context);
				bool? ac_ = context.Operators.ConceptsInValueSet(aa_, ab_);
				bool? ad_ = context.Operators.And(x_, ac_);

				return ad_;
			};
			IEnumerable<Procedure> h_ = context.Operators.Where<Procedure>(f_, g_);
			Encounter i_			(Procedure MedicationsNotDocumented) => 
				QualifyingEncounter;
			IEnumerable<Encounter> j_ = context.Operators.Select<Procedure, Encounter>(h_, i_);

			return j_;
		};
		IEnumerable<Encounter> c_ = context.Operators.SelectMany<Encounter, Encounter>(a_, b_);

		return c_;
	}

}<|MERGE_RESOLUTION|>--- conflicted
+++ resolved
@@ -76,11 +76,7 @@
 
 
     [CqlDeclaration("SDE Ethnicity")]
-<<<<<<< HEAD
 	public (CqlTupleMetadata, IEnumerable<CqlCode> codes, string display)? SDE_Ethnicity	(CqlContext context)
-=======
-	public (IEnumerable<CqlCode> codes, string display)? SDE_Ethnicity	(CqlContext context)
->>>>>>> 3aa01216
 	{
 		(CqlTupleMetadata, IEnumerable<CqlCode> codes, string display)? a_ = SupplementalDataElements_3_4_000.Instance.SDE_Ethnicity(context);
 
@@ -89,11 +85,7 @@
 
 
     [CqlDeclaration("SDE Payer")]
-<<<<<<< HEAD
 	public IEnumerable<(CqlTupleMetadata, CqlConcept code, CqlInterval<CqlDateTime> period)?> SDE_Payer	(CqlContext context)
-=======
-	public IEnumerable<(CqlConcept code, CqlInterval<CqlDateTime> period)?> SDE_Payer	(CqlContext context)
->>>>>>> 3aa01216
 	{
 		IEnumerable<(CqlTupleMetadata, CqlConcept code, CqlInterval<CqlDateTime> period)?> a_ = SupplementalDataElements_3_4_000.Instance.SDE_Payer(context);
 
@@ -102,11 +94,7 @@
 
 
     [CqlDeclaration("SDE Race")]
-<<<<<<< HEAD
 	public (CqlTupleMetadata, IEnumerable<CqlCode> codes, string display)? SDE_Race	(CqlContext context)
-=======
-	public (IEnumerable<CqlCode> codes, string display)? SDE_Race	(CqlContext context)
->>>>>>> 3aa01216
 	{
 		(CqlTupleMetadata, IEnumerable<CqlCode> codes, string display)? a_ = SupplementalDataElements_3_4_000.Instance.SDE_Race(context);
 
@@ -226,13 +214,8 @@
 					return ah_;
 				};
 				IEnumerable<Extension> l_ = context.Operators.Where<Extension>((IEnumerable<Extension>)(MedicationsNotDocumented is DomainResource
-<<<<<<< HEAD
-	? (MedicationsNotDocumented as DomainResource).Extension
-	: default), k_);
-=======
 						? (MedicationsNotDocumented as DomainResource).Extension
 						: default), k_);
->>>>>>> 3aa01216
 				DataType m_				(Extension @this)
 				{
 					DataType ai_ = @this?.Value;
