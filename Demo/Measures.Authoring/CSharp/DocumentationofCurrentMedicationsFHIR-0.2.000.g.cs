--- conflicted
+++ resolved
@@ -188,13 +188,8 @@
 			CqlInterval<CqlDateTime> i_ = this.Measurement_Period();
 			Period j_ = ValidEncounter.Period;
 			CqlInterval<CqlDateTime> k_ = FHIRHelpers_4_3_000.ToInterval(j_);
-<<<<<<< HEAD
-			bool? l_ = context?.Operators.IntervalIncludesInterval<CqlDateTime>(i_, k_, "day");
+			bool? l_ = context?.Operators.IntervalIncludesInterval<CqlDateTime>(i_, k_, null);
 			bool? m_ = context?.Operators.And(h_, l_);
-=======
-			bool? l_ = context.Operators.IntervalIncludesInterval<CqlDateTime>(i_, k_, null);
-			bool? m_ = context.Operators.And(h_, l_);
->>>>>>> 54dd61a5
 
 			return m_;
 		};
