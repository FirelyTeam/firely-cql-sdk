--- conflicted
+++ resolved
@@ -60,11 +60,7 @@
 
 
     [CqlDeclaration("SDE Ethnicity")]
-<<<<<<< HEAD
 	public (CqlTupleMetadata, IEnumerable<CqlCode> codes, string display)? SDE_Ethnicity	(CqlContext context)
-=======
-	public (IEnumerable<CqlCode> codes, string display)? SDE_Ethnicity	(CqlContext context)
->>>>>>> 3aa01216
 	{
 		List<Extension> a_		()
 		{
@@ -77,7 +73,7 @@
 			};
 			if (i_())
 			{
-Patient l_ = this.Patient(context);
+				Patient l_ = this.Patient(context);
 
 				return (l_ as DomainResource).Extension;
 			}
@@ -100,11 +96,7 @@
 		Extension[] e_ = [
 			d_,
 		];
-<<<<<<< HEAD
 		(CqlTupleMetadata, IEnumerable<CqlCode> codes, string display)? f_		(Extension E)
-=======
-		(IEnumerable<CqlCode> codes, string display)? f_		(Extension E)
->>>>>>> 3aa01216
 		{
 			bool? q_			(Extension @this)
 			{
@@ -116,13 +108,8 @@
 				return ao_;
 			};
 			IEnumerable<Extension> r_ = context.Operators.Where<Extension>((IEnumerable<Extension>)(E is Element
-<<<<<<< HEAD
-	? (E as Element).Extension
-	: default), q_);
-=======
 					? (E as Element).Extension
 					: default), q_);
->>>>>>> 3aa01216
 			object s_			(Extension @this)
 			{
 				DataType ap_ = @this?.Value;
@@ -145,13 +132,8 @@
 				return at_;
 			};
 			IEnumerable<Extension> y_ = context.Operators.Where<Extension>((IEnumerable<Extension>)(E is Element
-<<<<<<< HEAD
-	? (E as Element).Extension
-	: default), x_);
-=======
 					? (E as Element).Extension
 					: default), x_);
->>>>>>> 3aa01216
 			object z_			(Extension @this)
 			{
 				DataType au_ = @this?.Value;
@@ -177,13 +159,8 @@
 				return az_;
 			};
 			IEnumerable<Extension> af_ = context.Operators.Where<Extension>((IEnumerable<Extension>)(E is Element
-<<<<<<< HEAD
-	? (E as Element).Extension
-	: default), ae_);
-=======
 					? (E as Element).Extension
 					: default), ae_);
->>>>>>> 3aa01216
 			DataType ag_			(Extension @this)
 			{
 				DataType ba_ = @this?.Value;
@@ -205,19 +182,11 @@
 
 
     [CqlDeclaration("SDE Payer")]
-<<<<<<< HEAD
 	public IEnumerable<(CqlTupleMetadata, CqlConcept code, CqlInterval<CqlDateTime> period)?> SDE_Payer	(CqlContext context)
 	{
 		CqlValueSet a_ = this.Payer_Type(context);
 		IEnumerable<Coverage> b_ = context.Operators.Retrieve<Coverage>(new RetrieveParameters(default, a_, default, "http://hl7.org/fhir/us/qicore/StructureDefinition/qicore-coverage"));
 		(CqlTupleMetadata, CqlConcept code, CqlInterval<CqlDateTime> period)? c_		(Coverage Payer)
-=======
-	public IEnumerable<(CqlConcept code, CqlInterval<CqlDateTime> period)?> SDE_Payer	(CqlContext context)
-	{
-		CqlValueSet a_ = this.Payer_Type(context);
-		IEnumerable<Coverage> b_ = context.Operators.Retrieve<Coverage>(new RetrieveParameters(default, a_, default, "http://hl7.org/fhir/us/qicore/StructureDefinition/qicore-coverage"));
-		(CqlConcept code, CqlInterval<CqlDateTime> period)? c_		(Coverage Payer)
->>>>>>> 3aa01216
 		{
 			CodeableConcept e_ = Payer?.Type;
 			CqlConcept f_ = FHIRHelpers_4_3_000.Instance.ToConcept(context, e_);
@@ -234,11 +203,7 @@
 
 
     [CqlDeclaration("SDE Race")]
-<<<<<<< HEAD
 	public (CqlTupleMetadata, IEnumerable<CqlCode> codes, string display)? SDE_Race	(CqlContext context)
-=======
-	public (IEnumerable<CqlCode> codes, string display)? SDE_Race	(CqlContext context)
->>>>>>> 3aa01216
 	{
 		List<Extension> a_		()
 		{
@@ -251,7 +216,7 @@
 			};
 			if (i_())
 			{
-Patient l_ = this.Patient(context);
+				Patient l_ = this.Patient(context);
 
 				return (l_ as DomainResource).Extension;
 			}
@@ -274,11 +239,7 @@
 		Extension[] e_ = [
 			d_,
 		];
-<<<<<<< HEAD
 		(CqlTupleMetadata, IEnumerable<CqlCode> codes, string display)? f_		(Extension R)
-=======
-		(IEnumerable<CqlCode> codes, string display)? f_		(Extension R)
->>>>>>> 3aa01216
 		{
 			bool? q_			(Extension @this)
 			{
@@ -290,13 +251,8 @@
 				return an_;
 			};
 			IEnumerable<Extension> r_ = context.Operators.Where<Extension>((IEnumerable<Extension>)(R is Element
-<<<<<<< HEAD
-	? (R as Element).Extension
-	: default), q_);
-=======
 					? (R as Element).Extension
 					: default), q_);
->>>>>>> 3aa01216
 			object s_			(Extension @this)
 			{
 				DataType ao_ = @this?.Value;
@@ -321,13 +277,8 @@
 				return at_;
 			};
 			IEnumerable<Extension> x_ = context.Operators.Where<Extension>((IEnumerable<Extension>)(R is Element
-<<<<<<< HEAD
-	? (R as Element).Extension
-	: default), w_);
-=======
 					? (R as Element).Extension
 					: default), w_);
->>>>>>> 3aa01216
 			object y_			(Extension @this)
 			{
 				DataType au_ = @this?.Value;
@@ -353,13 +304,8 @@
 				return az_;
 			};
 			IEnumerable<Extension> ae_ = context.Operators.Where<Extension>((IEnumerable<Extension>)(R is Element
-<<<<<<< HEAD
-	? (R as Element).Extension
-	: default), ad_);
-=======
 					? (R as Element).Extension
 					: default), ad_);
->>>>>>> 3aa01216
 			DataType af_			(Extension @this)
 			{
 				DataType ba_ = @this?.Value;
