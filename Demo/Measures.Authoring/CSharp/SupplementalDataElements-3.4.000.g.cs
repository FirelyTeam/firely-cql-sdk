--- conflicted
+++ resolved
@@ -184,13 +184,8 @@
     [CqlDeclaration("SDE Payer")]
 	public IEnumerable<(CqlConcept code, CqlInterval<CqlDateTime> period)?> SDE_Payer(CqlContext context)
 	{
-<<<<<<< HEAD
 		CqlValueSet a_ = this.Payer_Type(context);
-		IEnumerable<Coverage> b_ = context.Operators.RetrieveByValueSet<Coverage>(a_, default);
-=======
-		CqlValueSet a_ = this.Payer_Type();
 		IEnumerable<Coverage> b_ = context.Operators.Retrieve<Coverage>(new RetrieveParameters(default, a_, default, "http://hl7.org/fhir/us/qicore/StructureDefinition/qicore-coverage"));
->>>>>>> b4fd34f1
 		(CqlConcept code, CqlInterval<CqlDateTime> period)? c_(Coverage Payer)
 		{
 			CodeableConcept e_ = Payer?.Type;
