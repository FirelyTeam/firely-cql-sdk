--- conflicted
+++ resolved
@@ -90,13 +90,8 @@
     [CqlDeclaration("Lung cancer diagnosis")]
 	public IEnumerable<Condition> Lung_cancer_diagnosis(CqlContext context)
 	{
-<<<<<<< HEAD
 		CqlValueSet a_ = this.Lung_Cancer(context);
-		IEnumerable<Condition> b_ = context.Operators.RetrieveByValueSet<Condition>(a_, default);
-=======
-		CqlValueSet a_ = this.Lung_Cancer();
 		IEnumerable<Condition> b_ = context.Operators.Retrieve<Condition>(new RetrieveParameters(default, a_, default, "http://hl7.org/fhir/StructureDefinition/Condition"));
->>>>>>> b4fd34f1
 		bool? c_(Condition C)
 		{
 			CodeableConcept e_ = C?.ClinicalStatus;
