--- conflicted
+++ resolved
@@ -2409,20 +2409,11 @@
     [CqlTag("deprecated", "This function is deprecated. Use the fluent function `toDayNumbers()` instead")]
 	public IEnumerable<int?> Interval_To_Day_Numbers(CqlInterval<CqlDateTime> Period)
 	{
-<<<<<<< HEAD
 		CqlDateTime a_ = context?.Operators.Start(Period);
 		CqlDateTime b_ = context?.Operators.End(Period);
-		int? c_ = context?.Operators.DurationBetween(a_, b_, "day");
+		int? c_ = context?.Operators.DurationBetween(a_, b_, null);
 		CqlInterval<int?> d_ = context?.Operators.Interval(1, c_, true, true);
 		CqlInterval<int?>[] e_ = /* ARR1 */ [
-=======
-		CqlDateTime a_ = context.Operators.Start(Period);
-		CqlDateTime b_ = context.Operators.End(Period);
-		int? c_ = context.Operators.DurationBetween(a_, b_, null);
-		CqlInterval<int?> d_ = context.Operators.Interval(1, c_, true, true);
-		CqlInterval<int?>[] e_ = new CqlInterval<int?>[]
-		{
->>>>>>> 54dd61a5
 			d_,
 		];
 		IEnumerable<CqlInterval<int?>> f_ = context?.Operators.Expand((e_ as IEnumerable<CqlInterval<int?>>), null);
@@ -2441,20 +2432,11 @@
     [CqlTag("description", "Creates a list of integers from 1 to how many days are in the interval. Note, this wont create an index for the final day if it is less than 24 hours. This also includes the first 24 hour period.")]
 	public IEnumerable<int?> toDayNumbers(CqlInterval<CqlDateTime> Period)
 	{
-<<<<<<< HEAD
 		CqlDateTime a_ = context?.Operators.Start(Period);
 		CqlDateTime b_ = context?.Operators.End(Period);
-		int? c_ = context?.Operators.DurationBetween(a_, b_, "day");
+		int? c_ = context?.Operators.DurationBetween(a_, b_, null);
 		CqlInterval<int?> d_ = context?.Operators.Interval(1, c_, true, true);
 		CqlInterval<int?>[] e_ = /* ARR1 */ [
-=======
-		CqlDateTime a_ = context.Operators.Start(Period);
-		CqlDateTime b_ = context.Operators.End(Period);
-		int? c_ = context.Operators.DurationBetween(a_, b_, null);
-		CqlInterval<int?> d_ = context.Operators.Interval(1, c_, true, true);
-		CqlInterval<int?>[] e_ = new CqlInterval<int?>[]
-		{
->>>>>>> 54dd61a5
 			d_,
 		];
 		IEnumerable<CqlInterval<int?>> f_ = context?.Operators.Expand((e_ as IEnumerable<CqlInterval<int?>>), null);
@@ -2487,7 +2469,6 @@
 			{
 				bool m_()
 				{
-<<<<<<< HEAD
 					CqlDateTime n_ = context?.Operators.Start(Period);
 					CqlQuantity o_ = context?.Operators.Quantity(24m, "hours");
 					int? p_ = context?.Operators.Subtract(DayIndex, 1);
@@ -2495,19 +2476,8 @@
 					CqlQuantity r_ = context?.Operators.Multiply(o_, q_);
 					CqlDateTime s_ = context?.Operators.Add(n_, r_);
 					CqlDateTime t_ = context?.Operators.End(Period);
-					int? u_ = context?.Operators.DurationBetween(s_, t_, "hour");
+					int? u_ = context?.Operators.DurationBetween(s_, t_, null);
 					bool? v_ = context?.Operators.Less(u_, 24);
-=======
-					CqlDateTime n_ = context.Operators.Start(Period);
-					CqlQuantity o_ = context.Operators.Quantity(24m, "hours");
-					int? p_ = context.Operators.Subtract(DayIndex, 1);
-					CqlQuantity q_ = context.Operators.ConvertIntegerToQuantity(p_);
-					CqlQuantity r_ = context.Operators.Multiply(o_, q_);
-					CqlDateTime s_ = context.Operators.Add(n_, r_);
-					CqlDateTime t_ = context.Operators.End(Period);
-					int? u_ = context.Operators.DurationBetween(s_, t_, null);
-					bool? v_ = context.Operators.Less(u_, 24);
->>>>>>> 54dd61a5
 
 					return (v_ ?? false);
 				};
@@ -2560,7 +2530,6 @@
 			{
 				bool m_()
 				{
-<<<<<<< HEAD
 					CqlDateTime n_ = context?.Operators.Start(Period);
 					CqlQuantity o_ = context?.Operators.Quantity(24m, "hours");
 					int? p_ = context?.Operators.Subtract(DayIndex, 1);
@@ -2568,19 +2537,8 @@
 					CqlQuantity r_ = context?.Operators.Multiply(o_, q_);
 					CqlDateTime s_ = context?.Operators.Add(n_, r_);
 					CqlDateTime t_ = context?.Operators.End(Period);
-					int? u_ = context?.Operators.DurationBetween(s_, t_, "hour");
+					int? u_ = context?.Operators.DurationBetween(s_, t_, null);
 					bool? v_ = context?.Operators.Less(u_, 24);
-=======
-					CqlDateTime n_ = context.Operators.Start(Period);
-					CqlQuantity o_ = context.Operators.Quantity(24m, "hours");
-					int? p_ = context.Operators.Subtract(DayIndex, 1);
-					CqlQuantity q_ = context.Operators.ConvertIntegerToQuantity(p_);
-					CqlQuantity r_ = context.Operators.Multiply(o_, q_);
-					CqlDateTime s_ = context.Operators.Add(n_, r_);
-					CqlDateTime t_ = context.Operators.End(Period);
-					int? u_ = context.Operators.DurationBetween(s_, t_, null);
-					bool? v_ = context.Operators.Less(u_, 24);
->>>>>>> 54dd61a5
 
 					return (v_ ?? false);
 				};
