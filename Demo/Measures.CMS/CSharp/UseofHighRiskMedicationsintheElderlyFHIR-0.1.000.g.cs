﻿using System;
using System.Linq;
using System.Collections.Generic;
using Hl7.Cql.Runtime;
using Hl7.Cql.Primitives;
using Hl7.Cql.Abstractions;
using Hl7.Cql.ValueSets;
using Hl7.Cql.Iso8601;
using System.Reflection;
using Hl7.Cql.Operators;
using Hl7.Fhir.Model;
using Range = Hl7.Fhir.Model.Range;
using Task = Hl7.Fhir.Model.Task;
[System.CodeDom.Compiler.GeneratedCode(".NET Code Generation", "2.0.5.0")]
[CqlLibrary("UseofHighRiskMedicationsintheElderlyFHIR", "0.1.000")]
public partial class UseofHighRiskMedicationsintheElderlyFHIR_0_1_000 : ILibrary, ISingleton<UseofHighRiskMedicationsintheElderlyFHIR_0_1_000>
{
    private UseofHighRiskMedicationsintheElderlyFHIR_0_1_000() {}

    public static UseofHighRiskMedicationsintheElderlyFHIR_0_1_000 Instance { get; } = new();

    #region Library Members
    public string Name => "UseofHighRiskMedicationsintheElderlyFHIR";
    public string Version => "0.1.000";
    public ILibrary[] Dependencies => [FHIRHelpers_4_3_000.Instance, SupplementalDataElements_3_4_000.Instance, CQMCommon_2_0_000.Instance, Hospice_6_9_000.Instance, PalliativeCare_1_9_000.Instance, CumulativeMedicationDuration_4_0_000.Instance, QICoreCommon_2_0_000.Instance, Status_1_6_000.Instance];
    #endregion Library Members

    [CqlDeclaration("Alcohol Withdrawal")]
    [CqlValueSet("http://cts.nlm.nih.gov/fhir/ValueSet/2.16.840.1.113883.3.464.1003.105.12.1209")]
	public CqlValueSet Alcohol_Withdrawal	(CqlContext context) => 
		new CqlValueSet("http://cts.nlm.nih.gov/fhir/ValueSet/2.16.840.1.113883.3.464.1003.105.12.1209", default);


    [CqlDeclaration("Annual Wellness Visit")]
    [CqlValueSet("http://cts.nlm.nih.gov/fhir/ValueSet/2.16.840.1.113883.3.526.3.1240")]
	public CqlValueSet Annual_Wellness_Visit	(CqlContext context) => 
		new CqlValueSet("http://cts.nlm.nih.gov/fhir/ValueSet/2.16.840.1.113883.3.526.3.1240", default);


    [CqlDeclaration("Anti Infectives, other")]
    [CqlValueSet("http://cts.nlm.nih.gov/fhir/ValueSet/2.16.840.1.113883.3.464.1003.196.12.1481")]
	public CqlValueSet Anti_Infectives__other	(CqlContext context) => 
		new CqlValueSet("http://cts.nlm.nih.gov/fhir/ValueSet/2.16.840.1.113883.3.464.1003.196.12.1481", default);


    [CqlDeclaration("Anticholinergics, anti Parkinson agents")]
    [CqlValueSet("http://cts.nlm.nih.gov/fhir/ValueSet/2.16.840.1.113883.3.464.1003.1049")]
	public CqlValueSet Anticholinergics__anti_Parkinson_agents	(CqlContext context) => 
		new CqlValueSet("http://cts.nlm.nih.gov/fhir/ValueSet/2.16.840.1.113883.3.464.1003.1049", default);


    [CqlDeclaration("Anticholinergics, first generation antihistamines")]
    [CqlValueSet("http://cts.nlm.nih.gov/fhir/ValueSet/2.16.840.1.113883.3.464.1003.1043")]
	public CqlValueSet Anticholinergics__first_generation_antihistamines	(CqlContext context) => 
		new CqlValueSet("http://cts.nlm.nih.gov/fhir/ValueSet/2.16.840.1.113883.3.464.1003.1043", default);


    [CqlDeclaration("Antipsychotic")]
    [CqlValueSet("http://cts.nlm.nih.gov/fhir/ValueSet/2.16.840.1.113883.3.464.1003.196.12.1523")]
	public CqlValueSet Antipsychotic	(CqlContext context) => 
		new CqlValueSet("http://cts.nlm.nih.gov/fhir/ValueSet/2.16.840.1.113883.3.464.1003.196.12.1523", default);


    [CqlDeclaration("Antispasmodics")]
    [CqlValueSet("http://cts.nlm.nih.gov/fhir/ValueSet/2.16.840.1.113883.3.464.1003.1050")]
	public CqlValueSet Antispasmodics	(CqlContext context) => 
		new CqlValueSet("http://cts.nlm.nih.gov/fhir/ValueSet/2.16.840.1.113883.3.464.1003.1050", default);


    [CqlDeclaration("Antithrombotic")]
    [CqlValueSet("http://cts.nlm.nih.gov/fhir/ValueSet/2.16.840.1.113883.3.464.1003.1051")]
	public CqlValueSet Antithrombotic	(CqlContext context) => 
		new CqlValueSet("http://cts.nlm.nih.gov/fhir/ValueSet/2.16.840.1.113883.3.464.1003.1051", default);


    [CqlDeclaration("Benzodiazepine Withdrawal")]
    [CqlValueSet("http://cts.nlm.nih.gov/fhir/ValueSet/2.16.840.1.113883.3.464.1003.105.12.1208")]
	public CqlValueSet Benzodiazepine_Withdrawal	(CqlContext context) => 
		new CqlValueSet("http://cts.nlm.nih.gov/fhir/ValueSet/2.16.840.1.113883.3.464.1003.105.12.1208", default);


    [CqlDeclaration("Benzodiazepine")]
    [CqlValueSet("http://cts.nlm.nih.gov/fhir/ValueSet/2.16.840.1.113883.3.464.1003.196.12.1522")]
	public CqlValueSet Benzodiazepine	(CqlContext context) => 
		new CqlValueSet("http://cts.nlm.nih.gov/fhir/ValueSet/2.16.840.1.113883.3.464.1003.196.12.1522", default);


    [CqlDeclaration("Bipolar Disorder")]
    [CqlValueSet("http://cts.nlm.nih.gov/fhir/ValueSet/2.16.840.1.113883.3.464.1003.105.12.1157")]
	public CqlValueSet Bipolar_Disorder	(CqlContext context) => 
		new CqlValueSet("http://cts.nlm.nih.gov/fhir/ValueSet/2.16.840.1.113883.3.464.1003.105.12.1157", default);


    [CqlDeclaration("Cardiovascular, alpha agonists, central")]
    [CqlValueSet("http://cts.nlm.nih.gov/fhir/ValueSet/2.16.840.1.113883.3.464.1003.1052")]
	public CqlValueSet Cardiovascular__alpha_agonists__central	(CqlContext context) => 
		new CqlValueSet("http://cts.nlm.nih.gov/fhir/ValueSet/2.16.840.1.113883.3.464.1003.1052", default);


    [CqlDeclaration("Cardiovascular, other")]
    [CqlValueSet("http://cts.nlm.nih.gov/fhir/ValueSet/2.16.840.1.113883.3.464.1003.1053")]
	public CqlValueSet Cardiovascular__other	(CqlContext context) => 
		new CqlValueSet("http://cts.nlm.nih.gov/fhir/ValueSet/2.16.840.1.113883.3.464.1003.1053", default);


    [CqlDeclaration("Care Services in Long Term Residential Facility")]
    [CqlValueSet("http://cts.nlm.nih.gov/fhir/ValueSet/2.16.840.1.113883.3.464.1003.101.12.1014")]
	public CqlValueSet Care_Services_in_Long_Term_Residential_Facility	(CqlContext context) => 
		new CqlValueSet("http://cts.nlm.nih.gov/fhir/ValueSet/2.16.840.1.113883.3.464.1003.101.12.1014", default);


    [CqlDeclaration("Central nervous system, antidepressants")]
    [CqlValueSet("http://cts.nlm.nih.gov/fhir/ValueSet/2.16.840.1.113883.3.464.1003.1054")]
	public CqlValueSet Central_nervous_system__antidepressants	(CqlContext context) => 
		new CqlValueSet("http://cts.nlm.nih.gov/fhir/ValueSet/2.16.840.1.113883.3.464.1003.1054", default);


    [CqlDeclaration("Central nervous system, barbiturates")]
    [CqlValueSet("http://cts.nlm.nih.gov/fhir/ValueSet/2.16.840.1.113883.3.464.1003.1055")]
	public CqlValueSet Central_nervous_system__barbiturates	(CqlContext context) => 
		new CqlValueSet("http://cts.nlm.nih.gov/fhir/ValueSet/2.16.840.1.113883.3.464.1003.1055", default);


    [CqlDeclaration("Central nervous system, other")]
    [CqlValueSet("http://cts.nlm.nih.gov/fhir/ValueSet/2.16.840.1.113883.3.464.1003.1057")]
	public CqlValueSet Central_nervous_system__other	(CqlContext context) => 
		new CqlValueSet("http://cts.nlm.nih.gov/fhir/ValueSet/2.16.840.1.113883.3.464.1003.1057", default);


    [CqlDeclaration("Central nervous system, vasodilators")]
    [CqlValueSet("http://cts.nlm.nih.gov/fhir/ValueSet/2.16.840.1.113883.3.464.1003.1056")]
	public CqlValueSet Central_nervous_system__vasodilators	(CqlContext context) => 
		new CqlValueSet("http://cts.nlm.nih.gov/fhir/ValueSet/2.16.840.1.113883.3.464.1003.1056", default);


    [CqlDeclaration("Digoxin")]
    [CqlValueSet("http://cts.nlm.nih.gov/fhir/ValueSet/2.16.840.1.113883.3.464.1003.1065")]
	public CqlValueSet Digoxin	(CqlContext context) => 
		new CqlValueSet("http://cts.nlm.nih.gov/fhir/ValueSet/2.16.840.1.113883.3.464.1003.1065", default);


    [CqlDeclaration("Discharge Services Nursing Facility")]
    [CqlValueSet("http://cts.nlm.nih.gov/fhir/ValueSet/2.16.840.1.113883.3.464.1003.101.12.1013")]
	public CqlValueSet Discharge_Services_Nursing_Facility	(CqlContext context) => 
		new CqlValueSet("http://cts.nlm.nih.gov/fhir/ValueSet/2.16.840.1.113883.3.464.1003.101.12.1013", default);


    [CqlDeclaration("Doxepin")]
    [CqlValueSet("http://cts.nlm.nih.gov/fhir/ValueSet/2.16.840.1.113883.3.464.1003.1067")]
	public CqlValueSet Doxepin	(CqlContext context) => 
		new CqlValueSet("http://cts.nlm.nih.gov/fhir/ValueSet/2.16.840.1.113883.3.464.1003.1067", default);


    [CqlDeclaration("Endocrine system, estrogens with or without progestins")]
    [CqlValueSet("http://cts.nlm.nih.gov/fhir/ValueSet/2.16.840.1.113883.3.464.1003.1058")]
	public CqlValueSet Endocrine_system__estrogens_with_or_without_progestins	(CqlContext context) => 
		new CqlValueSet("http://cts.nlm.nih.gov/fhir/ValueSet/2.16.840.1.113883.3.464.1003.1058", default);


    [CqlDeclaration("Endocrine system, other")]
    [CqlValueSet("http://cts.nlm.nih.gov/fhir/ValueSet/2.16.840.1.113883.3.464.1003.1060")]
	public CqlValueSet Endocrine_system__other	(CqlContext context) => 
		new CqlValueSet("http://cts.nlm.nih.gov/fhir/ValueSet/2.16.840.1.113883.3.464.1003.1060", default);


    [CqlDeclaration("Endocrine system, sulfonylureas, long duration")]
    [CqlValueSet("http://cts.nlm.nih.gov/fhir/ValueSet/2.16.840.1.113883.3.464.1003.1059")]
	public CqlValueSet Endocrine_system__sulfonylureas__long_duration	(CqlContext context) => 
		new CqlValueSet("http://cts.nlm.nih.gov/fhir/ValueSet/2.16.840.1.113883.3.464.1003.1059", default);


    [CqlDeclaration("Generalized Anxiety Disorder")]
    [CqlValueSet("http://cts.nlm.nih.gov/fhir/ValueSet/2.16.840.1.113883.3.464.1003.105.12.1210")]
	public CqlValueSet Generalized_Anxiety_Disorder	(CqlContext context) => 
		new CqlValueSet("http://cts.nlm.nih.gov/fhir/ValueSet/2.16.840.1.113883.3.464.1003.105.12.1210", default);


    [CqlDeclaration("Home Healthcare Services")]
    [CqlValueSet("http://cts.nlm.nih.gov/fhir/ValueSet/2.16.840.1.113883.3.464.1003.101.12.1016")]
	public CqlValueSet Home_Healthcare_Services	(CqlContext context) => 
		new CqlValueSet("http://cts.nlm.nih.gov/fhir/ValueSet/2.16.840.1.113883.3.464.1003.101.12.1016", default);


    [CqlDeclaration("Nonbenzodiazepine hypnotics")]
    [CqlValueSet("http://cts.nlm.nih.gov/fhir/ValueSet/2.16.840.1.113883.3.464.1003.196.12.1480")]
	public CqlValueSet Nonbenzodiazepine_hypnotics	(CqlContext context) => 
		new CqlValueSet("http://cts.nlm.nih.gov/fhir/ValueSet/2.16.840.1.113883.3.464.1003.196.12.1480", default);


    [CqlDeclaration("Nursing Facility Visit")]
    [CqlValueSet("http://cts.nlm.nih.gov/fhir/ValueSet/2.16.840.1.113883.3.464.1003.101.12.1012")]
	public CqlValueSet Nursing_Facility_Visit	(CqlContext context) => 
		new CqlValueSet("http://cts.nlm.nih.gov/fhir/ValueSet/2.16.840.1.113883.3.464.1003.101.12.1012", default);


    [CqlDeclaration("Office Visit")]
    [CqlValueSet("http://cts.nlm.nih.gov/fhir/ValueSet/2.16.840.1.113883.3.464.1003.101.12.1001")]
	public CqlValueSet Office_Visit	(CqlContext context) => 
		new CqlValueSet("http://cts.nlm.nih.gov/fhir/ValueSet/2.16.840.1.113883.3.464.1003.101.12.1001", default);


    [CqlDeclaration("Online Assessments")]
    [CqlValueSet("http://cts.nlm.nih.gov/fhir/ValueSet/2.16.840.1.113883.3.464.1003.101.12.1089")]
	public CqlValueSet Online_Assessments	(CqlContext context) => 
		new CqlValueSet("http://cts.nlm.nih.gov/fhir/ValueSet/2.16.840.1.113883.3.464.1003.101.12.1089", default);


    [CqlDeclaration("Ophthalmologic Services")]
    [CqlValueSet("http://cts.nlm.nih.gov/fhir/ValueSet/2.16.840.1.113883.3.464.1003.101.11.1206")]
	public CqlValueSet Ophthalmologic_Services	(CqlContext context) => 
		new CqlValueSet("http://cts.nlm.nih.gov/fhir/ValueSet/2.16.840.1.113883.3.464.1003.101.11.1206", default);


    [CqlDeclaration("Pain medications, other")]
    [CqlValueSet("http://cts.nlm.nih.gov/fhir/ValueSet/2.16.840.1.113883.3.464.1003.1063")]
	public CqlValueSet Pain_medications__other	(CqlContext context) => 
		new CqlValueSet("http://cts.nlm.nih.gov/fhir/ValueSet/2.16.840.1.113883.3.464.1003.1063", default);


    [CqlDeclaration("Pain medications, skeletal muscle relaxants")]
    [CqlValueSet("http://cts.nlm.nih.gov/fhir/ValueSet/2.16.840.1.113883.3.464.1003.1062")]
	public CqlValueSet Pain_medications__skeletal_muscle_relaxants	(CqlContext context) => 
		new CqlValueSet("http://cts.nlm.nih.gov/fhir/ValueSet/2.16.840.1.113883.3.464.1003.1062", default);


    [CqlDeclaration("Preventive Care Services Established Office Visit, 18 and Up")]
    [CqlValueSet("http://cts.nlm.nih.gov/fhir/ValueSet/2.16.840.1.113883.3.464.1003.101.12.1025")]
	public CqlValueSet Preventive_Care_Services_Established_Office_Visit__18_and_Up	(CqlContext context) => 
		new CqlValueSet("http://cts.nlm.nih.gov/fhir/ValueSet/2.16.840.1.113883.3.464.1003.101.12.1025", default);


    [CqlDeclaration("Preventive Care Services Initial Office Visit, 18 and Up")]
    [CqlValueSet("http://cts.nlm.nih.gov/fhir/ValueSet/2.16.840.1.113883.3.464.1003.101.12.1023")]
	public CqlValueSet Preventive_Care_Services_Initial_Office_Visit__18_and_Up	(CqlContext context) => 
		new CqlValueSet("http://cts.nlm.nih.gov/fhir/ValueSet/2.16.840.1.113883.3.464.1003.101.12.1023", default);


    [CqlDeclaration("REM Sleep Behavior Disorder")]
    [CqlValueSet("http://cts.nlm.nih.gov/fhir/ValueSet/2.16.840.1.113883.3.464.1003.105.12.1207")]
	public CqlValueSet REM_Sleep_Behavior_Disorder	(CqlContext context) => 
		new CqlValueSet("http://cts.nlm.nih.gov/fhir/ValueSet/2.16.840.1.113883.3.464.1003.105.12.1207", default);


    [CqlDeclaration("Reserpine")]
    [CqlValueSet("http://cts.nlm.nih.gov/fhir/ValueSet/2.16.840.1.113883.3.464.1003.1044")]
	public CqlValueSet Reserpine	(CqlContext context) => 
		new CqlValueSet("http://cts.nlm.nih.gov/fhir/ValueSet/2.16.840.1.113883.3.464.1003.1044", default);


    [CqlDeclaration("Schizophrenia")]
    [CqlValueSet("http://cts.nlm.nih.gov/fhir/ValueSet/2.16.840.1.113883.3.464.1003.105.12.1205")]
	public CqlValueSet Schizophrenia	(CqlContext context) => 
		new CqlValueSet("http://cts.nlm.nih.gov/fhir/ValueSet/2.16.840.1.113883.3.464.1003.105.12.1205", default);


    [CqlDeclaration("Seizure Disorder")]
    [CqlValueSet("http://cts.nlm.nih.gov/fhir/ValueSet/2.16.840.1.113883.3.464.1003.105.12.1206")]
	public CqlValueSet Seizure_Disorder	(CqlContext context) => 
		new CqlValueSet("http://cts.nlm.nih.gov/fhir/ValueSet/2.16.840.1.113883.3.464.1003.105.12.1206", default);


    [CqlDeclaration("Telephone Visits")]
    [CqlValueSet("http://cts.nlm.nih.gov/fhir/ValueSet/2.16.840.1.113883.3.464.1003.101.12.1080")]
	public CqlValueSet Telephone_Visits	(CqlContext context) => 
		new CqlValueSet("http://cts.nlm.nih.gov/fhir/ValueSet/2.16.840.1.113883.3.464.1003.101.12.1080", default);


    [CqlDeclaration("1 ML digoxin 0.1 MG/ML Injection")]
	public CqlCode _1_ML_digoxin_0_1_MG_ML_Injection	(CqlContext context) => 
		new CqlCode("204504", "http://www.nlm.nih.gov/research/umls/rxnorm", default, default);


    [CqlDeclaration("2 ML digoxin 0.25 MG/ML Injection")]
	public CqlCode _2_ML_digoxin_0_25_MG_ML_Injection	(CqlContext context) => 
		new CqlCode("104208", "http://www.nlm.nih.gov/research/umls/rxnorm", default, default);


    [CqlDeclaration("digoxin 0.05 MG/ML Oral Solution")]
	public CqlCode digoxin_0_05_MG_ML_Oral_Solution	(CqlContext context) => 
		new CqlCode("393245", "http://www.nlm.nih.gov/research/umls/rxnorm", default, default);


    [CqlDeclaration("digoxin 0.0625 MG Oral Tablet")]
	public CqlCode digoxin_0_0625_MG_Oral_Tablet	(CqlContext context) => 
		new CqlCode("245273", "http://www.nlm.nih.gov/research/umls/rxnorm", default, default);


    [CqlDeclaration("digoxin 0.125 MG Oral Tablet")]
	public CqlCode digoxin_0_125_MG_Oral_Tablet	(CqlContext context) => 
		new CqlCode("197604", "http://www.nlm.nih.gov/research/umls/rxnorm", default, default);


    [CqlDeclaration("digoxin 0.1875 MG Oral Tablet")]
	public CqlCode digoxin_0_1875_MG_Oral_Tablet	(CqlContext context) => 
		new CqlCode("1441565", "http://www.nlm.nih.gov/research/umls/rxnorm", default, default);


    [CqlDeclaration("digoxin 0.25 MG Oral Tablet")]
	public CqlCode digoxin_0_25_MG_Oral_Tablet	(CqlContext context) => 
		new CqlCode("197606", "http://www.nlm.nih.gov/research/umls/rxnorm", default, default);


    [CqlDeclaration("doxepin 3 MG Oral Tablet")]
	public CqlCode doxepin_3_MG_Oral_Tablet	(CqlContext context) => 
		new CqlCode("966787", "http://www.nlm.nih.gov/research/umls/rxnorm", default, default);


    [CqlDeclaration("doxepin 6 MG Oral Tablet")]
	public CqlCode doxepin_6_MG_Oral_Tablet	(CqlContext context) => 
		new CqlCode("966793", "http://www.nlm.nih.gov/research/umls/rxnorm", default, default);


    [CqlDeclaration("doxepin hydrochloride 10 MG Oral Capsule")]
	public CqlCode doxepin_hydrochloride_10_MG_Oral_Capsule	(CqlContext context) => 
		new CqlCode("1000048", "http://www.nlm.nih.gov/research/umls/rxnorm", default, default);


    [CqlDeclaration("doxepin hydrochloride 10 MG/ML Oral Solution")]
	public CqlCode doxepin_hydrochloride_10_MG_ML_Oral_Solution	(CqlContext context) => 
		new CqlCode("1000054", "http://www.nlm.nih.gov/research/umls/rxnorm", default, default);


    [CqlDeclaration("doxepin hydrochloride 100 MG Oral Capsule")]
	public CqlCode doxepin_hydrochloride_100_MG_Oral_Capsule	(CqlContext context) => 
		new CqlCode("1000058", "http://www.nlm.nih.gov/research/umls/rxnorm", default, default);


    [CqlDeclaration("doxepin hydrochloride 150 MG Oral Capsule")]
	public CqlCode doxepin_hydrochloride_150_MG_Oral_Capsule	(CqlContext context) => 
		new CqlCode("1000064", "http://www.nlm.nih.gov/research/umls/rxnorm", default, default);


    [CqlDeclaration("doxepin hydrochloride 25 MG Oral Capsule")]
	public CqlCode doxepin_hydrochloride_25_MG_Oral_Capsule	(CqlContext context) => 
		new CqlCode("1000070", "http://www.nlm.nih.gov/research/umls/rxnorm", default, default);


    [CqlDeclaration("doxepin hydrochloride 50 MG Oral Capsule")]
	public CqlCode doxepin_hydrochloride_50_MG_Oral_Capsule	(CqlContext context) => 
		new CqlCode("1000076", "http://www.nlm.nih.gov/research/umls/rxnorm", default, default);


    [CqlDeclaration("doxepin hydrochloride 75 MG Oral Capsule")]
	public CqlCode doxepin_hydrochloride_75_MG_Oral_Capsule	(CqlContext context) => 
		new CqlCode("1000097", "http://www.nlm.nih.gov/research/umls/rxnorm", default, default);


    [CqlDeclaration("Office or other outpatient visit for the evaluation and management of an established patient, that may not require the presence of a physician or other qualified health care professional. Usually, the presenting problem(s) are minimal.")]
	public CqlCode Office_or_other_outpatient_visit_for_the_evaluation_and_management_of_an_established_patient__that_may_not_require_the_presence_of_a_physician_or_other_qualified_health_care_professional__Usually__the_presenting_problem_s__are_minimal_	(CqlContext context) => 
		new CqlCode("99211", "http://www.ama-assn.org/go/cpt", default, default);


    [CqlDeclaration("reserpine 0.1 MG Oral Tablet")]
	public CqlCode reserpine_0_1_MG_Oral_Tablet	(CqlContext context) => 
		new CqlCode("198196", "http://www.nlm.nih.gov/research/umls/rxnorm", default, default);


    [CqlDeclaration("reserpine 0.25 MG Oral Tablet")]
	public CqlCode reserpine_0_25_MG_Oral_Tablet	(CqlContext context) => 
		new CqlCode("198197", "http://www.nlm.nih.gov/research/umls/rxnorm", default, default);


    [CqlDeclaration("RXNORM")]
	public CqlCode[] RXNORM	(CqlContext context)
	{
		CqlCode[] a_ = [
			new CqlCode("204504", "http://www.nlm.nih.gov/research/umls/rxnorm", default, default),
			new CqlCode("104208", "http://www.nlm.nih.gov/research/umls/rxnorm", default, default),
			new CqlCode("393245", "http://www.nlm.nih.gov/research/umls/rxnorm", default, default),
			new CqlCode("245273", "http://www.nlm.nih.gov/research/umls/rxnorm", default, default),
			new CqlCode("197604", "http://www.nlm.nih.gov/research/umls/rxnorm", default, default),
			new CqlCode("1441565", "http://www.nlm.nih.gov/research/umls/rxnorm", default, default),
			new CqlCode("197606", "http://www.nlm.nih.gov/research/umls/rxnorm", default, default),
			new CqlCode("966787", "http://www.nlm.nih.gov/research/umls/rxnorm", default, default),
			new CqlCode("966793", "http://www.nlm.nih.gov/research/umls/rxnorm", default, default),
			new CqlCode("1000048", "http://www.nlm.nih.gov/research/umls/rxnorm", default, default),
			new CqlCode("1000054", "http://www.nlm.nih.gov/research/umls/rxnorm", default, default),
			new CqlCode("1000058", "http://www.nlm.nih.gov/research/umls/rxnorm", default, default),
			new CqlCode("1000064", "http://www.nlm.nih.gov/research/umls/rxnorm", default, default),
			new CqlCode("1000070", "http://www.nlm.nih.gov/research/umls/rxnorm", default, default),
			new CqlCode("1000076", "http://www.nlm.nih.gov/research/umls/rxnorm", default, default),
			new CqlCode("1000097", "http://www.nlm.nih.gov/research/umls/rxnorm", default, default),
			new CqlCode("198196", "http://www.nlm.nih.gov/research/umls/rxnorm", default, default),
			new CqlCode("198197", "http://www.nlm.nih.gov/research/umls/rxnorm", default, default),
		];

		return a_;
	}


    [CqlDeclaration("CPT")]
	public CqlCode[] CPT	(CqlContext context)
	{
		CqlCode[] a_ = [
			new CqlCode("99211", "http://www.ama-assn.org/go/cpt", default, default),
		];

		return a_;
	}


    [CqlDeclaration("Measurement Period")]
	public CqlInterval<CqlDateTime> Measurement_Period	(CqlContext context)
	{
		CqlDateTime a_ = context.Operators.DateTime(2025, 1, 1, 0, 0, 0, 0, default);
		CqlDateTime b_ = context.Operators.DateTime(2026, 1, 1, 0, 0, 0, 0, default);
		CqlInterval<CqlDateTime> c_ = context.Operators.Interval(a_, b_, true, false);
		object d_ = context.ResolveParameter("UseofHighRiskMedicationsintheElderlyFHIR-0.1.000", "Measurement Period", c_);

		return (CqlInterval<CqlDateTime>)d_;
	}


    [CqlDeclaration("Patient")]
	public Patient Patient	(CqlContext context)
	{
		IEnumerable<Patient> a_ = context.Operators.Retrieve<Patient>(new RetrieveParameters(default, default, default, "http://hl7.org/fhir/us/qicore/StructureDefinition/qicore-patient"));
		Patient b_ = context.Operators.SingletonFrom<Patient>(a_);

		return b_;
	}


    [CqlDeclaration("Qualifying Encounters")]
	public IEnumerable<Encounter> Qualifying_Encounters	(CqlContext context)
	{
		CqlValueSet a_ = this.Office_Visit(context);
		IEnumerable<Encounter> b_ = context.Operators.Retrieve<Encounter>(new RetrieveParameters(default, a_, default, "http://hl7.org/fhir/us/qicore/StructureDefinition/qicore-encounter"));
		CqlValueSet c_ = this.Ophthalmologic_Services(context);
		IEnumerable<Encounter> d_ = context.Operators.Retrieve<Encounter>(new RetrieveParameters(default, c_, default, "http://hl7.org/fhir/us/qicore/StructureDefinition/qicore-encounter"));
		IEnumerable<Encounter> e_ = context.Operators.Union<Encounter>(b_, d_);
		CqlValueSet f_ = this.Preventive_Care_Services_Established_Office_Visit__18_and_Up(context);
		IEnumerable<Encounter> g_ = context.Operators.Retrieve<Encounter>(new RetrieveParameters(default, f_, default, "http://hl7.org/fhir/us/qicore/StructureDefinition/qicore-encounter"));
		CqlValueSet h_ = this.Discharge_Services_Nursing_Facility(context);
		IEnumerable<Encounter> i_ = context.Operators.Retrieve<Encounter>(new RetrieveParameters(default, h_, default, "http://hl7.org/fhir/us/qicore/StructureDefinition/qicore-encounter"));
		IEnumerable<Encounter> j_ = context.Operators.Union<Encounter>(g_, i_);
		IEnumerable<Encounter> k_ = context.Operators.Union<Encounter>(e_, j_);
		CqlValueSet l_ = this.Nursing_Facility_Visit(context);
		IEnumerable<Encounter> m_ = context.Operators.Retrieve<Encounter>(new RetrieveParameters(default, l_, default, "http://hl7.org/fhir/us/qicore/StructureDefinition/qicore-encounter"));
		CqlValueSet n_ = this.Care_Services_in_Long_Term_Residential_Facility(context);
		IEnumerable<Encounter> o_ = context.Operators.Retrieve<Encounter>(new RetrieveParameters(default, n_, default, "http://hl7.org/fhir/us/qicore/StructureDefinition/qicore-encounter"));
		IEnumerable<Encounter> p_ = context.Operators.Union<Encounter>(m_, o_);
		IEnumerable<Encounter> q_ = context.Operators.Union<Encounter>(k_, p_);
		CqlValueSet r_ = this.Preventive_Care_Services_Initial_Office_Visit__18_and_Up(context);
		IEnumerable<Encounter> s_ = context.Operators.Retrieve<Encounter>(new RetrieveParameters(default, r_, default, "http://hl7.org/fhir/us/qicore/StructureDefinition/qicore-encounter"));
		CqlValueSet t_ = this.Annual_Wellness_Visit(context);
		IEnumerable<Encounter> u_ = context.Operators.Retrieve<Encounter>(new RetrieveParameters(default, t_, default, "http://hl7.org/fhir/us/qicore/StructureDefinition/qicore-encounter"));
		IEnumerable<Encounter> v_ = context.Operators.Union<Encounter>(s_, u_);
		IEnumerable<Encounter> w_ = context.Operators.Union<Encounter>(q_, v_);
		CqlValueSet x_ = this.Home_Healthcare_Services(context);
		IEnumerable<Encounter> y_ = context.Operators.Retrieve<Encounter>(new RetrieveParameters(default, x_, default, "http://hl7.org/fhir/us/qicore/StructureDefinition/qicore-encounter"));
		CqlValueSet z_ = this.Telephone_Visits(context);
		IEnumerable<Encounter> aa_ = context.Operators.Retrieve<Encounter>(new RetrieveParameters(default, z_, default, "http://hl7.org/fhir/us/qicore/StructureDefinition/qicore-encounter"));
		IEnumerable<Encounter> ab_ = context.Operators.Union<Encounter>(y_, aa_);
		IEnumerable<Encounter> ac_ = context.Operators.Union<Encounter>(w_, ab_);
		CqlValueSet ad_ = this.Online_Assessments(context);
		IEnumerable<Encounter> ae_ = context.Operators.Retrieve<Encounter>(new RetrieveParameters(default, ad_, default, "http://hl7.org/fhir/us/qicore/StructureDefinition/qicore-encounter"));
		IEnumerable<Encounter> af_ = context.Operators.Retrieve<Encounter>(new RetrieveParameters(default, default, default, "http://hl7.org/fhir/us/qicore/StructureDefinition/qicore-encounter"));
		bool? ag_		(Encounter E)
		{
			List<CodeableConcept> am_ = E?.Type;
			CqlConcept an_			(CodeableConcept @this)
			{
				CqlConcept as_ = FHIRHelpers_4_3_000.Instance.ToConcept(context, @this);

				return as_;
			};
			IEnumerable<CqlConcept> ao_ = context.Operators.Select<CodeableConcept, CqlConcept>((IEnumerable<CodeableConcept>)am_, an_);
			bool? ap_			(CqlConcept T)
			{
				CqlCode at_ = this.Office_or_other_outpatient_visit_for_the_evaluation_and_management_of_an_established_patient__that_may_not_require_the_presence_of_a_physician_or_other_qualified_health_care_professional__Usually__the_presenting_problem_s__are_minimal_(context);
				CqlConcept au_ = context.Operators.ConvertCodeToConcept(at_);
				bool? av_ = context.Operators.Equivalent(T, au_);

				return av_;
			};
			IEnumerable<CqlConcept> aq_ = context.Operators.Where<CqlConcept>(ao_, ap_);
			bool? ar_ = context.Operators.Exists<CqlConcept>(aq_);

			return ar_;
		};
		IEnumerable<Encounter> ah_ = context.Operators.Where<Encounter>(af_, ag_);
		IEnumerable<Encounter> ai_ = context.Operators.Union<Encounter>(ae_, ah_);
		IEnumerable<Encounter> aj_ = context.Operators.Union<Encounter>(ac_, ai_);
		bool? ak_		(Encounter ValidEncounters)
		{
			CqlInterval<CqlDateTime> aw_ = this.Measurement_Period(context);
			Period ax_ = ValidEncounters?.Period;
			CqlInterval<CqlDateTime> ay_ = FHIRHelpers_4_3_000.Instance.ToInterval(context, ax_);
			bool? az_ = context.Operators.IntervalIncludesInterval<CqlDateTime>(aw_, ay_, default);

			return az_;
		};
		IEnumerable<Encounter> al_ = context.Operators.Where<Encounter>(aj_, ak_);

		return al_;
	}


    [CqlDeclaration("Initial Population")]
	public bool? Initial_Population	(CqlContext context)
	{
		Patient a_ = this.Patient(context);
		Date b_ = a_?.BirthDateElement;
		string c_ = b_?.Value;
		CqlDate d_ = context.Operators.ConvertStringToDate(c_);
		CqlInterval<CqlDateTime> e_ = this.Measurement_Period(context);
		CqlDateTime f_ = context.Operators.End(e_);
		CqlDate g_ = context.Operators.DateFrom(f_);
		int? h_ = context.Operators.CalculateAgeAt(d_, g_, "year");
		bool? i_ = context.Operators.GreaterOrEqual(h_, 65);
		IEnumerable<Encounter> j_ = this.Qualifying_Encounters(context);
		bool? k_ = context.Operators.Exists<Encounter>(j_);
		bool? l_ = context.Operators.And(i_, k_);

		return l_;
	}


    [CqlDeclaration("Denominator")]
	public bool? Denominator	(CqlContext context)
	{
		bool? a_ = this.Initial_Population(context);

		return a_;
	}


    [CqlDeclaration("Denominator Exclusions")]
	public bool? Denominator_Exclusions	(CqlContext context)
	{
		bool? a_ = Hospice_6_9_000.Instance.Has_Hospice_Services(context);
		bool? b_ = PalliativeCare_1_9_000.Instance.Has_Palliative_Care_in_the_Measurement_Period(context);
		bool? c_ = context.Operators.Or(a_, b_);

		return c_;
	}

	public IEnumerable<MedicationRequest> More_Than_One_Order	(CqlContext context, IEnumerable<MedicationRequest> Medication)
	{
		IEnumerable<MedicationRequest> a_ = Status_1_6_000.Instance.Active_or_Completed_Medication_Request(context, Medication);
		IEnumerable<MedicationRequest> b_		(MedicationRequest OrderMedication1)
		{
			IEnumerable<MedicationRequest> f_ = Status_1_6_000.Instance.Active_or_Completed_Medication_Request(context, Medication);
			bool? g_			(MedicationRequest OrderMedication2)
			{
				FhirDateTime k_ = OrderMedication1?.AuthoredOnElement;
				CqlDateTime l_ = context.Operators.Convert<CqlDateTime>(k_);
				CqlInterval<CqlDateTime> m_ = this.Measurement_Period(context);
				bool? n_ = context.Operators.In<CqlDateTime>(l_, m_, default);
				MedicationRequest.DispenseRequestComponent o_ = OrderMedication1?.DispenseRequest;
				UnsignedInt p_ = o_?.NumberOfRepeatsAllowedElement;
				int? q_ = p_?.Value;
				bool? r_ = context.Operators.GreaterOrEqual(q_, 1);
				bool? s_ = context.Operators.And(n_, r_);
				CqlDateTime u_ = context.Operators.Convert<CqlDateTime>(k_);
				CqlDate v_ = context.Operators.DateFrom(u_);
				FhirDateTime w_ = OrderMedication2?.AuthoredOnElement;
				CqlDateTime x_ = context.Operators.Convert<CqlDateTime>(w_);
				CqlDate y_ = context.Operators.DateFrom(x_);
				bool? z_ = context.Operators.Equivalent(v_, y_);
				bool? aa_ = context.Operators.Not(z_);
				CqlDateTime ac_ = context.Operators.Convert<CqlDateTime>(k_);
				bool? ae_ = context.Operators.In<CqlDateTime>(ac_, m_, default);
				bool? af_ = context.Operators.And(aa_, ae_);
				CqlDateTime ah_ = context.Operators.Convert<CqlDateTime>(w_);
				bool? aj_ = context.Operators.In<CqlDateTime>(ah_, m_, default);
				bool? ak_ = context.Operators.And(af_, aj_);
				bool? al_ = context.Operators.Or(s_, ak_);
				CqlDateTime an_ = context.Operators.Convert<CqlDateTime>(k_);
				CqlDate ao_ = context.Operators.DateFrom(an_);
				CqlDateTime aq_ = context.Operators.Convert<CqlDateTime>(w_);
				CqlDate ar_ = context.Operators.DateFrom(aq_);
				bool? as_ = context.Operators.Equivalent(ao_, ar_);
				CqlDateTime au_ = context.Operators.Convert<CqlDateTime>(k_);
				bool? aw_ = context.Operators.In<CqlDateTime>(au_, m_, default);
				bool? ax_ = context.Operators.And(as_, aw_);
				CqlInterval<CqlDate> ay_ = CumulativeMedicationDuration_4_0_000.Instance.MedicationRequestPeriod(context, OrderMedication1);
				CqlDate az_ = context.Operators.Start(ay_);
				CqlDateTime ba_ = context.Operators.ConvertDateToDateTime(az_);
				CqlDate bb_ = context.Operators.DateFrom(ba_);
				CqlInterval<CqlDate> bc_ = CumulativeMedicationDuration_4_0_000.Instance.MedicationRequestPeriod(context, OrderMedication2);
				CqlDate bd_ = context.Operators.Start(bc_);
				CqlDateTime be_ = context.Operators.ConvertDateToDateTime(bd_);
				CqlDate bf_ = context.Operators.DateFrom(be_);
				bool? bg_ = context.Operators.Equivalent(bb_, bf_);
				bool? bh_ = context.Operators.Not(bg_);
				bool? bi_ = context.Operators.And(ax_, bh_);
				CqlDate bk_ = context.Operators.Start(ay_);
				CqlDateTime bl_ = context.Operators.ConvertDateToDateTime(bk_);
				bool? bn_ = context.Operators.In<CqlDateTime>(bl_, m_, default);
				bool? bo_ = context.Operators.And(bi_, bn_);
				CqlDate bq_ = context.Operators.Start(bc_);
				CqlDateTime br_ = context.Operators.ConvertDateToDateTime(bq_);
				bool? bt_ = context.Operators.In<CqlDateTime>(br_, m_, default);
				bool? bu_ = context.Operators.And(bo_, bt_);
				bool? bv_ = context.Operators.Or(al_, bu_);

				return bv_;
			};
			IEnumerable<MedicationRequest> h_ = context.Operators.Where<MedicationRequest>(f_, g_);
			MedicationRequest i_			(MedicationRequest OrderMedication2) => 
				OrderMedication1;
			IEnumerable<MedicationRequest> j_ = context.Operators.Select<MedicationRequest, MedicationRequest>(h_, i_);

			return j_;
		};
		IEnumerable<MedicationRequest> c_ = context.Operators.SelectMany<MedicationRequest, MedicationRequest>(a_, b_);
		MedicationRequest d_		(MedicationRequest OrderMedication1) => 
			OrderMedication1;
		IEnumerable<MedicationRequest> e_ = context.Operators.Select<MedicationRequest, MedicationRequest>(c_, d_);

		return e_;
	}


    [CqlDeclaration("Same High Risk Medications Ordered on Different Days")]
	public IEnumerable<MedicationRequest> Same_High_Risk_Medications_Ordered_on_Different_Days	(CqlContext context)
	{
		CqlValueSet a_ = this.Anticholinergics__first_generation_antihistamines(context);
		IEnumerable<MedicationRequest> b_ = context.Operators.Retrieve<MedicationRequest>(new RetrieveParameters(default, a_, default, "http://hl7.org/fhir/us/qicore/StructureDefinition/qicore-medicationrequest"));
		IEnumerable<MedicationRequest> d_ = context.Operators.Retrieve<MedicationRequest>(new RetrieveParameters(default, a_, default, "http://hl7.org/fhir/us/qicore/StructureDefinition/qicore-medicationrequest"));
		IEnumerable<MedicationRequest> e_ = context.Operators.Union<MedicationRequest>(b_, d_);
		IEnumerable<MedicationRequest> f_ = this.More_Than_One_Order(context, e_);
		CqlValueSet g_ = this.Anticholinergics__anti_Parkinson_agents(context);
		IEnumerable<MedicationRequest> h_ = context.Operators.Retrieve<MedicationRequest>(new RetrieveParameters(default, g_, default, "http://hl7.org/fhir/us/qicore/StructureDefinition/qicore-medicationrequest"));
		IEnumerable<MedicationRequest> j_ = context.Operators.Retrieve<MedicationRequest>(new RetrieveParameters(default, g_, default, "http://hl7.org/fhir/us/qicore/StructureDefinition/qicore-medicationrequest"));
		IEnumerable<MedicationRequest> k_ = context.Operators.Union<MedicationRequest>(h_, j_);
		IEnumerable<MedicationRequest> l_ = this.More_Than_One_Order(context, k_);
		IEnumerable<MedicationRequest> m_ = context.Operators.Union<MedicationRequest>(f_, l_);
		CqlValueSet n_ = this.Antispasmodics(context);
		IEnumerable<MedicationRequest> o_ = context.Operators.Retrieve<MedicationRequest>(new RetrieveParameters(default, n_, default, "http://hl7.org/fhir/us/qicore/StructureDefinition/qicore-medicationrequest"));
		IEnumerable<MedicationRequest> q_ = context.Operators.Retrieve<MedicationRequest>(new RetrieveParameters(default, n_, default, "http://hl7.org/fhir/us/qicore/StructureDefinition/qicore-medicationrequest"));
		IEnumerable<MedicationRequest> r_ = context.Operators.Union<MedicationRequest>(o_, q_);
		IEnumerable<MedicationRequest> s_ = this.More_Than_One_Order(context, r_);
		CqlValueSet t_ = this.Antithrombotic(context);
		IEnumerable<MedicationRequest> u_ = context.Operators.Retrieve<MedicationRequest>(new RetrieveParameters(default, t_, default, "http://hl7.org/fhir/us/qicore/StructureDefinition/qicore-medicationrequest"));
		IEnumerable<MedicationRequest> w_ = context.Operators.Retrieve<MedicationRequest>(new RetrieveParameters(default, t_, default, "http://hl7.org/fhir/us/qicore/StructureDefinition/qicore-medicationrequest"));
		IEnumerable<MedicationRequest> x_ = context.Operators.Union<MedicationRequest>(u_, w_);
		IEnumerable<MedicationRequest> y_ = this.More_Than_One_Order(context, x_);
		IEnumerable<MedicationRequest> z_ = context.Operators.Union<MedicationRequest>(s_, y_);
		IEnumerable<MedicationRequest> aa_ = context.Operators.Union<MedicationRequest>(m_, z_);
		CqlValueSet ab_ = this.Cardiovascular__alpha_agonists__central(context);
		IEnumerable<MedicationRequest> ac_ = context.Operators.Retrieve<MedicationRequest>(new RetrieveParameters(default, ab_, default, "http://hl7.org/fhir/us/qicore/StructureDefinition/qicore-medicationrequest"));
		IEnumerable<MedicationRequest> ae_ = context.Operators.Retrieve<MedicationRequest>(new RetrieveParameters(default, ab_, default, "http://hl7.org/fhir/us/qicore/StructureDefinition/qicore-medicationrequest"));
		IEnumerable<MedicationRequest> af_ = context.Operators.Union<MedicationRequest>(ac_, ae_);
		IEnumerable<MedicationRequest> ag_ = this.More_Than_One_Order(context, af_);
		CqlValueSet ah_ = this.Cardiovascular__other(context);
		IEnumerable<MedicationRequest> ai_ = context.Operators.Retrieve<MedicationRequest>(new RetrieveParameters(default, ah_, default, "http://hl7.org/fhir/us/qicore/StructureDefinition/qicore-medicationrequest"));
		IEnumerable<MedicationRequest> ak_ = context.Operators.Retrieve<MedicationRequest>(new RetrieveParameters(default, ah_, default, "http://hl7.org/fhir/us/qicore/StructureDefinition/qicore-medicationrequest"));
		IEnumerable<MedicationRequest> al_ = context.Operators.Union<MedicationRequest>(ai_, ak_);
		IEnumerable<MedicationRequest> am_ = this.More_Than_One_Order(context, al_);
		IEnumerable<MedicationRequest> an_ = context.Operators.Union<MedicationRequest>(ag_, am_);
		IEnumerable<MedicationRequest> ao_ = context.Operators.Union<MedicationRequest>(aa_, an_);
		CqlValueSet ap_ = this.Central_nervous_system__antidepressants(context);
		IEnumerable<MedicationRequest> aq_ = context.Operators.Retrieve<MedicationRequest>(new RetrieveParameters(default, ap_, default, "http://hl7.org/fhir/us/qicore/StructureDefinition/qicore-medicationrequest"));
		IEnumerable<MedicationRequest> as_ = context.Operators.Retrieve<MedicationRequest>(new RetrieveParameters(default, ap_, default, "http://hl7.org/fhir/us/qicore/StructureDefinition/qicore-medicationrequest"));
		IEnumerable<MedicationRequest> at_ = context.Operators.Union<MedicationRequest>(aq_, as_);
		IEnumerable<MedicationRequest> au_ = this.More_Than_One_Order(context, at_);
		CqlValueSet av_ = this.Central_nervous_system__barbiturates(context);
		IEnumerable<MedicationRequest> aw_ = context.Operators.Retrieve<MedicationRequest>(new RetrieveParameters(default, av_, default, "http://hl7.org/fhir/us/qicore/StructureDefinition/qicore-medicationrequest"));
		IEnumerable<MedicationRequest> ay_ = context.Operators.Retrieve<MedicationRequest>(new RetrieveParameters(default, av_, default, "http://hl7.org/fhir/us/qicore/StructureDefinition/qicore-medicationrequest"));
		IEnumerable<MedicationRequest> az_ = context.Operators.Union<MedicationRequest>(aw_, ay_);
		IEnumerable<MedicationRequest> ba_ = this.More_Than_One_Order(context, az_);
		IEnumerable<MedicationRequest> bb_ = context.Operators.Union<MedicationRequest>(au_, ba_);
		IEnumerable<MedicationRequest> bc_ = context.Operators.Union<MedicationRequest>(ao_, bb_);
		CqlValueSet bd_ = this.Central_nervous_system__vasodilators(context);
		IEnumerable<MedicationRequest> be_ = context.Operators.Retrieve<MedicationRequest>(new RetrieveParameters(default, bd_, default, "http://hl7.org/fhir/us/qicore/StructureDefinition/qicore-medicationrequest"));
		IEnumerable<MedicationRequest> bg_ = context.Operators.Retrieve<MedicationRequest>(new RetrieveParameters(default, bd_, default, "http://hl7.org/fhir/us/qicore/StructureDefinition/qicore-medicationrequest"));
		IEnumerable<MedicationRequest> bh_ = context.Operators.Union<MedicationRequest>(be_, bg_);
		IEnumerable<MedicationRequest> bi_ = this.More_Than_One_Order(context, bh_);
		CqlValueSet bj_ = this.Central_nervous_system__other(context);
		IEnumerable<MedicationRequest> bk_ = context.Operators.Retrieve<MedicationRequest>(new RetrieveParameters(default, bj_, default, "http://hl7.org/fhir/us/qicore/StructureDefinition/qicore-medicationrequest"));
		IEnumerable<MedicationRequest> bm_ = context.Operators.Retrieve<MedicationRequest>(new RetrieveParameters(default, bj_, default, "http://hl7.org/fhir/us/qicore/StructureDefinition/qicore-medicationrequest"));
		IEnumerable<MedicationRequest> bn_ = context.Operators.Union<MedicationRequest>(bk_, bm_);
		IEnumerable<MedicationRequest> bo_ = this.More_Than_One_Order(context, bn_);
		IEnumerable<MedicationRequest> bp_ = context.Operators.Union<MedicationRequest>(bi_, bo_);
		IEnumerable<MedicationRequest> bq_ = context.Operators.Union<MedicationRequest>(bc_, bp_);
		CqlValueSet br_ = this.Endocrine_system__estrogens_with_or_without_progestins(context);
		IEnumerable<MedicationRequest> bs_ = context.Operators.Retrieve<MedicationRequest>(new RetrieveParameters(default, br_, default, "http://hl7.org/fhir/us/qicore/StructureDefinition/qicore-medicationrequest"));
		IEnumerable<MedicationRequest> bu_ = context.Operators.Retrieve<MedicationRequest>(new RetrieveParameters(default, br_, default, "http://hl7.org/fhir/us/qicore/StructureDefinition/qicore-medicationrequest"));
		IEnumerable<MedicationRequest> bv_ = context.Operators.Union<MedicationRequest>(bs_, bu_);
		IEnumerable<MedicationRequest> bw_ = this.More_Than_One_Order(context, bv_);
		CqlValueSet bx_ = this.Endocrine_system__sulfonylureas__long_duration(context);
		IEnumerable<MedicationRequest> by_ = context.Operators.Retrieve<MedicationRequest>(new RetrieveParameters(default, bx_, default, "http://hl7.org/fhir/us/qicore/StructureDefinition/qicore-medicationrequest"));
		IEnumerable<MedicationRequest> ca_ = context.Operators.Retrieve<MedicationRequest>(new RetrieveParameters(default, bx_, default, "http://hl7.org/fhir/us/qicore/StructureDefinition/qicore-medicationrequest"));
		IEnumerable<MedicationRequest> cb_ = context.Operators.Union<MedicationRequest>(by_, ca_);
		IEnumerable<MedicationRequest> cc_ = this.More_Than_One_Order(context, cb_);
		IEnumerable<MedicationRequest> cd_ = context.Operators.Union<MedicationRequest>(bw_, cc_);
		IEnumerable<MedicationRequest> ce_ = context.Operators.Union<MedicationRequest>(bq_, cd_);
		CqlValueSet cf_ = this.Endocrine_system__other(context);
		IEnumerable<MedicationRequest> cg_ = context.Operators.Retrieve<MedicationRequest>(new RetrieveParameters(default, cf_, default, "http://hl7.org/fhir/us/qicore/StructureDefinition/qicore-medicationrequest"));
		IEnumerable<MedicationRequest> ci_ = context.Operators.Retrieve<MedicationRequest>(new RetrieveParameters(default, cf_, default, "http://hl7.org/fhir/us/qicore/StructureDefinition/qicore-medicationrequest"));
		IEnumerable<MedicationRequest> cj_ = context.Operators.Union<MedicationRequest>(cg_, ci_);
		IEnumerable<MedicationRequest> ck_ = this.More_Than_One_Order(context, cj_);
		CqlValueSet cl_ = this.Nonbenzodiazepine_hypnotics(context);
		IEnumerable<MedicationRequest> cm_ = context.Operators.Retrieve<MedicationRequest>(new RetrieveParameters(default, cl_, default, "http://hl7.org/fhir/us/qicore/StructureDefinition/qicore-medicationrequest"));
		IEnumerable<MedicationRequest> co_ = context.Operators.Retrieve<MedicationRequest>(new RetrieveParameters(default, cl_, default, "http://hl7.org/fhir/us/qicore/StructureDefinition/qicore-medicationrequest"));
		IEnumerable<MedicationRequest> cp_ = context.Operators.Union<MedicationRequest>(cm_, co_);
		IEnumerable<MedicationRequest> cq_ = this.More_Than_One_Order(context, cp_);
		IEnumerable<MedicationRequest> cr_ = context.Operators.Union<MedicationRequest>(ck_, cq_);
		IEnumerable<MedicationRequest> cs_ = context.Operators.Union<MedicationRequest>(ce_, cr_);
		CqlValueSet ct_ = this.Pain_medications__skeletal_muscle_relaxants(context);
		IEnumerable<MedicationRequest> cu_ = context.Operators.Retrieve<MedicationRequest>(new RetrieveParameters(default, ct_, default, "http://hl7.org/fhir/us/qicore/StructureDefinition/qicore-medicationrequest"));
		IEnumerable<MedicationRequest> cw_ = context.Operators.Retrieve<MedicationRequest>(new RetrieveParameters(default, ct_, default, "http://hl7.org/fhir/us/qicore/StructureDefinition/qicore-medicationrequest"));
		IEnumerable<MedicationRequest> cx_ = context.Operators.Union<MedicationRequest>(cu_, cw_);
		IEnumerable<MedicationRequest> cy_ = this.More_Than_One_Order(context, cx_);
		CqlValueSet cz_ = this.Pain_medications__other(context);
		IEnumerable<MedicationRequest> da_ = context.Operators.Retrieve<MedicationRequest>(new RetrieveParameters(default, cz_, default, "http://hl7.org/fhir/us/qicore/StructureDefinition/qicore-medicationrequest"));
		IEnumerable<MedicationRequest> dc_ = context.Operators.Retrieve<MedicationRequest>(new RetrieveParameters(default, cz_, default, "http://hl7.org/fhir/us/qicore/StructureDefinition/qicore-medicationrequest"));
		IEnumerable<MedicationRequest> dd_ = context.Operators.Union<MedicationRequest>(da_, dc_);
		IEnumerable<MedicationRequest> de_ = this.More_Than_One_Order(context, dd_);
		IEnumerable<MedicationRequest> df_ = context.Operators.Union<MedicationRequest>(cy_, de_);
		IEnumerable<MedicationRequest> dg_ = context.Operators.Union<MedicationRequest>(cs_, df_);

		return dg_;
	}

	public decimal? MedicationRequestPeriodInDays	(CqlContext context, MedicationRequest Request)
	{
		MedicationRequest[] a_ = [
			Request,
		];
		decimal? b_		(MedicationRequest R)
		{
			MedicationRequest.DispenseRequestComponent e_ = R?.DispenseRequest;
			Duration f_ = e_?.ExpectedSupplyDuration;
			CqlQuantity g_ = FHIRHelpers_4_3_000.Instance.ToQuantity(context, f_);
			CqlQuantity h_ = context.Operators.ConvertQuantity(g_, "d");
			decimal? i_ = h_?.value;
			Quantity k_ = e_?.Quantity;
			CqlQuantity l_ = FHIRHelpers_4_3_000.Instance.ToQuantity(context, k_);
			decimal? m_ = l_?.value;
			List<Dosage> n_ = R?.DosageInstruction;
			Dosage o_ = context.Operators.SingletonFrom<Dosage>((IEnumerable<Dosage>)n_);
			List<Dosage.DoseAndRateComponent> p_ = o_?.DoseAndRate;
			Dosage.DoseAndRateComponent q_ = context.Operators.SingletonFrom<Dosage.DoseAndRateComponent>((IEnumerable<Dosage.DoseAndRateComponent>)p_);
			DataType r_ = q_?.Dose;
			object s_ = FHIRHelpers_4_3_000.Instance.ToValue(context, r_);
			CqlQuantity t_ = context.Operators.End(s_ as CqlInterval<CqlQuantity>);
			Dosage v_ = context.Operators.SingletonFrom<Dosage>((IEnumerable<Dosage>)n_);
			List<Dosage.DoseAndRateComponent> w_ = v_?.DoseAndRate;
			Dosage.DoseAndRateComponent x_ = context.Operators.SingletonFrom<Dosage.DoseAndRateComponent>((IEnumerable<Dosage.DoseAndRateComponent>)w_);
			DataType y_ = x_?.Dose;
			object z_ = FHIRHelpers_4_3_000.Instance.ToValue(context, y_);
			decimal? aa_ = (t_ ?? z_ as CqlQuantity)?.value;
			Dosage ac_ = context.Operators.SingletonFrom<Dosage>((IEnumerable<Dosage>)n_);
			Timing ad_ = ac_?.Timing;
			Timing.RepeatComponent ae_ = ad_?.Repeat;
			PositiveInt af_ = ae_?.FrequencyMaxElement;
			int? ag_ = af_?.Value;
			Dosage ai_ = context.Operators.SingletonFrom<Dosage>((IEnumerable<Dosage>)n_);
			Timing aj_ = ai_?.Timing;
			Timing.RepeatComponent ak_ = aj_?.Repeat;
			PositiveInt al_ = ak_?.FrequencyElement;
			int? am_ = al_?.Value;
			Dosage ao_ = context.Operators.SingletonFrom<Dosage>((IEnumerable<Dosage>)n_);
			Timing ap_ = ao_?.Timing;
			Timing.RepeatComponent aq_ = ap_?.Repeat;
			FhirDecimal ar_ = aq_?.PeriodElement;
			decimal? as_ = ar_?.Value;
			Dosage au_ = context.Operators.SingletonFrom<Dosage>((IEnumerable<Dosage>)n_);
			Timing av_ = au_?.Timing;
			Timing.RepeatComponent aw_ = av_?.Repeat;
			Code<Timing.UnitsOfTime> ax_ = aw_?.PeriodUnitElement;
			Timing.UnitsOfTime? ay_ = ax_?.Value;
			string az_ = context.Operators.Convert<string>(ay_);
			CqlQuantity ba_ = CumulativeMedicationDuration_4_0_000.Instance.Quantity(context, as_, az_);
			decimal? bb_ = CumulativeMedicationDuration_4_0_000.Instance.ToDaily(context, ag_ ?? am_, ba_);
			Dosage bd_ = context.Operators.SingletonFrom<Dosage>((IEnumerable<Dosage>)n_);
			Timing be_ = bd_?.Timing;
			Timing.RepeatComponent bf_ = be_?.Repeat;
			List<Time> bg_ = bf_?.TimeOfDayElement;
			IEnumerable<CqlTime> bh_ = context.Operators.LateBoundProperty<IEnumerable<CqlTime>>(bg_, "value");
			int? bi_ = context.Operators.Count<CqlTime>(bh_);
			decimal? bj_ = context.Operators.ConvertIntegerToDecimal(bi_);
			decimal? bk_ = context.Operators.Multiply(aa_, (bb_ ?? bj_) ?? 1.0m);
			decimal? bl_ = context.Operators.Divide(m_, bk_);
			UnsignedInt bn_ = e_?.NumberOfRepeatsAllowedElement;
			int? bo_ = bn_?.Value;
			int? bp_ = context.Operators.Add(1, bo_ ?? 0);
			decimal? bq_ = context.Operators.ConvertIntegerToDecimal(bp_);
			decimal? br_ = context.Operators.Multiply(i_ ?? bl_, bq_);

			return br_;
		};
		IEnumerable<decimal?> c_ = context.Operators.Select<MedicationRequest, decimal?>((IEnumerable<MedicationRequest>)a_, b_);
		decimal? d_ = context.Operators.SingletonFrom<decimal?>(c_);

		return d_;
	}


    [CqlDeclaration("Two High Risk Medications with Prolonged Duration")]
	public bool? Two_High_Risk_Medications_with_Prolonged_Duration	(CqlContext context)
	{
		CqlValueSet a_ = this.Anti_Infectives__other(context);
		IEnumerable<MedicationRequest> b_ = context.Operators.Retrieve<MedicationRequest>(new RetrieveParameters(default, a_, default, "http://hl7.org/fhir/us/qicore/StructureDefinition/qicore-medicationrequest"));
		IEnumerable<MedicationRequest> d_ = context.Operators.Retrieve<MedicationRequest>(new RetrieveParameters(default, a_, default, "http://hl7.org/fhir/us/qicore/StructureDefinition/qicore-medicationrequest"));
		IEnumerable<MedicationRequest> e_ = context.Operators.Union<MedicationRequest>(b_, d_);
		IEnumerable<MedicationRequest> f_ = this.More_Than_One_Order(context, e_);
		decimal? g_		(MedicationRequest AntiInfectives)
		{
			decimal? l_ = this.MedicationRequestPeriodInDays(context, AntiInfectives);

			return l_;
		};
		IEnumerable<decimal?> h_ = context.Operators.Select<MedicationRequest, decimal?>(f_, g_);
		decimal? i_ = context.Operators.Sum(h_);
		decimal? j_ = context.Operators.ConvertIntegerToDecimal(90);
		bool? k_ = context.Operators.Greater(i_, j_);

		return k_;
	}

	public CqlQuantity MedicationStrengthPerUnit	(CqlContext context, CqlConcept Strength)
	{
		CqlQuantity a_		()
		{
			bool b_			()
			{
				CqlCode t_ = this.reserpine_0_1_MG_Oral_Tablet(context);
				CqlConcept u_ = context.Operators.ConvertCodeToConcept(t_);
				bool? v_ = context.Operators.Equivalent(Strength, u_);

				return v_ ?? false;
			};
			bool c_			()
			{
				CqlCode w_ = this.reserpine_0_25_MG_Oral_Tablet(context);
				CqlConcept x_ = context.Operators.ConvertCodeToConcept(w_);
				bool? y_ = context.Operators.Equivalent(Strength, x_);

				return y_ ?? false;
			};
			bool d_			()
			{
				CqlCode z_ = this.digoxin_0_05_MG_ML_Oral_Solution(context);
				CqlConcept aa_ = context.Operators.ConvertCodeToConcept(z_);
				bool? ab_ = context.Operators.Equivalent(Strength, aa_);

				return ab_ ?? false;
			};
			bool e_			()
			{
				CqlCode ac_ = this.digoxin_0_0625_MG_Oral_Tablet(context);
				CqlConcept ad_ = context.Operators.ConvertCodeToConcept(ac_);
				bool? ae_ = context.Operators.Equivalent(Strength, ad_);

				return ae_ ?? false;
			};
			bool f_			()
			{
				CqlCode af_ = this._1_ML_digoxin_0_1_MG_ML_Injection(context);
				CqlConcept ag_ = context.Operators.ConvertCodeToConcept(af_);
				bool? ah_ = context.Operators.Equivalent(Strength, ag_);

				return ah_ ?? false;
			};
			bool g_			()
			{
				CqlCode ai_ = this.digoxin_0_125_MG_Oral_Tablet(context);
				CqlConcept aj_ = context.Operators.ConvertCodeToConcept(ai_);
				bool? ak_ = context.Operators.Equivalent(Strength, aj_);

				return ak_ ?? false;
			};
			bool h_			()
			{
				CqlCode al_ = this.digoxin_0_1875_MG_Oral_Tablet(context);
				CqlConcept am_ = context.Operators.ConvertCodeToConcept(al_);
				bool? an_ = context.Operators.Equivalent(Strength, am_);

				return an_ ?? false;
			};
			bool i_			()
			{
				CqlCode ao_ = this.digoxin_0_25_MG_Oral_Tablet(context);
				CqlConcept ap_ = context.Operators.ConvertCodeToConcept(ao_);
				bool? aq_ = context.Operators.Equivalent(Strength, ap_);

				return aq_ ?? false;
			};
			bool j_			()
			{
				CqlCode ar_ = this._2_ML_digoxin_0_25_MG_ML_Injection(context);
				CqlConcept as_ = context.Operators.ConvertCodeToConcept(ar_);
				bool? at_ = context.Operators.Equivalent(Strength, as_);

				return at_ ?? false;
			};
			bool k_			()
			{
				CqlCode au_ = this.doxepin_3_MG_Oral_Tablet(context);
				CqlConcept av_ = context.Operators.ConvertCodeToConcept(au_);
				bool? aw_ = context.Operators.Equivalent(Strength, av_);

				return aw_ ?? false;
			};
			bool l_			()
			{
				CqlCode ax_ = this.doxepin_6_MG_Oral_Tablet(context);
				CqlConcept ay_ = context.Operators.ConvertCodeToConcept(ax_);
				bool? az_ = context.Operators.Equivalent(Strength, ay_);

				return az_ ?? false;
			};
			bool m_			()
			{
				CqlCode ba_ = this.doxepin_hydrochloride_10_MG_Oral_Capsule(context);
				CqlConcept bb_ = context.Operators.ConvertCodeToConcept(ba_);
				bool? bc_ = context.Operators.Equivalent(Strength, bb_);

				return bc_ ?? false;
			};
			bool n_			()
			{
				CqlCode bd_ = this.doxepin_hydrochloride_10_MG_ML_Oral_Solution(context);
				CqlConcept be_ = context.Operators.ConvertCodeToConcept(bd_);
				bool? bf_ = context.Operators.Equivalent(Strength, be_);

				return bf_ ?? false;
			};
			bool o_			()
			{
				CqlCode bg_ = this.doxepin_hydrochloride_25_MG_Oral_Capsule(context);
				CqlConcept bh_ = context.Operators.ConvertCodeToConcept(bg_);
				bool? bi_ = context.Operators.Equivalent(Strength, bh_);

				return bi_ ?? false;
			};
			bool p_			()
			{
				CqlCode bj_ = this.doxepin_hydrochloride_50_MG_Oral_Capsule(context);
				CqlConcept bk_ = context.Operators.ConvertCodeToConcept(bj_);
				bool? bl_ = context.Operators.Equivalent(Strength, bk_);

				return bl_ ?? false;
			};
			bool q_			()
			{
				CqlCode bm_ = this.doxepin_hydrochloride_75_MG_Oral_Capsule(context);
				CqlConcept bn_ = context.Operators.ConvertCodeToConcept(bm_);
				bool? bo_ = context.Operators.Equivalent(Strength, bn_);

				return bo_ ?? false;
			};
			bool r_			()
			{
				CqlCode bp_ = this.doxepin_hydrochloride_100_MG_Oral_Capsule(context);
				CqlConcept bq_ = context.Operators.ConvertCodeToConcept(bp_);
				bool? br_ = context.Operators.Equivalent(Strength, bq_);

				return br_ ?? false;
			};
			bool s_			()
			{
				CqlCode bs_ = this.doxepin_hydrochloride_150_MG_Oral_Capsule(context);
				CqlConcept bt_ = context.Operators.ConvertCodeToConcept(bs_);
				bool? bu_ = context.Operators.Equivalent(Strength, bt_);

				return bu_ ?? false;
			};
			if (b_())
			{
CqlQuantity bv_ = context.Operators.Quantity(0.1m, "mg");

				return bv_;
			}
			else if (c_())
			{
CqlQuantity bw_ = context.Operators.Quantity(0.25m, "mg");

				return bw_;
			}
			else if (d_())
			{
CqlQuantity bx_ = context.Operators.Quantity(0.05m, "mg/mL");

				return bx_;
			}
			else if (e_())
			{
CqlQuantity by_ = context.Operators.Quantity(0.0625m, "mg");

				return by_;
			}
			else if (f_())
			{
CqlQuantity bz_ = context.Operators.Quantity(0.1m, "mg/mL");

				return bz_;
			}
			else if (g_())
			{
CqlQuantity ca_ = context.Operators.Quantity(0.125m, "mg");

				return ca_;
			}
			else if (h_())
			{
CqlQuantity cb_ = context.Operators.Quantity(0.1875m, "mg");

				return cb_;
			}
			else if (i_())
			{
CqlQuantity cc_ = context.Operators.Quantity(0.25m, "mg");

				return cc_;
			}
			else if (j_())
			{
CqlQuantity cd_ = context.Operators.Quantity(0.25m, "mg/mL");

				return cd_;
			}
			else if (k_())
			{
CqlQuantity ce_ = context.Operators.Quantity(3m, "mg");

				return ce_;
			}
			else if (l_())
			{
CqlQuantity cf_ = context.Operators.Quantity(6m, "mg");

				return cf_;
			}
			else if (m_())
			{
CqlQuantity cg_ = context.Operators.Quantity(10m, "mg");

				return cg_;
			}
			else if (n_())
			{
CqlQuantity ch_ = context.Operators.Quantity(10m, "mg/mL");

				return ch_;
			}
			else if (o_())
			{
CqlQuantity ci_ = context.Operators.Quantity(25m, "mg");

				return ci_;
			}
			else if (p_())
			{
CqlQuantity cj_ = context.Operators.Quantity(50m, "mg");

				return cj_;
			}
			else if (q_())
			{
CqlQuantity ck_ = context.Operators.Quantity(75m, "mg");

				return ck_;
			}
			else if (r_())
			{
CqlQuantity cl_ = context.Operators.Quantity(100m, "mg");

				return cl_;
			}
			else if (s_())
			{
CqlQuantity cm_ = context.Operators.Quantity(150m, "mg");

				return cm_;
			}
			else
			{
				return default;
			}
		};

		return a_();
	}

	public CqlQuantity Average_Daily_Dose	(CqlContext context, MedicationRequest MedicationRequest)
	{
		MedicationRequest[] a_ = [
			MedicationRequest,
		];
		CqlQuantity b_		(MedicationRequest Order)
		{
			CqlQuantity e_			()
			{
				bool f_				()
				{
					decimal? g_ = this.MedicationRequestPeriodInDays(context, Order);
					bool? h_ = context.Operators.Not((bool?)(g_ is null));
					CqlConcept i_ = CQMCommon_2_0_000.Instance.getMedicationCode(context, Order);
					CqlQuantity j_ = this.MedicationStrengthPerUnit(context, i_);
					string k_ = j_?.unit;
					bool? l_ = context.Operators.Equal(k_, "mg");
					CqlQuantity n_ = this.MedicationStrengthPerUnit(context, i_);
					string o_ = n_?.unit;
					bool? p_ = context.Operators.Equal(o_, "mg/mL");
					MedicationRequest.DispenseRequestComponent q_ = Order?.DispenseRequest;
					Quantity r_ = q_?.Quantity;
					CqlQuantity s_ = FHIRHelpers_4_3_000.Instance.ToQuantity(context, r_);
					string t_ = s_?.unit;
					bool? u_ = context.Operators.Equal(t_, "mL");
					bool? v_ = context.Operators.And(p_, u_);
					bool? w_ = context.Operators.Or(l_, v_);
					bool? x_ = context.Operators.And(h_, w_);

					return x_ ?? false;
				};
				if (f_())
				{
MedicationRequest.DispenseRequestComponent y_ = Order?.DispenseRequest;
Quantity z_ = y_?.Quantity;
CqlQuantity aa_ = FHIRHelpers_4_3_000.Instance.ToQuantity(context, z_);
CqlConcept ab_ = CQMCommon_2_0_000.Instance.getMedicationCode(context, Order);
CqlQuantity ac_ = this.MedicationStrengthPerUnit(context, ab_);
CqlQuantity ad_ = context.Operators.Multiply(aa_, ac_);
decimal? ae_ = this.MedicationRequestPeriodInDays(context, Order);
CqlQuantity af_ = context.Operators.Divide(ad_, new CqlQuantity(ae_, "d"));

					return af_;
				}
				else
				{
					return default;
				}
			};

			return e_();
		};
		IEnumerable<CqlQuantity> c_ = context.Operators.Select<MedicationRequest, CqlQuantity>((IEnumerable<MedicationRequest>)a_, b_);
		CqlQuantity d_ = context.Operators.SingletonFrom<CqlQuantity>(c_);

		return d_;
	}


    [CqlDeclaration("High Risk Medications with Average Daily Dose Criteria")]
	public bool? High_Risk_Medications_with_Average_Daily_Dose_Criteria	(CqlContext context)
	{
		CqlValueSet a_ = this.Reserpine(context);
		IEnumerable<MedicationRequest> b_ = context.Operators.Retrieve<MedicationRequest>(new RetrieveParameters(default, a_, default, "http://hl7.org/fhir/us/qicore/StructureDefinition/qicore-medicationrequest"));
		IEnumerable<MedicationRequest> d_ = context.Operators.Retrieve<MedicationRequest>(new RetrieveParameters(default, a_, default, "http://hl7.org/fhir/us/qicore/StructureDefinition/qicore-medicationrequest"));
		IEnumerable<MedicationRequest> e_ = context.Operators.Union<MedicationRequest>(b_, d_);
		bool? f_		(MedicationRequest ReserpineOrdered)
		{
			CqlQuantity ad_ = this.Average_Daily_Dose(context, ReserpineOrdered);
			CqlQuantity ae_ = context.Operators.Quantity(0.1m, "mg/d");
			bool? af_ = context.Operators.Greater(ad_, ae_);

			return af_;
		};
		IEnumerable<MedicationRequest> g_ = context.Operators.Where<MedicationRequest>(e_, f_);
		IEnumerable<MedicationRequest> h_ = this.More_Than_One_Order(context, g_);
		bool? i_ = context.Operators.Exists<MedicationRequest>(h_);
		CqlValueSet j_ = this.Digoxin(context);
		IEnumerable<MedicationRequest> k_ = context.Operators.Retrieve<MedicationRequest>(new RetrieveParameters(default, j_, default, "http://hl7.org/fhir/us/qicore/StructureDefinition/qicore-medicationrequest"));
		IEnumerable<MedicationRequest> m_ = context.Operators.Retrieve<MedicationRequest>(new RetrieveParameters(default, j_, default, "http://hl7.org/fhir/us/qicore/StructureDefinition/qicore-medicationrequest"));
		IEnumerable<MedicationRequest> n_ = context.Operators.Union<MedicationRequest>(k_, m_);
		bool? o_		(MedicationRequest DigoxinOrdered)
		{
			CqlQuantity ag_ = this.Average_Daily_Dose(context, DigoxinOrdered);
			CqlQuantity ah_ = context.Operators.Quantity(0.125m, "mg/d");
			bool? ai_ = context.Operators.Greater(ag_, ah_);

			return ai_;
		};
		IEnumerable<MedicationRequest> p_ = context.Operators.Where<MedicationRequest>(n_, o_);
		IEnumerable<MedicationRequest> q_ = this.More_Than_One_Order(context, p_);
		bool? r_ = context.Operators.Exists<MedicationRequest>(q_);
		bool? s_ = context.Operators.Or(i_, r_);
		CqlValueSet t_ = this.Doxepin(context);
		IEnumerable<MedicationRequest> u_ = context.Operators.Retrieve<MedicationRequest>(new RetrieveParameters(default, t_, default, "http://hl7.org/fhir/us/qicore/StructureDefinition/qicore-medicationrequest"));
		IEnumerable<MedicationRequest> w_ = context.Operators.Retrieve<MedicationRequest>(new RetrieveParameters(default, t_, default, "http://hl7.org/fhir/us/qicore/StructureDefinition/qicore-medicationrequest"));
		IEnumerable<MedicationRequest> x_ = context.Operators.Union<MedicationRequest>(u_, w_);
		bool? y_		(MedicationRequest DoxepinOrdered)
		{
			CqlQuantity aj_ = this.Average_Daily_Dose(context, DoxepinOrdered);
			CqlQuantity ak_ = context.Operators.Quantity(6m, "mg/d");
			bool? al_ = context.Operators.Greater(aj_, ak_);

			return al_;
		};
		IEnumerable<MedicationRequest> z_ = context.Operators.Where<MedicationRequest>(x_, y_);
		IEnumerable<MedicationRequest> aa_ = this.More_Than_One_Order(context, z_);
		bool? ab_ = context.Operators.Exists<MedicationRequest>(aa_);
		bool? ac_ = context.Operators.Or(s_, ab_);

		return ac_;
	}


    [CqlDeclaration("Numerator 1")]
	public bool? Numerator_1	(CqlContext context)
	{
		IEnumerable<MedicationRequest> a_ = this.Same_High_Risk_Medications_Ordered_on_Different_Days(context);
		bool? b_ = context.Operators.Exists<MedicationRequest>(a_);
		bool? c_ = this.Two_High_Risk_Medications_with_Prolonged_Duration(context);
		bool? d_ = context.Operators.Or(b_, c_);
		bool? e_ = this.High_Risk_Medications_with_Average_Daily_Dose_Criteria(context);
		bool? f_ = context.Operators.Or(d_, e_);

		return f_;
	}


    [CqlDeclaration("More than One Antipsychotic Order")]
	public bool? More_than_One_Antipsychotic_Order	(CqlContext context)
	{
		CqlValueSet a_ = this.Antipsychotic(context);
		IEnumerable<MedicationRequest> b_ = context.Operators.Retrieve<MedicationRequest>(new RetrieveParameters(default, a_, default, "http://hl7.org/fhir/us/qicore/StructureDefinition/qicore-medicationrequest"));
		IEnumerable<MedicationRequest> d_ = context.Operators.Retrieve<MedicationRequest>(new RetrieveParameters(default, a_, default, "http://hl7.org/fhir/us/qicore/StructureDefinition/qicore-medicationrequest"));
		IEnumerable<MedicationRequest> e_ = context.Operators.Union<MedicationRequest>(b_, d_);
		IEnumerable<MedicationRequest> f_ = this.More_Than_One_Order(context, e_);
		bool? g_ = context.Operators.Exists<MedicationRequest>(f_);

		return g_;
	}


    [CqlDeclaration("Antipsychotic Index Prescription Start Date")]
	public CqlDateTime Antipsychotic_Index_Prescription_Start_Date	(CqlContext context)
	{
		CqlValueSet a_ = this.Antipsychotic(context);
		IEnumerable<MedicationRequest> b_ = context.Operators.Retrieve<MedicationRequest>(new RetrieveParameters(default, a_, default, "http://hl7.org/fhir/us/qicore/StructureDefinition/qicore-medicationrequest"));
		IEnumerable<MedicationRequest> d_ = context.Operators.Retrieve<MedicationRequest>(new RetrieveParameters(default, a_, default, "http://hl7.org/fhir/us/qicore/StructureDefinition/qicore-medicationrequest"));
		IEnumerable<MedicationRequest> e_ = context.Operators.Union<MedicationRequest>(b_, d_);
		IEnumerable<MedicationRequest> f_ = Status_1_6_000.Instance.Active_or_Completed_Medication_Request(context, e_);
		bool? g_		(MedicationRequest AntipsychoticMedication)
		{
			FhirDateTime m_ = AntipsychoticMedication?.AuthoredOnElement;
			CqlDateTime n_ = context.Operators.Convert<CqlDateTime>(m_);
			CqlInterval<CqlDateTime> o_ = this.Measurement_Period(context);
			bool? p_ = context.Operators.In<CqlDateTime>(n_, o_, default);

			return p_;
		};
		IEnumerable<MedicationRequest> h_ = context.Operators.Where<MedicationRequest>(f_, g_);
		CqlDateTime i_		(MedicationRequest AntipsychoticMedication)
		{
			FhirDateTime q_ = AntipsychoticMedication?.AuthoredOnElement;
			CqlDateTime r_ = context.Operators.Convert<CqlDateTime>(q_);

			return r_;
		};
		IEnumerable<CqlDateTime> j_ = context.Operators.Select<MedicationRequest, CqlDateTime>(h_, i_);
		IEnumerable<CqlDateTime> k_ = context.Operators.ListSort<CqlDateTime>(j_, System.ComponentModel.ListSortDirection.Ascending);
		CqlDateTime l_ = context.Operators.First<CqlDateTime>(k_);

		return l_;
	}


    [CqlDeclaration("More than One Benzodiazepine Order")]
	public bool? More_than_One_Benzodiazepine_Order	(CqlContext context)
	{
		CqlValueSet a_ = this.Benzodiazepine(context);
		IEnumerable<MedicationRequest> b_ = context.Operators.Retrieve<MedicationRequest>(new RetrieveParameters(default, a_, default, "http://hl7.org/fhir/us/qicore/StructureDefinition/qicore-medicationrequest"));
		IEnumerable<MedicationRequest> d_ = context.Operators.Retrieve<MedicationRequest>(new RetrieveParameters(default, a_, default, "http://hl7.org/fhir/us/qicore/StructureDefinition/qicore-medicationrequest"));
		IEnumerable<MedicationRequest> e_ = context.Operators.Union<MedicationRequest>(b_, d_);
		IEnumerable<MedicationRequest> f_ = this.More_Than_One_Order(context, e_);
		bool? g_ = context.Operators.Exists<MedicationRequest>(f_);

		return g_;
	}


    [CqlDeclaration("Benzodiazepine Index Prescription Start Date")]
	public CqlDateTime Benzodiazepine_Index_Prescription_Start_Date	(CqlContext context)
	{
		CqlValueSet a_ = this.Benzodiazepine(context);
		IEnumerable<MedicationRequest> b_ = context.Operators.Retrieve<MedicationRequest>(new RetrieveParameters(default, a_, default, "http://hl7.org/fhir/us/qicore/StructureDefinition/qicore-medicationrequest"));
		IEnumerable<MedicationRequest> d_ = context.Operators.Retrieve<MedicationRequest>(new RetrieveParameters(default, a_, default, "http://hl7.org/fhir/us/qicore/StructureDefinition/qicore-medicationrequest"));
		IEnumerable<MedicationRequest> e_ = context.Operators.Union<MedicationRequest>(b_, d_);
		IEnumerable<MedicationRequest> f_ = Status_1_6_000.Instance.Active_or_Completed_Medication_Request(context, e_);
		bool? g_		(MedicationRequest BenzodiazepineMedication)
		{
			FhirDateTime m_ = BenzodiazepineMedication?.AuthoredOnElement;
			CqlDateTime n_ = context.Operators.Convert<CqlDateTime>(m_);
			CqlInterval<CqlDateTime> o_ = this.Measurement_Period(context);
			bool? p_ = context.Operators.In<CqlDateTime>(n_, o_, default);

			return p_;
		};
		IEnumerable<MedicationRequest> h_ = context.Operators.Where<MedicationRequest>(f_, g_);
		CqlDateTime i_		(MedicationRequest BenzodiazepineMedication)
		{
			FhirDateTime q_ = BenzodiazepineMedication?.AuthoredOnElement;
			CqlDateTime r_ = context.Operators.Convert<CqlDateTime>(q_);

			return r_;
		};
		IEnumerable<CqlDateTime> j_ = context.Operators.Select<MedicationRequest, CqlDateTime>(h_, i_);
		IEnumerable<CqlDateTime> k_ = context.Operators.ListSort<CqlDateTime>(j_, System.ComponentModel.ListSortDirection.Ascending);
		CqlDateTime l_ = context.Operators.First<CqlDateTime>(k_);

		return l_;
	}


    [CqlDeclaration("Numerator 2")]
	public bool? Numerator_2	(CqlContext context)
	{
		bool? a_ = this.More_than_One_Antipsychotic_Order(context);
		CqlValueSet b_ = this.Schizophrenia(context);
		IEnumerable<Condition> c_ = context.Operators.Retrieve<Condition>(new RetrieveParameters(default, b_, default, "http://hl7.org/fhir/us/qicore/StructureDefinition/qicore-condition"));
		CqlValueSet d_ = this.Bipolar_Disorder(context);
		IEnumerable<Condition> e_ = context.Operators.Retrieve<Condition>(new RetrieveParameters(default, d_, default, "http://hl7.org/fhir/us/qicore/StructureDefinition/qicore-condition"));
		IEnumerable<Condition> f_ = context.Operators.Union<Condition>(c_, e_);
		bool? g_		(Condition AntipsychoticTreatedDiagnoses)
		{
			CqlInterval<CqlDateTime> ag_ = QICoreCommon_2_0_000.Instance.ToPrevalenceInterval(context, AntipsychoticTreatedDiagnoses);
			CqlInterval<CqlDateTime> ah_ = this.Measurement_Period(context);
			CqlDateTime ai_ = context.Operators.Start(ah_);
			CqlQuantity aj_ = context.Operators.Quantity(1m, "year");
			CqlDateTime ak_ = context.Operators.Subtract(ai_, aj_);
			CqlDateTime al_ = this.Antipsychotic_Index_Prescription_Start_Date(context);
			CqlInterval<CqlDateTime> am_ = context.Operators.Interval(ak_, al_, true, true);
			bool? an_ = context.Operators.Overlaps(ag_, am_, default);

			return an_;
		};
		IEnumerable<Condition> h_ = context.Operators.Where<Condition>(f_, g_);
		bool? i_ = context.Operators.Exists<Condition>(h_);
		bool? j_ = context.Operators.Not(i_);
		bool? k_ = context.Operators.And(a_, j_);
		bool? l_ = this.More_than_One_Benzodiazepine_Order(context);
		CqlValueSet m_ = this.Seizure_Disorder(context);
		IEnumerable<Condition> n_ = context.Operators.Retrieve<Condition>(new RetrieveParameters(default, m_, default, "http://hl7.org/fhir/us/qicore/StructureDefinition/qicore-condition"));
		CqlValueSet o_ = this.REM_Sleep_Behavior_Disorder(context);
		IEnumerable<Condition> p_ = context.Operators.Retrieve<Condition>(new RetrieveParameters(default, o_, default, "http://hl7.org/fhir/us/qicore/StructureDefinition/qicore-condition"));
		IEnumerable<Condition> q_ = context.Operators.Union<Condition>(n_, p_);
		CqlValueSet r_ = this.Benzodiazepine_Withdrawal(context);
		IEnumerable<Condition> s_ = context.Operators.Retrieve<Condition>(new RetrieveParameters(default, r_, default, "http://hl7.org/fhir/us/qicore/StructureDefinition/qicore-condition"));
		CqlValueSet t_ = this.Alcohol_Withdrawal(context);
		IEnumerable<Condition> u_ = context.Operators.Retrieve<Condition>(new RetrieveParameters(default, t_, default, "http://hl7.org/fhir/us/qicore/StructureDefinition/qicore-condition"));
		IEnumerable<Condition> v_ = context.Operators.Union<Condition>(s_, u_);
		IEnumerable<Condition> w_ = context.Operators.Union<Condition>(q_, v_);
		CqlValueSet x_ = this.Generalized_Anxiety_Disorder(context);
		IEnumerable<Condition> y_ = context.Operators.Retrieve<Condition>(new RetrieveParameters(default, x_, default, "http://hl7.org/fhir/us/qicore/StructureDefinition/qicore-condition"));
		IEnumerable<Condition> z_ = context.Operators.Union<Condition>(w_, y_);
		bool? aa_		(Condition BenzodiazepineTreatedDiagnoses)
		{
			CqlInterval<CqlDateTime> ao_ = QICoreCommon_2_0_000.Instance.ToPrevalenceInterval(context, BenzodiazepineTreatedDiagnoses);
			CqlInterval<CqlDateTime> ap_ = this.Measurement_Period(context);
			CqlDateTime aq_ = context.Operators.Start(ap_);
			CqlQuantity ar_ = context.Operators.Quantity(1m, "year");
			CqlDateTime as_ = context.Operators.Subtract(aq_, ar_);
			CqlDateTime at_ = this.Benzodiazepine_Index_Prescription_Start_Date(context);
			CqlInterval<CqlDateTime> au_ = context.Operators.Interval(as_, at_, true, true);
			bool? av_ = context.Operators.Overlaps(ao_, au_, default);

			return av_;
		};
		IEnumerable<Condition> ab_ = context.Operators.Where<Condition>(z_, aa_);
		bool? ac_ = context.Operators.Exists<Condition>(ab_);
		bool? ad_ = context.Operators.Not(ac_);
		bool? ae_ = context.Operators.And(l_, ad_);
		bool? af_ = context.Operators.Or(k_, ae_);

		return af_;
	}


    [CqlDeclaration("Numerator 3")]
	public bool? Numerator_3	(CqlContext context)
	{
		bool? a_ = this.Numerator_2(context);
		bool? b_ = this.Numerator_1(context);
		bool? d_ = context.Operators.Not(a_);
		bool? e_ = context.Operators.And(b_, d_);
		bool? f_ = context.Operators.Or(a_, e_);

		return f_;
	}


    [CqlDeclaration("SDE Ethnicity")]
<<<<<<< HEAD
	public (CqlTupleMetadata, IEnumerable<CqlCode> codes, string display)? SDE_Ethnicity	(CqlContext context)
=======
	public (IEnumerable<CqlCode> codes, string display)? SDE_Ethnicity	(CqlContext context)
>>>>>>> 3aa01216
	{
		(CqlTupleMetadata, IEnumerable<CqlCode> codes, string display)? a_ = SupplementalDataElements_3_4_000.Instance.SDE_Ethnicity(context);

		return a_;
	}


    [CqlDeclaration("SDE Payer")]
<<<<<<< HEAD
	public IEnumerable<(CqlTupleMetadata, CqlConcept code, CqlInterval<CqlDateTime> period)?> SDE_Payer	(CqlContext context)
=======
	public IEnumerable<(CqlConcept code, CqlInterval<CqlDateTime> period)?> SDE_Payer	(CqlContext context)
>>>>>>> 3aa01216
	{
		IEnumerable<(CqlTupleMetadata, CqlConcept code, CqlInterval<CqlDateTime> period)?> a_ = SupplementalDataElements_3_4_000.Instance.SDE_Payer(context);

		return a_;
	}


    [CqlDeclaration("SDE Race")]
<<<<<<< HEAD
	public (CqlTupleMetadata, IEnumerable<CqlCode> codes, string display)? SDE_Race	(CqlContext context)
=======
	public (IEnumerable<CqlCode> codes, string display)? SDE_Race	(CqlContext context)
>>>>>>> 3aa01216
	{
		(CqlTupleMetadata, IEnumerable<CqlCode> codes, string display)? a_ = SupplementalDataElements_3_4_000.Instance.SDE_Race(context);

		return a_;
	}


    [CqlDeclaration("SDE Sex")]
	public CqlCode SDE_Sex	(CqlContext context)
	{
		CqlCode a_ = SupplementalDataElements_3_4_000.Instance.SDE_Sex(context);

		return a_;
	}

}<|MERGE_RESOLUTION|>--- conflicted
+++ resolved
@@ -963,109 +963,109 @@
 			};
 			if (b_())
 			{
-CqlQuantity bv_ = context.Operators.Quantity(0.1m, "mg");
+				CqlQuantity bv_ = context.Operators.Quantity(0.1m, "mg");
 
 				return bv_;
 			}
 			else if (c_())
 			{
-CqlQuantity bw_ = context.Operators.Quantity(0.25m, "mg");
+				CqlQuantity bw_ = context.Operators.Quantity(0.25m, "mg");
 
 				return bw_;
 			}
 			else if (d_())
 			{
-CqlQuantity bx_ = context.Operators.Quantity(0.05m, "mg/mL");
+				CqlQuantity bx_ = context.Operators.Quantity(0.05m, "mg/mL");
 
 				return bx_;
 			}
 			else if (e_())
 			{
-CqlQuantity by_ = context.Operators.Quantity(0.0625m, "mg");
+				CqlQuantity by_ = context.Operators.Quantity(0.0625m, "mg");
 
 				return by_;
 			}
 			else if (f_())
 			{
-CqlQuantity bz_ = context.Operators.Quantity(0.1m, "mg/mL");
+				CqlQuantity bz_ = context.Operators.Quantity(0.1m, "mg/mL");
 
 				return bz_;
 			}
 			else if (g_())
 			{
-CqlQuantity ca_ = context.Operators.Quantity(0.125m, "mg");
+				CqlQuantity ca_ = context.Operators.Quantity(0.125m, "mg");
 
 				return ca_;
 			}
 			else if (h_())
 			{
-CqlQuantity cb_ = context.Operators.Quantity(0.1875m, "mg");
+				CqlQuantity cb_ = context.Operators.Quantity(0.1875m, "mg");
 
 				return cb_;
 			}
 			else if (i_())
 			{
-CqlQuantity cc_ = context.Operators.Quantity(0.25m, "mg");
+				CqlQuantity cc_ = context.Operators.Quantity(0.25m, "mg");
 
 				return cc_;
 			}
 			else if (j_())
 			{
-CqlQuantity cd_ = context.Operators.Quantity(0.25m, "mg/mL");
+				CqlQuantity cd_ = context.Operators.Quantity(0.25m, "mg/mL");
 
 				return cd_;
 			}
 			else if (k_())
 			{
-CqlQuantity ce_ = context.Operators.Quantity(3m, "mg");
+				CqlQuantity ce_ = context.Operators.Quantity(3m, "mg");
 
 				return ce_;
 			}
 			else if (l_())
 			{
-CqlQuantity cf_ = context.Operators.Quantity(6m, "mg");
+				CqlQuantity cf_ = context.Operators.Quantity(6m, "mg");
 
 				return cf_;
 			}
 			else if (m_())
 			{
-CqlQuantity cg_ = context.Operators.Quantity(10m, "mg");
+				CqlQuantity cg_ = context.Operators.Quantity(10m, "mg");
 
 				return cg_;
 			}
 			else if (n_())
 			{
-CqlQuantity ch_ = context.Operators.Quantity(10m, "mg/mL");
+				CqlQuantity ch_ = context.Operators.Quantity(10m, "mg/mL");
 
 				return ch_;
 			}
 			else if (o_())
 			{
-CqlQuantity ci_ = context.Operators.Quantity(25m, "mg");
+				CqlQuantity ci_ = context.Operators.Quantity(25m, "mg");
 
 				return ci_;
 			}
 			else if (p_())
 			{
-CqlQuantity cj_ = context.Operators.Quantity(50m, "mg");
+				CqlQuantity cj_ = context.Operators.Quantity(50m, "mg");
 
 				return cj_;
 			}
 			else if (q_())
 			{
-CqlQuantity ck_ = context.Operators.Quantity(75m, "mg");
+				CqlQuantity ck_ = context.Operators.Quantity(75m, "mg");
 
 				return ck_;
 			}
 			else if (r_())
 			{
-CqlQuantity cl_ = context.Operators.Quantity(100m, "mg");
+				CqlQuantity cl_ = context.Operators.Quantity(100m, "mg");
 
 				return cl_;
 			}
 			else if (s_())
 			{
-CqlQuantity cm_ = context.Operators.Quantity(150m, "mg");
+				CqlQuantity cm_ = context.Operators.Quantity(150m, "mg");
 
 				return cm_;
 			}
@@ -1111,14 +1111,14 @@
 				};
 				if (f_())
 				{
-MedicationRequest.DispenseRequestComponent y_ = Order?.DispenseRequest;
-Quantity z_ = y_?.Quantity;
-CqlQuantity aa_ = FHIRHelpers_4_3_000.Instance.ToQuantity(context, z_);
-CqlConcept ab_ = CQMCommon_2_0_000.Instance.getMedicationCode(context, Order);
-CqlQuantity ac_ = this.MedicationStrengthPerUnit(context, ab_);
-CqlQuantity ad_ = context.Operators.Multiply(aa_, ac_);
-decimal? ae_ = this.MedicationRequestPeriodInDays(context, Order);
-CqlQuantity af_ = context.Operators.Divide(ad_, new CqlQuantity(ae_, "d"));
+					MedicationRequest.DispenseRequestComponent y_ = Order?.DispenseRequest;
+					Quantity z_ = y_?.Quantity;
+					CqlQuantity aa_ = FHIRHelpers_4_3_000.Instance.ToQuantity(context, z_);
+					CqlConcept ab_ = CQMCommon_2_0_000.Instance.getMedicationCode(context, Order);
+					CqlQuantity ac_ = this.MedicationStrengthPerUnit(context, ab_);
+					CqlQuantity ad_ = context.Operators.Multiply(aa_, ac_);
+					decimal? ae_ = this.MedicationRequestPeriodInDays(context, Order);
+					CqlQuantity af_ = context.Operators.Divide(ad_, new CqlQuantity(ae_, "d"));
 
 					return af_;
 				}
@@ -1378,11 +1378,7 @@
 
 
     [CqlDeclaration("SDE Ethnicity")]
-<<<<<<< HEAD
 	public (CqlTupleMetadata, IEnumerable<CqlCode> codes, string display)? SDE_Ethnicity	(CqlContext context)
-=======
-	public (IEnumerable<CqlCode> codes, string display)? SDE_Ethnicity	(CqlContext context)
->>>>>>> 3aa01216
 	{
 		(CqlTupleMetadata, IEnumerable<CqlCode> codes, string display)? a_ = SupplementalDataElements_3_4_000.Instance.SDE_Ethnicity(context);
 
@@ -1391,11 +1387,7 @@
 
 
     [CqlDeclaration("SDE Payer")]
-<<<<<<< HEAD
 	public IEnumerable<(CqlTupleMetadata, CqlConcept code, CqlInterval<CqlDateTime> period)?> SDE_Payer	(CqlContext context)
-=======
-	public IEnumerable<(CqlConcept code, CqlInterval<CqlDateTime> period)?> SDE_Payer	(CqlContext context)
->>>>>>> 3aa01216
 	{
 		IEnumerable<(CqlTupleMetadata, CqlConcept code, CqlInterval<CqlDateTime> period)?> a_ = SupplementalDataElements_3_4_000.Instance.SDE_Payer(context);
 
@@ -1404,11 +1396,7 @@
 
 
     [CqlDeclaration("SDE Race")]
-<<<<<<< HEAD
 	public (CqlTupleMetadata, IEnumerable<CqlCode> codes, string display)? SDE_Race	(CqlContext context)
-=======
-	public (IEnumerable<CqlCode> codes, string display)? SDE_Race	(CqlContext context)
->>>>>>> 3aa01216
 	{
 		(CqlTupleMetadata, IEnumerable<CqlCode> codes, string display)? a_ = SupplementalDataElements_3_4_000.Instance.SDE_Race(context);
 
