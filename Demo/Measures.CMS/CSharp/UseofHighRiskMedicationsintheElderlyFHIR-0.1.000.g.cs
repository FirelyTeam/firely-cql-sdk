﻿using System;
using System.Linq;
using System.Collections.Generic;
using Hl7.Cql.Runtime;
using Hl7.Cql.Primitives;
using Hl7.Cql.Abstractions;
using Hl7.Cql.ValueSets;
using Hl7.Cql.Iso8601;
using System.Reflection;
using Hl7.Fhir.Model;
using Range = Hl7.Fhir.Model.Range;
using Task = Hl7.Fhir.Model.Task;
[System.CodeDom.Compiler.GeneratedCode(".NET Code Generation", "2.0.0.0")]
[CqlLibrary("UseofHighRiskMedicationsintheElderlyFHIR", "0.1.000")]
public class UseofHighRiskMedicationsintheElderlyFHIR_0_1_000
{


    internal CqlContext context;

    #region Cached values

    internal Lazy<CqlValueSet> __Alcohol_Withdrawal;
    internal Lazy<CqlValueSet> __Annual_Wellness_Visit;
    internal Lazy<CqlValueSet> __Anti_Infectives__other;
    internal Lazy<CqlValueSet> __Anticholinergics__anti_Parkinson_agents;
    internal Lazy<CqlValueSet> __Anticholinergics__first_generation_antihistamines;
    internal Lazy<CqlValueSet> __Antipsychotic;
    internal Lazy<CqlValueSet> __Antispasmodics;
    internal Lazy<CqlValueSet> __Antithrombotic;
    internal Lazy<CqlValueSet> __Benzodiazepine_Withdrawal;
    internal Lazy<CqlValueSet> __Benzodiazepine;
    internal Lazy<CqlValueSet> __Bipolar_Disorder;
    internal Lazy<CqlValueSet> __Cardiovascular__alpha_agonists__central;
    internal Lazy<CqlValueSet> __Cardiovascular__other;
    internal Lazy<CqlValueSet> __Care_Services_in_Long_Term_Residential_Facility;
    internal Lazy<CqlValueSet> __Central_nervous_system__antidepressants;
    internal Lazy<CqlValueSet> __Central_nervous_system__barbiturates;
    internal Lazy<CqlValueSet> __Central_nervous_system__other;
    internal Lazy<CqlValueSet> __Central_nervous_system__vasodilators;
    internal Lazy<CqlValueSet> __Digoxin;
    internal Lazy<CqlValueSet> __Discharge_Services_Nursing_Facility;
    internal Lazy<CqlValueSet> __Doxepin;
    internal Lazy<CqlValueSet> __Endocrine_system__estrogens_with_or_without_progestins;
    internal Lazy<CqlValueSet> __Endocrine_system__other;
    internal Lazy<CqlValueSet> __Endocrine_system__sulfonylureas__long_duration;
    internal Lazy<CqlValueSet> __Generalized_Anxiety_Disorder;
    internal Lazy<CqlValueSet> __Home_Healthcare_Services;
    internal Lazy<CqlValueSet> __Nonbenzodiazepine_hypnotics;
    internal Lazy<CqlValueSet> __Nursing_Facility_Visit;
    internal Lazy<CqlValueSet> __Office_Visit;
    internal Lazy<CqlValueSet> __Online_Assessments;
    internal Lazy<CqlValueSet> __Ophthalmologic_Services;
    internal Lazy<CqlValueSet> __Pain_medications__other;
    internal Lazy<CqlValueSet> __Pain_medications__skeletal_muscle_relaxants;
    internal Lazy<CqlValueSet> __Preventive_Care_Services_Established_Office_Visit__18_and_Up;
    internal Lazy<CqlValueSet> __Preventive_Care_Services_Initial_Office_Visit__18_and_Up;
    internal Lazy<CqlValueSet> __REM_Sleep_Behavior_Disorder;
    internal Lazy<CqlValueSet> __Reserpine;
    internal Lazy<CqlValueSet> __Schizophrenia;
    internal Lazy<CqlValueSet> __Seizure_Disorder;
    internal Lazy<CqlValueSet> __Telephone_Visits;
    internal Lazy<CqlCode> ___1_ML_digoxin_0_1_MG_ML_Injection;
    internal Lazy<CqlCode> ___2_ML_digoxin_0_25_MG_ML_Injection;
    internal Lazy<CqlCode> __digoxin_0_05_MG_ML_Oral_Solution;
    internal Lazy<CqlCode> __digoxin_0_0625_MG_Oral_Tablet;
    internal Lazy<CqlCode> __digoxin_0_125_MG_Oral_Tablet;
    internal Lazy<CqlCode> __digoxin_0_1875_MG_Oral_Tablet;
    internal Lazy<CqlCode> __digoxin_0_25_MG_Oral_Tablet;
    internal Lazy<CqlCode> __doxepin_3_MG_Oral_Tablet;
    internal Lazy<CqlCode> __doxepin_6_MG_Oral_Tablet;
    internal Lazy<CqlCode> __doxepin_hydrochloride_10_MG_Oral_Capsule;
    internal Lazy<CqlCode> __doxepin_hydrochloride_10_MG_ML_Oral_Solution;
    internal Lazy<CqlCode> __doxepin_hydrochloride_100_MG_Oral_Capsule;
    internal Lazy<CqlCode> __doxepin_hydrochloride_150_MG_Oral_Capsule;
    internal Lazy<CqlCode> __doxepin_hydrochloride_25_MG_Oral_Capsule;
    internal Lazy<CqlCode> __doxepin_hydrochloride_50_MG_Oral_Capsule;
    internal Lazy<CqlCode> __doxepin_hydrochloride_75_MG_Oral_Capsule;
    internal Lazy<CqlCode> __Office_or_other_outpatient_visit_for_the_evaluation_and_management_of_an_established_patient__that_may_not_require_the_presence_of_a_physician_or_other_qualified_health_care_professional__Usually__the_presenting_problem_s__are_minimal_;
    internal Lazy<CqlCode> __reserpine_0_1_MG_Oral_Tablet;
    internal Lazy<CqlCode> __reserpine_0_25_MG_Oral_Tablet;
    internal Lazy<CqlCode[]> __RXNORM;
    internal Lazy<CqlCode[]> __CPT;
    internal Lazy<CqlInterval<CqlDateTime>> __Measurement_Period;
    internal Lazy<Patient> __Patient;
    internal Lazy<IEnumerable<Encounter>> __Qualifying_Encounters;
    internal Lazy<bool?> __Initial_Population;
    internal Lazy<bool?> __Denominator;
    internal Lazy<bool?> __Denominator_Exclusions;
    internal Lazy<IEnumerable<MedicationRequest>> __Same_High_Risk_Medications_Ordered_on_Different_Days;
    internal Lazy<bool?> __Two_High_Risk_Medications_with_Prolonged_Duration;
    internal Lazy<bool?> __High_Risk_Medications_with_Average_Daily_Dose_Criteria;
    internal Lazy<bool?> __Numerator_1;
    internal Lazy<bool?> __More_than_One_Antipsychotic_Order;
    internal Lazy<CqlDateTime> __Antipsychotic_Index_Prescription_Start_Date;
    internal Lazy<bool?> __More_than_One_Benzodiazepine_Order;
    internal Lazy<CqlDateTime> __Benzodiazepine_Index_Prescription_Start_Date;
    internal Lazy<bool?> __Numerator_2;
    internal Lazy<bool?> __Numerator_3;
    internal Lazy<(IEnumerable<CqlCode> codes, string display)?> __SDE_Ethnicity;
    internal Lazy<IEnumerable<(CqlConcept code, CqlInterval<CqlDateTime> period)?>> __SDE_Payer;
    internal Lazy<(IEnumerable<CqlCode> codes, string display)?> __SDE_Race;
    internal Lazy<CqlCode> __SDE_Sex;

    #endregion
    public UseofHighRiskMedicationsintheElderlyFHIR_0_1_000(CqlContext context)
    {
        this.context = context ?? throw new ArgumentNullException("context");

        FHIRHelpers_4_3_000 = new FHIRHelpers_4_3_000(context);
        SupplementalDataElements_3_4_000 = new SupplementalDataElements_3_4_000(context);
        CQMCommon_2_0_000 = new CQMCommon_2_0_000(context);
        Hospice_6_9_000 = new Hospice_6_9_000(context);
        PalliativeCare_1_9_000 = new PalliativeCare_1_9_000(context);
        CumulativeMedicationDuration_4_0_000 = new CumulativeMedicationDuration_4_0_000(context);
        QICoreCommon_2_0_000 = new QICoreCommon_2_0_000(context);
        Status_1_6_000 = new Status_1_6_000(context);

        __Alcohol_Withdrawal = new Lazy<CqlValueSet>(this.Alcohol_Withdrawal_Value);
        __Annual_Wellness_Visit = new Lazy<CqlValueSet>(this.Annual_Wellness_Visit_Value);
        __Anti_Infectives__other = new Lazy<CqlValueSet>(this.Anti_Infectives__other_Value);
        __Anticholinergics__anti_Parkinson_agents = new Lazy<CqlValueSet>(this.Anticholinergics__anti_Parkinson_agents_Value);
        __Anticholinergics__first_generation_antihistamines = new Lazy<CqlValueSet>(this.Anticholinergics__first_generation_antihistamines_Value);
        __Antipsychotic = new Lazy<CqlValueSet>(this.Antipsychotic_Value);
        __Antispasmodics = new Lazy<CqlValueSet>(this.Antispasmodics_Value);
        __Antithrombotic = new Lazy<CqlValueSet>(this.Antithrombotic_Value);
        __Benzodiazepine_Withdrawal = new Lazy<CqlValueSet>(this.Benzodiazepine_Withdrawal_Value);
        __Benzodiazepine = new Lazy<CqlValueSet>(this.Benzodiazepine_Value);
        __Bipolar_Disorder = new Lazy<CqlValueSet>(this.Bipolar_Disorder_Value);
        __Cardiovascular__alpha_agonists__central = new Lazy<CqlValueSet>(this.Cardiovascular__alpha_agonists__central_Value);
        __Cardiovascular__other = new Lazy<CqlValueSet>(this.Cardiovascular__other_Value);
        __Care_Services_in_Long_Term_Residential_Facility = new Lazy<CqlValueSet>(this.Care_Services_in_Long_Term_Residential_Facility_Value);
        __Central_nervous_system__antidepressants = new Lazy<CqlValueSet>(this.Central_nervous_system__antidepressants_Value);
        __Central_nervous_system__barbiturates = new Lazy<CqlValueSet>(this.Central_nervous_system__barbiturates_Value);
        __Central_nervous_system__other = new Lazy<CqlValueSet>(this.Central_nervous_system__other_Value);
        __Central_nervous_system__vasodilators = new Lazy<CqlValueSet>(this.Central_nervous_system__vasodilators_Value);
        __Digoxin = new Lazy<CqlValueSet>(this.Digoxin_Value);
        __Discharge_Services_Nursing_Facility = new Lazy<CqlValueSet>(this.Discharge_Services_Nursing_Facility_Value);
        __Doxepin = new Lazy<CqlValueSet>(this.Doxepin_Value);
        __Endocrine_system__estrogens_with_or_without_progestins = new Lazy<CqlValueSet>(this.Endocrine_system__estrogens_with_or_without_progestins_Value);
        __Endocrine_system__other = new Lazy<CqlValueSet>(this.Endocrine_system__other_Value);
        __Endocrine_system__sulfonylureas__long_duration = new Lazy<CqlValueSet>(this.Endocrine_system__sulfonylureas__long_duration_Value);
        __Generalized_Anxiety_Disorder = new Lazy<CqlValueSet>(this.Generalized_Anxiety_Disorder_Value);
        __Home_Healthcare_Services = new Lazy<CqlValueSet>(this.Home_Healthcare_Services_Value);
        __Nonbenzodiazepine_hypnotics = new Lazy<CqlValueSet>(this.Nonbenzodiazepine_hypnotics_Value);
        __Nursing_Facility_Visit = new Lazy<CqlValueSet>(this.Nursing_Facility_Visit_Value);
        __Office_Visit = new Lazy<CqlValueSet>(this.Office_Visit_Value);
        __Online_Assessments = new Lazy<CqlValueSet>(this.Online_Assessments_Value);
        __Ophthalmologic_Services = new Lazy<CqlValueSet>(this.Ophthalmologic_Services_Value);
        __Pain_medications__other = new Lazy<CqlValueSet>(this.Pain_medications__other_Value);
        __Pain_medications__skeletal_muscle_relaxants = new Lazy<CqlValueSet>(this.Pain_medications__skeletal_muscle_relaxants_Value);
        __Preventive_Care_Services_Established_Office_Visit__18_and_Up = new Lazy<CqlValueSet>(this.Preventive_Care_Services_Established_Office_Visit__18_and_Up_Value);
        __Preventive_Care_Services_Initial_Office_Visit__18_and_Up = new Lazy<CqlValueSet>(this.Preventive_Care_Services_Initial_Office_Visit__18_and_Up_Value);
        __REM_Sleep_Behavior_Disorder = new Lazy<CqlValueSet>(this.REM_Sleep_Behavior_Disorder_Value);
        __Reserpine = new Lazy<CqlValueSet>(this.Reserpine_Value);
        __Schizophrenia = new Lazy<CqlValueSet>(this.Schizophrenia_Value);
        __Seizure_Disorder = new Lazy<CqlValueSet>(this.Seizure_Disorder_Value);
        __Telephone_Visits = new Lazy<CqlValueSet>(this.Telephone_Visits_Value);
        ___1_ML_digoxin_0_1_MG_ML_Injection = new Lazy<CqlCode>(this._1_ML_digoxin_0_1_MG_ML_Injection_Value);
        ___2_ML_digoxin_0_25_MG_ML_Injection = new Lazy<CqlCode>(this._2_ML_digoxin_0_25_MG_ML_Injection_Value);
        __digoxin_0_05_MG_ML_Oral_Solution = new Lazy<CqlCode>(this.digoxin_0_05_MG_ML_Oral_Solution_Value);
        __digoxin_0_0625_MG_Oral_Tablet = new Lazy<CqlCode>(this.digoxin_0_0625_MG_Oral_Tablet_Value);
        __digoxin_0_125_MG_Oral_Tablet = new Lazy<CqlCode>(this.digoxin_0_125_MG_Oral_Tablet_Value);
        __digoxin_0_1875_MG_Oral_Tablet = new Lazy<CqlCode>(this.digoxin_0_1875_MG_Oral_Tablet_Value);
        __digoxin_0_25_MG_Oral_Tablet = new Lazy<CqlCode>(this.digoxin_0_25_MG_Oral_Tablet_Value);
        __doxepin_3_MG_Oral_Tablet = new Lazy<CqlCode>(this.doxepin_3_MG_Oral_Tablet_Value);
        __doxepin_6_MG_Oral_Tablet = new Lazy<CqlCode>(this.doxepin_6_MG_Oral_Tablet_Value);
        __doxepin_hydrochloride_10_MG_Oral_Capsule = new Lazy<CqlCode>(this.doxepin_hydrochloride_10_MG_Oral_Capsule_Value);
        __doxepin_hydrochloride_10_MG_ML_Oral_Solution = new Lazy<CqlCode>(this.doxepin_hydrochloride_10_MG_ML_Oral_Solution_Value);
        __doxepin_hydrochloride_100_MG_Oral_Capsule = new Lazy<CqlCode>(this.doxepin_hydrochloride_100_MG_Oral_Capsule_Value);
        __doxepin_hydrochloride_150_MG_Oral_Capsule = new Lazy<CqlCode>(this.doxepin_hydrochloride_150_MG_Oral_Capsule_Value);
        __doxepin_hydrochloride_25_MG_Oral_Capsule = new Lazy<CqlCode>(this.doxepin_hydrochloride_25_MG_Oral_Capsule_Value);
        __doxepin_hydrochloride_50_MG_Oral_Capsule = new Lazy<CqlCode>(this.doxepin_hydrochloride_50_MG_Oral_Capsule_Value);
        __doxepin_hydrochloride_75_MG_Oral_Capsule = new Lazy<CqlCode>(this.doxepin_hydrochloride_75_MG_Oral_Capsule_Value);
        __Office_or_other_outpatient_visit_for_the_evaluation_and_management_of_an_established_patient__that_may_not_require_the_presence_of_a_physician_or_other_qualified_health_care_professional__Usually__the_presenting_problem_s__are_minimal_ = new Lazy<CqlCode>(this.Office_or_other_outpatient_visit_for_the_evaluation_and_management_of_an_established_patient__that_may_not_require_the_presence_of_a_physician_or_other_qualified_health_care_professional__Usually__the_presenting_problem_s__are_minimal__Value);
        __reserpine_0_1_MG_Oral_Tablet = new Lazy<CqlCode>(this.reserpine_0_1_MG_Oral_Tablet_Value);
        __reserpine_0_25_MG_Oral_Tablet = new Lazy<CqlCode>(this.reserpine_0_25_MG_Oral_Tablet_Value);
        __RXNORM = new Lazy<CqlCode[]>(this.RXNORM_Value);
        __CPT = new Lazy<CqlCode[]>(this.CPT_Value);
        __Measurement_Period = new Lazy<CqlInterval<CqlDateTime>>(this.Measurement_Period_Value);
        __Patient = new Lazy<Patient>(this.Patient_Value);
        __Qualifying_Encounters = new Lazy<IEnumerable<Encounter>>(this.Qualifying_Encounters_Value);
        __Initial_Population = new Lazy<bool?>(this.Initial_Population_Value);
        __Denominator = new Lazy<bool?>(this.Denominator_Value);
        __Denominator_Exclusions = new Lazy<bool?>(this.Denominator_Exclusions_Value);
        __Same_High_Risk_Medications_Ordered_on_Different_Days = new Lazy<IEnumerable<MedicationRequest>>(this.Same_High_Risk_Medications_Ordered_on_Different_Days_Value);
        __Two_High_Risk_Medications_with_Prolonged_Duration = new Lazy<bool?>(this.Two_High_Risk_Medications_with_Prolonged_Duration_Value);
        __High_Risk_Medications_with_Average_Daily_Dose_Criteria = new Lazy<bool?>(this.High_Risk_Medications_with_Average_Daily_Dose_Criteria_Value);
        __Numerator_1 = new Lazy<bool?>(this.Numerator_1_Value);
        __More_than_One_Antipsychotic_Order = new Lazy<bool?>(this.More_than_One_Antipsychotic_Order_Value);
        __Antipsychotic_Index_Prescription_Start_Date = new Lazy<CqlDateTime>(this.Antipsychotic_Index_Prescription_Start_Date_Value);
        __More_than_One_Benzodiazepine_Order = new Lazy<bool?>(this.More_than_One_Benzodiazepine_Order_Value);
        __Benzodiazepine_Index_Prescription_Start_Date = new Lazy<CqlDateTime>(this.Benzodiazepine_Index_Prescription_Start_Date_Value);
        __Numerator_2 = new Lazy<bool?>(this.Numerator_2_Value);
        __Numerator_3 = new Lazy<bool?>(this.Numerator_3_Value);
        __SDE_Ethnicity = new Lazy<(IEnumerable<CqlCode> codes, string display)?>(this.SDE_Ethnicity_Value);
        __SDE_Payer = new Lazy<IEnumerable<(CqlConcept code, CqlInterval<CqlDateTime> period)?>>(this.SDE_Payer_Value);
        __SDE_Race = new Lazy<(IEnumerable<CqlCode> codes, string display)?>(this.SDE_Race_Value);
        __SDE_Sex = new Lazy<CqlCode>(this.SDE_Sex_Value);
    }
    #region Dependencies

    public FHIRHelpers_4_3_000 FHIRHelpers_4_3_000 { get; }
    public SupplementalDataElements_3_4_000 SupplementalDataElements_3_4_000 { get; }
    public CQMCommon_2_0_000 CQMCommon_2_0_000 { get; }
    public Hospice_6_9_000 Hospice_6_9_000 { get; }
    public PalliativeCare_1_9_000 PalliativeCare_1_9_000 { get; }
    public CumulativeMedicationDuration_4_0_000 CumulativeMedicationDuration_4_0_000 { get; }
    public QICoreCommon_2_0_000 QICoreCommon_2_0_000 { get; }
    public Status_1_6_000 Status_1_6_000 { get; }

    #endregion

	private CqlValueSet Alcohol_Withdrawal_Value() => 
		new CqlValueSet("http://cts.nlm.nih.gov/fhir/ValueSet/2.16.840.1.113883.3.464.1003.105.12.1209", null);

    [CqlDeclaration("Alcohol Withdrawal")]
    [CqlValueSet("http://cts.nlm.nih.gov/fhir/ValueSet/2.16.840.1.113883.3.464.1003.105.12.1209")]
	public CqlValueSet Alcohol_Withdrawal() => 
		__Alcohol_Withdrawal?.Value;

	private CqlValueSet Annual_Wellness_Visit_Value() => 
		new CqlValueSet("http://cts.nlm.nih.gov/fhir/ValueSet/2.16.840.1.113883.3.526.3.1240", null);

    [CqlDeclaration("Annual Wellness Visit")]
    [CqlValueSet("http://cts.nlm.nih.gov/fhir/ValueSet/2.16.840.1.113883.3.526.3.1240")]
	public CqlValueSet Annual_Wellness_Visit() => 
		__Annual_Wellness_Visit?.Value;

	private CqlValueSet Anti_Infectives__other_Value() => 
		new CqlValueSet("http://cts.nlm.nih.gov/fhir/ValueSet/2.16.840.1.113883.3.464.1003.196.12.1481", null);

    [CqlDeclaration("Anti Infectives, other")]
    [CqlValueSet("http://cts.nlm.nih.gov/fhir/ValueSet/2.16.840.1.113883.3.464.1003.196.12.1481")]
	public CqlValueSet Anti_Infectives__other() => 
		__Anti_Infectives__other?.Value;

	private CqlValueSet Anticholinergics__anti_Parkinson_agents_Value() => 
		new CqlValueSet("http://cts.nlm.nih.gov/fhir/ValueSet/2.16.840.1.113883.3.464.1003.1049", null);

    [CqlDeclaration("Anticholinergics, anti Parkinson agents")]
    [CqlValueSet("http://cts.nlm.nih.gov/fhir/ValueSet/2.16.840.1.113883.3.464.1003.1049")]
	public CqlValueSet Anticholinergics__anti_Parkinson_agents() => 
		__Anticholinergics__anti_Parkinson_agents?.Value;

	private CqlValueSet Anticholinergics__first_generation_antihistamines_Value() => 
		new CqlValueSet("http://cts.nlm.nih.gov/fhir/ValueSet/2.16.840.1.113883.3.464.1003.1043", null);

    [CqlDeclaration("Anticholinergics, first generation antihistamines")]
    [CqlValueSet("http://cts.nlm.nih.gov/fhir/ValueSet/2.16.840.1.113883.3.464.1003.1043")]
	public CqlValueSet Anticholinergics__first_generation_antihistamines() => 
		__Anticholinergics__first_generation_antihistamines?.Value;

	private CqlValueSet Antipsychotic_Value() => 
		new CqlValueSet("http://cts.nlm.nih.gov/fhir/ValueSet/2.16.840.1.113883.3.464.1003.196.12.1523", null);

    [CqlDeclaration("Antipsychotic")]
    [CqlValueSet("http://cts.nlm.nih.gov/fhir/ValueSet/2.16.840.1.113883.3.464.1003.196.12.1523")]
	public CqlValueSet Antipsychotic() => 
		__Antipsychotic?.Value;

	private CqlValueSet Antispasmodics_Value() => 
		new CqlValueSet("http://cts.nlm.nih.gov/fhir/ValueSet/2.16.840.1.113883.3.464.1003.1050", null);

    [CqlDeclaration("Antispasmodics")]
    [CqlValueSet("http://cts.nlm.nih.gov/fhir/ValueSet/2.16.840.1.113883.3.464.1003.1050")]
	public CqlValueSet Antispasmodics() => 
		__Antispasmodics?.Value;

	private CqlValueSet Antithrombotic_Value() => 
		new CqlValueSet("http://cts.nlm.nih.gov/fhir/ValueSet/2.16.840.1.113883.3.464.1003.1051", null);

    [CqlDeclaration("Antithrombotic")]
    [CqlValueSet("http://cts.nlm.nih.gov/fhir/ValueSet/2.16.840.1.113883.3.464.1003.1051")]
	public CqlValueSet Antithrombotic() => 
		__Antithrombotic?.Value;

	private CqlValueSet Benzodiazepine_Withdrawal_Value() => 
		new CqlValueSet("http://cts.nlm.nih.gov/fhir/ValueSet/2.16.840.1.113883.3.464.1003.105.12.1208", null);

    [CqlDeclaration("Benzodiazepine Withdrawal")]
    [CqlValueSet("http://cts.nlm.nih.gov/fhir/ValueSet/2.16.840.1.113883.3.464.1003.105.12.1208")]
	public CqlValueSet Benzodiazepine_Withdrawal() => 
		__Benzodiazepine_Withdrawal?.Value;

	private CqlValueSet Benzodiazepine_Value() => 
		new CqlValueSet("http://cts.nlm.nih.gov/fhir/ValueSet/2.16.840.1.113883.3.464.1003.196.12.1522", null);

    [CqlDeclaration("Benzodiazepine")]
    [CqlValueSet("http://cts.nlm.nih.gov/fhir/ValueSet/2.16.840.1.113883.3.464.1003.196.12.1522")]
	public CqlValueSet Benzodiazepine() => 
		__Benzodiazepine?.Value;

	private CqlValueSet Bipolar_Disorder_Value() => 
		new CqlValueSet("http://cts.nlm.nih.gov/fhir/ValueSet/2.16.840.1.113883.3.464.1003.105.12.1157", null);

    [CqlDeclaration("Bipolar Disorder")]
    [CqlValueSet("http://cts.nlm.nih.gov/fhir/ValueSet/2.16.840.1.113883.3.464.1003.105.12.1157")]
	public CqlValueSet Bipolar_Disorder() => 
		__Bipolar_Disorder?.Value;

	private CqlValueSet Cardiovascular__alpha_agonists__central_Value() => 
		new CqlValueSet("http://cts.nlm.nih.gov/fhir/ValueSet/2.16.840.1.113883.3.464.1003.1052", null);

    [CqlDeclaration("Cardiovascular, alpha agonists, central")]
    [CqlValueSet("http://cts.nlm.nih.gov/fhir/ValueSet/2.16.840.1.113883.3.464.1003.1052")]
	public CqlValueSet Cardiovascular__alpha_agonists__central() => 
		__Cardiovascular__alpha_agonists__central?.Value;

	private CqlValueSet Cardiovascular__other_Value() => 
		new CqlValueSet("http://cts.nlm.nih.gov/fhir/ValueSet/2.16.840.1.113883.3.464.1003.1053", null);

    [CqlDeclaration("Cardiovascular, other")]
    [CqlValueSet("http://cts.nlm.nih.gov/fhir/ValueSet/2.16.840.1.113883.3.464.1003.1053")]
	public CqlValueSet Cardiovascular__other() => 
		__Cardiovascular__other?.Value;

	private CqlValueSet Care_Services_in_Long_Term_Residential_Facility_Value() => 
		new CqlValueSet("http://cts.nlm.nih.gov/fhir/ValueSet/2.16.840.1.113883.3.464.1003.101.12.1014", null);

    [CqlDeclaration("Care Services in Long Term Residential Facility")]
    [CqlValueSet("http://cts.nlm.nih.gov/fhir/ValueSet/2.16.840.1.113883.3.464.1003.101.12.1014")]
	public CqlValueSet Care_Services_in_Long_Term_Residential_Facility() => 
		__Care_Services_in_Long_Term_Residential_Facility?.Value;

	private CqlValueSet Central_nervous_system__antidepressants_Value() => 
		new CqlValueSet("http://cts.nlm.nih.gov/fhir/ValueSet/2.16.840.1.113883.3.464.1003.1054", null);

    [CqlDeclaration("Central nervous system, antidepressants")]
    [CqlValueSet("http://cts.nlm.nih.gov/fhir/ValueSet/2.16.840.1.113883.3.464.1003.1054")]
	public CqlValueSet Central_nervous_system__antidepressants() => 
		__Central_nervous_system__antidepressants?.Value;

	private CqlValueSet Central_nervous_system__barbiturates_Value() => 
		new CqlValueSet("http://cts.nlm.nih.gov/fhir/ValueSet/2.16.840.1.113883.3.464.1003.1055", null);

    [CqlDeclaration("Central nervous system, barbiturates")]
    [CqlValueSet("http://cts.nlm.nih.gov/fhir/ValueSet/2.16.840.1.113883.3.464.1003.1055")]
	public CqlValueSet Central_nervous_system__barbiturates() => 
		__Central_nervous_system__barbiturates?.Value;

	private CqlValueSet Central_nervous_system__other_Value() => 
		new CqlValueSet("http://cts.nlm.nih.gov/fhir/ValueSet/2.16.840.1.113883.3.464.1003.1057", null);

    [CqlDeclaration("Central nervous system, other")]
    [CqlValueSet("http://cts.nlm.nih.gov/fhir/ValueSet/2.16.840.1.113883.3.464.1003.1057")]
	public CqlValueSet Central_nervous_system__other() => 
		__Central_nervous_system__other?.Value;

	private CqlValueSet Central_nervous_system__vasodilators_Value() => 
		new CqlValueSet("http://cts.nlm.nih.gov/fhir/ValueSet/2.16.840.1.113883.3.464.1003.1056", null);

    [CqlDeclaration("Central nervous system, vasodilators")]
    [CqlValueSet("http://cts.nlm.nih.gov/fhir/ValueSet/2.16.840.1.113883.3.464.1003.1056")]
	public CqlValueSet Central_nervous_system__vasodilators() => 
		__Central_nervous_system__vasodilators?.Value;

	private CqlValueSet Digoxin_Value() => 
		new CqlValueSet("http://cts.nlm.nih.gov/fhir/ValueSet/2.16.840.1.113883.3.464.1003.1065", null);

    [CqlDeclaration("Digoxin")]
    [CqlValueSet("http://cts.nlm.nih.gov/fhir/ValueSet/2.16.840.1.113883.3.464.1003.1065")]
	public CqlValueSet Digoxin() => 
		__Digoxin?.Value;

	private CqlValueSet Discharge_Services_Nursing_Facility_Value() => 
		new CqlValueSet("http://cts.nlm.nih.gov/fhir/ValueSet/2.16.840.1.113883.3.464.1003.101.12.1013", null);

    [CqlDeclaration("Discharge Services Nursing Facility")]
    [CqlValueSet("http://cts.nlm.nih.gov/fhir/ValueSet/2.16.840.1.113883.3.464.1003.101.12.1013")]
	public CqlValueSet Discharge_Services_Nursing_Facility() => 
		__Discharge_Services_Nursing_Facility?.Value;

	private CqlValueSet Doxepin_Value() => 
		new CqlValueSet("http://cts.nlm.nih.gov/fhir/ValueSet/2.16.840.1.113883.3.464.1003.1067", null);

    [CqlDeclaration("Doxepin")]
    [CqlValueSet("http://cts.nlm.nih.gov/fhir/ValueSet/2.16.840.1.113883.3.464.1003.1067")]
	public CqlValueSet Doxepin() => 
		__Doxepin?.Value;

	private CqlValueSet Endocrine_system__estrogens_with_or_without_progestins_Value() => 
		new CqlValueSet("http://cts.nlm.nih.gov/fhir/ValueSet/2.16.840.1.113883.3.464.1003.1058", null);

    [CqlDeclaration("Endocrine system, estrogens with or without progestins")]
    [CqlValueSet("http://cts.nlm.nih.gov/fhir/ValueSet/2.16.840.1.113883.3.464.1003.1058")]
	public CqlValueSet Endocrine_system__estrogens_with_or_without_progestins() => 
		__Endocrine_system__estrogens_with_or_without_progestins?.Value;

	private CqlValueSet Endocrine_system__other_Value() => 
		new CqlValueSet("http://cts.nlm.nih.gov/fhir/ValueSet/2.16.840.1.113883.3.464.1003.1060", null);

    [CqlDeclaration("Endocrine system, other")]
    [CqlValueSet("http://cts.nlm.nih.gov/fhir/ValueSet/2.16.840.1.113883.3.464.1003.1060")]
	public CqlValueSet Endocrine_system__other() => 
		__Endocrine_system__other?.Value;

	private CqlValueSet Endocrine_system__sulfonylureas__long_duration_Value() => 
		new CqlValueSet("http://cts.nlm.nih.gov/fhir/ValueSet/2.16.840.1.113883.3.464.1003.1059", null);

    [CqlDeclaration("Endocrine system, sulfonylureas, long duration")]
    [CqlValueSet("http://cts.nlm.nih.gov/fhir/ValueSet/2.16.840.1.113883.3.464.1003.1059")]
	public CqlValueSet Endocrine_system__sulfonylureas__long_duration() => 
		__Endocrine_system__sulfonylureas__long_duration?.Value;

	private CqlValueSet Generalized_Anxiety_Disorder_Value() => 
		new CqlValueSet("http://cts.nlm.nih.gov/fhir/ValueSet/2.16.840.1.113883.3.464.1003.105.12.1210", null);

    [CqlDeclaration("Generalized Anxiety Disorder")]
    [CqlValueSet("http://cts.nlm.nih.gov/fhir/ValueSet/2.16.840.1.113883.3.464.1003.105.12.1210")]
	public CqlValueSet Generalized_Anxiety_Disorder() => 
		__Generalized_Anxiety_Disorder?.Value;

	private CqlValueSet Home_Healthcare_Services_Value() => 
		new CqlValueSet("http://cts.nlm.nih.gov/fhir/ValueSet/2.16.840.1.113883.3.464.1003.101.12.1016", null);

    [CqlDeclaration("Home Healthcare Services")]
    [CqlValueSet("http://cts.nlm.nih.gov/fhir/ValueSet/2.16.840.1.113883.3.464.1003.101.12.1016")]
	public CqlValueSet Home_Healthcare_Services() => 
		__Home_Healthcare_Services?.Value;

	private CqlValueSet Nonbenzodiazepine_hypnotics_Value() => 
		new CqlValueSet("http://cts.nlm.nih.gov/fhir/ValueSet/2.16.840.1.113883.3.464.1003.196.12.1480", null);

    [CqlDeclaration("Nonbenzodiazepine hypnotics")]
    [CqlValueSet("http://cts.nlm.nih.gov/fhir/ValueSet/2.16.840.1.113883.3.464.1003.196.12.1480")]
	public CqlValueSet Nonbenzodiazepine_hypnotics() => 
		__Nonbenzodiazepine_hypnotics?.Value;

	private CqlValueSet Nursing_Facility_Visit_Value() => 
		new CqlValueSet("http://cts.nlm.nih.gov/fhir/ValueSet/2.16.840.1.113883.3.464.1003.101.12.1012", null);

    [CqlDeclaration("Nursing Facility Visit")]
    [CqlValueSet("http://cts.nlm.nih.gov/fhir/ValueSet/2.16.840.1.113883.3.464.1003.101.12.1012")]
	public CqlValueSet Nursing_Facility_Visit() => 
		__Nursing_Facility_Visit?.Value;

	private CqlValueSet Office_Visit_Value() => 
		new CqlValueSet("http://cts.nlm.nih.gov/fhir/ValueSet/2.16.840.1.113883.3.464.1003.101.12.1001", null);

    [CqlDeclaration("Office Visit")]
    [CqlValueSet("http://cts.nlm.nih.gov/fhir/ValueSet/2.16.840.1.113883.3.464.1003.101.12.1001")]
	public CqlValueSet Office_Visit() => 
		__Office_Visit?.Value;

	private CqlValueSet Online_Assessments_Value() => 
		new CqlValueSet("http://cts.nlm.nih.gov/fhir/ValueSet/2.16.840.1.113883.3.464.1003.101.12.1089", null);

    [CqlDeclaration("Online Assessments")]
    [CqlValueSet("http://cts.nlm.nih.gov/fhir/ValueSet/2.16.840.1.113883.3.464.1003.101.12.1089")]
	public CqlValueSet Online_Assessments() => 
		__Online_Assessments?.Value;

	private CqlValueSet Ophthalmologic_Services_Value() => 
		new CqlValueSet("http://cts.nlm.nih.gov/fhir/ValueSet/2.16.840.1.113883.3.464.1003.101.11.1206", null);

    [CqlDeclaration("Ophthalmologic Services")]
    [CqlValueSet("http://cts.nlm.nih.gov/fhir/ValueSet/2.16.840.1.113883.3.464.1003.101.11.1206")]
	public CqlValueSet Ophthalmologic_Services() => 
		__Ophthalmologic_Services?.Value;

	private CqlValueSet Pain_medications__other_Value() => 
		new CqlValueSet("http://cts.nlm.nih.gov/fhir/ValueSet/2.16.840.1.113883.3.464.1003.1063", null);

    [CqlDeclaration("Pain medications, other")]
    [CqlValueSet("http://cts.nlm.nih.gov/fhir/ValueSet/2.16.840.1.113883.3.464.1003.1063")]
	public CqlValueSet Pain_medications__other() => 
		__Pain_medications__other?.Value;

	private CqlValueSet Pain_medications__skeletal_muscle_relaxants_Value() => 
		new CqlValueSet("http://cts.nlm.nih.gov/fhir/ValueSet/2.16.840.1.113883.3.464.1003.1062", null);

    [CqlDeclaration("Pain medications, skeletal muscle relaxants")]
    [CqlValueSet("http://cts.nlm.nih.gov/fhir/ValueSet/2.16.840.1.113883.3.464.1003.1062")]
	public CqlValueSet Pain_medications__skeletal_muscle_relaxants() => 
		__Pain_medications__skeletal_muscle_relaxants?.Value;

	private CqlValueSet Preventive_Care_Services_Established_Office_Visit__18_and_Up_Value() => 
		new CqlValueSet("http://cts.nlm.nih.gov/fhir/ValueSet/2.16.840.1.113883.3.464.1003.101.12.1025", null);

    [CqlDeclaration("Preventive Care Services Established Office Visit, 18 and Up")]
    [CqlValueSet("http://cts.nlm.nih.gov/fhir/ValueSet/2.16.840.1.113883.3.464.1003.101.12.1025")]
	public CqlValueSet Preventive_Care_Services_Established_Office_Visit__18_and_Up() => 
		__Preventive_Care_Services_Established_Office_Visit__18_and_Up?.Value;

	private CqlValueSet Preventive_Care_Services_Initial_Office_Visit__18_and_Up_Value() => 
		new CqlValueSet("http://cts.nlm.nih.gov/fhir/ValueSet/2.16.840.1.113883.3.464.1003.101.12.1023", null);

    [CqlDeclaration("Preventive Care Services Initial Office Visit, 18 and Up")]
    [CqlValueSet("http://cts.nlm.nih.gov/fhir/ValueSet/2.16.840.1.113883.3.464.1003.101.12.1023")]
	public CqlValueSet Preventive_Care_Services_Initial_Office_Visit__18_and_Up() => 
		__Preventive_Care_Services_Initial_Office_Visit__18_and_Up?.Value;

	private CqlValueSet REM_Sleep_Behavior_Disorder_Value() => 
		new CqlValueSet("http://cts.nlm.nih.gov/fhir/ValueSet/2.16.840.1.113883.3.464.1003.105.12.1207", null);

    [CqlDeclaration("REM Sleep Behavior Disorder")]
    [CqlValueSet("http://cts.nlm.nih.gov/fhir/ValueSet/2.16.840.1.113883.3.464.1003.105.12.1207")]
	public CqlValueSet REM_Sleep_Behavior_Disorder() => 
		__REM_Sleep_Behavior_Disorder?.Value;

	private CqlValueSet Reserpine_Value() => 
		new CqlValueSet("http://cts.nlm.nih.gov/fhir/ValueSet/2.16.840.1.113883.3.464.1003.1044", null);

    [CqlDeclaration("Reserpine")]
    [CqlValueSet("http://cts.nlm.nih.gov/fhir/ValueSet/2.16.840.1.113883.3.464.1003.1044")]
	public CqlValueSet Reserpine() => 
		__Reserpine?.Value;

	private CqlValueSet Schizophrenia_Value() => 
		new CqlValueSet("http://cts.nlm.nih.gov/fhir/ValueSet/2.16.840.1.113883.3.464.1003.105.12.1205", null);

    [CqlDeclaration("Schizophrenia")]
    [CqlValueSet("http://cts.nlm.nih.gov/fhir/ValueSet/2.16.840.1.113883.3.464.1003.105.12.1205")]
	public CqlValueSet Schizophrenia() => 
		__Schizophrenia?.Value;

	private CqlValueSet Seizure_Disorder_Value() => 
		new CqlValueSet("http://cts.nlm.nih.gov/fhir/ValueSet/2.16.840.1.113883.3.464.1003.105.12.1206", null);

    [CqlDeclaration("Seizure Disorder")]
    [CqlValueSet("http://cts.nlm.nih.gov/fhir/ValueSet/2.16.840.1.113883.3.464.1003.105.12.1206")]
	public CqlValueSet Seizure_Disorder() => 
		__Seizure_Disorder?.Value;

	private CqlValueSet Telephone_Visits_Value() => 
		new CqlValueSet("http://cts.nlm.nih.gov/fhir/ValueSet/2.16.840.1.113883.3.464.1003.101.12.1080", null);

    [CqlDeclaration("Telephone Visits")]
    [CqlValueSet("http://cts.nlm.nih.gov/fhir/ValueSet/2.16.840.1.113883.3.464.1003.101.12.1080")]
	public CqlValueSet Telephone_Visits() => 
		__Telephone_Visits?.Value;

	private CqlCode _1_ML_digoxin_0_1_MG_ML_Injection_Value() => 
		new CqlCode("204504", "http://www.nlm.nih.gov/research/umls/rxnorm", null, null);

    [CqlDeclaration("1 ML digoxin 0.1 MG/ML Injection")]
	public CqlCode _1_ML_digoxin_0_1_MG_ML_Injection() => 
		___1_ML_digoxin_0_1_MG_ML_Injection?.Value;

	private CqlCode _2_ML_digoxin_0_25_MG_ML_Injection_Value() => 
		new CqlCode("104208", "http://www.nlm.nih.gov/research/umls/rxnorm", null, null);

    [CqlDeclaration("2 ML digoxin 0.25 MG/ML Injection")]
	public CqlCode _2_ML_digoxin_0_25_MG_ML_Injection() => 
		___2_ML_digoxin_0_25_MG_ML_Injection?.Value;

	private CqlCode digoxin_0_05_MG_ML_Oral_Solution_Value() => 
		new CqlCode("393245", "http://www.nlm.nih.gov/research/umls/rxnorm", null, null);

    [CqlDeclaration("digoxin 0.05 MG/ML Oral Solution")]
	public CqlCode digoxin_0_05_MG_ML_Oral_Solution() => 
		__digoxin_0_05_MG_ML_Oral_Solution?.Value;

	private CqlCode digoxin_0_0625_MG_Oral_Tablet_Value() => 
		new CqlCode("245273", "http://www.nlm.nih.gov/research/umls/rxnorm", null, null);

    [CqlDeclaration("digoxin 0.0625 MG Oral Tablet")]
	public CqlCode digoxin_0_0625_MG_Oral_Tablet() => 
		__digoxin_0_0625_MG_Oral_Tablet?.Value;

	private CqlCode digoxin_0_125_MG_Oral_Tablet_Value() => 
		new CqlCode("197604", "http://www.nlm.nih.gov/research/umls/rxnorm", null, null);

    [CqlDeclaration("digoxin 0.125 MG Oral Tablet")]
	public CqlCode digoxin_0_125_MG_Oral_Tablet() => 
		__digoxin_0_125_MG_Oral_Tablet?.Value;

	private CqlCode digoxin_0_1875_MG_Oral_Tablet_Value() => 
		new CqlCode("1441565", "http://www.nlm.nih.gov/research/umls/rxnorm", null, null);

    [CqlDeclaration("digoxin 0.1875 MG Oral Tablet")]
	public CqlCode digoxin_0_1875_MG_Oral_Tablet() => 
		__digoxin_0_1875_MG_Oral_Tablet?.Value;

	private CqlCode digoxin_0_25_MG_Oral_Tablet_Value() => 
		new CqlCode("197606", "http://www.nlm.nih.gov/research/umls/rxnorm", null, null);

    [CqlDeclaration("digoxin 0.25 MG Oral Tablet")]
	public CqlCode digoxin_0_25_MG_Oral_Tablet() => 
		__digoxin_0_25_MG_Oral_Tablet?.Value;

	private CqlCode doxepin_3_MG_Oral_Tablet_Value() => 
		new CqlCode("966787", "http://www.nlm.nih.gov/research/umls/rxnorm", null, null);

    [CqlDeclaration("doxepin 3 MG Oral Tablet")]
	public CqlCode doxepin_3_MG_Oral_Tablet() => 
		__doxepin_3_MG_Oral_Tablet?.Value;

	private CqlCode doxepin_6_MG_Oral_Tablet_Value() => 
		new CqlCode("966793", "http://www.nlm.nih.gov/research/umls/rxnorm", null, null);

    [CqlDeclaration("doxepin 6 MG Oral Tablet")]
	public CqlCode doxepin_6_MG_Oral_Tablet() => 
		__doxepin_6_MG_Oral_Tablet?.Value;

	private CqlCode doxepin_hydrochloride_10_MG_Oral_Capsule_Value() => 
		new CqlCode("1000048", "http://www.nlm.nih.gov/research/umls/rxnorm", null, null);

    [CqlDeclaration("doxepin hydrochloride 10 MG Oral Capsule")]
	public CqlCode doxepin_hydrochloride_10_MG_Oral_Capsule() => 
		__doxepin_hydrochloride_10_MG_Oral_Capsule?.Value;

	private CqlCode doxepin_hydrochloride_10_MG_ML_Oral_Solution_Value() => 
		new CqlCode("1000054", "http://www.nlm.nih.gov/research/umls/rxnorm", null, null);

    [CqlDeclaration("doxepin hydrochloride 10 MG/ML Oral Solution")]
	public CqlCode doxepin_hydrochloride_10_MG_ML_Oral_Solution() => 
		__doxepin_hydrochloride_10_MG_ML_Oral_Solution?.Value;

	private CqlCode doxepin_hydrochloride_100_MG_Oral_Capsule_Value() => 
		new CqlCode("1000058", "http://www.nlm.nih.gov/research/umls/rxnorm", null, null);

    [CqlDeclaration("doxepin hydrochloride 100 MG Oral Capsule")]
	public CqlCode doxepin_hydrochloride_100_MG_Oral_Capsule() => 
		__doxepin_hydrochloride_100_MG_Oral_Capsule?.Value;

	private CqlCode doxepin_hydrochloride_150_MG_Oral_Capsule_Value() => 
		new CqlCode("1000064", "http://www.nlm.nih.gov/research/umls/rxnorm", null, null);

    [CqlDeclaration("doxepin hydrochloride 150 MG Oral Capsule")]
	public CqlCode doxepin_hydrochloride_150_MG_Oral_Capsule() => 
		__doxepin_hydrochloride_150_MG_Oral_Capsule?.Value;

	private CqlCode doxepin_hydrochloride_25_MG_Oral_Capsule_Value() => 
		new CqlCode("1000070", "http://www.nlm.nih.gov/research/umls/rxnorm", null, null);

    [CqlDeclaration("doxepin hydrochloride 25 MG Oral Capsule")]
	public CqlCode doxepin_hydrochloride_25_MG_Oral_Capsule() => 
		__doxepin_hydrochloride_25_MG_Oral_Capsule?.Value;

	private CqlCode doxepin_hydrochloride_50_MG_Oral_Capsule_Value() => 
		new CqlCode("1000076", "http://www.nlm.nih.gov/research/umls/rxnorm", null, null);

    [CqlDeclaration("doxepin hydrochloride 50 MG Oral Capsule")]
	public CqlCode doxepin_hydrochloride_50_MG_Oral_Capsule() => 
		__doxepin_hydrochloride_50_MG_Oral_Capsule?.Value;

	private CqlCode doxepin_hydrochloride_75_MG_Oral_Capsule_Value() => 
		new CqlCode("1000097", "http://www.nlm.nih.gov/research/umls/rxnorm", null, null);

    [CqlDeclaration("doxepin hydrochloride 75 MG Oral Capsule")]
	public CqlCode doxepin_hydrochloride_75_MG_Oral_Capsule() => 
		__doxepin_hydrochloride_75_MG_Oral_Capsule?.Value;

	private CqlCode Office_or_other_outpatient_visit_for_the_evaluation_and_management_of_an_established_patient__that_may_not_require_the_presence_of_a_physician_or_other_qualified_health_care_professional__Usually__the_presenting_problem_s__are_minimal__Value() => 
		new CqlCode("99211", "http://www.ama-assn.org/go/cpt", null, null);

    [CqlDeclaration("Office or other outpatient visit for the evaluation and management of an established patient, that may not require the presence of a physician or other qualified health care professional. Usually, the presenting problem(s) are minimal.")]
	public CqlCode Office_or_other_outpatient_visit_for_the_evaluation_and_management_of_an_established_patient__that_may_not_require_the_presence_of_a_physician_or_other_qualified_health_care_professional__Usually__the_presenting_problem_s__are_minimal_() => 
		__Office_or_other_outpatient_visit_for_the_evaluation_and_management_of_an_established_patient__that_may_not_require_the_presence_of_a_physician_or_other_qualified_health_care_professional__Usually__the_presenting_problem_s__are_minimal_?.Value;

	private CqlCode reserpine_0_1_MG_Oral_Tablet_Value() => 
		new CqlCode("198196", "http://www.nlm.nih.gov/research/umls/rxnorm", null, null);

    [CqlDeclaration("reserpine 0.1 MG Oral Tablet")]
	public CqlCode reserpine_0_1_MG_Oral_Tablet() => 
		__reserpine_0_1_MG_Oral_Tablet?.Value;

	private CqlCode reserpine_0_25_MG_Oral_Tablet_Value() => 
		new CqlCode("198197", "http://www.nlm.nih.gov/research/umls/rxnorm", null, null);

    [CqlDeclaration("reserpine 0.25 MG Oral Tablet")]
	public CqlCode reserpine_0_25_MG_Oral_Tablet() => 
		__reserpine_0_25_MG_Oral_Tablet?.Value;

	private CqlCode[] RXNORM_Value()
	{
		CqlCode[] a_ = /* ARR1 */ [
			new CqlCode("204504", "http://www.nlm.nih.gov/research/umls/rxnorm", null, null),
			new CqlCode("104208", "http://www.nlm.nih.gov/research/umls/rxnorm", null, null),
			new CqlCode("393245", "http://www.nlm.nih.gov/research/umls/rxnorm", null, null),
			new CqlCode("245273", "http://www.nlm.nih.gov/research/umls/rxnorm", null, null),
			new CqlCode("197604", "http://www.nlm.nih.gov/research/umls/rxnorm", null, null),
			new CqlCode("1441565", "http://www.nlm.nih.gov/research/umls/rxnorm", null, null),
			new CqlCode("197606", "http://www.nlm.nih.gov/research/umls/rxnorm", null, null),
			new CqlCode("966787", "http://www.nlm.nih.gov/research/umls/rxnorm", null, null),
			new CqlCode("966793", "http://www.nlm.nih.gov/research/umls/rxnorm", null, null),
			new CqlCode("1000048", "http://www.nlm.nih.gov/research/umls/rxnorm", null, null),
			new CqlCode("1000054", "http://www.nlm.nih.gov/research/umls/rxnorm", null, null),
			new CqlCode("1000058", "http://www.nlm.nih.gov/research/umls/rxnorm", null, null),
			new CqlCode("1000064", "http://www.nlm.nih.gov/research/umls/rxnorm", null, null),
			new CqlCode("1000070", "http://www.nlm.nih.gov/research/umls/rxnorm", null, null),
			new CqlCode("1000076", "http://www.nlm.nih.gov/research/umls/rxnorm", null, null),
			new CqlCode("1000097", "http://www.nlm.nih.gov/research/umls/rxnorm", null, null),
			new CqlCode("198196", "http://www.nlm.nih.gov/research/umls/rxnorm", null, null),
			new CqlCode("198197", "http://www.nlm.nih.gov/research/umls/rxnorm", null, null),
		];

		return a_;
	}

    [CqlDeclaration("RXNORM")]
	public CqlCode[] RXNORM() => 
		__RXNORM?.Value;

	private CqlCode[] CPT_Value()
	{
		CqlCode[] a_ = /* ARR1 */ [
			new CqlCode("99211", "http://www.ama-assn.org/go/cpt", null, null),
		];

		return a_;
	}

    [CqlDeclaration("CPT")]
	public CqlCode[] CPT() => 
		__CPT?.Value;

	private CqlInterval<CqlDateTime> Measurement_Period_Value()
	{
		CqlDateTime a_ = context?.Operators.DateTime(2025, 1, 1, 0, 0, 0, 0, default);
		CqlDateTime b_ = context?.Operators.DateTime(2026, 1, 1, 0, 0, 0, 0, default);
		CqlInterval<CqlDateTime> c_ = context?.Operators.Interval(a_, b_, true, false);
		object d_ = context.ResolveParameter("UseofHighRiskMedicationsintheElderlyFHIR-0.1.000", "Measurement Period", c_);

		return (CqlInterval<CqlDateTime>)d_;
	}

    [CqlDeclaration("Measurement Period")]
	public CqlInterval<CqlDateTime> Measurement_Period() => 
		__Measurement_Period?.Value;

	private Patient Patient_Value()
	{
		IEnumerable<Patient> a_ = context?.Operators.RetrieveByValueSet<Patient>(null, null);
		Patient b_ = context?.Operators.SingletonFrom<Patient>(a_);

		return b_;
	}

    [CqlDeclaration("Patient")]
	public Patient Patient() => 
		__Patient?.Value;

	private IEnumerable<Encounter> Qualifying_Encounters_Value()
	{
		CqlValueSet a_ = this.Office_Visit();
		IEnumerable<Encounter> b_ = context?.Operators.RetrieveByValueSet<Encounter>(a_, null);
		CqlValueSet c_ = this.Ophthalmologic_Services();
		IEnumerable<Encounter> d_ = context?.Operators.RetrieveByValueSet<Encounter>(c_, null);
		IEnumerable<Encounter> e_ = context?.Operators.Union<Encounter>(b_, d_);
		CqlValueSet f_ = this.Preventive_Care_Services_Established_Office_Visit__18_and_Up();
		IEnumerable<Encounter> g_ = context?.Operators.RetrieveByValueSet<Encounter>(f_, null);
		CqlValueSet h_ = this.Discharge_Services_Nursing_Facility();
		IEnumerable<Encounter> i_ = context?.Operators.RetrieveByValueSet<Encounter>(h_, null);
		IEnumerable<Encounter> j_ = context?.Operators.Union<Encounter>(g_, i_);
		IEnumerable<Encounter> k_ = context?.Operators.Union<Encounter>(e_, j_);
		CqlValueSet l_ = this.Nursing_Facility_Visit();
		IEnumerable<Encounter> m_ = context?.Operators.RetrieveByValueSet<Encounter>(l_, null);
		CqlValueSet n_ = this.Care_Services_in_Long_Term_Residential_Facility();
		IEnumerable<Encounter> o_ = context?.Operators.RetrieveByValueSet<Encounter>(n_, null);
		IEnumerable<Encounter> p_ = context?.Operators.Union<Encounter>(m_, o_);
		IEnumerable<Encounter> q_ = context?.Operators.Union<Encounter>(k_, p_);
		CqlValueSet r_ = this.Preventive_Care_Services_Initial_Office_Visit__18_and_Up();
		IEnumerable<Encounter> s_ = context?.Operators.RetrieveByValueSet<Encounter>(r_, null);
		CqlValueSet t_ = this.Annual_Wellness_Visit();
		IEnumerable<Encounter> u_ = context?.Operators.RetrieveByValueSet<Encounter>(t_, null);
		IEnumerable<Encounter> v_ = context?.Operators.Union<Encounter>(s_, u_);
		IEnumerable<Encounter> w_ = context?.Operators.Union<Encounter>(q_, v_);
		CqlValueSet x_ = this.Home_Healthcare_Services();
		IEnumerable<Encounter> y_ = context?.Operators.RetrieveByValueSet<Encounter>(x_, null);
		CqlValueSet z_ = this.Telephone_Visits();
		IEnumerable<Encounter> aa_ = context?.Operators.RetrieveByValueSet<Encounter>(z_, null);
		IEnumerable<Encounter> ab_ = context?.Operators.Union<Encounter>(y_, aa_);
		IEnumerable<Encounter> ac_ = context?.Operators.Union<Encounter>(w_, ab_);
		CqlValueSet ad_ = this.Online_Assessments();
		IEnumerable<Encounter> ae_ = context?.Operators.RetrieveByValueSet<Encounter>(ad_, null);
		IEnumerable<Encounter> af_ = context?.Operators.RetrieveByValueSet<Encounter>(null, null);
		bool? ag_(Encounter E)
		{
			List<CodeableConcept> am_ = E.Type;
			CqlConcept an_(CodeableConcept @this)
			{
				CqlConcept as_ = FHIRHelpers_4_3_000.ToConcept(@this);

				return as_;
			};
			IEnumerable<CqlConcept> ao_ = context?.Operators.Select<CodeableConcept, CqlConcept>((IEnumerable<CodeableConcept>)am_, an_);
			bool? ap_(CqlConcept T)
			{
				CqlCode at_ = this.Office_or_other_outpatient_visit_for_the_evaluation_and_management_of_an_established_patient__that_may_not_require_the_presence_of_a_physician_or_other_qualified_health_care_professional__Usually__the_presenting_problem_s__are_minimal_();
				CqlConcept au_ = context?.Operators.ConvertCodeToConcept(at_);
				bool? av_ = context?.Operators.Equivalent(T, au_);

				return av_;
			};
			IEnumerable<CqlConcept> aq_ = context?.Operators.Where<CqlConcept>(ao_, ap_);
			bool? ar_ = context?.Operators.Exists<CqlConcept>(aq_);

			return ar_;
		};
		IEnumerable<Encounter> ah_ = context?.Operators.Where<Encounter>(af_, ag_);
		IEnumerable<Encounter> ai_ = context?.Operators.Union<Encounter>(ae_, ah_);
		IEnumerable<Encounter> aj_ = context?.Operators.Union<Encounter>(ac_, ai_);
		bool? ak_(Encounter ValidEncounters)
		{
			CqlInterval<CqlDateTime> aw_ = this.Measurement_Period();
			Period ax_ = ValidEncounters.Period;
			CqlInterval<CqlDateTime> ay_ = FHIRHelpers_4_3_000.ToInterval(ax_);
			bool? az_ = context?.Operators.IntervalIncludesInterval<CqlDateTime>(aw_, ay_, null);

			return az_;
		};
		IEnumerable<Encounter> al_ = context?.Operators.Where<Encounter>(aj_, ak_);

		return al_;
	}

    [CqlDeclaration("Qualifying Encounters")]
	public IEnumerable<Encounter> Qualifying_Encounters() => 
		__Qualifying_Encounters?.Value;

	private bool? Initial_Population_Value()
	{
		Patient a_ = this.Patient();
		Date b_ = a_.BirthDateElement;
		string c_ = b_.Value;
		CqlDate d_ = context?.Operators.ConvertStringToDate(c_);
		CqlInterval<CqlDateTime> e_ = this.Measurement_Period();
<<<<<<< HEAD
		CqlDateTime f_ = context?.Operators.End(e_);
		CqlDate g_ = context?.Operators.DateFrom(f_);
		int? h_ = context?.Operators.CalculateAgeAt(d_, g_, "year");
		bool? i_ = context?.Operators.GreaterOrEqual(h_, 65);
=======
		CqlDateTime f_ = context.Operators.End(e_);
		CqlDate g_ = context.Operators.DateFrom(f_);
		int? h_ = context.Operators.CalculateAgeAt(d_, g_, null);
		bool? i_ = context.Operators.GreaterOrEqual(h_, 65);
>>>>>>> 54dd61a5
		IEnumerable<Encounter> j_ = this.Qualifying_Encounters();
		bool? k_ = context?.Operators.Exists<Encounter>(j_);
		bool? l_ = context?.Operators.And(i_, k_);

		return l_;
	}

    [CqlDeclaration("Initial Population")]
	public bool? Initial_Population() => 
		__Initial_Population?.Value;

	private bool? Denominator_Value()
	{
		bool? a_ = this.Initial_Population();

		return a_;
	}

    [CqlDeclaration("Denominator")]
	public bool? Denominator() => 
		__Denominator?.Value;

	private bool? Denominator_Exclusions_Value()
	{
		bool? a_ = Hospice_6_9_000.Has_Hospice_Services();
		bool? b_ = PalliativeCare_1_9_000.Has_Palliative_Care_in_the_Measurement_Period();
		bool? c_ = context?.Operators.Or(a_, b_);

		return c_;
	}

    [CqlDeclaration("Denominator Exclusions")]
	public bool? Denominator_Exclusions() => 
		__Denominator_Exclusions?.Value;

    [CqlDeclaration("More Than One Order")]
	public IEnumerable<MedicationRequest> More_Than_One_Order(IEnumerable<MedicationRequest> Medication)
	{
		IEnumerable<MedicationRequest> a_ = Status_1_6_000.Active_or_Completed_Medication_Request(Medication);
		IEnumerable<MedicationRequest> b_(MedicationRequest OrderMedication1)
		{
			IEnumerable<MedicationRequest> f_ = Status_1_6_000.Active_or_Completed_Medication_Request(Medication);
			bool? g_(MedicationRequest OrderMedication2)
			{
				FhirDateTime k_ = OrderMedication1.AuthoredOnElement;
				CqlDateTime l_ = context?.Operators.Convert<CqlDateTime>(k_);
				CqlInterval<CqlDateTime> m_ = this.Measurement_Period();
				bool? n_ = context?.Operators.In<CqlDateTime>(l_, m_, null);
				MedicationRequest.DispenseRequestComponent o_ = OrderMedication1.DispenseRequest;
				UnsignedInt p_ = o_.NumberOfRepeatsAllowedElement;
				int? q_ = p_.Value;
				bool? r_ = context?.Operators.GreaterOrEqual(q_, 1);
				bool? s_ = context?.Operators.And(n_, r_);
				CqlDateTime u_ = context?.Operators.Convert<CqlDateTime>(k_);
				CqlDate v_ = context?.Operators.DateFrom(u_);
				FhirDateTime w_ = OrderMedication2.AuthoredOnElement;
				CqlDateTime x_ = context?.Operators.Convert<CqlDateTime>(w_);
				CqlDate y_ = context?.Operators.DateFrom(x_);
				bool? z_ = context?.Operators.Equivalent(v_, y_);
				bool? aa_ = context?.Operators.Not(z_);
				CqlDateTime ac_ = context?.Operators.Convert<CqlDateTime>(k_);
				bool? ae_ = context?.Operators.In<CqlDateTime>(ac_, m_, null);
				bool? af_ = context?.Operators.And(aa_, ae_);
				CqlDateTime ah_ = context?.Operators.Convert<CqlDateTime>(w_);
				bool? aj_ = context?.Operators.In<CqlDateTime>(ah_, m_, null);
				bool? ak_ = context?.Operators.And(af_, aj_);
				bool? al_ = context?.Operators.Or(s_, ak_);
				CqlDateTime an_ = context?.Operators.Convert<CqlDateTime>(k_);
				CqlDate ao_ = context?.Operators.DateFrom(an_);
				CqlDateTime aq_ = context?.Operators.Convert<CqlDateTime>(w_);
				CqlDate ar_ = context?.Operators.DateFrom(aq_);
				bool? as_ = context?.Operators.Equivalent(ao_, ar_);
				CqlDateTime au_ = context?.Operators.Convert<CqlDateTime>(k_);
				bool? aw_ = context?.Operators.In<CqlDateTime>(au_, m_, null);
				bool? ax_ = context?.Operators.And(as_, aw_);
				CqlInterval<CqlDate> ay_ = CumulativeMedicationDuration_4_0_000.MedicationRequestPeriod(OrderMedication1);
				CqlDate az_ = context?.Operators.Start(ay_);
				CqlDateTime ba_ = context?.Operators.ConvertDateToDateTime(az_);
				CqlDate bb_ = context?.Operators.DateFrom(ba_);
				CqlInterval<CqlDate> bc_ = CumulativeMedicationDuration_4_0_000.MedicationRequestPeriod(OrderMedication2);
				CqlDate bd_ = context?.Operators.Start(bc_);
				CqlDateTime be_ = context?.Operators.ConvertDateToDateTime(bd_);
				CqlDate bf_ = context?.Operators.DateFrom(be_);
				bool? bg_ = context?.Operators.Equivalent(bb_, bf_);
				bool? bh_ = context?.Operators.Not(bg_);
				bool? bi_ = context?.Operators.And(ax_, bh_);
				CqlDate bk_ = context?.Operators.Start(ay_);
				CqlDateTime bl_ = context?.Operators.ConvertDateToDateTime(bk_);
				bool? bn_ = context?.Operators.In<CqlDateTime>(bl_, m_, null);
				bool? bo_ = context?.Operators.And(bi_, bn_);
				CqlDate bq_ = context?.Operators.Start(bc_);
				CqlDateTime br_ = context?.Operators.ConvertDateToDateTime(bq_);
				bool? bt_ = context?.Operators.In<CqlDateTime>(br_, m_, null);
				bool? bu_ = context?.Operators.And(bo_, bt_);
				bool? bv_ = context?.Operators.Or(al_, bu_);

				return bv_;
			};
			IEnumerable<MedicationRequest> h_ = context?.Operators.Where<MedicationRequest>(f_, g_);
			MedicationRequest i_(MedicationRequest OrderMedication2) => 
				OrderMedication1;
			IEnumerable<MedicationRequest> j_ = context?.Operators.Select<MedicationRequest, MedicationRequest>(h_, i_);

			return j_;
		};
		IEnumerable<MedicationRequest> c_ = context?.Operators.SelectMany<MedicationRequest, MedicationRequest>(a_, b_);
		MedicationRequest d_(MedicationRequest OrderMedication1) => 
			OrderMedication1;
		IEnumerable<MedicationRequest> e_ = context?.Operators.Select<MedicationRequest, MedicationRequest>(c_, d_);

		return e_;
	}

	private IEnumerable<MedicationRequest> Same_High_Risk_Medications_Ordered_on_Different_Days_Value()
	{
		CqlValueSet a_ = this.Anticholinergics__first_generation_antihistamines();
		IEnumerable<MedicationRequest> b_ = context?.Operators.RetrieveByValueSet<MedicationRequest>(a_, null);
		IEnumerable<MedicationRequest> d_ = context?.Operators.RetrieveByValueSet<MedicationRequest>(a_, null);
		IEnumerable<MedicationRequest> e_ = context?.Operators.Union<MedicationRequest>(b_, d_);
		IEnumerable<MedicationRequest> f_ = this.More_Than_One_Order(e_);
		CqlValueSet g_ = this.Anticholinergics__anti_Parkinson_agents();
		IEnumerable<MedicationRequest> h_ = context?.Operators.RetrieveByValueSet<MedicationRequest>(g_, null);
		IEnumerable<MedicationRequest> j_ = context?.Operators.RetrieveByValueSet<MedicationRequest>(g_, null);
		IEnumerable<MedicationRequest> k_ = context?.Operators.Union<MedicationRequest>(h_, j_);
		IEnumerable<MedicationRequest> l_ = this.More_Than_One_Order(k_);
		IEnumerable<MedicationRequest> m_ = context?.Operators.Union<MedicationRequest>(f_, l_);
		CqlValueSet n_ = this.Antispasmodics();
		IEnumerable<MedicationRequest> o_ = context?.Operators.RetrieveByValueSet<MedicationRequest>(n_, null);
		IEnumerable<MedicationRequest> q_ = context?.Operators.RetrieveByValueSet<MedicationRequest>(n_, null);
		IEnumerable<MedicationRequest> r_ = context?.Operators.Union<MedicationRequest>(o_, q_);
		IEnumerable<MedicationRequest> s_ = this.More_Than_One_Order(r_);
		CqlValueSet t_ = this.Antithrombotic();
		IEnumerable<MedicationRequest> u_ = context?.Operators.RetrieveByValueSet<MedicationRequest>(t_, null);
		IEnumerable<MedicationRequest> w_ = context?.Operators.RetrieveByValueSet<MedicationRequest>(t_, null);
		IEnumerable<MedicationRequest> x_ = context?.Operators.Union<MedicationRequest>(u_, w_);
		IEnumerable<MedicationRequest> y_ = this.More_Than_One_Order(x_);
		IEnumerable<MedicationRequest> z_ = context?.Operators.Union<MedicationRequest>(s_, y_);
		IEnumerable<MedicationRequest> aa_ = context?.Operators.Union<MedicationRequest>(m_, z_);
		CqlValueSet ab_ = this.Cardiovascular__alpha_agonists__central();
		IEnumerable<MedicationRequest> ac_ = context?.Operators.RetrieveByValueSet<MedicationRequest>(ab_, null);
		IEnumerable<MedicationRequest> ae_ = context?.Operators.RetrieveByValueSet<MedicationRequest>(ab_, null);
		IEnumerable<MedicationRequest> af_ = context?.Operators.Union<MedicationRequest>(ac_, ae_);
		IEnumerable<MedicationRequest> ag_ = this.More_Than_One_Order(af_);
		CqlValueSet ah_ = this.Cardiovascular__other();
		IEnumerable<MedicationRequest> ai_ = context?.Operators.RetrieveByValueSet<MedicationRequest>(ah_, null);
		IEnumerable<MedicationRequest> ak_ = context?.Operators.RetrieveByValueSet<MedicationRequest>(ah_, null);
		IEnumerable<MedicationRequest> al_ = context?.Operators.Union<MedicationRequest>(ai_, ak_);
		IEnumerable<MedicationRequest> am_ = this.More_Than_One_Order(al_);
		IEnumerable<MedicationRequest> an_ = context?.Operators.Union<MedicationRequest>(ag_, am_);
		IEnumerable<MedicationRequest> ao_ = context?.Operators.Union<MedicationRequest>(aa_, an_);
		CqlValueSet ap_ = this.Central_nervous_system__antidepressants();
		IEnumerable<MedicationRequest> aq_ = context?.Operators.RetrieveByValueSet<MedicationRequest>(ap_, null);
		IEnumerable<MedicationRequest> as_ = context?.Operators.RetrieveByValueSet<MedicationRequest>(ap_, null);
		IEnumerable<MedicationRequest> at_ = context?.Operators.Union<MedicationRequest>(aq_, as_);
		IEnumerable<MedicationRequest> au_ = this.More_Than_One_Order(at_);
		CqlValueSet av_ = this.Central_nervous_system__barbiturates();
		IEnumerable<MedicationRequest> aw_ = context?.Operators.RetrieveByValueSet<MedicationRequest>(av_, null);
		IEnumerable<MedicationRequest> ay_ = context?.Operators.RetrieveByValueSet<MedicationRequest>(av_, null);
		IEnumerable<MedicationRequest> az_ = context?.Operators.Union<MedicationRequest>(aw_, ay_);
		IEnumerable<MedicationRequest> ba_ = this.More_Than_One_Order(az_);
		IEnumerable<MedicationRequest> bb_ = context?.Operators.Union<MedicationRequest>(au_, ba_);
		IEnumerable<MedicationRequest> bc_ = context?.Operators.Union<MedicationRequest>(ao_, bb_);
		CqlValueSet bd_ = this.Central_nervous_system__vasodilators();
		IEnumerable<MedicationRequest> be_ = context?.Operators.RetrieveByValueSet<MedicationRequest>(bd_, null);
		IEnumerable<MedicationRequest> bg_ = context?.Operators.RetrieveByValueSet<MedicationRequest>(bd_, null);
		IEnumerable<MedicationRequest> bh_ = context?.Operators.Union<MedicationRequest>(be_, bg_);
		IEnumerable<MedicationRequest> bi_ = this.More_Than_One_Order(bh_);
		CqlValueSet bj_ = this.Central_nervous_system__other();
		IEnumerable<MedicationRequest> bk_ = context?.Operators.RetrieveByValueSet<MedicationRequest>(bj_, null);
		IEnumerable<MedicationRequest> bm_ = context?.Operators.RetrieveByValueSet<MedicationRequest>(bj_, null);
		IEnumerable<MedicationRequest> bn_ = context?.Operators.Union<MedicationRequest>(bk_, bm_);
		IEnumerable<MedicationRequest> bo_ = this.More_Than_One_Order(bn_);
		IEnumerable<MedicationRequest> bp_ = context?.Operators.Union<MedicationRequest>(bi_, bo_);
		IEnumerable<MedicationRequest> bq_ = context?.Operators.Union<MedicationRequest>(bc_, bp_);
		CqlValueSet br_ = this.Endocrine_system__estrogens_with_or_without_progestins();
		IEnumerable<MedicationRequest> bs_ = context?.Operators.RetrieveByValueSet<MedicationRequest>(br_, null);
		IEnumerable<MedicationRequest> bu_ = context?.Operators.RetrieveByValueSet<MedicationRequest>(br_, null);
		IEnumerable<MedicationRequest> bv_ = context?.Operators.Union<MedicationRequest>(bs_, bu_);
		IEnumerable<MedicationRequest> bw_ = this.More_Than_One_Order(bv_);
		CqlValueSet bx_ = this.Endocrine_system__sulfonylureas__long_duration();
		IEnumerable<MedicationRequest> by_ = context?.Operators.RetrieveByValueSet<MedicationRequest>(bx_, null);
		IEnumerable<MedicationRequest> ca_ = context?.Operators.RetrieveByValueSet<MedicationRequest>(bx_, null);
		IEnumerable<MedicationRequest> cb_ = context?.Operators.Union<MedicationRequest>(by_, ca_);
		IEnumerable<MedicationRequest> cc_ = this.More_Than_One_Order(cb_);
		IEnumerable<MedicationRequest> cd_ = context?.Operators.Union<MedicationRequest>(bw_, cc_);
		IEnumerable<MedicationRequest> ce_ = context?.Operators.Union<MedicationRequest>(bq_, cd_);
		CqlValueSet cf_ = this.Endocrine_system__other();
		IEnumerable<MedicationRequest> cg_ = context?.Operators.RetrieveByValueSet<MedicationRequest>(cf_, null);
		IEnumerable<MedicationRequest> ci_ = context?.Operators.RetrieveByValueSet<MedicationRequest>(cf_, null);
		IEnumerable<MedicationRequest> cj_ = context?.Operators.Union<MedicationRequest>(cg_, ci_);
		IEnumerable<MedicationRequest> ck_ = this.More_Than_One_Order(cj_);
		CqlValueSet cl_ = this.Nonbenzodiazepine_hypnotics();
		IEnumerable<MedicationRequest> cm_ = context?.Operators.RetrieveByValueSet<MedicationRequest>(cl_, null);
		IEnumerable<MedicationRequest> co_ = context?.Operators.RetrieveByValueSet<MedicationRequest>(cl_, null);
		IEnumerable<MedicationRequest> cp_ = context?.Operators.Union<MedicationRequest>(cm_, co_);
		IEnumerable<MedicationRequest> cq_ = this.More_Than_One_Order(cp_);
		IEnumerable<MedicationRequest> cr_ = context?.Operators.Union<MedicationRequest>(ck_, cq_);
		IEnumerable<MedicationRequest> cs_ = context?.Operators.Union<MedicationRequest>(ce_, cr_);
		CqlValueSet ct_ = this.Pain_medications__skeletal_muscle_relaxants();
		IEnumerable<MedicationRequest> cu_ = context?.Operators.RetrieveByValueSet<MedicationRequest>(ct_, null);
		IEnumerable<MedicationRequest> cw_ = context?.Operators.RetrieveByValueSet<MedicationRequest>(ct_, null);
		IEnumerable<MedicationRequest> cx_ = context?.Operators.Union<MedicationRequest>(cu_, cw_);
		IEnumerable<MedicationRequest> cy_ = this.More_Than_One_Order(cx_);
		CqlValueSet cz_ = this.Pain_medications__other();
		IEnumerable<MedicationRequest> da_ = context?.Operators.RetrieveByValueSet<MedicationRequest>(cz_, null);
		IEnumerable<MedicationRequest> dc_ = context?.Operators.RetrieveByValueSet<MedicationRequest>(cz_, null);
		IEnumerable<MedicationRequest> dd_ = context?.Operators.Union<MedicationRequest>(da_, dc_);
		IEnumerable<MedicationRequest> de_ = this.More_Than_One_Order(dd_);
		IEnumerable<MedicationRequest> df_ = context?.Operators.Union<MedicationRequest>(cy_, de_);
		IEnumerable<MedicationRequest> dg_ = context?.Operators.Union<MedicationRequest>(cs_, df_);

		return dg_;
	}

    [CqlDeclaration("Same High Risk Medications Ordered on Different Days")]
	public IEnumerable<MedicationRequest> Same_High_Risk_Medications_Ordered_on_Different_Days() => 
		__Same_High_Risk_Medications_Ordered_on_Different_Days?.Value;

    [CqlDeclaration("MedicationRequestPeriodInDays")]
	public decimal? MedicationRequestPeriodInDays(MedicationRequest Request)
	{
		MedicationRequest[] a_ = /* ARR1 */ [
			Request,
		];
		decimal? b_(MedicationRequest R)
		{
			MedicationRequest.DispenseRequestComponent e_ = R.DispenseRequest;
			Duration f_ = e_.ExpectedSupplyDuration;
			CqlQuantity g_ = FHIRHelpers_4_3_000.ToQuantity((Quantity)f_);
			CqlQuantity h_ = context?.Operators.ConvertQuantity(g_, "d");
			decimal? i_ = h_.value;
			Quantity k_ = e_.Quantity;
			CqlQuantity l_ = FHIRHelpers_4_3_000.ToQuantity(k_);
			decimal? m_ = l_.value;
			List<Dosage> n_ = R.DosageInstruction;
			Dosage o_ = context?.Operators.SingletonFrom<Dosage>((IEnumerable<Dosage>)n_);
			List<Dosage.DoseAndRateComponent> p_ = o_.DoseAndRate;
			Dosage.DoseAndRateComponent q_ = context?.Operators.SingletonFrom<Dosage.DoseAndRateComponent>((IEnumerable<Dosage.DoseAndRateComponent>)p_);
			DataType r_ = q_.Dose;
			object s_ = FHIRHelpers_4_3_000.ToValue(r_);
			CqlQuantity t_ = context?.Operators.End((s_ as CqlInterval<CqlQuantity>));
			Dosage v_ = context?.Operators.SingletonFrom<Dosage>((IEnumerable<Dosage>)n_);
			List<Dosage.DoseAndRateComponent> w_ = v_.DoseAndRate;
			Dosage.DoseAndRateComponent x_ = context?.Operators.SingletonFrom<Dosage.DoseAndRateComponent>((IEnumerable<Dosage.DoseAndRateComponent>)w_);
			DataType y_ = x_.Dose;
			object z_ = FHIRHelpers_4_3_000.ToValue(y_);
			decimal? aa_ = (t_ ?? (z_ as CqlQuantity)).value;
			Dosage ac_ = context?.Operators.SingletonFrom<Dosage>((IEnumerable<Dosage>)n_);
			Timing ad_ = ac_.Timing;
			Timing.RepeatComponent ae_ = ad_.Repeat;
			PositiveInt af_ = ae_.FrequencyMaxElement;
			int? ag_ = af_.Value;
			Dosage ai_ = context?.Operators.SingletonFrom<Dosage>((IEnumerable<Dosage>)n_);
			Timing aj_ = ai_.Timing;
			Timing.RepeatComponent ak_ = aj_.Repeat;
			PositiveInt al_ = ak_.FrequencyElement;
			int? am_ = al_.Value;
			Dosage ao_ = context?.Operators.SingletonFrom<Dosage>((IEnumerable<Dosage>)n_);
			Timing ap_ = ao_.Timing;
			Timing.RepeatComponent aq_ = ap_.Repeat;
			FhirDecimal ar_ = aq_.PeriodElement;
			decimal? as_ = ar_.Value;
			Dosage au_ = context?.Operators.SingletonFrom<Dosage>((IEnumerable<Dosage>)n_);
			Timing av_ = au_.Timing;
			Timing.RepeatComponent aw_ = av_.Repeat;
			Code<Timing.UnitsOfTime> ax_ = aw_.PeriodUnitElement;
			Timing.UnitsOfTime? ay_ = ax_.Value;
			Code<Timing.UnitsOfTime> az_ = context?.Operators.Convert<Code<Timing.UnitsOfTime>>(ay_);
			string ba_ = context?.Operators.Convert<string>(az_);
			CqlQuantity bb_ = CumulativeMedicationDuration_4_0_000.Quantity(as_, ba_);
			decimal? bc_ = CumulativeMedicationDuration_4_0_000.ToDaily((ag_ ?? am_), bb_);
			Dosage be_ = context?.Operators.SingletonFrom<Dosage>((IEnumerable<Dosage>)n_);
			Timing bf_ = be_.Timing;
			Timing.RepeatComponent bg_ = bf_.Repeat;
			List<Time> bh_ = bg_.TimeOfDayElement;
			IEnumerable<CqlTime> bi_ = context?.Operators.LateBoundProperty<IEnumerable<CqlTime>>(bh_, "value");
			int? bj_ = context?.Operators.Count<CqlTime>(bi_);
			decimal? bk_ = context?.Operators.ConvertIntegerToDecimal(bj_);
			decimal? bl_ = context?.Operators.Multiply(aa_, ((bc_ ?? bk_) ?? 1.0m));
			decimal? bm_ = context?.Operators.Divide(m_, bl_);
			UnsignedInt bo_ = e_.NumberOfRepeatsAllowedElement;
			int? bp_ = bo_.Value;
			int? bq_ = context?.Operators.Add(1, (bp_ ?? 0));
			decimal? br_ = context?.Operators.ConvertIntegerToDecimal(bq_);
			decimal? bs_ = context?.Operators.Multiply((i_ ?? bm_), br_);

			return bs_;
		};
		IEnumerable<decimal?> c_ = context?.Operators.Select<MedicationRequest, decimal?>((IEnumerable<MedicationRequest>)a_, b_);
		decimal? d_ = context?.Operators.SingletonFrom<decimal?>(c_);

		return d_;
	}

	private bool? Two_High_Risk_Medications_with_Prolonged_Duration_Value()
	{
		CqlValueSet a_ = this.Anti_Infectives__other();
		IEnumerable<MedicationRequest> b_ = context?.Operators.RetrieveByValueSet<MedicationRequest>(a_, null);
		IEnumerable<MedicationRequest> d_ = context?.Operators.RetrieveByValueSet<MedicationRequest>(a_, null);
		IEnumerable<MedicationRequest> e_ = context?.Operators.Union<MedicationRequest>(b_, d_);
		IEnumerable<MedicationRequest> f_ = this.More_Than_One_Order(e_);
		decimal? g_(MedicationRequest AntiInfectives)
		{
			decimal? l_ = this.MedicationRequestPeriodInDays(AntiInfectives);

			return l_;
		};
		IEnumerable<decimal?> h_ = context?.Operators.Select<MedicationRequest, decimal?>(f_, g_);
		decimal? i_ = context?.Operators.Sum(h_);
		decimal? j_ = context?.Operators.ConvertIntegerToDecimal(90);
		bool? k_ = context?.Operators.Greater(i_, j_);

		return k_;
	}

    [CqlDeclaration("Two High Risk Medications with Prolonged Duration")]
	public bool? Two_High_Risk_Medications_with_Prolonged_Duration() => 
		__Two_High_Risk_Medications_with_Prolonged_Duration?.Value;

    [CqlDeclaration("MedicationStrengthPerUnit")]
	public CqlQuantity MedicationStrengthPerUnit(CqlConcept Strength)
	{
		CqlQuantity a_()
		{
			bool b_()
			{
				CqlCode t_ = this.reserpine_0_1_MG_Oral_Tablet();
				CqlConcept u_ = context?.Operators.ConvertCodeToConcept(t_);
				bool? v_ = context?.Operators.Equivalent(Strength, u_);

				return (v_ ?? false);
			};
			bool c_()
			{
				CqlCode w_ = this.reserpine_0_25_MG_Oral_Tablet();
				CqlConcept x_ = context?.Operators.ConvertCodeToConcept(w_);
				bool? y_ = context?.Operators.Equivalent(Strength, x_);

				return (y_ ?? false);
			};
			bool d_()
			{
				CqlCode z_ = this.digoxin_0_05_MG_ML_Oral_Solution();
				CqlConcept aa_ = context?.Operators.ConvertCodeToConcept(z_);
				bool? ab_ = context?.Operators.Equivalent(Strength, aa_);

				return (ab_ ?? false);
			};
			bool e_()
			{
				CqlCode ac_ = this.digoxin_0_0625_MG_Oral_Tablet();
				CqlConcept ad_ = context?.Operators.ConvertCodeToConcept(ac_);
				bool? ae_ = context?.Operators.Equivalent(Strength, ad_);

				return (ae_ ?? false);
			};
			bool f_()
			{
				CqlCode af_ = this._1_ML_digoxin_0_1_MG_ML_Injection();
				CqlConcept ag_ = context?.Operators.ConvertCodeToConcept(af_);
				bool? ah_ = context?.Operators.Equivalent(Strength, ag_);

				return (ah_ ?? false);
			};
			bool g_()
			{
				CqlCode ai_ = this.digoxin_0_125_MG_Oral_Tablet();
				CqlConcept aj_ = context?.Operators.ConvertCodeToConcept(ai_);
				bool? ak_ = context?.Operators.Equivalent(Strength, aj_);

				return (ak_ ?? false);
			};
			bool h_()
			{
				CqlCode al_ = this.digoxin_0_1875_MG_Oral_Tablet();
				CqlConcept am_ = context?.Operators.ConvertCodeToConcept(al_);
				bool? an_ = context?.Operators.Equivalent(Strength, am_);

				return (an_ ?? false);
			};
			bool i_()
			{
				CqlCode ao_ = this.digoxin_0_25_MG_Oral_Tablet();
				CqlConcept ap_ = context?.Operators.ConvertCodeToConcept(ao_);
				bool? aq_ = context?.Operators.Equivalent(Strength, ap_);

				return (aq_ ?? false);
			};
			bool j_()
			{
				CqlCode ar_ = this._2_ML_digoxin_0_25_MG_ML_Injection();
				CqlConcept as_ = context?.Operators.ConvertCodeToConcept(ar_);
				bool? at_ = context?.Operators.Equivalent(Strength, as_);

				return (at_ ?? false);
			};
			bool k_()
			{
				CqlCode au_ = this.doxepin_3_MG_Oral_Tablet();
				CqlConcept av_ = context?.Operators.ConvertCodeToConcept(au_);
				bool? aw_ = context?.Operators.Equivalent(Strength, av_);

				return (aw_ ?? false);
			};
			bool l_()
			{
				CqlCode ax_ = this.doxepin_6_MG_Oral_Tablet();
				CqlConcept ay_ = context?.Operators.ConvertCodeToConcept(ax_);
				bool? az_ = context?.Operators.Equivalent(Strength, ay_);

				return (az_ ?? false);
			};
			bool m_()
			{
				CqlCode ba_ = this.doxepin_hydrochloride_10_MG_Oral_Capsule();
				CqlConcept bb_ = context?.Operators.ConvertCodeToConcept(ba_);
				bool? bc_ = context?.Operators.Equivalent(Strength, bb_);

				return (bc_ ?? false);
			};
			bool n_()
			{
				CqlCode bd_ = this.doxepin_hydrochloride_10_MG_ML_Oral_Solution();
				CqlConcept be_ = context?.Operators.ConvertCodeToConcept(bd_);
				bool? bf_ = context?.Operators.Equivalent(Strength, be_);

				return (bf_ ?? false);
			};
			bool o_()
			{
				CqlCode bg_ = this.doxepin_hydrochloride_25_MG_Oral_Capsule();
				CqlConcept bh_ = context?.Operators.ConvertCodeToConcept(bg_);
				bool? bi_ = context?.Operators.Equivalent(Strength, bh_);

				return (bi_ ?? false);
			};
			bool p_()
			{
				CqlCode bj_ = this.doxepin_hydrochloride_50_MG_Oral_Capsule();
				CqlConcept bk_ = context?.Operators.ConvertCodeToConcept(bj_);
				bool? bl_ = context?.Operators.Equivalent(Strength, bk_);

				return (bl_ ?? false);
			};
			bool q_()
			{
				CqlCode bm_ = this.doxepin_hydrochloride_75_MG_Oral_Capsule();
				CqlConcept bn_ = context?.Operators.ConvertCodeToConcept(bm_);
				bool? bo_ = context?.Operators.Equivalent(Strength, bn_);

				return (bo_ ?? false);
			};
			bool r_()
			{
				CqlCode bp_ = this.doxepin_hydrochloride_100_MG_Oral_Capsule();
				CqlConcept bq_ = context?.Operators.ConvertCodeToConcept(bp_);
				bool? br_ = context?.Operators.Equivalent(Strength, bq_);

				return (br_ ?? false);
			};
			bool s_()
			{
				CqlCode bs_ = this.doxepin_hydrochloride_150_MG_Oral_Capsule();
				CqlConcept bt_ = context?.Operators.ConvertCodeToConcept(bs_);
				bool? bu_ = context?.Operators.Equivalent(Strength, bt_);

				return (bu_ ?? false);
			};
			if (b_())
			{
				CqlQuantity bv_ = context?.Operators.Quantity(0.1m, "mg");

				return bv_;
			}
			else if (c_())
			{
				CqlQuantity bw_ = context?.Operators.Quantity(0.25m, "mg");

				return bw_;
			}
			else if (d_())
			{
				CqlQuantity bx_ = context?.Operators.Quantity(0.05m, "mg/mL");

				return bx_;
			}
			else if (e_())
			{
				CqlQuantity by_ = context?.Operators.Quantity(0.0625m, "mg");

				return by_;
			}
			else if (f_())
			{
				CqlQuantity bz_ = context?.Operators.Quantity(0.1m, "mg/mL");

				return bz_;
			}
			else if (g_())
			{
				CqlQuantity ca_ = context?.Operators.Quantity(0.125m, "mg");

				return ca_;
			}
			else if (h_())
			{
				CqlQuantity cb_ = context?.Operators.Quantity(0.1875m, "mg");

				return cb_;
			}
			else if (i_())
			{
				CqlQuantity cc_ = context?.Operators.Quantity(0.25m, "mg");

				return cc_;
			}
			else if (j_())
			{
				CqlQuantity cd_ = context?.Operators.Quantity(0.25m, "mg/mL");

				return cd_;
			}
			else if (k_())
			{
				CqlQuantity ce_ = context?.Operators.Quantity(3m, "mg");

				return ce_;
			}
			else if (l_())
			{
				CqlQuantity cf_ = context?.Operators.Quantity(6m, "mg");

				return cf_;
			}
			else if (m_())
			{
				CqlQuantity cg_ = context?.Operators.Quantity(10m, "mg");

				return cg_;
			}
			else if (n_())
			{
				CqlQuantity ch_ = context?.Operators.Quantity(10m, "mg/mL");

				return ch_;
			}
			else if (o_())
			{
				CqlQuantity ci_ = context?.Operators.Quantity(25m, "mg");

				return ci_;
			}
			else if (p_())
			{
				CqlQuantity cj_ = context?.Operators.Quantity(50m, "mg");

				return cj_;
			}
			else if (q_())
			{
				CqlQuantity ck_ = context?.Operators.Quantity(75m, "mg");

				return ck_;
			}
			else if (r_())
			{
				CqlQuantity cl_ = context?.Operators.Quantity(100m, "mg");

				return cl_;
			}
			else if (s_())
			{
				CqlQuantity cm_ = context?.Operators.Quantity(150m, "mg");

				return cm_;
			}
			else
			{
				return null;
			}
		};

		return a_();
	}

    [CqlDeclaration("Average Daily Dose")]
	public CqlQuantity Average_Daily_Dose(MedicationRequest MedicationRequest)
	{
		MedicationRequest[] a_ = /* ARR1 */ [
			MedicationRequest,
		];
		CqlQuantity b_(MedicationRequest Order)
		{
			CqlQuantity e_()
			{
				bool f_()
				{
					decimal? g_ = this.MedicationRequestPeriodInDays(Order);
					bool? h_ = context?.Operators.Not((bool?)(g_ is null));
					CqlConcept i_ = CQMCommon_2_0_000.getMedicationCode(Order);
					CqlQuantity j_ = this.MedicationStrengthPerUnit(i_);
					string k_ = j_.unit;
					bool? l_ = context?.Operators.Equal(k_, "mg");
					CqlQuantity n_ = this.MedicationStrengthPerUnit(i_);
					string o_ = n_.unit;
					bool? p_ = context?.Operators.Equal(o_, "mg/mL");
					MedicationRequest.DispenseRequestComponent q_ = Order.DispenseRequest;
					Quantity r_ = q_.Quantity;
					CqlQuantity s_ = FHIRHelpers_4_3_000.ToQuantity(r_);
					string t_ = s_.unit;
					bool? u_ = context?.Operators.Equal(t_, "mL");
					bool? v_ = context?.Operators.And(p_, u_);
					bool? w_ = context?.Operators.Or(l_, v_);
					bool? x_ = context?.Operators.And(h_, w_);

					return (x_ ?? false);
				};
				if (f_())
				{
					MedicationRequest.DispenseRequestComponent y_ = Order.DispenseRequest;
					Quantity z_ = y_.Quantity;
					CqlQuantity aa_ = FHIRHelpers_4_3_000.ToQuantity(z_);
					CqlConcept ab_ = CQMCommon_2_0_000.getMedicationCode(Order);
					CqlQuantity ac_ = this.MedicationStrengthPerUnit(ab_);
					CqlQuantity ad_ = context?.Operators.Multiply(aa_, ac_);
					decimal? ae_ = this.MedicationRequestPeriodInDays(Order);
					CqlQuantity af_ = context?.Operators.Divide(ad_, new CqlQuantity(ae_, "d"));

					return af_;
				}
				else
				{
					return null;
				}
			};

			return e_();
		};
		IEnumerable<CqlQuantity> c_ = context?.Operators.Select<MedicationRequest, CqlQuantity>((IEnumerable<MedicationRequest>)a_, b_);
		CqlQuantity d_ = context?.Operators.SingletonFrom<CqlQuantity>(c_);

		return d_;
	}

	private bool? High_Risk_Medications_with_Average_Daily_Dose_Criteria_Value()
	{
		CqlValueSet a_ = this.Reserpine();
		IEnumerable<MedicationRequest> b_ = context?.Operators.RetrieveByValueSet<MedicationRequest>(a_, null);
		IEnumerable<MedicationRequest> d_ = context?.Operators.RetrieveByValueSet<MedicationRequest>(a_, null);
		IEnumerable<MedicationRequest> e_ = context?.Operators.Union<MedicationRequest>(b_, d_);
		bool? f_(MedicationRequest ReserpineOrdered)
		{
			CqlQuantity ad_ = this.Average_Daily_Dose(ReserpineOrdered);
			CqlQuantity ae_ = context?.Operators.Quantity(0.1m, "mg/d");
			bool? af_ = context?.Operators.Greater(ad_, ae_);

			return af_;
		};
		IEnumerable<MedicationRequest> g_ = context?.Operators.Where<MedicationRequest>(e_, f_);
		IEnumerable<MedicationRequest> h_ = this.More_Than_One_Order(g_);
		bool? i_ = context?.Operators.Exists<MedicationRequest>(h_);
		CqlValueSet j_ = this.Digoxin();
		IEnumerable<MedicationRequest> k_ = context?.Operators.RetrieveByValueSet<MedicationRequest>(j_, null);
		IEnumerable<MedicationRequest> m_ = context?.Operators.RetrieveByValueSet<MedicationRequest>(j_, null);
		IEnumerable<MedicationRequest> n_ = context?.Operators.Union<MedicationRequest>(k_, m_);
		bool? o_(MedicationRequest DigoxinOrdered)
		{
			CqlQuantity ag_ = this.Average_Daily_Dose(DigoxinOrdered);
			CqlQuantity ah_ = context?.Operators.Quantity(0.125m, "mg/d");
			bool? ai_ = context?.Operators.Greater(ag_, ah_);

			return ai_;
		};
		IEnumerable<MedicationRequest> p_ = context?.Operators.Where<MedicationRequest>(n_, o_);
		IEnumerable<MedicationRequest> q_ = this.More_Than_One_Order(p_);
		bool? r_ = context?.Operators.Exists<MedicationRequest>(q_);
		bool? s_ = context?.Operators.Or(i_, r_);
		CqlValueSet t_ = this.Doxepin();
		IEnumerable<MedicationRequest> u_ = context?.Operators.RetrieveByValueSet<MedicationRequest>(t_, null);
		IEnumerable<MedicationRequest> w_ = context?.Operators.RetrieveByValueSet<MedicationRequest>(t_, null);
		IEnumerable<MedicationRequest> x_ = context?.Operators.Union<MedicationRequest>(u_, w_);
		bool? y_(MedicationRequest DoxepinOrdered)
		{
			CqlQuantity aj_ = this.Average_Daily_Dose(DoxepinOrdered);
			CqlQuantity ak_ = context?.Operators.Quantity(6m, "mg/d");
			bool? al_ = context?.Operators.Greater(aj_, ak_);

			return al_;
		};
		IEnumerable<MedicationRequest> z_ = context?.Operators.Where<MedicationRequest>(x_, y_);
		IEnumerable<MedicationRequest> aa_ = this.More_Than_One_Order(z_);
		bool? ab_ = context?.Operators.Exists<MedicationRequest>(aa_);
		bool? ac_ = context?.Operators.Or(s_, ab_);

		return ac_;
	}

    [CqlDeclaration("High Risk Medications with Average Daily Dose Criteria")]
	public bool? High_Risk_Medications_with_Average_Daily_Dose_Criteria() => 
		__High_Risk_Medications_with_Average_Daily_Dose_Criteria?.Value;

	private bool? Numerator_1_Value()
	{
		IEnumerable<MedicationRequest> a_ = this.Same_High_Risk_Medications_Ordered_on_Different_Days();
		bool? b_ = context?.Operators.Exists<MedicationRequest>(a_);
		bool? c_ = this.Two_High_Risk_Medications_with_Prolonged_Duration();
		bool? d_ = context?.Operators.Or(b_, c_);
		bool? e_ = this.High_Risk_Medications_with_Average_Daily_Dose_Criteria();
		bool? f_ = context?.Operators.Or(d_, e_);

		return f_;
	}

    [CqlDeclaration("Numerator 1")]
	public bool? Numerator_1() => 
		__Numerator_1?.Value;

	private bool? More_than_One_Antipsychotic_Order_Value()
	{
		CqlValueSet a_ = this.Antipsychotic();
		IEnumerable<MedicationRequest> b_ = context?.Operators.RetrieveByValueSet<MedicationRequest>(a_, null);
		IEnumerable<MedicationRequest> d_ = context?.Operators.RetrieveByValueSet<MedicationRequest>(a_, null);
		IEnumerable<MedicationRequest> e_ = context?.Operators.Union<MedicationRequest>(b_, d_);
		IEnumerable<MedicationRequest> f_ = this.More_Than_One_Order(e_);
		bool? g_ = context?.Operators.Exists<MedicationRequest>(f_);

		return g_;
	}

    [CqlDeclaration("More than One Antipsychotic Order")]
	public bool? More_than_One_Antipsychotic_Order() => 
		__More_than_One_Antipsychotic_Order?.Value;

	private CqlDateTime Antipsychotic_Index_Prescription_Start_Date_Value()
	{
		CqlValueSet a_ = this.Antipsychotic();
		IEnumerable<MedicationRequest> b_ = context?.Operators.RetrieveByValueSet<MedicationRequest>(a_, null);
		IEnumerable<MedicationRequest> d_ = context?.Operators.RetrieveByValueSet<MedicationRequest>(a_, null);
		IEnumerable<MedicationRequest> e_ = context?.Operators.Union<MedicationRequest>(b_, d_);
		IEnumerable<MedicationRequest> f_ = Status_1_6_000.Active_or_Completed_Medication_Request(e_);
		bool? g_(MedicationRequest AntipsychoticMedication)
		{
			FhirDateTime m_ = AntipsychoticMedication.AuthoredOnElement;
			CqlDateTime n_ = context?.Operators.Convert<CqlDateTime>(m_);
			CqlInterval<CqlDateTime> o_ = this.Measurement_Period();
			bool? p_ = context?.Operators.In<CqlDateTime>(n_, o_, null);

			return p_;
		};
		IEnumerable<MedicationRequest> h_ = context?.Operators.Where<MedicationRequest>(f_, g_);
		CqlDateTime i_(MedicationRequest AntipsychoticMedication)
		{
			FhirDateTime q_ = AntipsychoticMedication.AuthoredOnElement;
			CqlDateTime r_ = context?.Operators.Convert<CqlDateTime>(q_);

			return r_;
		};
		IEnumerable<CqlDateTime> j_ = context?.Operators.Select<MedicationRequest, CqlDateTime>(h_, i_);
		IEnumerable<CqlDateTime> k_ = context?.Operators.ListSort<CqlDateTime>(j_, System.ComponentModel.ListSortDirection.Ascending);
		CqlDateTime l_ = context?.Operators.First<CqlDateTime>(k_);

		return l_;
	}

    [CqlDeclaration("Antipsychotic Index Prescription Start Date")]
	public CqlDateTime Antipsychotic_Index_Prescription_Start_Date() => 
		__Antipsychotic_Index_Prescription_Start_Date?.Value;

	private bool? More_than_One_Benzodiazepine_Order_Value()
	{
		CqlValueSet a_ = this.Benzodiazepine();
		IEnumerable<MedicationRequest> b_ = context?.Operators.RetrieveByValueSet<MedicationRequest>(a_, null);
		IEnumerable<MedicationRequest> d_ = context?.Operators.RetrieveByValueSet<MedicationRequest>(a_, null);
		IEnumerable<MedicationRequest> e_ = context?.Operators.Union<MedicationRequest>(b_, d_);
		IEnumerable<MedicationRequest> f_ = this.More_Than_One_Order(e_);
		bool? g_ = context?.Operators.Exists<MedicationRequest>(f_);

		return g_;
	}

    [CqlDeclaration("More than One Benzodiazepine Order")]
	public bool? More_than_One_Benzodiazepine_Order() => 
		__More_than_One_Benzodiazepine_Order?.Value;

	private CqlDateTime Benzodiazepine_Index_Prescription_Start_Date_Value()
	{
		CqlValueSet a_ = this.Benzodiazepine();
		IEnumerable<MedicationRequest> b_ = context?.Operators.RetrieveByValueSet<MedicationRequest>(a_, null);
		IEnumerable<MedicationRequest> d_ = context?.Operators.RetrieveByValueSet<MedicationRequest>(a_, null);
		IEnumerable<MedicationRequest> e_ = context?.Operators.Union<MedicationRequest>(b_, d_);
		IEnumerable<MedicationRequest> f_ = Status_1_6_000.Active_or_Completed_Medication_Request(e_);
		bool? g_(MedicationRequest BenzodiazepineMedication)
		{
			FhirDateTime m_ = BenzodiazepineMedication.AuthoredOnElement;
			CqlDateTime n_ = context?.Operators.Convert<CqlDateTime>(m_);
			CqlInterval<CqlDateTime> o_ = this.Measurement_Period();
			bool? p_ = context?.Operators.In<CqlDateTime>(n_, o_, null);

			return p_;
		};
		IEnumerable<MedicationRequest> h_ = context?.Operators.Where<MedicationRequest>(f_, g_);
		CqlDateTime i_(MedicationRequest BenzodiazepineMedication)
		{
			FhirDateTime q_ = BenzodiazepineMedication.AuthoredOnElement;
			CqlDateTime r_ = context?.Operators.Convert<CqlDateTime>(q_);

			return r_;
		};
		IEnumerable<CqlDateTime> j_ = context?.Operators.Select<MedicationRequest, CqlDateTime>(h_, i_);
		IEnumerable<CqlDateTime> k_ = context?.Operators.ListSort<CqlDateTime>(j_, System.ComponentModel.ListSortDirection.Ascending);
		CqlDateTime l_ = context?.Operators.First<CqlDateTime>(k_);

		return l_;
	}

    [CqlDeclaration("Benzodiazepine Index Prescription Start Date")]
	public CqlDateTime Benzodiazepine_Index_Prescription_Start_Date() => 
		__Benzodiazepine_Index_Prescription_Start_Date?.Value;

	private bool? Numerator_2_Value()
	{
		bool? a_ = this.More_than_One_Antipsychotic_Order();
		CqlValueSet b_ = this.Schizophrenia();
		IEnumerable<Condition> c_ = context?.Operators.RetrieveByValueSet<Condition>(b_, null);
		CqlValueSet d_ = this.Bipolar_Disorder();
		IEnumerable<Condition> e_ = context?.Operators.RetrieveByValueSet<Condition>(d_, null);
		IEnumerable<Condition> f_ = context?.Operators.Union<Condition>(c_, e_);
		bool? g_(Condition AntipsychoticTreatedDiagnoses)
		{
			CqlInterval<CqlDateTime> ag_ = QICoreCommon_2_0_000.ToPrevalenceInterval(AntipsychoticTreatedDiagnoses);
			CqlInterval<CqlDateTime> ah_ = this.Measurement_Period();
			CqlDateTime ai_ = context?.Operators.Start(ah_);
			CqlQuantity aj_ = context?.Operators.Quantity(1m, "year");
			CqlDateTime ak_ = context?.Operators.Subtract(ai_, aj_);
			CqlDateTime al_ = this.Antipsychotic_Index_Prescription_Start_Date();
			CqlInterval<CqlDateTime> am_ = context?.Operators.Interval(ak_, al_, true, true);
			bool? an_ = context?.Operators.Overlaps(ag_, am_, null);

			return an_;
		};
		IEnumerable<Condition> h_ = context?.Operators.Where<Condition>(f_, g_);
		bool? i_ = context?.Operators.Exists<Condition>(h_);
		bool? j_ = context?.Operators.Not(i_);
		bool? k_ = context?.Operators.And(a_, j_);
		bool? l_ = this.More_than_One_Benzodiazepine_Order();
		CqlValueSet m_ = this.Seizure_Disorder();
		IEnumerable<Condition> n_ = context?.Operators.RetrieveByValueSet<Condition>(m_, null);
		CqlValueSet o_ = this.REM_Sleep_Behavior_Disorder();
		IEnumerable<Condition> p_ = context?.Operators.RetrieveByValueSet<Condition>(o_, null);
		IEnumerable<Condition> q_ = context?.Operators.Union<Condition>(n_, p_);
		CqlValueSet r_ = this.Benzodiazepine_Withdrawal();
		IEnumerable<Condition> s_ = context?.Operators.RetrieveByValueSet<Condition>(r_, null);
		CqlValueSet t_ = this.Alcohol_Withdrawal();
		IEnumerable<Condition> u_ = context?.Operators.RetrieveByValueSet<Condition>(t_, null);
		IEnumerable<Condition> v_ = context?.Operators.Union<Condition>(s_, u_);
		IEnumerable<Condition> w_ = context?.Operators.Union<Condition>(q_, v_);
		CqlValueSet x_ = this.Generalized_Anxiety_Disorder();
		IEnumerable<Condition> y_ = context?.Operators.RetrieveByValueSet<Condition>(x_, null);
		IEnumerable<Condition> z_ = context?.Operators.Union<Condition>(w_, y_);
		bool? aa_(Condition BenzodiazepineTreatedDiagnoses)
		{
			CqlInterval<CqlDateTime> ao_ = QICoreCommon_2_0_000.ToPrevalenceInterval(BenzodiazepineTreatedDiagnoses);
			CqlInterval<CqlDateTime> ap_ = this.Measurement_Period();
			CqlDateTime aq_ = context?.Operators.Start(ap_);
			CqlQuantity ar_ = context?.Operators.Quantity(1m, "year");
			CqlDateTime as_ = context?.Operators.Subtract(aq_, ar_);
			CqlDateTime at_ = this.Benzodiazepine_Index_Prescription_Start_Date();
			CqlInterval<CqlDateTime> au_ = context?.Operators.Interval(as_, at_, true, true);
			bool? av_ = context?.Operators.Overlaps(ao_, au_, null);

			return av_;
		};
		IEnumerable<Condition> ab_ = context?.Operators.Where<Condition>(z_, aa_);
		bool? ac_ = context?.Operators.Exists<Condition>(ab_);
		bool? ad_ = context?.Operators.Not(ac_);
		bool? ae_ = context?.Operators.And(l_, ad_);
		bool? af_ = context?.Operators.Or(k_, ae_);

		return af_;
	}

    [CqlDeclaration("Numerator 2")]
	public bool? Numerator_2() => 
		__Numerator_2?.Value;

	private bool? Numerator_3_Value()
	{
		bool? a_ = this.Numerator_2();
		bool? b_ = this.Numerator_1();
		bool? d_ = context?.Operators.Not(a_);
		bool? e_ = context?.Operators.And(b_, d_);
		bool? f_ = context?.Operators.Or(a_, e_);

		return f_;
	}

    [CqlDeclaration("Numerator 3")]
	public bool? Numerator_3() => 
		__Numerator_3?.Value;

	private (IEnumerable<CqlCode> codes, string display)? SDE_Ethnicity_Value()
	{
		(IEnumerable<CqlCode> codes, string display)? a_ = SupplementalDataElements_3_4_000.SDE_Ethnicity();

		return a_;
	}

    [CqlDeclaration("SDE Ethnicity")]
	public (IEnumerable<CqlCode> codes, string display)? SDE_Ethnicity() => 
		__SDE_Ethnicity?.Value;

	private IEnumerable<(CqlConcept code, CqlInterval<CqlDateTime> period)?> SDE_Payer_Value()
	{
		IEnumerable<(CqlConcept code, CqlInterval<CqlDateTime> period)?> a_ = SupplementalDataElements_3_4_000.SDE_Payer();

		return a_;
	}

    [CqlDeclaration("SDE Payer")]
	public IEnumerable<(CqlConcept code, CqlInterval<CqlDateTime> period)?> SDE_Payer() => 
		__SDE_Payer?.Value;

	private (IEnumerable<CqlCode> codes, string display)? SDE_Race_Value()
	{
		(IEnumerable<CqlCode> codes, string display)? a_ = SupplementalDataElements_3_4_000.SDE_Race();

		return a_;
	}

    [CqlDeclaration("SDE Race")]
	public (IEnumerable<CqlCode> codes, string display)? SDE_Race() => 
		__SDE_Race?.Value;

	private CqlCode SDE_Sex_Value()
	{
		CqlCode a_ = SupplementalDataElements_3_4_000.SDE_Sex();

		return a_;
	}

    [CqlDeclaration("SDE Sex")]
	public CqlCode SDE_Sex() => 
		__SDE_Sex?.Value;

}<|MERGE_RESOLUTION|>--- conflicted
+++ resolved
@@ -818,17 +818,10 @@
 		string c_ = b_.Value;
 		CqlDate d_ = context?.Operators.ConvertStringToDate(c_);
 		CqlInterval<CqlDateTime> e_ = this.Measurement_Period();
-<<<<<<< HEAD
 		CqlDateTime f_ = context?.Operators.End(e_);
 		CqlDate g_ = context?.Operators.DateFrom(f_);
-		int? h_ = context?.Operators.CalculateAgeAt(d_, g_, "year");
+		int? h_ = context?.Operators.CalculateAgeAt(d_, g_, null);
 		bool? i_ = context?.Operators.GreaterOrEqual(h_, 65);
-=======
-		CqlDateTime f_ = context.Operators.End(e_);
-		CqlDate g_ = context.Operators.DateFrom(f_);
-		int? h_ = context.Operators.CalculateAgeAt(d_, g_, null);
-		bool? i_ = context.Operators.GreaterOrEqual(h_, 65);
->>>>>>> 54dd61a5
 		IEnumerable<Encounter> j_ = this.Qualifying_Encounters();
 		bool? k_ = context?.Operators.Exists<Encounter>(j_);
 		bool? l_ = context?.Operators.And(i_, k_);
