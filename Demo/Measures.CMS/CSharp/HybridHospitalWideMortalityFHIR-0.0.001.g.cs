--- conflicted
+++ resolved
@@ -220,17 +220,10 @@
 
 
     [CqlDeclaration("Encounter with First Body Temperature")]
-<<<<<<< HEAD
 	public IEnumerable<(CqlTupleMetadata, string EncounterId, CqlQuantity FirstTemperatureResult, CqlDateTime Timing)?> Encounter_with_First_Body_Temperature	(CqlContext context)
 	{
 		IEnumerable<Encounter> a_ = this.Inpatient_Encounters(context);
 		(CqlTupleMetadata, string EncounterId, CqlQuantity FirstTemperatureResult, CqlDateTime Timing)? b_		(Encounter EncounterInpatient)
-=======
-	public IEnumerable<(string EncounterId, CqlQuantity FirstTemperatureResult, CqlDateTime Timing)?> Encounter_with_First_Body_Temperature	(CqlContext context)
-	{
-		IEnumerable<Encounter> a_ = this.Inpatient_Encounters(context);
-		(string EncounterId, CqlQuantity FirstTemperatureResult, CqlDateTime Timing)? b_		(Encounter EncounterInpatient)
->>>>>>> 3aa01216
 		{
 			Id d_ = EncounterInpatient?.IdElement;
 			string e_ = d_?.Value;
@@ -339,17 +332,10 @@
 
 
     [CqlDeclaration("Encounter with First Heart Rate")]
-<<<<<<< HEAD
 	public IEnumerable<(CqlTupleMetadata, string EncounterId, CqlQuantity FirstHeartRateResult, CqlDateTime Timing)?> Encounter_with_First_Heart_Rate	(CqlContext context)
 	{
 		IEnumerable<Encounter> a_ = this.Inpatient_Encounters(context);
 		(CqlTupleMetadata, string EncounterId, CqlQuantity FirstHeartRateResult, CqlDateTime Timing)? b_		(Encounter EncounterInpatient)
-=======
-	public IEnumerable<(string EncounterId, CqlQuantity FirstHeartRateResult, CqlDateTime Timing)?> Encounter_with_First_Heart_Rate	(CqlContext context)
-	{
-		IEnumerable<Encounter> a_ = this.Inpatient_Encounters(context);
-		(string EncounterId, CqlQuantity FirstHeartRateResult, CqlDateTime Timing)? b_		(Encounter EncounterInpatient)
->>>>>>> 3aa01216
 		{
 			Id d_ = EncounterInpatient?.IdElement;
 			string e_ = d_?.Value;
@@ -458,17 +444,10 @@
 
 
     [CqlDeclaration("Encounter with First Oxygen Saturation")]
-<<<<<<< HEAD
 	public IEnumerable<(CqlTupleMetadata, string EncounterId, CqlQuantity FirstOxygenSatResult, CqlDateTime Timing)?> Encounter_with_First_Oxygen_Saturation	(CqlContext context)
 	{
 		IEnumerable<Encounter> a_ = this.Inpatient_Encounters(context);
 		(CqlTupleMetadata, string EncounterId, CqlQuantity FirstOxygenSatResult, CqlDateTime Timing)? b_		(Encounter EncounterInpatient)
-=======
-	public IEnumerable<(string EncounterId, CqlQuantity FirstOxygenSatResult, CqlDateTime Timing)?> Encounter_with_First_Oxygen_Saturation	(CqlContext context)
-	{
-		IEnumerable<Encounter> a_ = this.Inpatient_Encounters(context);
-		(string EncounterId, CqlQuantity FirstOxygenSatResult, CqlDateTime Timing)? b_		(Encounter EncounterInpatient)
->>>>>>> 3aa01216
 		{
 			Id d_ = EncounterInpatient?.IdElement;
 			string e_ = d_?.Value;
@@ -504,22 +483,22 @@
 					};
 					if (aq_())
 					{
-DataType bc_ = O2Saturation?.Effective;
-object bd_ = FHIRHelpers_4_3_000.Instance.ToValue(context, bc_);
+						DataType bc_ = O2Saturation?.Effective;
+						object bd_ = FHIRHelpers_4_3_000.Instance.ToValue(context, bc_);
 
 						return (bd_ as CqlDateTime) as object;
 					}
 					else if (ar_())
 					{
-DataType be_ = O2Saturation?.Effective;
-object bf_ = FHIRHelpers_4_3_000.Instance.ToValue(context, be_);
+						DataType be_ = O2Saturation?.Effective;
+						object bf_ = FHIRHelpers_4_3_000.Instance.ToValue(context, be_);
 
 						return (bf_ as CqlInterval<CqlDateTime>) as object;
 					}
 					else if (as_())
 					{
-DataType bg_ = O2Saturation?.Effective;
-object bh_ = FHIRHelpers_4_3_000.Instance.ToValue(context, bg_);
+						DataType bg_ = O2Saturation?.Effective;
+						object bh_ = FHIRHelpers_4_3_000.Instance.ToValue(context, bg_);
 
 						return (bh_ as CqlDateTime) as object;
 					}
@@ -589,22 +568,22 @@
 					};
 					if (bk_())
 					{
-DataType bw_ = @this?.Effective;
-object bx_ = FHIRHelpers_4_3_000.Instance.ToValue(context, bw_);
+						DataType bw_ = @this?.Effective;
+						object bx_ = FHIRHelpers_4_3_000.Instance.ToValue(context, bw_);
 
 						return (bx_ as CqlDateTime) as object;
 					}
 					else if (bl_())
 					{
-DataType by_ = @this?.Effective;
-object bz_ = FHIRHelpers_4_3_000.Instance.ToValue(context, by_);
+						DataType by_ = @this?.Effective;
+						object bz_ = FHIRHelpers_4_3_000.Instance.ToValue(context, by_);
 
 						return (bz_ as CqlInterval<CqlDateTime>) as object;
 					}
 					else if (bm_())
 					{
-DataType ca_ = @this?.Effective;
-object cb_ = FHIRHelpers_4_3_000.Instance.ToValue(context, ca_);
+						DataType ca_ = @this?.Effective;
+						object cb_ = FHIRHelpers_4_3_000.Instance.ToValue(context, ca_);
 
 						return (cb_ as CqlDateTime) as object;
 					}
@@ -657,22 +636,22 @@
 							};
 							if (do_())
 							{
-DataType ea_ = O2Saturation?.Effective;
-object eb_ = FHIRHelpers_4_3_000.Instance.ToValue(context, ea_);
+								DataType ea_ = O2Saturation?.Effective;
+								object eb_ = FHIRHelpers_4_3_000.Instance.ToValue(context, ea_);
 
 								return (eb_ as CqlDateTime) as object;
 							}
 							else if (dp_())
 							{
-DataType ec_ = O2Saturation?.Effective;
-object ed_ = FHIRHelpers_4_3_000.Instance.ToValue(context, ec_);
+								DataType ec_ = O2Saturation?.Effective;
+								object ed_ = FHIRHelpers_4_3_000.Instance.ToValue(context, ec_);
 
 								return (ed_ as CqlInterval<CqlDateTime>) as object;
 							}
 							else if (dq_())
 							{
-DataType ee_ = O2Saturation?.Effective;
-object ef_ = FHIRHelpers_4_3_000.Instance.ToValue(context, ee_);
+								DataType ee_ = O2Saturation?.Effective;
+								object ef_ = FHIRHelpers_4_3_000.Instance.ToValue(context, ee_);
 
 								return (ef_ as CqlDateTime) as object;
 							}
@@ -742,22 +721,22 @@
 							};
 							if (ei_())
 							{
-DataType eu_ = @this?.Effective;
-object ev_ = FHIRHelpers_4_3_000.Instance.ToValue(context, eu_);
+								DataType eu_ = @this?.Effective;
+								object ev_ = FHIRHelpers_4_3_000.Instance.ToValue(context, eu_);
 
 								return (ev_ as CqlDateTime) as object;
 							}
 							else if (ej_())
 							{
-DataType ew_ = @this?.Effective;
-object ex_ = FHIRHelpers_4_3_000.Instance.ToValue(context, ew_);
+								DataType ew_ = @this?.Effective;
+								object ex_ = FHIRHelpers_4_3_000.Instance.ToValue(context, ew_);
 
 								return (ex_ as CqlInterval<CqlDateTime>) as object;
 							}
 							else if (ek_())
 							{
-DataType ey_ = @this?.Effective;
-object ez_ = FHIRHelpers_4_3_000.Instance.ToValue(context, ey_);
+								DataType ey_ = @this?.Effective;
+								object ez_ = FHIRHelpers_4_3_000.Instance.ToValue(context, ey_);
 
 								return (ez_ as CqlDateTime) as object;
 							}
@@ -812,22 +791,22 @@
 							};
 							if (gj_())
 							{
-DataType gv_ = O2Saturation?.Effective;
-object gw_ = FHIRHelpers_4_3_000.Instance.ToValue(context, gv_);
+								DataType gv_ = O2Saturation?.Effective;
+								object gw_ = FHIRHelpers_4_3_000.Instance.ToValue(context, gv_);
 
 								return (gw_ as CqlDateTime) as object;
 							}
 							else if (gk_())
 							{
-DataType gx_ = O2Saturation?.Effective;
-object gy_ = FHIRHelpers_4_3_000.Instance.ToValue(context, gx_);
+								DataType gx_ = O2Saturation?.Effective;
+								object gy_ = FHIRHelpers_4_3_000.Instance.ToValue(context, gx_);
 
 								return (gy_ as CqlInterval<CqlDateTime>) as object;
 							}
 							else if (gl_())
 							{
-DataType gz_ = O2Saturation?.Effective;
-object ha_ = FHIRHelpers_4_3_000.Instance.ToValue(context, gz_);
+								DataType gz_ = O2Saturation?.Effective;
+								object ha_ = FHIRHelpers_4_3_000.Instance.ToValue(context, gz_);
 
 								return (ha_ as CqlDateTime) as object;
 							}
@@ -897,22 +876,22 @@
 							};
 							if (hd_())
 							{
-DataType hp_ = @this?.Effective;
-object hq_ = FHIRHelpers_4_3_000.Instance.ToValue(context, hp_);
+								DataType hp_ = @this?.Effective;
+								object hq_ = FHIRHelpers_4_3_000.Instance.ToValue(context, hp_);
 
 								return (hq_ as CqlDateTime) as object;
 							}
 							else if (he_())
 							{
-DataType hr_ = @this?.Effective;
-object hs_ = FHIRHelpers_4_3_000.Instance.ToValue(context, hr_);
+								DataType hr_ = @this?.Effective;
+								object hs_ = FHIRHelpers_4_3_000.Instance.ToValue(context, hr_);
 
 								return (hs_ as CqlInterval<CqlDateTime>) as object;
 							}
 							else if (hf_())
 							{
-DataType ht_ = @this?.Effective;
-object hu_ = FHIRHelpers_4_3_000.Instance.ToValue(context, ht_);
+								DataType ht_ = @this?.Effective;
+								object hu_ = FHIRHelpers_4_3_000.Instance.ToValue(context, ht_);
 
 								return (hu_ as CqlDateTime) as object;
 							}
@@ -967,22 +946,22 @@
 							};
 							if (je_())
 							{
-DataType jq_ = O2Saturation?.Effective;
-object jr_ = FHIRHelpers_4_3_000.Instance.ToValue(context, jq_);
+								DataType jq_ = O2Saturation?.Effective;
+								object jr_ = FHIRHelpers_4_3_000.Instance.ToValue(context, jq_);
 
 								return (jr_ as CqlDateTime) as object;
 							}
 							else if (jf_())
 							{
-DataType js_ = O2Saturation?.Effective;
-object jt_ = FHIRHelpers_4_3_000.Instance.ToValue(context, js_);
+								DataType js_ = O2Saturation?.Effective;
+								object jt_ = FHIRHelpers_4_3_000.Instance.ToValue(context, js_);
 
 								return (jt_ as CqlInterval<CqlDateTime>) as object;
 							}
 							else if (jg_())
 							{
-DataType ju_ = O2Saturation?.Effective;
-object jv_ = FHIRHelpers_4_3_000.Instance.ToValue(context, ju_);
+								DataType ju_ = O2Saturation?.Effective;
+								object jv_ = FHIRHelpers_4_3_000.Instance.ToValue(context, ju_);
 
 								return (jv_ as CqlDateTime) as object;
 							}
@@ -1052,22 +1031,22 @@
 							};
 							if (jy_())
 							{
-DataType kk_ = @this?.Effective;
-object kl_ = FHIRHelpers_4_3_000.Instance.ToValue(context, kk_);
+								DataType kk_ = @this?.Effective;
+								object kl_ = FHIRHelpers_4_3_000.Instance.ToValue(context, kk_);
 
 								return (kl_ as CqlDateTime) as object;
 							}
 							else if (jz_())
 							{
-DataType km_ = @this?.Effective;
-object kn_ = FHIRHelpers_4_3_000.Instance.ToValue(context, km_);
+								DataType km_ = @this?.Effective;
+								object kn_ = FHIRHelpers_4_3_000.Instance.ToValue(context, km_);
 
 								return (kn_ as CqlInterval<CqlDateTime>) as object;
 							}
 							else if (ka_())
 							{
-DataType ko_ = @this?.Effective;
-object kp_ = FHIRHelpers_4_3_000.Instance.ToValue(context, ko_);
+								DataType ko_ = @this?.Effective;
+								object kp_ = FHIRHelpers_4_3_000.Instance.ToValue(context, ko_);
 
 								return (kp_ as CqlDateTime) as object;
 							}
@@ -1090,15 +1069,6 @@
 				};
 				if (cc_())
 				{
-<<<<<<< HEAD
-CqlValueSet kq_ = this.Oxygen_Saturation_by_Pulse_Oximetry(context);
-IEnumerable<Observation> kr_ = context.Operators.Retrieve<Observation>(new RetrieveParameters(default, kq_, default, "http://hl7.org/fhir/us/qicore/StructureDefinition/qicore-observation"));
-bool? ks_(Observation O2Saturation)
-					{
-object kz_()
-						{
-bool ly_()
-=======
 					CqlValueSet kq_ = this.Oxygen_Saturation_by_Pulse_Oximetry(context);
 					IEnumerable<Observation> kr_ = context.Operators.Retrieve<Observation>(new RetrieveParameters(default, kq_, default, "http://hl7.org/fhir/us/qicore/StructureDefinition/qicore-observation"));
 					bool? ks_					(Observation O2Saturation)
@@ -1106,56 +1076,47 @@
 						object kz_						()
 						{
 							bool ly_							()
->>>>>>> 3aa01216
-							{
-DataType mb_ = O2Saturation?.Effective;
-object mc_ = FHIRHelpers_4_3_000.Instance.ToValue(context, mb_);
-bool md_ = mc_ is CqlDateTime;
+							{
+								DataType mb_ = O2Saturation?.Effective;
+								object mc_ = FHIRHelpers_4_3_000.Instance.ToValue(context, mb_);
+								bool md_ = mc_ is CqlDateTime;
 
 								return md_;
 							};
-<<<<<<< HEAD
-bool lz_()
-=======
 							bool lz_							()
->>>>>>> 3aa01216
-							{
-DataType me_ = O2Saturation?.Effective;
-object mf_ = FHIRHelpers_4_3_000.Instance.ToValue(context, me_);
-bool mg_ = mf_ is CqlInterval<CqlDateTime>;
+							{
+								DataType me_ = O2Saturation?.Effective;
+								object mf_ = FHIRHelpers_4_3_000.Instance.ToValue(context, me_);
+								bool mg_ = mf_ is CqlInterval<CqlDateTime>;
 
 								return mg_;
 							};
-<<<<<<< HEAD
-bool ma_()
-=======
 							bool ma_							()
->>>>>>> 3aa01216
-							{
-DataType mh_ = O2Saturation?.Effective;
-object mi_ = FHIRHelpers_4_3_000.Instance.ToValue(context, mh_);
-bool mj_ = mi_ is CqlDateTime;
+							{
+								DataType mh_ = O2Saturation?.Effective;
+								object mi_ = FHIRHelpers_4_3_000.Instance.ToValue(context, mh_);
+								bool mj_ = mi_ is CqlDateTime;
 
 								return mj_;
 							};
 							if (ly_())
 							{
-DataType mk_ = O2Saturation?.Effective;
-object ml_ = FHIRHelpers_4_3_000.Instance.ToValue(context, mk_);
+								DataType mk_ = O2Saturation?.Effective;
+								object ml_ = FHIRHelpers_4_3_000.Instance.ToValue(context, mk_);
 
 								return (ml_ as CqlDateTime) as object;
 							}
 							else if (lz_())
 							{
-DataType mm_ = O2Saturation?.Effective;
-object mn_ = FHIRHelpers_4_3_000.Instance.ToValue(context, mm_);
+								DataType mm_ = O2Saturation?.Effective;
+								object mn_ = FHIRHelpers_4_3_000.Instance.ToValue(context, mm_);
 
 								return (mn_ as CqlInterval<CqlDateTime>) as object;
 							}
 							else if (ma_())
 							{
-DataType mo_ = O2Saturation?.Effective;
-object mp_ = FHIRHelpers_4_3_000.Instance.ToValue(context, mo_);
+								DataType mo_ = O2Saturation?.Effective;
+								object mp_ = FHIRHelpers_4_3_000.Instance.ToValue(context, mo_);
 
 								return (mp_ as CqlDateTime) as object;
 							}
@@ -1164,100 +1125,83 @@
 								return null;
 							}
 						};
-CqlDateTime la_ = QICoreCommon_2_0_000.Instance.earliest(context, kz_());
-Period lb_ = EncounterInpatient?.Period;
-CqlInterval<CqlDateTime> lc_ = FHIRHelpers_4_3_000.Instance.ToInterval(context, lb_);
-CqlDateTime ld_ = context.Operators.Start(lc_);
-CqlQuantity le_ = context.Operators.Quantity(1440m, "minutes");
-CqlDateTime lf_ = context.Operators.Subtract(ld_, le_);
-CqlInterval<CqlDateTime> lh_ = FHIRHelpers_4_3_000.Instance.ToInterval(context, lb_);
-CqlDateTime li_ = context.Operators.Start(lh_);
-CqlQuantity lj_ = context.Operators.Quantity(120m, "minutes");
-CqlDateTime lk_ = context.Operators.Add(li_, lj_);
-CqlInterval<CqlDateTime> ll_ = context.Operators.Interval(lf_, lk_, true, true);
-bool? lm_ = context.Operators.In<CqlDateTime>(la_, ll_, default);
-Code<ObservationStatus> ln_ = O2Saturation?.StatusElement;
-ObservationStatus? lo_ = ln_?.Value;
-Code<ObservationStatus> lp_ = context.Operators.Convert<Code<ObservationStatus>>(lo_);
-string lq_ = context.Operators.Convert<string>(lp_);
-string[] lr_ = [
+						CqlDateTime la_ = QICoreCommon_2_0_000.Instance.earliest(context, kz_());
+						Period lb_ = EncounterInpatient?.Period;
+						CqlInterval<CqlDateTime> lc_ = FHIRHelpers_4_3_000.Instance.ToInterval(context, lb_);
+						CqlDateTime ld_ = context.Operators.Start(lc_);
+						CqlQuantity le_ = context.Operators.Quantity(1440m, "minutes");
+						CqlDateTime lf_ = context.Operators.Subtract(ld_, le_);
+						CqlInterval<CqlDateTime> lh_ = FHIRHelpers_4_3_000.Instance.ToInterval(context, lb_);
+						CqlDateTime li_ = context.Operators.Start(lh_);
+						CqlQuantity lj_ = context.Operators.Quantity(120m, "minutes");
+						CqlDateTime lk_ = context.Operators.Add(li_, lj_);
+						CqlInterval<CqlDateTime> ll_ = context.Operators.Interval(lf_, lk_, true, true);
+						bool? lm_ = context.Operators.In<CqlDateTime>(la_, ll_, default);
+						Code<ObservationStatus> ln_ = O2Saturation?.StatusElement;
+						ObservationStatus? lo_ = ln_?.Value;
+						Code<ObservationStatus> lp_ = context.Operators.Convert<Code<ObservationStatus>>(lo_);
+						string lq_ = context.Operators.Convert<string>(lp_);
+						string[] lr_ = [
 							"final",
 							"amended",
 							"corrected",
 						];
-bool? ls_ = context.Operators.In<string>(lq_, lr_ as IEnumerable<string>);
-bool? lt_ = context.Operators.And(lm_, ls_);
-DataType lu_ = O2Saturation?.Value;
-object lv_ = FHIRHelpers_4_3_000.Instance.ToValue(context, lu_);
-bool? lw_ = context.Operators.Not((bool?)(lv_ is null));
-bool? lx_ = context.Operators.And(lt_, lw_);
+						bool? ls_ = context.Operators.In<string>(lq_, lr_ as IEnumerable<string>);
+						bool? lt_ = context.Operators.And(lm_, ls_);
+						DataType lu_ = O2Saturation?.Value;
+						object lv_ = FHIRHelpers_4_3_000.Instance.ToValue(context, lu_);
+						bool? lw_ = context.Operators.Not((bool?)(lv_ is null));
+						bool? lx_ = context.Operators.And(lt_, lw_);
 
 						return lx_;
 					};
-<<<<<<< HEAD
-IEnumerable<Observation> kt_ = context.Operators.Where<Observation>(kr_, ks_);
-object ku_(Observation @this)
-					{
-object mq_()
-						{
-bool ms_()
-=======
 					IEnumerable<Observation> kt_ = context.Operators.Where<Observation>(kr_, ks_);
 					object ku_					(Observation @this)
 					{
 						object mq_						()
 						{
 							bool ms_							()
->>>>>>> 3aa01216
-							{
-DataType mv_ = @this?.Effective;
-object mw_ = FHIRHelpers_4_3_000.Instance.ToValue(context, mv_);
-bool mx_ = mw_ is CqlDateTime;
+							{
+								DataType mv_ = @this?.Effective;
+								object mw_ = FHIRHelpers_4_3_000.Instance.ToValue(context, mv_);
+								bool mx_ = mw_ is CqlDateTime;
 
 								return mx_;
 							};
-<<<<<<< HEAD
-bool mt_()
-=======
 							bool mt_							()
->>>>>>> 3aa01216
-							{
-DataType my_ = @this?.Effective;
-object mz_ = FHIRHelpers_4_3_000.Instance.ToValue(context, my_);
-bool na_ = mz_ is CqlInterval<CqlDateTime>;
+							{
+								DataType my_ = @this?.Effective;
+								object mz_ = FHIRHelpers_4_3_000.Instance.ToValue(context, my_);
+								bool na_ = mz_ is CqlInterval<CqlDateTime>;
 
 								return na_;
 							};
-<<<<<<< HEAD
-bool mu_()
-=======
 							bool mu_							()
->>>>>>> 3aa01216
-							{
-DataType nb_ = @this?.Effective;
-object nc_ = FHIRHelpers_4_3_000.Instance.ToValue(context, nb_);
-bool nd_ = nc_ is CqlDateTime;
+							{
+								DataType nb_ = @this?.Effective;
+								object nc_ = FHIRHelpers_4_3_000.Instance.ToValue(context, nb_);
+								bool nd_ = nc_ is CqlDateTime;
 
 								return nd_;
 							};
 							if (ms_())
 							{
-DataType ne_ = @this?.Effective;
-object nf_ = FHIRHelpers_4_3_000.Instance.ToValue(context, ne_);
+								DataType ne_ = @this?.Effective;
+								object nf_ = FHIRHelpers_4_3_000.Instance.ToValue(context, ne_);
 
 								return (nf_ as CqlDateTime) as object;
 							}
 							else if (mt_())
 							{
-DataType ng_ = @this?.Effective;
-object nh_ = FHIRHelpers_4_3_000.Instance.ToValue(context, ng_);
+								DataType ng_ = @this?.Effective;
+								object nh_ = FHIRHelpers_4_3_000.Instance.ToValue(context, ng_);
 
 								return (nh_ as CqlInterval<CqlDateTime>) as object;
 							}
 							else if (mu_())
 							{
-DataType ni_ = @this?.Effective;
-object nj_ = FHIRHelpers_4_3_000.Instance.ToValue(context, ni_);
+								DataType ni_ = @this?.Effective;
+								object nj_ = FHIRHelpers_4_3_000.Instance.ToValue(context, ni_);
 
 								return (nj_ as CqlDateTime) as object;
 							}
@@ -1266,28 +1210,19 @@
 								return null;
 							}
 						};
-CqlDateTime mr_ = QICoreCommon_2_0_000.Instance.earliest(context, mq_());
+						CqlDateTime mr_ = QICoreCommon_2_0_000.Instance.earliest(context, mq_());
 
 						return mr_;
 					};
-IEnumerable<Observation> kv_ = context.Operators.SortBy<Observation>(kt_, ku_, System.ComponentModel.ListSortDirection.Ascending);
-Observation kw_ = context.Operators.First<Observation>(kv_);
-DataType kx_ = kw_?.Effective;
-object ky_ = FHIRHelpers_4_3_000.Instance.ToValue(context, kx_);
+					IEnumerable<Observation> kv_ = context.Operators.SortBy<Observation>(kt_, ku_, System.ComponentModel.ListSortDirection.Ascending);
+					Observation kw_ = context.Operators.First<Observation>(kv_);
+					DataType kx_ = kw_?.Effective;
+					object ky_ = FHIRHelpers_4_3_000.Instance.ToValue(context, kx_);
 
 					return (ky_ as CqlDateTime) as object;
 				}
 				else if (cd_())
 				{
-<<<<<<< HEAD
-CqlValueSet nk_ = this.Oxygen_Saturation_by_Pulse_Oximetry(context);
-IEnumerable<Observation> nl_ = context.Operators.Retrieve<Observation>(new RetrieveParameters(default, nk_, default, "http://hl7.org/fhir/us/qicore/StructureDefinition/qicore-observation"));
-bool? nm_(Observation O2Saturation)
-					{
-object nt_()
-						{
-bool os_()
-=======
 					CqlValueSet nk_ = this.Oxygen_Saturation_by_Pulse_Oximetry(context);
 					IEnumerable<Observation> nl_ = context.Operators.Retrieve<Observation>(new RetrieveParameters(default, nk_, default, "http://hl7.org/fhir/us/qicore/StructureDefinition/qicore-observation"));
 					bool? nm_					(Observation O2Saturation)
@@ -1295,56 +1230,47 @@
 						object nt_						()
 						{
 							bool os_							()
->>>>>>> 3aa01216
-							{
-DataType ov_ = O2Saturation?.Effective;
-object ow_ = FHIRHelpers_4_3_000.Instance.ToValue(context, ov_);
-bool ox_ = ow_ is CqlDateTime;
+							{
+								DataType ov_ = O2Saturation?.Effective;
+								object ow_ = FHIRHelpers_4_3_000.Instance.ToValue(context, ov_);
+								bool ox_ = ow_ is CqlDateTime;
 
 								return ox_;
 							};
-<<<<<<< HEAD
-bool ot_()
-=======
 							bool ot_							()
->>>>>>> 3aa01216
-							{
-DataType oy_ = O2Saturation?.Effective;
-object oz_ = FHIRHelpers_4_3_000.Instance.ToValue(context, oy_);
-bool pa_ = oz_ is CqlInterval<CqlDateTime>;
+							{
+								DataType oy_ = O2Saturation?.Effective;
+								object oz_ = FHIRHelpers_4_3_000.Instance.ToValue(context, oy_);
+								bool pa_ = oz_ is CqlInterval<CqlDateTime>;
 
 								return pa_;
 							};
-<<<<<<< HEAD
-bool ou_()
-=======
 							bool ou_							()
->>>>>>> 3aa01216
-							{
-DataType pb_ = O2Saturation?.Effective;
-object pc_ = FHIRHelpers_4_3_000.Instance.ToValue(context, pb_);
-bool pd_ = pc_ is CqlDateTime;
+							{
+								DataType pb_ = O2Saturation?.Effective;
+								object pc_ = FHIRHelpers_4_3_000.Instance.ToValue(context, pb_);
+								bool pd_ = pc_ is CqlDateTime;
 
 								return pd_;
 							};
 							if (os_())
 							{
-DataType pe_ = O2Saturation?.Effective;
-object pf_ = FHIRHelpers_4_3_000.Instance.ToValue(context, pe_);
+								DataType pe_ = O2Saturation?.Effective;
+								object pf_ = FHIRHelpers_4_3_000.Instance.ToValue(context, pe_);
 
 								return (pf_ as CqlDateTime) as object;
 							}
 							else if (ot_())
 							{
-DataType pg_ = O2Saturation?.Effective;
-object ph_ = FHIRHelpers_4_3_000.Instance.ToValue(context, pg_);
+								DataType pg_ = O2Saturation?.Effective;
+								object ph_ = FHIRHelpers_4_3_000.Instance.ToValue(context, pg_);
 
 								return (ph_ as CqlInterval<CqlDateTime>) as object;
 							}
 							else if (ou_())
 							{
-DataType pi_ = O2Saturation?.Effective;
-object pj_ = FHIRHelpers_4_3_000.Instance.ToValue(context, pi_);
+								DataType pi_ = O2Saturation?.Effective;
+								object pj_ = FHIRHelpers_4_3_000.Instance.ToValue(context, pi_);
 
 								return (pj_ as CqlDateTime) as object;
 							}
@@ -1353,100 +1279,83 @@
 								return null;
 							}
 						};
-CqlDateTime nu_ = QICoreCommon_2_0_000.Instance.earliest(context, nt_());
-Period nv_ = EncounterInpatient?.Period;
-CqlInterval<CqlDateTime> nw_ = FHIRHelpers_4_3_000.Instance.ToInterval(context, nv_);
-CqlDateTime nx_ = context.Operators.Start(nw_);
-CqlQuantity ny_ = context.Operators.Quantity(1440m, "minutes");
-CqlDateTime nz_ = context.Operators.Subtract(nx_, ny_);
-CqlInterval<CqlDateTime> ob_ = FHIRHelpers_4_3_000.Instance.ToInterval(context, nv_);
-CqlDateTime oc_ = context.Operators.Start(ob_);
-CqlQuantity od_ = context.Operators.Quantity(120m, "minutes");
-CqlDateTime oe_ = context.Operators.Add(oc_, od_);
-CqlInterval<CqlDateTime> of_ = context.Operators.Interval(nz_, oe_, true, true);
-bool? og_ = context.Operators.In<CqlDateTime>(nu_, of_, default);
-Code<ObservationStatus> oh_ = O2Saturation?.StatusElement;
-ObservationStatus? oi_ = oh_?.Value;
-Code<ObservationStatus> oj_ = context.Operators.Convert<Code<ObservationStatus>>(oi_);
-string ok_ = context.Operators.Convert<string>(oj_);
-string[] ol_ = [
+						CqlDateTime nu_ = QICoreCommon_2_0_000.Instance.earliest(context, nt_());
+						Period nv_ = EncounterInpatient?.Period;
+						CqlInterval<CqlDateTime> nw_ = FHIRHelpers_4_3_000.Instance.ToInterval(context, nv_);
+						CqlDateTime nx_ = context.Operators.Start(nw_);
+						CqlQuantity ny_ = context.Operators.Quantity(1440m, "minutes");
+						CqlDateTime nz_ = context.Operators.Subtract(nx_, ny_);
+						CqlInterval<CqlDateTime> ob_ = FHIRHelpers_4_3_000.Instance.ToInterval(context, nv_);
+						CqlDateTime oc_ = context.Operators.Start(ob_);
+						CqlQuantity od_ = context.Operators.Quantity(120m, "minutes");
+						CqlDateTime oe_ = context.Operators.Add(oc_, od_);
+						CqlInterval<CqlDateTime> of_ = context.Operators.Interval(nz_, oe_, true, true);
+						bool? og_ = context.Operators.In<CqlDateTime>(nu_, of_, default);
+						Code<ObservationStatus> oh_ = O2Saturation?.StatusElement;
+						ObservationStatus? oi_ = oh_?.Value;
+						Code<ObservationStatus> oj_ = context.Operators.Convert<Code<ObservationStatus>>(oi_);
+						string ok_ = context.Operators.Convert<string>(oj_);
+						string[] ol_ = [
 							"final",
 							"amended",
 							"corrected",
 						];
-bool? om_ = context.Operators.In<string>(ok_, ol_ as IEnumerable<string>);
-bool? on_ = context.Operators.And(og_, om_);
-DataType oo_ = O2Saturation?.Value;
-object op_ = FHIRHelpers_4_3_000.Instance.ToValue(context, oo_);
-bool? oq_ = context.Operators.Not((bool?)(op_ is null));
-bool? or_ = context.Operators.And(on_, oq_);
+						bool? om_ = context.Operators.In<string>(ok_, ol_ as IEnumerable<string>);
+						bool? on_ = context.Operators.And(og_, om_);
+						DataType oo_ = O2Saturation?.Value;
+						object op_ = FHIRHelpers_4_3_000.Instance.ToValue(context, oo_);
+						bool? oq_ = context.Operators.Not((bool?)(op_ is null));
+						bool? or_ = context.Operators.And(on_, oq_);
 
 						return or_;
 					};
-<<<<<<< HEAD
-IEnumerable<Observation> nn_ = context.Operators.Where<Observation>(nl_, nm_);
-object no_(Observation @this)
-					{
-object pk_()
-						{
-bool pm_()
-=======
 					IEnumerable<Observation> nn_ = context.Operators.Where<Observation>(nl_, nm_);
 					object no_					(Observation @this)
 					{
 						object pk_						()
 						{
 							bool pm_							()
->>>>>>> 3aa01216
-							{
-DataType pp_ = @this?.Effective;
-object pq_ = FHIRHelpers_4_3_000.Instance.ToValue(context, pp_);
-bool pr_ = pq_ is CqlDateTime;
+							{
+								DataType pp_ = @this?.Effective;
+								object pq_ = FHIRHelpers_4_3_000.Instance.ToValue(context, pp_);
+								bool pr_ = pq_ is CqlDateTime;
 
 								return pr_;
 							};
-<<<<<<< HEAD
-bool pn_()
-=======
 							bool pn_							()
->>>>>>> 3aa01216
-							{
-DataType ps_ = @this?.Effective;
-object pt_ = FHIRHelpers_4_3_000.Instance.ToValue(context, ps_);
-bool pu_ = pt_ is CqlInterval<CqlDateTime>;
+							{
+								DataType ps_ = @this?.Effective;
+								object pt_ = FHIRHelpers_4_3_000.Instance.ToValue(context, ps_);
+								bool pu_ = pt_ is CqlInterval<CqlDateTime>;
 
 								return pu_;
 							};
-<<<<<<< HEAD
-bool po_()
-=======
 							bool po_							()
->>>>>>> 3aa01216
-							{
-DataType pv_ = @this?.Effective;
-object pw_ = FHIRHelpers_4_3_000.Instance.ToValue(context, pv_);
-bool px_ = pw_ is CqlDateTime;
+							{
+								DataType pv_ = @this?.Effective;
+								object pw_ = FHIRHelpers_4_3_000.Instance.ToValue(context, pv_);
+								bool px_ = pw_ is CqlDateTime;
 
 								return px_;
 							};
 							if (pm_())
 							{
-DataType py_ = @this?.Effective;
-object pz_ = FHIRHelpers_4_3_000.Instance.ToValue(context, py_);
+								DataType py_ = @this?.Effective;
+								object pz_ = FHIRHelpers_4_3_000.Instance.ToValue(context, py_);
 
 								return (pz_ as CqlDateTime) as object;
 							}
 							else if (pn_())
 							{
-DataType qa_ = @this?.Effective;
-object qb_ = FHIRHelpers_4_3_000.Instance.ToValue(context, qa_);
+								DataType qa_ = @this?.Effective;
+								object qb_ = FHIRHelpers_4_3_000.Instance.ToValue(context, qa_);
 
 								return (qb_ as CqlInterval<CqlDateTime>) as object;
 							}
 							else if (po_())
 							{
-DataType qc_ = @this?.Effective;
-object qd_ = FHIRHelpers_4_3_000.Instance.ToValue(context, qc_);
+								DataType qc_ = @this?.Effective;
+								object qd_ = FHIRHelpers_4_3_000.Instance.ToValue(context, qc_);
 
 								return (qd_ as CqlDateTime) as object;
 							}
@@ -1455,28 +1364,19 @@
 								return null;
 							}
 						};
-CqlDateTime pl_ = QICoreCommon_2_0_000.Instance.earliest(context, pk_());
+						CqlDateTime pl_ = QICoreCommon_2_0_000.Instance.earliest(context, pk_());
 
 						return pl_;
 					};
-IEnumerable<Observation> np_ = context.Operators.SortBy<Observation>(nn_, no_, System.ComponentModel.ListSortDirection.Ascending);
-Observation nq_ = context.Operators.First<Observation>(np_);
-DataType nr_ = nq_?.Effective;
-object ns_ = FHIRHelpers_4_3_000.Instance.ToValue(context, nr_);
+					IEnumerable<Observation> np_ = context.Operators.SortBy<Observation>(nn_, no_, System.ComponentModel.ListSortDirection.Ascending);
+					Observation nq_ = context.Operators.First<Observation>(np_);
+					DataType nr_ = nq_?.Effective;
+					object ns_ = FHIRHelpers_4_3_000.Instance.ToValue(context, nr_);
 
 					return (ns_ as CqlInterval<CqlDateTime>) as object;
 				}
 				else if (ce_())
 				{
-<<<<<<< HEAD
-CqlValueSet qe_ = this.Oxygen_Saturation_by_Pulse_Oximetry(context);
-IEnumerable<Observation> qf_ = context.Operators.Retrieve<Observation>(new RetrieveParameters(default, qe_, default, "http://hl7.org/fhir/us/qicore/StructureDefinition/qicore-observation"));
-bool? qg_(Observation O2Saturation)
-					{
-object qn_()
-						{
-bool rm_()
-=======
 					CqlValueSet qe_ = this.Oxygen_Saturation_by_Pulse_Oximetry(context);
 					IEnumerable<Observation> qf_ = context.Operators.Retrieve<Observation>(new RetrieveParameters(default, qe_, default, "http://hl7.org/fhir/us/qicore/StructureDefinition/qicore-observation"));
 					bool? qg_					(Observation O2Saturation)
@@ -1484,56 +1384,47 @@
 						object qn_						()
 						{
 							bool rm_							()
->>>>>>> 3aa01216
-							{
-DataType rp_ = O2Saturation?.Effective;
-object rq_ = FHIRHelpers_4_3_000.Instance.ToValue(context, rp_);
-bool rr_ = rq_ is CqlDateTime;
+							{
+								DataType rp_ = O2Saturation?.Effective;
+								object rq_ = FHIRHelpers_4_3_000.Instance.ToValue(context, rp_);
+								bool rr_ = rq_ is CqlDateTime;
 
 								return rr_;
 							};
-<<<<<<< HEAD
-bool rn_()
-=======
 							bool rn_							()
->>>>>>> 3aa01216
-							{
-DataType rs_ = O2Saturation?.Effective;
-object rt_ = FHIRHelpers_4_3_000.Instance.ToValue(context, rs_);
-bool ru_ = rt_ is CqlInterval<CqlDateTime>;
+							{
+								DataType rs_ = O2Saturation?.Effective;
+								object rt_ = FHIRHelpers_4_3_000.Instance.ToValue(context, rs_);
+								bool ru_ = rt_ is CqlInterval<CqlDateTime>;
 
 								return ru_;
 							};
-<<<<<<< HEAD
-bool ro_()
-=======
 							bool ro_							()
->>>>>>> 3aa01216
-							{
-DataType rv_ = O2Saturation?.Effective;
-object rw_ = FHIRHelpers_4_3_000.Instance.ToValue(context, rv_);
-bool rx_ = rw_ is CqlDateTime;
+							{
+								DataType rv_ = O2Saturation?.Effective;
+								object rw_ = FHIRHelpers_4_3_000.Instance.ToValue(context, rv_);
+								bool rx_ = rw_ is CqlDateTime;
 
 								return rx_;
 							};
 							if (rm_())
 							{
-DataType ry_ = O2Saturation?.Effective;
-object rz_ = FHIRHelpers_4_3_000.Instance.ToValue(context, ry_);
+								DataType ry_ = O2Saturation?.Effective;
+								object rz_ = FHIRHelpers_4_3_000.Instance.ToValue(context, ry_);
 
 								return (rz_ as CqlDateTime) as object;
 							}
 							else if (rn_())
 							{
-DataType sa_ = O2Saturation?.Effective;
-object sb_ = FHIRHelpers_4_3_000.Instance.ToValue(context, sa_);
+								DataType sa_ = O2Saturation?.Effective;
+								object sb_ = FHIRHelpers_4_3_000.Instance.ToValue(context, sa_);
 
 								return (sb_ as CqlInterval<CqlDateTime>) as object;
 							}
 							else if (ro_())
 							{
-DataType sc_ = O2Saturation?.Effective;
-object sd_ = FHIRHelpers_4_3_000.Instance.ToValue(context, sc_);
+								DataType sc_ = O2Saturation?.Effective;
+								object sd_ = FHIRHelpers_4_3_000.Instance.ToValue(context, sc_);
 
 								return (sd_ as CqlDateTime) as object;
 							}
@@ -1542,100 +1433,83 @@
 								return null;
 							}
 						};
-CqlDateTime qo_ = QICoreCommon_2_0_000.Instance.earliest(context, qn_());
-Period qp_ = EncounterInpatient?.Period;
-CqlInterval<CqlDateTime> qq_ = FHIRHelpers_4_3_000.Instance.ToInterval(context, qp_);
-CqlDateTime qr_ = context.Operators.Start(qq_);
-CqlQuantity qs_ = context.Operators.Quantity(1440m, "minutes");
-CqlDateTime qt_ = context.Operators.Subtract(qr_, qs_);
-CqlInterval<CqlDateTime> qv_ = FHIRHelpers_4_3_000.Instance.ToInterval(context, qp_);
-CqlDateTime qw_ = context.Operators.Start(qv_);
-CqlQuantity qx_ = context.Operators.Quantity(120m, "minutes");
-CqlDateTime qy_ = context.Operators.Add(qw_, qx_);
-CqlInterval<CqlDateTime> qz_ = context.Operators.Interval(qt_, qy_, true, true);
-bool? ra_ = context.Operators.In<CqlDateTime>(qo_, qz_, default);
-Code<ObservationStatus> rb_ = O2Saturation?.StatusElement;
-ObservationStatus? rc_ = rb_?.Value;
-Code<ObservationStatus> rd_ = context.Operators.Convert<Code<ObservationStatus>>(rc_);
-string re_ = context.Operators.Convert<string>(rd_);
-string[] rf_ = [
+						CqlDateTime qo_ = QICoreCommon_2_0_000.Instance.earliest(context, qn_());
+						Period qp_ = EncounterInpatient?.Period;
+						CqlInterval<CqlDateTime> qq_ = FHIRHelpers_4_3_000.Instance.ToInterval(context, qp_);
+						CqlDateTime qr_ = context.Operators.Start(qq_);
+						CqlQuantity qs_ = context.Operators.Quantity(1440m, "minutes");
+						CqlDateTime qt_ = context.Operators.Subtract(qr_, qs_);
+						CqlInterval<CqlDateTime> qv_ = FHIRHelpers_4_3_000.Instance.ToInterval(context, qp_);
+						CqlDateTime qw_ = context.Operators.Start(qv_);
+						CqlQuantity qx_ = context.Operators.Quantity(120m, "minutes");
+						CqlDateTime qy_ = context.Operators.Add(qw_, qx_);
+						CqlInterval<CqlDateTime> qz_ = context.Operators.Interval(qt_, qy_, true, true);
+						bool? ra_ = context.Operators.In<CqlDateTime>(qo_, qz_, default);
+						Code<ObservationStatus> rb_ = O2Saturation?.StatusElement;
+						ObservationStatus? rc_ = rb_?.Value;
+						Code<ObservationStatus> rd_ = context.Operators.Convert<Code<ObservationStatus>>(rc_);
+						string re_ = context.Operators.Convert<string>(rd_);
+						string[] rf_ = [
 							"final",
 							"amended",
 							"corrected",
 						];
-bool? rg_ = context.Operators.In<string>(re_, rf_ as IEnumerable<string>);
-bool? rh_ = context.Operators.And(ra_, rg_);
-DataType ri_ = O2Saturation?.Value;
-object rj_ = FHIRHelpers_4_3_000.Instance.ToValue(context, ri_);
-bool? rk_ = context.Operators.Not((bool?)(rj_ is null));
-bool? rl_ = context.Operators.And(rh_, rk_);
+						bool? rg_ = context.Operators.In<string>(re_, rf_ as IEnumerable<string>);
+						bool? rh_ = context.Operators.And(ra_, rg_);
+						DataType ri_ = O2Saturation?.Value;
+						object rj_ = FHIRHelpers_4_3_000.Instance.ToValue(context, ri_);
+						bool? rk_ = context.Operators.Not((bool?)(rj_ is null));
+						bool? rl_ = context.Operators.And(rh_, rk_);
 
 						return rl_;
 					};
-<<<<<<< HEAD
-IEnumerable<Observation> qh_ = context.Operators.Where<Observation>(qf_, qg_);
-object qi_(Observation @this)
-					{
-object se_()
-						{
-bool sg_()
-=======
 					IEnumerable<Observation> qh_ = context.Operators.Where<Observation>(qf_, qg_);
 					object qi_					(Observation @this)
 					{
 						object se_						()
 						{
 							bool sg_							()
->>>>>>> 3aa01216
-							{
-DataType sj_ = @this?.Effective;
-object sk_ = FHIRHelpers_4_3_000.Instance.ToValue(context, sj_);
-bool sl_ = sk_ is CqlDateTime;
+							{
+								DataType sj_ = @this?.Effective;
+								object sk_ = FHIRHelpers_4_3_000.Instance.ToValue(context, sj_);
+								bool sl_ = sk_ is CqlDateTime;
 
 								return sl_;
 							};
-<<<<<<< HEAD
-bool sh_()
-=======
 							bool sh_							()
->>>>>>> 3aa01216
-							{
-DataType sm_ = @this?.Effective;
-object sn_ = FHIRHelpers_4_3_000.Instance.ToValue(context, sm_);
-bool so_ = sn_ is CqlInterval<CqlDateTime>;
+							{
+								DataType sm_ = @this?.Effective;
+								object sn_ = FHIRHelpers_4_3_000.Instance.ToValue(context, sm_);
+								bool so_ = sn_ is CqlInterval<CqlDateTime>;
 
 								return so_;
 							};
-<<<<<<< HEAD
-bool si_()
-=======
 							bool si_							()
->>>>>>> 3aa01216
-							{
-DataType sp_ = @this?.Effective;
-object sq_ = FHIRHelpers_4_3_000.Instance.ToValue(context, sp_);
-bool sr_ = sq_ is CqlDateTime;
+							{
+								DataType sp_ = @this?.Effective;
+								object sq_ = FHIRHelpers_4_3_000.Instance.ToValue(context, sp_);
+								bool sr_ = sq_ is CqlDateTime;
 
 								return sr_;
 							};
 							if (sg_())
 							{
-DataType ss_ = @this?.Effective;
-object st_ = FHIRHelpers_4_3_000.Instance.ToValue(context, ss_);
+								DataType ss_ = @this?.Effective;
+								object st_ = FHIRHelpers_4_3_000.Instance.ToValue(context, ss_);
 
 								return (st_ as CqlDateTime) as object;
 							}
 							else if (sh_())
 							{
-DataType su_ = @this?.Effective;
-object sv_ = FHIRHelpers_4_3_000.Instance.ToValue(context, su_);
+								DataType su_ = @this?.Effective;
+								object sv_ = FHIRHelpers_4_3_000.Instance.ToValue(context, su_);
 
 								return (sv_ as CqlInterval<CqlDateTime>) as object;
 							}
 							else if (si_())
 							{
-DataType sw_ = @this?.Effective;
-object sx_ = FHIRHelpers_4_3_000.Instance.ToValue(context, sw_);
+								DataType sw_ = @this?.Effective;
+								object sx_ = FHIRHelpers_4_3_000.Instance.ToValue(context, sw_);
 
 								return (sx_ as CqlDateTime) as object;
 							}
@@ -1644,14 +1518,14 @@
 								return null;
 							}
 						};
-CqlDateTime sf_ = QICoreCommon_2_0_000.Instance.earliest(context, se_());
+						CqlDateTime sf_ = QICoreCommon_2_0_000.Instance.earliest(context, se_());
 
 						return sf_;
 					};
-IEnumerable<Observation> qj_ = context.Operators.SortBy<Observation>(qh_, qi_, System.ComponentModel.ListSortDirection.Ascending);
-Observation qk_ = context.Operators.First<Observation>(qj_);
-DataType ql_ = qk_?.Effective;
-object qm_ = FHIRHelpers_4_3_000.Instance.ToValue(context, ql_);
+					IEnumerable<Observation> qj_ = context.Operators.SortBy<Observation>(qh_, qi_, System.ComponentModel.ListSortDirection.Ascending);
+					Observation qk_ = context.Operators.First<Observation>(qj_);
+					DataType ql_ = qk_?.Effective;
+					object qm_ = FHIRHelpers_4_3_000.Instance.ToValue(context, ql_);
 
 					return (qm_ as CqlDateTime) as object;
 				}
@@ -1705,17 +1579,10 @@
 
 
     [CqlDeclaration("Encounter with First Bicarbonate Lab Test")]
-<<<<<<< HEAD
 	public IEnumerable<(CqlTupleMetadata, string EncounterId, CqlQuantity FirstBicarbonateResult, CqlDateTime Timing)?> Encounter_with_First_Bicarbonate_Lab_Test	(CqlContext context)
 	{
 		IEnumerable<Encounter> a_ = this.Inpatient_Encounters(context);
 		(CqlTupleMetadata, string EncounterId, CqlQuantity FirstBicarbonateResult, CqlDateTime Timing)? b_		(Encounter EncounterInpatient)
-=======
-	public IEnumerable<(string EncounterId, CqlQuantity FirstBicarbonateResult, CqlDateTime Timing)?> Encounter_with_First_Bicarbonate_Lab_Test	(CqlContext context)
-	{
-		IEnumerable<Encounter> a_ = this.Inpatient_Encounters(context);
-		(string EncounterId, CqlQuantity FirstBicarbonateResult, CqlDateTime Timing)? b_		(Encounter EncounterInpatient)
->>>>>>> 3aa01216
 		{
 			Id d_ = EncounterInpatient?.IdElement;
 			string e_ = d_?.Value;
@@ -1828,17 +1695,10 @@
 
 
     [CqlDeclaration("Encounter with First Creatinine Lab Test")]
-<<<<<<< HEAD
 	public IEnumerable<(CqlTupleMetadata, string EncounterId, CqlQuantity FirstCreatinineResult, CqlDateTime Timing)?> Encounter_with_First_Creatinine_Lab_Test	(CqlContext context)
 	{
 		IEnumerable<Encounter> a_ = this.Inpatient_Encounters(context);
 		(CqlTupleMetadata, string EncounterId, CqlQuantity FirstCreatinineResult, CqlDateTime Timing)? b_		(Encounter EncounterInpatient)
-=======
-	public IEnumerable<(string EncounterId, CqlQuantity FirstCreatinineResult, CqlDateTime Timing)?> Encounter_with_First_Creatinine_Lab_Test	(CqlContext context)
-	{
-		IEnumerable<Encounter> a_ = this.Inpatient_Encounters(context);
-		(string EncounterId, CqlQuantity FirstCreatinineResult, CqlDateTime Timing)? b_		(Encounter EncounterInpatient)
->>>>>>> 3aa01216
 		{
 			Id d_ = EncounterInpatient?.IdElement;
 			string e_ = d_?.Value;
@@ -1951,17 +1811,10 @@
 
 
     [CqlDeclaration("Encounter with First Hematocrit Lab Test")]
-<<<<<<< HEAD
 	public IEnumerable<(CqlTupleMetadata, string EncounterId, CqlQuantity FirstHematocritResult, CqlDateTime Timing)?> Encounter_with_First_Hematocrit_Lab_Test	(CqlContext context)
 	{
 		IEnumerable<Encounter> a_ = this.Inpatient_Encounters(context);
 		(CqlTupleMetadata, string EncounterId, CqlQuantity FirstHematocritResult, CqlDateTime Timing)? b_		(Encounter EncounterInpatient)
-=======
-	public IEnumerable<(string EncounterId, CqlQuantity FirstHematocritResult, CqlDateTime Timing)?> Encounter_with_First_Hematocrit_Lab_Test	(CqlContext context)
-	{
-		IEnumerable<Encounter> a_ = this.Inpatient_Encounters(context);
-		(string EncounterId, CqlQuantity FirstHematocritResult, CqlDateTime Timing)? b_		(Encounter EncounterInpatient)
->>>>>>> 3aa01216
 		{
 			Id d_ = EncounterInpatient?.IdElement;
 			string e_ = d_?.Value;
@@ -2074,17 +1927,10 @@
 
 
     [CqlDeclaration("Encounter with First Platelet Lab Test")]
-<<<<<<< HEAD
 	public IEnumerable<(CqlTupleMetadata, string EncounterId, CqlQuantity FirstPlateletResult, CqlDateTime Timing)?> Encounter_with_First_Platelet_Lab_Test	(CqlContext context)
 	{
 		IEnumerable<Encounter> a_ = this.Inpatient_Encounters(context);
 		(CqlTupleMetadata, string EncounterId, CqlQuantity FirstPlateletResult, CqlDateTime Timing)? b_		(Encounter EncounterInpatient)
-=======
-	public IEnumerable<(string EncounterId, CqlQuantity FirstPlateletResult, CqlDateTime Timing)?> Encounter_with_First_Platelet_Lab_Test	(CqlContext context)
-	{
-		IEnumerable<Encounter> a_ = this.Inpatient_Encounters(context);
-		(string EncounterId, CqlQuantity FirstPlateletResult, CqlDateTime Timing)? b_		(Encounter EncounterInpatient)
->>>>>>> 3aa01216
 		{
 			Id d_ = EncounterInpatient?.IdElement;
 			string e_ = d_?.Value;
@@ -2197,17 +2043,10 @@
 
 
     [CqlDeclaration("Encounter with First Sodium Lab Test")]
-<<<<<<< HEAD
 	public IEnumerable<(CqlTupleMetadata, string EncounterId, CqlQuantity FirstSodiumResult, CqlDateTime Timing)?> Encounter_with_First_Sodium_Lab_Test	(CqlContext context)
 	{
 		IEnumerable<Encounter> a_ = this.Inpatient_Encounters(context);
 		(CqlTupleMetadata, string EncounterId, CqlQuantity FirstSodiumResult, CqlDateTime Timing)? b_		(Encounter EncounterInpatient)
-=======
-	public IEnumerable<(string EncounterId, CqlQuantity FirstSodiumResult, CqlDateTime Timing)?> Encounter_with_First_Sodium_Lab_Test	(CqlContext context)
-	{
-		IEnumerable<Encounter> a_ = this.Inpatient_Encounters(context);
-		(string EncounterId, CqlQuantity FirstSodiumResult, CqlDateTime Timing)? b_		(Encounter EncounterInpatient)
->>>>>>> 3aa01216
 		{
 			Id d_ = EncounterInpatient?.IdElement;
 			string e_ = d_?.Value;
@@ -2320,17 +2159,10 @@
 
 
     [CqlDeclaration("Encounter with First White Blood Cells Lab Test")]
-<<<<<<< HEAD
 	public IEnumerable<(CqlTupleMetadata, string EncounterId, CqlQuantity FirstWhiteBloodCellResult, CqlDateTime Timing)?> Encounter_with_First_White_Blood_Cells_Lab_Test	(CqlContext context)
 	{
 		IEnumerable<Encounter> a_ = this.Inpatient_Encounters(context);
 		(CqlTupleMetadata, string EncounterId, CqlQuantity FirstWhiteBloodCellResult, CqlDateTime Timing)? b_		(Encounter EncounterInpatient)
-=======
-	public IEnumerable<(string EncounterId, CqlQuantity FirstWhiteBloodCellResult, CqlDateTime Timing)?> Encounter_with_First_White_Blood_Cells_Lab_Test	(CqlContext context)
-	{
-		IEnumerable<Encounter> a_ = this.Inpatient_Encounters(context);
-		(string EncounterId, CqlQuantity FirstWhiteBloodCellResult, CqlDateTime Timing)? b_		(Encounter EncounterInpatient)
->>>>>>> 3aa01216
 		{
 			Id d_ = EncounterInpatient?.IdElement;
 			string e_ = d_?.Value;
@@ -2443,11 +2275,7 @@
 
 
     [CqlDeclaration("SDE Ethnicity")]
-<<<<<<< HEAD
 	public (CqlTupleMetadata, IEnumerable<CqlCode> codes, string display)? SDE_Ethnicity	(CqlContext context)
-=======
-	public (IEnumerable<CqlCode> codes, string display)? SDE_Ethnicity	(CqlContext context)
->>>>>>> 3aa01216
 	{
 		(CqlTupleMetadata, IEnumerable<CqlCode> codes, string display)? a_ = SupplementalDataElements_3_4_000.Instance.SDE_Ethnicity(context);
 
@@ -2456,11 +2284,7 @@
 
 
     [CqlDeclaration("SDE Payer")]
-<<<<<<< HEAD
 	public IEnumerable<(CqlTupleMetadata, CqlConcept code, CqlInterval<CqlDateTime> period)?> SDE_Payer	(CqlContext context)
-=======
-	public IEnumerable<(CqlConcept code, CqlInterval<CqlDateTime> period)?> SDE_Payer	(CqlContext context)
->>>>>>> 3aa01216
 	{
 		IEnumerable<(CqlTupleMetadata, CqlConcept code, CqlInterval<CqlDateTime> period)?> a_ = SupplementalDataElements_3_4_000.Instance.SDE_Payer(context);
 
@@ -2469,11 +2293,7 @@
 
 
     [CqlDeclaration("SDE Race")]
-<<<<<<< HEAD
 	public (CqlTupleMetadata, IEnumerable<CqlCode> codes, string display)? SDE_Race	(CqlContext context)
-=======
-	public (IEnumerable<CqlCode> codes, string display)? SDE_Race	(CqlContext context)
->>>>>>> 3aa01216
 	{
 		(CqlTupleMetadata, IEnumerable<CqlCode> codes, string display)? a_ = SupplementalDataElements_3_4_000.Instance.SDE_Race(context);
 
