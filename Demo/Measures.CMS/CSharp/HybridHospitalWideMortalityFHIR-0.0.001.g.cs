--- conflicted
+++ resolved
@@ -158,25 +158,14 @@
     [CqlDeclaration("Inpatient Encounters")]
 	public IEnumerable<Encounter> Inpatient_Encounters(CqlContext context)
 	{
-<<<<<<< HEAD
 		CqlValueSet a_ = this.Encounter_Inpatient(context);
-		IEnumerable<Encounter> b_ = context.Operators.RetrieveByValueSet<Encounter>(a_, default);
+		IEnumerable<Encounter> b_ = context.Operators.Retrieve<Encounter>(new RetrieveParameters(default, a_, default, "http://hl7.org/fhir/us/qicore/StructureDefinition/qicore-encounter"));
 		IEnumerable<Encounter> c_(Encounter InpatientEncounter)
 		{
 			CqlValueSet e_ = this.Medicare_FFS_payer(context);
-			IEnumerable<Coverage> f_ = context.Operators.RetrieveByValueSet<Coverage>(e_, default);
+			IEnumerable<Coverage> f_ = context.Operators.Retrieve<Coverage>(new RetrieveParameters(default, e_, default, "http://hl7.org/fhir/us/qicore/StructureDefinition/qicore-coverage"));
 			CqlValueSet g_ = this.Medicare_Advantage_payer(context);
-			IEnumerable<Coverage> h_ = context.Operators.RetrieveByValueSet<Coverage>(g_, default);
-=======
-		CqlValueSet a_ = this.Encounter_Inpatient();
-		IEnumerable<Encounter> b_ = context.Operators.Retrieve<Encounter>(new RetrieveParameters(default, a_, default, "http://hl7.org/fhir/us/qicore/StructureDefinition/qicore-encounter"));
-		IEnumerable<Encounter> c_(Encounter InpatientEncounter)
-		{
-			CqlValueSet e_ = this.Medicare_FFS_payer();
-			IEnumerable<Coverage> f_ = context.Operators.Retrieve<Coverage>(new RetrieveParameters(default, e_, default, "http://hl7.org/fhir/us/qicore/StructureDefinition/qicore-coverage"));
-			CqlValueSet g_ = this.Medicare_Advantage_payer();
 			IEnumerable<Coverage> h_ = context.Operators.Retrieve<Coverage>(new RetrieveParameters(default, g_, default, "http://hl7.org/fhir/us/qicore/StructureDefinition/qicore-coverage"));
->>>>>>> b4fd34f1
 			IEnumerable<Coverage> i_ = context.Operators.Union<Coverage>(f_, h_);
 			bool? j_(Coverage MedicarePayer)
 			{
@@ -462,13 +451,8 @@
 		{
 			Id d_ = EncounterInpatient?.IdElement;
 			string e_ = d_?.Value;
-<<<<<<< HEAD
 			CqlValueSet f_ = this.Oxygen_Saturation_by_Pulse_Oximetry(context);
-			IEnumerable<Observation> g_ = context.Operators.RetrieveByValueSet<Observation>(f_, default);
-=======
-			CqlValueSet f_ = this.Oxygen_Saturation_by_Pulse_Oximetry();
 			IEnumerable<Observation> g_ = context.Operators.Retrieve<Observation>(new RetrieveParameters(default, f_, default, "http://hl7.org/fhir/us/qicore/StructureDefinition/qicore-observation"));
->>>>>>> b4fd34f1
 			bool? h_(Observation O2Saturation)
 			{
 				object r_()
@@ -620,13 +604,8 @@
 			{
 				bool cc_()
 				{
-<<<<<<< HEAD
 					CqlValueSet cf_ = this.Oxygen_Saturation_by_Pulse_Oximetry(context);
-					IEnumerable<Observation> cg_ = context.Operators.RetrieveByValueSet<Observation>(cf_, default);
-=======
-					CqlValueSet cf_ = this.Oxygen_Saturation_by_Pulse_Oximetry();
 					IEnumerable<Observation> cg_ = context.Operators.Retrieve<Observation>(new RetrieveParameters(default, cf_, default, "http://hl7.org/fhir/us/qicore/StructureDefinition/qicore-observation"));
->>>>>>> b4fd34f1
 					bool? ch_(Observation O2Saturation)
 					{
 						object cp_()
@@ -780,13 +759,8 @@
 				};
 				bool cd_()
 				{
-<<<<<<< HEAD
 					CqlValueSet fa_ = this.Oxygen_Saturation_by_Pulse_Oximetry(context);
-					IEnumerable<Observation> fb_ = context.Operators.RetrieveByValueSet<Observation>(fa_, default);
-=======
-					CqlValueSet fa_ = this.Oxygen_Saturation_by_Pulse_Oximetry();
 					IEnumerable<Observation> fb_ = context.Operators.Retrieve<Observation>(new RetrieveParameters(default, fa_, default, "http://hl7.org/fhir/us/qicore/StructureDefinition/qicore-observation"));
->>>>>>> b4fd34f1
 					bool? fc_(Observation O2Saturation)
 					{
 						object fk_()
@@ -940,13 +914,8 @@
 				};
 				bool ce_()
 				{
-<<<<<<< HEAD
 					CqlValueSet hv_ = this.Oxygen_Saturation_by_Pulse_Oximetry(context);
-					IEnumerable<Observation> hw_ = context.Operators.RetrieveByValueSet<Observation>(hv_, default);
-=======
-					CqlValueSet hv_ = this.Oxygen_Saturation_by_Pulse_Oximetry();
 					IEnumerable<Observation> hw_ = context.Operators.Retrieve<Observation>(new RetrieveParameters(default, hv_, default, "http://hl7.org/fhir/us/qicore/StructureDefinition/qicore-observation"));
->>>>>>> b4fd34f1
 					bool? hx_(Observation O2Saturation)
 					{
 						object if_()
@@ -1100,13 +1069,8 @@
 				};
 				if (cc_())
 				{
-<<<<<<< HEAD
 					CqlValueSet kq_ = this.Oxygen_Saturation_by_Pulse_Oximetry(context);
-					IEnumerable<Observation> kr_ = context.Operators.RetrieveByValueSet<Observation>(kq_, default);
-=======
-					CqlValueSet kq_ = this.Oxygen_Saturation_by_Pulse_Oximetry();
 					IEnumerable<Observation> kr_ = context.Operators.Retrieve<Observation>(new RetrieveParameters(default, kq_, default, "http://hl7.org/fhir/us/qicore/StructureDefinition/qicore-observation"));
->>>>>>> b4fd34f1
 					bool? ks_(Observation O2Saturation)
 					{
 						object kz_()
@@ -1259,13 +1223,8 @@
 				}
 				else if (cd_())
 				{
-<<<<<<< HEAD
 					CqlValueSet nk_ = this.Oxygen_Saturation_by_Pulse_Oximetry(context);
-					IEnumerable<Observation> nl_ = context.Operators.RetrieveByValueSet<Observation>(nk_, default);
-=======
-					CqlValueSet nk_ = this.Oxygen_Saturation_by_Pulse_Oximetry();
 					IEnumerable<Observation> nl_ = context.Operators.Retrieve<Observation>(new RetrieveParameters(default, nk_, default, "http://hl7.org/fhir/us/qicore/StructureDefinition/qicore-observation"));
->>>>>>> b4fd34f1
 					bool? nm_(Observation O2Saturation)
 					{
 						object nt_()
@@ -1418,13 +1377,8 @@
 				}
 				else if (ce_())
 				{
-<<<<<<< HEAD
 					CqlValueSet qe_ = this.Oxygen_Saturation_by_Pulse_Oximetry(context);
-					IEnumerable<Observation> qf_ = context.Operators.RetrieveByValueSet<Observation>(qe_, default);
-=======
-					CqlValueSet qe_ = this.Oxygen_Saturation_by_Pulse_Oximetry();
 					IEnumerable<Observation> qf_ = context.Operators.Retrieve<Observation>(new RetrieveParameters(default, qe_, default, "http://hl7.org/fhir/us/qicore/StructureDefinition/qicore-observation"));
->>>>>>> b4fd34f1
 					bool? qg_(Observation O2Saturation)
 					{
 						object qn_()
@@ -1632,13 +1586,8 @@
 		{
 			Id d_ = EncounterInpatient?.IdElement;
 			string e_ = d_?.Value;
-<<<<<<< HEAD
 			CqlValueSet f_ = this.Bicarbonate_lab_test(context);
-			IEnumerable<Observation> g_ = context.Operators.RetrieveByValueSet<Observation>(f_, default);
-=======
-			CqlValueSet f_ = this.Bicarbonate_lab_test();
 			IEnumerable<Observation> g_ = context.Operators.Retrieve<Observation>(new RetrieveParameters(default, f_, default, "http://hl7.org/fhir/us/core/StructureDefinition/us-core-observation-lab"));
->>>>>>> b4fd34f1
 			bool? h_(Observation BicarbonateLab)
 			{
 				Instant z_ = BicarbonateLab?.IssuedElement;
@@ -1685,13 +1634,8 @@
 			IEnumerable<Observation> k_ = context.Operators.SortBy<Observation>(i_, j_, System.ComponentModel.ListSortDirection.Ascending);
 			Observation l_ = context.Operators.First<Observation>(k_);
 			DataType m_ = l_?.Value;
-<<<<<<< HEAD
 			object n_ = FHIRHelpers_4_3_000.Instance.ToValue(context, m_);
-			IEnumerable<Observation> p_ = context.Operators.RetrieveByValueSet<Observation>(f_, default);
-=======
-			object n_ = FHIRHelpers_4_3_000.ToValue(m_);
 			IEnumerable<Observation> p_ = context.Operators.Retrieve<Observation>(new RetrieveParameters(default, f_, default, "http://hl7.org/fhir/us/core/StructureDefinition/us-core-observation-lab"));
->>>>>>> b4fd34f1
 			bool? q_(Observation BicarbonateLab)
 			{
 				Instant bd_ = BicarbonateLab?.IssuedElement;
@@ -1758,13 +1702,8 @@
 		{
 			Id d_ = EncounterInpatient?.IdElement;
 			string e_ = d_?.Value;
-<<<<<<< HEAD
 			CqlValueSet f_ = this.Creatinine_lab_test(context);
-			IEnumerable<Observation> g_ = context.Operators.RetrieveByValueSet<Observation>(f_, default);
-=======
-			CqlValueSet f_ = this.Creatinine_lab_test();
 			IEnumerable<Observation> g_ = context.Operators.Retrieve<Observation>(new RetrieveParameters(default, f_, default, "http://hl7.org/fhir/us/core/StructureDefinition/us-core-observation-lab"));
->>>>>>> b4fd34f1
 			bool? h_(Observation CreatinineLab)
 			{
 				Instant z_ = CreatinineLab?.IssuedElement;
@@ -1811,13 +1750,8 @@
 			IEnumerable<Observation> k_ = context.Operators.SortBy<Observation>(i_, j_, System.ComponentModel.ListSortDirection.Ascending);
 			Observation l_ = context.Operators.First<Observation>(k_);
 			DataType m_ = l_?.Value;
-<<<<<<< HEAD
 			object n_ = FHIRHelpers_4_3_000.Instance.ToValue(context, m_);
-			IEnumerable<Observation> p_ = context.Operators.RetrieveByValueSet<Observation>(f_, default);
-=======
-			object n_ = FHIRHelpers_4_3_000.ToValue(m_);
 			IEnumerable<Observation> p_ = context.Operators.Retrieve<Observation>(new RetrieveParameters(default, f_, default, "http://hl7.org/fhir/us/core/StructureDefinition/us-core-observation-lab"));
->>>>>>> b4fd34f1
 			bool? q_(Observation CreatinineLab)
 			{
 				Instant bd_ = CreatinineLab?.IssuedElement;
@@ -1884,13 +1818,8 @@
 		{
 			Id d_ = EncounterInpatient?.IdElement;
 			string e_ = d_?.Value;
-<<<<<<< HEAD
 			CqlValueSet f_ = this.Hematocrit_lab_test(context);
-			IEnumerable<Observation> g_ = context.Operators.RetrieveByValueSet<Observation>(f_, default);
-=======
-			CqlValueSet f_ = this.Hematocrit_lab_test();
 			IEnumerable<Observation> g_ = context.Operators.Retrieve<Observation>(new RetrieveParameters(default, f_, default, "http://hl7.org/fhir/us/core/StructureDefinition/us-core-observation-lab"));
->>>>>>> b4fd34f1
 			bool? h_(Observation HematocritLab)
 			{
 				Instant z_ = HematocritLab?.IssuedElement;
@@ -1937,13 +1866,8 @@
 			IEnumerable<Observation> k_ = context.Operators.SortBy<Observation>(i_, j_, System.ComponentModel.ListSortDirection.Ascending);
 			Observation l_ = context.Operators.First<Observation>(k_);
 			DataType m_ = l_?.Value;
-<<<<<<< HEAD
 			object n_ = FHIRHelpers_4_3_000.Instance.ToValue(context, m_);
-			IEnumerable<Observation> p_ = context.Operators.RetrieveByValueSet<Observation>(f_, default);
-=======
-			object n_ = FHIRHelpers_4_3_000.ToValue(m_);
 			IEnumerable<Observation> p_ = context.Operators.Retrieve<Observation>(new RetrieveParameters(default, f_, default, "http://hl7.org/fhir/us/core/StructureDefinition/us-core-observation-lab"));
->>>>>>> b4fd34f1
 			bool? q_(Observation HematocritLab)
 			{
 				Instant bd_ = HematocritLab?.IssuedElement;
@@ -2010,13 +1934,8 @@
 		{
 			Id d_ = EncounterInpatient?.IdElement;
 			string e_ = d_?.Value;
-<<<<<<< HEAD
 			CqlValueSet f_ = this.Platelet_count_lab_test(context);
-			IEnumerable<Observation> g_ = context.Operators.RetrieveByValueSet<Observation>(f_, default);
-=======
-			CqlValueSet f_ = this.Platelet_count_lab_test();
 			IEnumerable<Observation> g_ = context.Operators.Retrieve<Observation>(new RetrieveParameters(default, f_, default, "http://hl7.org/fhir/us/core/StructureDefinition/us-core-observation-lab"));
->>>>>>> b4fd34f1
 			bool? h_(Observation PlateletLab)
 			{
 				Instant z_ = PlateletLab?.IssuedElement;
@@ -2063,13 +1982,8 @@
 			IEnumerable<Observation> k_ = context.Operators.SortBy<Observation>(i_, j_, System.ComponentModel.ListSortDirection.Ascending);
 			Observation l_ = context.Operators.First<Observation>(k_);
 			DataType m_ = l_?.Value;
-<<<<<<< HEAD
 			object n_ = FHIRHelpers_4_3_000.Instance.ToValue(context, m_);
-			IEnumerable<Observation> p_ = context.Operators.RetrieveByValueSet<Observation>(f_, default);
-=======
-			object n_ = FHIRHelpers_4_3_000.ToValue(m_);
 			IEnumerable<Observation> p_ = context.Operators.Retrieve<Observation>(new RetrieveParameters(default, f_, default, "http://hl7.org/fhir/us/core/StructureDefinition/us-core-observation-lab"));
->>>>>>> b4fd34f1
 			bool? q_(Observation PlateletLab)
 			{
 				Instant bd_ = PlateletLab?.IssuedElement;
@@ -2136,13 +2050,8 @@
 		{
 			Id d_ = EncounterInpatient?.IdElement;
 			string e_ = d_?.Value;
-<<<<<<< HEAD
 			CqlValueSet f_ = this.Sodium_lab_test(context);
-			IEnumerable<Observation> g_ = context.Operators.RetrieveByValueSet<Observation>(f_, default);
-=======
-			CqlValueSet f_ = this.Sodium_lab_test();
 			IEnumerable<Observation> g_ = context.Operators.Retrieve<Observation>(new RetrieveParameters(default, f_, default, "http://hl7.org/fhir/us/core/StructureDefinition/us-core-observation-lab"));
->>>>>>> b4fd34f1
 			bool? h_(Observation SodiumLab)
 			{
 				Instant z_ = SodiumLab?.IssuedElement;
@@ -2189,13 +2098,8 @@
 			IEnumerable<Observation> k_ = context.Operators.SortBy<Observation>(i_, j_, System.ComponentModel.ListSortDirection.Ascending);
 			Observation l_ = context.Operators.First<Observation>(k_);
 			DataType m_ = l_?.Value;
-<<<<<<< HEAD
 			object n_ = FHIRHelpers_4_3_000.Instance.ToValue(context, m_);
-			IEnumerable<Observation> p_ = context.Operators.RetrieveByValueSet<Observation>(f_, default);
-=======
-			object n_ = FHIRHelpers_4_3_000.ToValue(m_);
 			IEnumerable<Observation> p_ = context.Operators.Retrieve<Observation>(new RetrieveParameters(default, f_, default, "http://hl7.org/fhir/us/core/StructureDefinition/us-core-observation-lab"));
->>>>>>> b4fd34f1
 			bool? q_(Observation SodiumLab)
 			{
 				Instant bd_ = SodiumLab?.IssuedElement;
@@ -2262,13 +2166,8 @@
 		{
 			Id d_ = EncounterInpatient?.IdElement;
 			string e_ = d_?.Value;
-<<<<<<< HEAD
 			CqlValueSet f_ = this.White_blood_cells_count_lab_test(context);
-			IEnumerable<Observation> g_ = context.Operators.RetrieveByValueSet<Observation>(f_, default);
-=======
-			CqlValueSet f_ = this.White_blood_cells_count_lab_test();
 			IEnumerable<Observation> g_ = context.Operators.Retrieve<Observation>(new RetrieveParameters(default, f_, default, "http://hl7.org/fhir/us/core/StructureDefinition/us-core-observation-lab"));
->>>>>>> b4fd34f1
 			bool? h_(Observation WhiteBloodCellLab)
 			{
 				Instant z_ = WhiteBloodCellLab?.IssuedElement;
@@ -2315,13 +2214,8 @@
 			IEnumerable<Observation> k_ = context.Operators.SortBy<Observation>(i_, j_, System.ComponentModel.ListSortDirection.Ascending);
 			Observation l_ = context.Operators.First<Observation>(k_);
 			DataType m_ = l_?.Value;
-<<<<<<< HEAD
 			object n_ = FHIRHelpers_4_3_000.Instance.ToValue(context, m_);
-			IEnumerable<Observation> p_ = context.Operators.RetrieveByValueSet<Observation>(f_, default);
-=======
-			object n_ = FHIRHelpers_4_3_000.ToValue(m_);
 			IEnumerable<Observation> p_ = context.Operators.Retrieve<Observation>(new RetrieveParameters(default, f_, default, "http://hl7.org/fhir/us/core/StructureDefinition/us-core-observation-lab"));
->>>>>>> b4fd34f1
 			bool? q_(Observation WhiteBloodCellLab)
 			{
 				Instant bd_ = WhiteBloodCellLab?.IssuedElement;
