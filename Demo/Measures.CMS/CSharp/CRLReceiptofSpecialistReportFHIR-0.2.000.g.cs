--- conflicted
+++ resolved
@@ -197,13 +197,8 @@
 			CqlInterval<CqlDateTime> y_ = this.Measurement_Period();
 			Period z_ = Encounter.Period;
 			CqlInterval<CqlDateTime> aa_ = FHIRHelpers_4_3_000.ToInterval(z_);
-<<<<<<< HEAD
-			bool? ab_ = context?.Operators.IntervalIncludesInterval<CqlDateTime>(y_, aa_, "day");
+			bool? ab_ = context?.Operators.IntervalIncludesInterval<CqlDateTime>(y_, aa_, null);
 			bool? ac_ = context?.Operators.And(x_, ab_);
-=======
-			bool? ab_ = context.Operators.IntervalIncludesInterval<CqlDateTime>(y_, aa_, null);
-			bool? ac_ = context.Operators.And(x_, ab_);
->>>>>>> 54dd61a5
 
 			return ac_;
 		};
@@ -240,25 +235,14 @@
 			FhirDateTime u_ = ReferralOrder.AuthoredOnElement;
 			CqlDateTime v_ = context?.Operators.Convert<CqlDateTime>(u_);
 			CqlInterval<CqlDateTime> w_ = this.Measurement_Period();
-<<<<<<< HEAD
 			CqlDateTime x_ = context?.Operators.Start(w_);
 			CqlDateTime z_ = context?.Operators.Start(w_);
-			int? aa_ = context?.Operators.DateTimeComponentFrom(z_, "year");
+			int? aa_ = context?.Operators.DateTimeComponentFrom(z_, null);
 			CqlDate ab_ = context?.Operators.Date(aa_, 10, 31);
 			CqlDateTime ac_ = context?.Operators.ConvertDateToDateTime(ab_);
 			CqlInterval<CqlDateTime> ad_ = context?.Operators.Interval(x_, ac_, true, true);
-			bool? ae_ = context?.Operators.In<CqlDateTime>(v_, ad_, "day");
+			bool? ae_ = context?.Operators.In<CqlDateTime>(v_, ad_, null);
 			bool? af_ = context?.Operators.And(t_, ae_);
-=======
-			CqlDateTime x_ = context.Operators.Start(w_);
-			CqlDateTime z_ = context.Operators.Start(w_);
-			int? aa_ = context.Operators.DateTimeComponentFrom(z_, null);
-			CqlDate ab_ = context.Operators.Date(aa_, 10, 31);
-			CqlDateTime ac_ = context.Operators.ConvertDateToDateTime(ab_);
-			CqlInterval<CqlDateTime> ad_ = context.Operators.Interval(x_, ac_, true, true);
-			bool? ae_ = context.Operators.In<CqlDateTime>(v_, ad_, null);
-			bool? af_ = context.Operators.And(t_, ae_);
->>>>>>> 54dd61a5
 
 			return af_;
 		};
@@ -405,13 +389,8 @@
 				CqlInterval<CqlDateTime> aa_ = FHIRHelpers_4_3_000.ToInterval(o_);
 				CqlDateTime ab_ = context?.Operators.End(aa_);
 				CqlInterval<CqlDateTime> ac_ = this.Measurement_Period();
-<<<<<<< HEAD
-				bool? ad_ = context?.Operators.In<CqlDateTime>(ab_, ac_, "day");
+				bool? ad_ = context?.Operators.In<CqlDateTime>(ab_, ac_, null);
 				bool? ae_ = context?.Operators.And(y_, ad_);
-=======
-				bool? ad_ = context.Operators.In<CqlDateTime>(ab_, ac_, null);
-				bool? ae_ = context.Operators.And(y_, ad_);
->>>>>>> 54dd61a5
 
 				return ae_;
 			};
