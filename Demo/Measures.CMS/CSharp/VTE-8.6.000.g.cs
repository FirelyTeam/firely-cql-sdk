--- conflicted
+++ resolved
@@ -149,17 +149,10 @@
 			CqlDate i_ = context?.Operators.ConvertStringToDate(h_);
 			Period j_ = InpatientEncounter.Period;
 			CqlInterval<CqlDateTime> k_ = FHIRHelpers_4_3_000.ToInterval(j_);
-<<<<<<< HEAD
 			CqlDateTime l_ = context?.Operators.Start(k_);
 			CqlDate m_ = context?.Operators.DateFrom(l_);
-			int? n_ = context?.Operators.CalculateAgeAt(i_, m_, "year");
+			int? n_ = context?.Operators.CalculateAgeAt(i_, m_, null);
 			bool? o_ = context?.Operators.GreaterOrEqual(n_, 18);
-=======
-			CqlDateTime l_ = context.Operators.Start(k_);
-			CqlDate m_ = context.Operators.DateFrom(l_);
-			int? n_ = context.Operators.CalculateAgeAt(i_, m_, null);
-			bool? o_ = context.Operators.GreaterOrEqual(n_, 18);
->>>>>>> 54dd61a5
 
 			return o_;
 		};
