--- conflicted
+++ resolved
@@ -176,11 +176,7 @@
 			return s_;
 		};
 		IEnumerable<MedicationDispense> h_ = context.Operators.Where<MedicationDispense>(f_, g_);
-<<<<<<< HEAD
-		(CqlTupleMetadata, CqlDate AntidepressantDate, nint _)? i_(MedicationDispense Antidepressant)
-=======
-		(CqlDate AntidepressantDate, nint _)? i_		(MedicationDispense Antidepressant)
->>>>>>> 3aa01216
+		(CqlTupleMetadata, CqlDate AntidepressantDate, nint _)? i_		(MedicationDispense Antidepressant)
 		{
 			CqlInterval<CqlDate> t_ = CumulativeMedicationDuration_4_0_000.Instance.MedicationDispensePeriod(context, Antidepressant);
 			CqlDate u_ = context.Operators.Start(t_);
@@ -190,13 +186,8 @@
 
 			return x_;
 		};
-<<<<<<< HEAD
 		IEnumerable<(CqlTupleMetadata, CqlDate AntidepressantDate, nint _)?> j_ = context.Operators.Select<MedicationDispense, (CqlTupleMetadata, CqlDate AntidepressantDate, nint _)?>(h_, i_);
-		object k_((CqlTupleMetadata, CqlDate AntidepressantDate, nint _)? @this)
-=======
-		IEnumerable<(CqlDate AntidepressantDate, nint _)?> j_ = context.Operators.Select<MedicationDispense, (CqlDate AntidepressantDate, nint _)?>(h_, i_);
-		object k_		((CqlDate AntidepressantDate, nint _)? @this)
->>>>>>> 3aa01216
+		object k_		((CqlTupleMetadata, CqlDate AntidepressantDate, nint _)? @this)
 		{
 			CqlDate y_ = @this?.AntidepressantDate;
 
@@ -469,11 +460,7 @@
 
 
     [CqlDeclaration("SDE Ethnicity")]
-<<<<<<< HEAD
-	public (CqlTupleMetadata, IEnumerable<CqlCode> codes, string display)? SDE_Ethnicity(CqlContext context)
-=======
-	public (IEnumerable<CqlCode> codes, string display)? SDE_Ethnicity	(CqlContext context)
->>>>>>> 3aa01216
+	public (CqlTupleMetadata, IEnumerable<CqlCode> codes, string display)? SDE_Ethnicity	(CqlContext context)
 	{
 		(CqlTupleMetadata, IEnumerable<CqlCode> codes, string display)? a_ = SupplementalDataElements_3_4_000.Instance.SDE_Ethnicity(context);
 
@@ -482,11 +469,7 @@
 
 
     [CqlDeclaration("SDE Payer")]
-<<<<<<< HEAD
-	public IEnumerable<(CqlTupleMetadata, CqlConcept code, CqlInterval<CqlDateTime> period)?> SDE_Payer(CqlContext context)
-=======
-	public IEnumerable<(CqlConcept code, CqlInterval<CqlDateTime> period)?> SDE_Payer	(CqlContext context)
->>>>>>> 3aa01216
+	public IEnumerable<(CqlTupleMetadata, CqlConcept code, CqlInterval<CqlDateTime> period)?> SDE_Payer	(CqlContext context)
 	{
 		IEnumerable<(CqlTupleMetadata, CqlConcept code, CqlInterval<CqlDateTime> period)?> a_ = SupplementalDataElements_3_4_000.Instance.SDE_Payer(context);
 
@@ -495,11 +478,7 @@
 
 
     [CqlDeclaration("SDE Race")]
-<<<<<<< HEAD
-	public (CqlTupleMetadata, IEnumerable<CqlCode> codes, string display)? SDE_Race(CqlContext context)
-=======
-	public (IEnumerable<CqlCode> codes, string display)? SDE_Race	(CqlContext context)
->>>>>>> 3aa01216
+	public (CqlTupleMetadata, IEnumerable<CqlCode> codes, string display)? SDE_Race	(CqlContext context)
 	{
 		(CqlTupleMetadata, IEnumerable<CqlCode> codes, string display)? a_ = SupplementalDataElements_3_4_000.Instance.SDE_Race(context);
 
