--- conflicted
+++ resolved
@@ -238,17 +238,10 @@
 	private CqlDateTime April_30_of_the_Measurement_Period_Value()
 	{
 		CqlInterval<CqlDateTime> a_ = this.Measurement_Period();
-<<<<<<< HEAD
 		CqlDateTime b_ = context?.Operators.Start(a_);
-		int? c_ = context?.Operators.DateTimeComponentFrom(b_, "year");
+		int? c_ = context?.Operators.DateTimeComponentFrom(b_, null);
 		decimal? d_ = context?.Operators.ConvertIntegerToDecimal(0);
 		CqlDateTime e_ = context?.Operators.DateTime(c_, 4, 30, 23, 59, 59, 0, d_);
-=======
-		CqlDateTime b_ = context.Operators.Start(a_);
-		int? c_ = context.Operators.DateTimeComponentFrom(b_, null);
-		decimal? d_ = context.Operators.ConvertIntegerToDecimal(0);
-		CqlDateTime e_ = context.Operators.DateTime(c_, 4, 30, 23, 59, 59, 0, d_);
->>>>>>> 54dd61a5
 
 		return e_;
 	}
@@ -260,19 +253,11 @@
 	private CqlDateTime May_1_of_the_Year_Prior_to_the_Measurement_Period_Value()
 	{
 		CqlInterval<CqlDateTime> a_ = this.Measurement_Period();
-<<<<<<< HEAD
 		CqlDateTime b_ = context?.Operators.Start(a_);
-		int? c_ = context?.Operators.DateTimeComponentFrom(b_, "year");
+		int? c_ = context?.Operators.DateTimeComponentFrom(b_, null);
 		int? d_ = context?.Operators.Subtract(c_, 1);
 		decimal? e_ = context?.Operators.ConvertIntegerToDecimal(0);
 		CqlDateTime f_ = context?.Operators.DateTime(d_, 5, 1, 0, 0, 0, 0, e_);
-=======
-		CqlDateTime b_ = context.Operators.Start(a_);
-		int? c_ = context.Operators.DateTimeComponentFrom(b_, null);
-		int? d_ = context.Operators.Subtract(c_, 1);
-		decimal? e_ = context.Operators.ConvertIntegerToDecimal(0);
-		CqlDateTime f_ = context.Operators.DateTime(d_, 5, 1, 0, 0, 0, 0, e_);
->>>>>>> 54dd61a5
 
 		return f_;
 	}
@@ -307,11 +292,7 @@
 			CqlDate p_ = context?.Operators.Start(o_);
 			CqlDateTime q_ = context?.Operators.ConvertDateToDateTime(p_);
 			CqlInterval<CqlDateTime> r_ = this.Intake_Period();
-<<<<<<< HEAD
-			bool? s_ = context?.Operators.In<CqlDateTime>(q_, r_, "day");
-=======
-			bool? s_ = context.Operators.In<CqlDateTime>(q_, r_, null);
->>>>>>> 54dd61a5
+			bool? s_ = context?.Operators.In<CqlDateTime>(q_, r_, null);
 
 			return s_;
 		};
@@ -441,15 +422,9 @@
 		string c_ = b_.Value;
 		CqlDate d_ = context?.Operators.ConvertStringToDate(c_);
 		CqlDateTime e_ = this.April_30_of_the_Measurement_Period();
-<<<<<<< HEAD
 		CqlDate f_ = context?.Operators.DateFrom(e_);
-		int? g_ = context?.Operators.CalculateAgeAt(d_, f_, "year");
+		int? g_ = context?.Operators.CalculateAgeAt(d_, f_, null);
 		bool? h_ = context?.Operators.GreaterOrEqual(g_, 18);
-=======
-		CqlDate f_ = context.Operators.DateFrom(e_);
-		int? g_ = context.Operators.CalculateAgeAt(d_, f_, null);
-		bool? h_ = context.Operators.GreaterOrEqual(g_, 18);
->>>>>>> 54dd61a5
 		bool? i_ = this.Has_Initial_Major_Depression_Diagnosis();
 		bool? j_ = context?.Operators.And(h_, i_);
 		IEnumerable<Encounter> k_ = this.Qualifying_Encounters();
