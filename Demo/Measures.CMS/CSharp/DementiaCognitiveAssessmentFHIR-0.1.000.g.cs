--- conflicted
+++ resolved
@@ -310,13 +310,8 @@
 				bool? m_ = context?.Operators.IntervalIncludesInterval<CqlDateTime>(j_, l_, null);
 				CqlInterval<CqlDateTime> n_ = QICoreCommon_2_0_000.prevalenceInterval(Dementia);
 				CqlInterval<CqlDateTime> p_ = FHIRHelpers_4_3_000.ToInterval(k_);
-<<<<<<< HEAD
-				bool? q_ = context?.Operators.Overlaps(n_, p_, "day");
+				bool? q_ = context?.Operators.Overlaps(n_, p_, null);
 				bool? r_ = context?.Operators.And(m_, q_);
-=======
-				bool? q_ = context.Operators.Overlaps(n_, p_, null);
-				bool? r_ = context.Operators.And(m_, q_);
->>>>>>> 54dd61a5
 				bool? s_ = QICoreCommon_2_0_000.isActive(Dementia);
 				bool? t_ = context?.Operators.And(r_, s_);
 				CodeableConcept u_ = Dementia.VerificationStatus;
@@ -433,15 +428,9 @@
 				CqlQuantity v_ = context?.Operators.Quantity(12m, "months");
 				CqlDateTime w_ = context?.Operators.Subtract(u_, v_);
 				CqlInterval<CqlDateTime> y_ = FHIRHelpers_4_3_000.ToInterval(s_);
-<<<<<<< HEAD
 				CqlDateTime z_ = context?.Operators.End(y_);
 				CqlInterval<CqlDateTime> aa_ = context?.Operators.Interval(w_, z_, true, true);
-				bool? ab_ = context?.Operators.In<CqlDateTime>(r_, aa_, "day");
-=======
-				CqlDateTime z_ = context.Operators.End(y_);
-				CqlInterval<CqlDateTime> aa_ = context.Operators.Interval(w_, z_, true, true);
-				bool? ab_ = context.Operators.In<CqlDateTime>(r_, aa_, null);
->>>>>>> 54dd61a5
+				bool? ab_ = context?.Operators.In<CqlDateTime>(r_, aa_, null);
 				CqlInterval<CqlDateTime> ad_ = FHIRHelpers_4_3_000.ToInterval(s_);
 				CqlDateTime ae_ = context?.Operators.End(ad_);
 				bool? af_ = context?.Operators.Not((bool?)(ae_ is null));
