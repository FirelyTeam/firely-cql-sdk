--- conflicted
+++ resolved
@@ -529,13 +529,8 @@
 			};
 			IEnumerable<Extension> v_ = context.Operators.Where<Extension>((IEnumerable<Extension>)((NoCognitiveAssessment is DomainResource)
 					? ((NoCognitiveAssessment as DomainResource).Extension)
-<<<<<<< HEAD
-					: null), u_);
+					: default), u_);
 			object w_(Extension @this)
-=======
-					: default), u_);
-			DataType w_(Extension @this)
->>>>>>> a44c38bd
 			{
 				DataType ag_ = @this?.Value;
 
