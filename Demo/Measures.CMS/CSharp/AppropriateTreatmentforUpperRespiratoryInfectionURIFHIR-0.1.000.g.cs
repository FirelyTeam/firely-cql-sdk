--- conflicted
+++ resolved
@@ -443,21 +443,12 @@
 			CqlInterval<CqlDateTime> bl_ = QICoreCommon_2_0_000.ToInterval((bk_ as object));
 			CqlDateTime bm_ = context?.Operators.End(bl_);
 			CqlInterval<CqlDateTime> bn_ = this.Measurement_Period();
-<<<<<<< HEAD
 			CqlDateTime bo_ = context?.Operators.Start(bn_);
 			CqlDateTime bq_ = context?.Operators.End(bn_);
 			CqlQuantity br_ = context?.Operators.Quantity(3m, "days");
 			CqlDateTime bs_ = context?.Operators.Subtract(bq_, br_);
 			CqlInterval<CqlDateTime> bt_ = context?.Operators.Interval(bo_, bs_, true, true);
-			bool? bu_ = context?.Operators.In<CqlDateTime>(bm_, bt_, "day");
-=======
-			CqlDateTime bo_ = context.Operators.Start(bn_);
-			CqlDateTime bq_ = context.Operators.End(bn_);
-			CqlQuantity br_ = context.Operators.Quantity(3m, "days");
-			CqlDateTime bs_ = context.Operators.Subtract(bq_, br_);
-			CqlInterval<CqlDateTime> bt_ = context.Operators.Interval(bo_, bs_, true, true);
-			bool? bu_ = context.Operators.In<CqlDateTime>(bm_, bt_, null);
->>>>>>> 54dd61a5
+			bool? bu_ = context?.Operators.In<CqlDateTime>(bm_, bt_, null);
 
 			return bu_;
 		};
@@ -490,11 +481,7 @@
 			Period n_ = tuple_figmirinmncaavfkbmahdktce?.QualifyingEncounters.Period;
 			CqlInterval<CqlDateTime> o_ = FHIRHelpers_4_3_000.ToInterval(n_);
 			CqlInterval<CqlDateTime> p_ = QICoreCommon_2_0_000.ToInterval((o_ as object));
-<<<<<<< HEAD
-			bool? q_ = context?.Operators.In<CqlDateTime>(m_, p_, "day");
-=======
-			bool? q_ = context.Operators.In<CqlDateTime>(m_, p_, null);
->>>>>>> 54dd61a5
+			bool? q_ = context?.Operators.In<CqlDateTime>(m_, p_, null);
 			CqlInterval<CqlDateTime> t_ = FHIRHelpers_4_3_000.ToInterval(n_);
 			CqlInterval<CqlDateTime> u_ = QICoreCommon_2_0_000.ToInterval((t_ as object));
 			bool? v_ = context?.Operators.OverlapsBefore(l_, u_, null);
@@ -524,17 +511,10 @@
 			string h_ = g_.Value;
 			CqlDate i_ = context?.Operators.ConvertStringToDate(h_);
 			CqlInterval<CqlDateTime> j_ = this.Measurement_Period();
-<<<<<<< HEAD
 			CqlDateTime k_ = context?.Operators.Start(j_);
 			CqlDate l_ = context?.Operators.DateFrom(k_);
-			int? m_ = context?.Operators.CalculateAgeAt(i_, l_, "month");
+			int? m_ = context?.Operators.CalculateAgeAt(i_, l_, null);
 			bool? n_ = context?.Operators.GreaterOrEqual(m_, 3);
-=======
-			CqlDateTime k_ = context.Operators.Start(j_);
-			CqlDate l_ = context.Operators.DateFrom(k_);
-			int? m_ = context.Operators.CalculateAgeAt(i_, l_, null);
-			bool? n_ = context.Operators.GreaterOrEqual(m_, 3);
->>>>>>> 54dd61a5
 
 			return n_;
 		};
@@ -667,33 +647,18 @@
 			string h_ = g_.Value;
 			CqlDate i_ = context?.Operators.ConvertStringToDate(h_);
 			CqlInterval<CqlDateTime> j_ = this.Measurement_Period();
-<<<<<<< HEAD
 			CqlDateTime k_ = context?.Operators.Start(j_);
 			CqlDate l_ = context?.Operators.DateFrom(k_);
-			int? m_ = context?.Operators.CalculateAgeAt(i_, l_, "month");
+			int? m_ = context?.Operators.CalculateAgeAt(i_, l_, null);
 			bool? n_ = context?.Operators.GreaterOrEqual(m_, 3);
 			Date p_ = f_.BirthDateElement;
 			string q_ = p_.Value;
 			CqlDate r_ = context?.Operators.ConvertStringToDate(q_);
 			CqlDateTime t_ = context?.Operators.Start(j_);
 			CqlDate u_ = context?.Operators.DateFrom(t_);
-			int? v_ = context?.Operators.CalculateAgeAt(r_, u_, "year");
+			int? v_ = context?.Operators.CalculateAgeAt(r_, u_, null);
 			bool? w_ = context?.Operators.LessOrEqual(v_, 17);
 			bool? x_ = context?.Operators.And(n_, w_);
-=======
-			CqlDateTime k_ = context.Operators.Start(j_);
-			CqlDate l_ = context.Operators.DateFrom(k_);
-			int? m_ = context.Operators.CalculateAgeAt(i_, l_, null);
-			bool? n_ = context.Operators.GreaterOrEqual(m_, 3);
-			Date p_ = f_?.BirthDateElement;
-			string q_ = p_?.Value;
-			CqlDate r_ = context.Operators.ConvertStringToDate(q_);
-			CqlDateTime t_ = context.Operators.Start(j_);
-			CqlDate u_ = context.Operators.DateFrom(t_);
-			int? v_ = context.Operators.CalculateAgeAt(r_, u_, null);
-			bool? w_ = context.Operators.LessOrEqual(v_, 17);
-			bool? x_ = context.Operators.And(n_, w_);
->>>>>>> 54dd61a5
 
 			return x_;
 		};
@@ -719,19 +684,11 @@
 			string h_ = g_.Value;
 			CqlDate i_ = context?.Operators.ConvertStringToDate(h_);
 			CqlInterval<CqlDateTime> j_ = this.Measurement_Period();
-<<<<<<< HEAD
 			CqlDateTime k_ = context?.Operators.Start(j_);
 			CqlDate l_ = context?.Operators.DateFrom(k_);
-			int? m_ = context?.Operators.CalculateAgeAt(i_, l_, "year");
+			int? m_ = context?.Operators.CalculateAgeAt(i_, l_, null);
 			CqlInterval<int?> n_ = context?.Operators.Interval(18, 64, true, true);
 			bool? o_ = context?.Operators.In<int?>(m_, n_, null);
-=======
-			CqlDateTime k_ = context.Operators.Start(j_);
-			CqlDate l_ = context.Operators.DateFrom(k_);
-			int? m_ = context.Operators.CalculateAgeAt(i_, l_, null);
-			CqlInterval<int?> n_ = context.Operators.Interval(18, 64, true, true);
-			bool? o_ = context.Operators.In<int?>(m_, n_, null);
->>>>>>> 54dd61a5
 
 			return o_;
 		};
@@ -757,17 +714,10 @@
 			string h_ = g_.Value;
 			CqlDate i_ = context?.Operators.ConvertStringToDate(h_);
 			CqlInterval<CqlDateTime> j_ = this.Measurement_Period();
-<<<<<<< HEAD
 			CqlDateTime k_ = context?.Operators.Start(j_);
 			CqlDate l_ = context?.Operators.DateFrom(k_);
-			int? m_ = context?.Operators.CalculateAgeAt(i_, l_, "year");
+			int? m_ = context?.Operators.CalculateAgeAt(i_, l_, null);
 			bool? n_ = context?.Operators.GreaterOrEqual(m_, 65);
-=======
-			CqlDateTime k_ = context.Operators.Start(j_);
-			CqlDate l_ = context.Operators.DateFrom(k_);
-			int? m_ = context.Operators.CalculateAgeAt(i_, l_, null);
-			bool? n_ = context.Operators.GreaterOrEqual(m_, 65);
->>>>>>> 54dd61a5
 
 			return n_;
 		};
