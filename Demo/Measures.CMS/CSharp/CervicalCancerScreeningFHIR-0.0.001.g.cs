﻿using System;
using System.Linq;
using System.Collections.Generic;
using Hl7.Cql.Runtime;
using Hl7.Cql.Primitives;
using Hl7.Cql.Abstractions;
using Hl7.Cql.ValueSets;
using Hl7.Cql.Iso8601;
using System.Reflection;
using Hl7.Fhir.Model;
using Range = Hl7.Fhir.Model.Range;
using Task = Hl7.Fhir.Model.Task;
[System.CodeDom.Compiler.GeneratedCode(".NET Code Generation", "2.0.0.0")]
[CqlLibrary("CervicalCancerScreeningFHIR", "0.0.001")]
public class CervicalCancerScreeningFHIR_0_0_001
{


    internal CqlContext context;

    #region Cached values

    internal Lazy<CqlValueSet> __Congenital_or_Acquired_Absence_of_Cervix;
    internal Lazy<CqlValueSet> __Home_Healthcare_Services;
    internal Lazy<CqlValueSet> __HPV_Test;
    internal Lazy<CqlValueSet> __Hysterectomy_with_No_Residual_Cervix;
    internal Lazy<CqlValueSet> __Office_Visit;
    internal Lazy<CqlValueSet> __Online_Assessments;
    internal Lazy<CqlValueSet> __Pap_Test;
    internal Lazy<CqlValueSet> __Preventive_Care_Services_Established_Office_Visit__18_and_Up;
    internal Lazy<CqlValueSet> __Preventive_Care_Services_Initial_Office_Visit__18_and_Up;
    internal Lazy<CqlValueSet> __Telephone_Visits;
    internal Lazy<CqlInterval<CqlDateTime>> __Measurement_Period;
    internal Lazy<Patient> __Patient;
    internal Lazy<IEnumerable<Encounter>> __Qualifying_Encounters;
    internal Lazy<bool?> __Initial_Population;
    internal Lazy<bool?> __Denominator;
    internal Lazy<IEnumerable<object>> __Absence_of_Cervix;
    internal Lazy<bool?> __Denominator_Exclusions;
    internal Lazy<IEnumerable<Observation>> __Cervical_Cytology_Within_3_Years;
    internal Lazy<IEnumerable<Observation>> __HPV_Test_Within_5_Years_for_Women_Age_30_and_Older;
    internal Lazy<bool?> __Numerator;
    internal Lazy<(IEnumerable<CqlCode> codes, string display)?> __SDE_Ethnicity;
    internal Lazy<IEnumerable<(CqlConcept code, CqlInterval<CqlDateTime> period)?>> __SDE_Payer;
    internal Lazy<(IEnumerable<CqlCode> codes, string display)?> __SDE_Race;
    internal Lazy<CqlCode> __SDE_Sex;

    #endregion
    public CervicalCancerScreeningFHIR_0_0_001(CqlContext context)
    {
        this.context = context ?? throw new ArgumentNullException("context");

        FHIRHelpers_4_3_000 = new FHIRHelpers_4_3_000(context);
        SupplementalDataElements_3_4_000 = new SupplementalDataElements_3_4_000(context);
        QICoreCommon_2_0_000 = new QICoreCommon_2_0_000(context);
        Hospice_6_9_000 = new Hospice_6_9_000(context);
        PalliativeCare_1_9_000 = new PalliativeCare_1_9_000(context);
        Status_1_6_000 = new Status_1_6_000(context);

        __Congenital_or_Acquired_Absence_of_Cervix = new Lazy<CqlValueSet>(this.Congenital_or_Acquired_Absence_of_Cervix_Value);
        __Home_Healthcare_Services = new Lazy<CqlValueSet>(this.Home_Healthcare_Services_Value);
        __HPV_Test = new Lazy<CqlValueSet>(this.HPV_Test_Value);
        __Hysterectomy_with_No_Residual_Cervix = new Lazy<CqlValueSet>(this.Hysterectomy_with_No_Residual_Cervix_Value);
        __Office_Visit = new Lazy<CqlValueSet>(this.Office_Visit_Value);
        __Online_Assessments = new Lazy<CqlValueSet>(this.Online_Assessments_Value);
        __Pap_Test = new Lazy<CqlValueSet>(this.Pap_Test_Value);
        __Preventive_Care_Services_Established_Office_Visit__18_and_Up = new Lazy<CqlValueSet>(this.Preventive_Care_Services_Established_Office_Visit__18_and_Up_Value);
        __Preventive_Care_Services_Initial_Office_Visit__18_and_Up = new Lazy<CqlValueSet>(this.Preventive_Care_Services_Initial_Office_Visit__18_and_Up_Value);
        __Telephone_Visits = new Lazy<CqlValueSet>(this.Telephone_Visits_Value);
        __Measurement_Period = new Lazy<CqlInterval<CqlDateTime>>(this.Measurement_Period_Value);
        __Patient = new Lazy<Patient>(this.Patient_Value);
        __Qualifying_Encounters = new Lazy<IEnumerable<Encounter>>(this.Qualifying_Encounters_Value);
        __Initial_Population = new Lazy<bool?>(this.Initial_Population_Value);
        __Denominator = new Lazy<bool?>(this.Denominator_Value);
        __Absence_of_Cervix = new Lazy<IEnumerable<object>>(this.Absence_of_Cervix_Value);
        __Denominator_Exclusions = new Lazy<bool?>(this.Denominator_Exclusions_Value);
        __Cervical_Cytology_Within_3_Years = new Lazy<IEnumerable<Observation>>(this.Cervical_Cytology_Within_3_Years_Value);
        __HPV_Test_Within_5_Years_for_Women_Age_30_and_Older = new Lazy<IEnumerable<Observation>>(this.HPV_Test_Within_5_Years_for_Women_Age_30_and_Older_Value);
        __Numerator = new Lazy<bool?>(this.Numerator_Value);
        __SDE_Ethnicity = new Lazy<(IEnumerable<CqlCode> codes, string display)?>(this.SDE_Ethnicity_Value);
        __SDE_Payer = new Lazy<IEnumerable<(CqlConcept code, CqlInterval<CqlDateTime> period)?>>(this.SDE_Payer_Value);
        __SDE_Race = new Lazy<(IEnumerable<CqlCode> codes, string display)?>(this.SDE_Race_Value);
        __SDE_Sex = new Lazy<CqlCode>(this.SDE_Sex_Value);
    }
    #region Dependencies

    public FHIRHelpers_4_3_000 FHIRHelpers_4_3_000 { get; }
    public SupplementalDataElements_3_4_000 SupplementalDataElements_3_4_000 { get; }
    public QICoreCommon_2_0_000 QICoreCommon_2_0_000 { get; }
    public Hospice_6_9_000 Hospice_6_9_000 { get; }
    public PalliativeCare_1_9_000 PalliativeCare_1_9_000 { get; }
    public Status_1_6_000 Status_1_6_000 { get; }

    #endregion

	private CqlValueSet Congenital_or_Acquired_Absence_of_Cervix_Value() => 
		new CqlValueSet("http://cts.nlm.nih.gov/fhir/ValueSet/2.16.840.1.113883.3.464.1003.111.12.1016", null);

    [CqlDeclaration("Congenital or Acquired Absence of Cervix")]
    [CqlValueSet("http://cts.nlm.nih.gov/fhir/ValueSet/2.16.840.1.113883.3.464.1003.111.12.1016")]
	public CqlValueSet Congenital_or_Acquired_Absence_of_Cervix() => 
		__Congenital_or_Acquired_Absence_of_Cervix?.Value;

	private CqlValueSet Home_Healthcare_Services_Value() => 
		new CqlValueSet("http://cts.nlm.nih.gov/fhir/ValueSet/2.16.840.1.113883.3.464.1003.101.12.1016", null);

    [CqlDeclaration("Home Healthcare Services")]
    [CqlValueSet("http://cts.nlm.nih.gov/fhir/ValueSet/2.16.840.1.113883.3.464.1003.101.12.1016")]
	public CqlValueSet Home_Healthcare_Services() => 
		__Home_Healthcare_Services?.Value;

	private CqlValueSet HPV_Test_Value() => 
		new CqlValueSet("http://cts.nlm.nih.gov/fhir/ValueSet/2.16.840.1.113883.3.464.1003.110.12.1059", null);

    [CqlDeclaration("HPV Test")]
    [CqlValueSet("http://cts.nlm.nih.gov/fhir/ValueSet/2.16.840.1.113883.3.464.1003.110.12.1059")]
	public CqlValueSet HPV_Test() => 
		__HPV_Test?.Value;

	private CqlValueSet Hysterectomy_with_No_Residual_Cervix_Value() => 
		new CqlValueSet("http://cts.nlm.nih.gov/fhir/ValueSet/2.16.840.1.113883.3.464.1003.198.12.1014", null);

    [CqlDeclaration("Hysterectomy with No Residual Cervix")]
    [CqlValueSet("http://cts.nlm.nih.gov/fhir/ValueSet/2.16.840.1.113883.3.464.1003.198.12.1014")]
	public CqlValueSet Hysterectomy_with_No_Residual_Cervix() => 
		__Hysterectomy_with_No_Residual_Cervix?.Value;

	private CqlValueSet Office_Visit_Value() => 
		new CqlValueSet("http://cts.nlm.nih.gov/fhir/ValueSet/2.16.840.1.113883.3.464.1003.101.12.1001", null);

    [CqlDeclaration("Office Visit")]
    [CqlValueSet("http://cts.nlm.nih.gov/fhir/ValueSet/2.16.840.1.113883.3.464.1003.101.12.1001")]
	public CqlValueSet Office_Visit() => 
		__Office_Visit?.Value;

	private CqlValueSet Online_Assessments_Value() => 
		new CqlValueSet("http://cts.nlm.nih.gov/fhir/ValueSet/2.16.840.1.113883.3.464.1003.101.12.1089", null);

    [CqlDeclaration("Online Assessments")]
    [CqlValueSet("http://cts.nlm.nih.gov/fhir/ValueSet/2.16.840.1.113883.3.464.1003.101.12.1089")]
	public CqlValueSet Online_Assessments() => 
		__Online_Assessments?.Value;

	private CqlValueSet Pap_Test_Value() => 
		new CqlValueSet("http://cts.nlm.nih.gov/fhir/ValueSet/2.16.840.1.113883.3.464.1003.108.12.1017", null);

    [CqlDeclaration("Pap Test")]
    [CqlValueSet("http://cts.nlm.nih.gov/fhir/ValueSet/2.16.840.1.113883.3.464.1003.108.12.1017")]
	public CqlValueSet Pap_Test() => 
		__Pap_Test?.Value;

	private CqlValueSet Preventive_Care_Services_Established_Office_Visit__18_and_Up_Value() => 
		new CqlValueSet("http://cts.nlm.nih.gov/fhir/ValueSet/2.16.840.1.113883.3.464.1003.101.12.1025", null);

    [CqlDeclaration("Preventive Care Services Established Office Visit, 18 and Up")]
    [CqlValueSet("http://cts.nlm.nih.gov/fhir/ValueSet/2.16.840.1.113883.3.464.1003.101.12.1025")]
	public CqlValueSet Preventive_Care_Services_Established_Office_Visit__18_and_Up() => 
		__Preventive_Care_Services_Established_Office_Visit__18_and_Up?.Value;

	private CqlValueSet Preventive_Care_Services_Initial_Office_Visit__18_and_Up_Value() => 
		new CqlValueSet("http://cts.nlm.nih.gov/fhir/ValueSet/2.16.840.1.113883.3.464.1003.101.12.1023", null);

    [CqlDeclaration("Preventive Care Services Initial Office Visit, 18 and Up")]
    [CqlValueSet("http://cts.nlm.nih.gov/fhir/ValueSet/2.16.840.1.113883.3.464.1003.101.12.1023")]
	public CqlValueSet Preventive_Care_Services_Initial_Office_Visit__18_and_Up() => 
		__Preventive_Care_Services_Initial_Office_Visit__18_and_Up?.Value;

	private CqlValueSet Telephone_Visits_Value() => 
		new CqlValueSet("http://cts.nlm.nih.gov/fhir/ValueSet/2.16.840.1.113883.3.464.1003.101.12.1080", null);

    [CqlDeclaration("Telephone Visits")]
    [CqlValueSet("http://cts.nlm.nih.gov/fhir/ValueSet/2.16.840.1.113883.3.464.1003.101.12.1080")]
	public CqlValueSet Telephone_Visits() => 
		__Telephone_Visits?.Value;

	private CqlInterval<CqlDateTime> Measurement_Period_Value()
	{
		CqlDateTime a_ = context?.Operators.DateTime(2025, 1, 1, 0, 0, 0, 0, default);
		CqlDateTime b_ = context?.Operators.DateTime(2026, 1, 1, 0, 0, 0, 0, default);
		CqlInterval<CqlDateTime> c_ = context?.Operators.Interval(a_, b_, true, false);
		object d_ = context.ResolveParameter("CervicalCancerScreeningFHIR-0.0.001", "Measurement Period", c_);

		return (CqlInterval<CqlDateTime>)d_;
	}

    [CqlDeclaration("Measurement Period")]
	public CqlInterval<CqlDateTime> Measurement_Period() => 
		__Measurement_Period?.Value;

	private Patient Patient_Value()
	{
		IEnumerable<Patient> a_ = context?.Operators.RetrieveByValueSet<Patient>(null, null);
		Patient b_ = context?.Operators.SingletonFrom<Patient>(a_);

		return b_;
	}

    [CqlDeclaration("Patient")]
	public Patient Patient() => 
		__Patient?.Value;

	private IEnumerable<Encounter> Qualifying_Encounters_Value()
	{
		CqlValueSet a_ = this.Office_Visit();
		IEnumerable<Encounter> b_ = context?.Operators.RetrieveByValueSet<Encounter>(a_, null);
		CqlValueSet c_ = this.Preventive_Care_Services_Established_Office_Visit__18_and_Up();
		IEnumerable<Encounter> d_ = context?.Operators.RetrieveByValueSet<Encounter>(c_, null);
		IEnumerable<Encounter> e_ = context?.Operators.Union<Encounter>(b_, d_);
		CqlValueSet f_ = this.Preventive_Care_Services_Initial_Office_Visit__18_and_Up();
		IEnumerable<Encounter> g_ = context?.Operators.RetrieveByValueSet<Encounter>(f_, null);
		CqlValueSet h_ = this.Home_Healthcare_Services();
		IEnumerable<Encounter> i_ = context?.Operators.RetrieveByValueSet<Encounter>(h_, null);
		IEnumerable<Encounter> j_ = context?.Operators.Union<Encounter>(g_, i_);
		IEnumerable<Encounter> k_ = context?.Operators.Union<Encounter>(e_, j_);
		CqlValueSet l_ = this.Telephone_Visits();
		IEnumerable<Encounter> m_ = context?.Operators.RetrieveByValueSet<Encounter>(l_, null);
		CqlValueSet n_ = this.Online_Assessments();
		IEnumerable<Encounter> o_ = context?.Operators.RetrieveByValueSet<Encounter>(n_, null);
		IEnumerable<Encounter> p_ = context?.Operators.Union<Encounter>(m_, o_);
		IEnumerable<Encounter> q_ = context?.Operators.Union<Encounter>(k_, p_);
		IEnumerable<Encounter> r_ = Status_1_6_000.isEncounterPerformed(q_);
		bool? s_(Encounter ValidEncounters)
		{
			CqlInterval<CqlDateTime> u_ = this.Measurement_Period();
			Period v_ = ValidEncounters.Period;
			CqlInterval<CqlDateTime> w_ = FHIRHelpers_4_3_000.ToInterval(v_);
			CqlInterval<CqlDateTime> x_ = QICoreCommon_2_0_000.toInterval((w_ as object));
<<<<<<< HEAD
			bool? y_ = context?.Operators.IntervalIncludesInterval<CqlDateTime>(u_, x_, "day");
=======
			bool? y_ = context.Operators.IntervalIncludesInterval<CqlDateTime>(u_, x_, null);
>>>>>>> 54dd61a5

			return y_;
		};
		IEnumerable<Encounter> t_ = context?.Operators.Where<Encounter>(r_, s_);

		return t_;
	}

    [CqlDeclaration("Qualifying Encounters")]
	public IEnumerable<Encounter> Qualifying_Encounters() => 
		__Qualifying_Encounters?.Value;

	private bool? Initial_Population_Value()
	{
		Patient a_ = this.Patient();
		Date b_ = a_.BirthDateElement;
		string c_ = b_.Value;
		CqlDate d_ = context?.Operators.ConvertStringToDate(c_);
		CqlInterval<CqlDateTime> e_ = this.Measurement_Period();
<<<<<<< HEAD
		CqlDateTime f_ = context?.Operators.End(e_);
		CqlDate g_ = context?.Operators.DateFrom(f_);
		int? h_ = context?.Operators.CalculateAgeAt(d_, g_, "year");
		CqlInterval<int?> i_ = context?.Operators.Interval(24, 64, true, true);
		bool? j_ = context?.Operators.In<int?>(h_, i_, null);
		Code<AdministrativeGender> l_ = a_.GenderElement;
		AdministrativeGender? m_ = l_.Value;
		string n_ = context?.Operators.Convert<string>(m_);
		bool? o_ = context?.Operators.Equal(n_, "female");
		bool? p_ = context?.Operators.And(j_, o_);
=======
		CqlDateTime f_ = context.Operators.End(e_);
		CqlDate g_ = context.Operators.DateFrom(f_);
		int? h_ = context.Operators.CalculateAgeAt(d_, g_, null);
		CqlInterval<int?> i_ = context.Operators.Interval(24, 64, true, true);
		bool? j_ = context.Operators.In<int?>(h_, i_, null);
		Code<AdministrativeGender> l_ = a_?.GenderElement;
		AdministrativeGender? m_ = l_?.Value;
		string n_ = context.Operators.Convert<string>(m_);
		bool? o_ = context.Operators.Equal(n_, "female");
		bool? p_ = context.Operators.And(j_, o_);
>>>>>>> 54dd61a5
		IEnumerable<Encounter> q_ = this.Qualifying_Encounters();
		bool? r_ = context?.Operators.Exists<Encounter>(q_);
		bool? s_ = context?.Operators.And(p_, r_);

		return s_;
	}

    [CqlDeclaration("Initial Population")]
	public bool? Initial_Population() => 
		__Initial_Population?.Value;

	private bool? Denominator_Value()
	{
		bool? a_ = this.Initial_Population();

		return a_;
	}

    [CqlDeclaration("Denominator")]
	public bool? Denominator() => 
		__Denominator?.Value;

	private IEnumerable<object> Absence_of_Cervix_Value()
	{
		CqlValueSet a_ = this.Hysterectomy_with_No_Residual_Cervix();
		IEnumerable<Procedure> b_ = context?.Operators.RetrieveByValueSet<Procedure>(a_, null);
		IEnumerable<Procedure> c_ = Status_1_6_000.isProcedurePerformed(b_);
		bool? d_(Procedure NoCervixProcedure)
		{
			DataType k_ = NoCervixProcedure.Performed;
			object l_ = FHIRHelpers_4_3_000.ToValue(k_);
			CqlInterval<CqlDateTime> m_ = QICoreCommon_2_0_000.toInterval(l_);
			CqlDateTime n_ = context?.Operators.End(m_);
			CqlInterval<CqlDateTime> o_ = this.Measurement_Period();
			CqlDateTime p_ = context?.Operators.End(o_);
			bool? q_ = context?.Operators.SameOrBefore(n_, p_, null);

			return q_;
		};
		IEnumerable<Procedure> e_ = context?.Operators.Where<Procedure>(c_, d_);
		CqlValueSet f_ = this.Congenital_or_Acquired_Absence_of_Cervix();
		IEnumerable<Condition> g_ = context?.Operators.RetrieveByValueSet<Condition>(f_, null);
		bool? h_(Condition NoCervixDiagnosis)
		{
			CqlInterval<CqlDateTime> r_ = QICoreCommon_2_0_000.prevalenceInterval(NoCervixDiagnosis);
			CqlDateTime s_ = context?.Operators.Start(r_);
			CqlInterval<CqlDateTime> t_ = this.Measurement_Period();
			CqlDateTime u_ = context?.Operators.End(t_);
			bool? v_ = context?.Operators.SameOrBefore(s_, u_, null);

			return v_;
		};
		IEnumerable<Condition> i_ = context?.Operators.Where<Condition>(g_, h_);
		IEnumerable<object> j_ = context?.Operators.Union<object>((e_ as IEnumerable<object>), (i_ as IEnumerable<object>));

		return j_;
	}

    [CqlDeclaration("Absence of Cervix")]
	public IEnumerable<object> Absence_of_Cervix() => 
		__Absence_of_Cervix?.Value;

	private bool? Denominator_Exclusions_Value()
	{
		bool? a_ = Hospice_6_9_000.Has_Hospice_Services();
		IEnumerable<object> b_ = this.Absence_of_Cervix();
		bool? c_ = context?.Operators.Exists<object>(b_);
		bool? d_ = context?.Operators.Or(a_, c_);
		bool? e_ = PalliativeCare_1_9_000.Has_Palliative_Care_in_the_Measurement_Period();
		bool? f_ = context?.Operators.Or(d_, e_);

		return f_;
	}

    [CqlDeclaration("Denominator Exclusions")]
	public bool? Denominator_Exclusions() => 
		__Denominator_Exclusions?.Value;

	private IEnumerable<Observation> Cervical_Cytology_Within_3_Years_Value()
	{
		CqlValueSet a_ = this.Pap_Test();
		IEnumerable<Observation> b_ = context?.Operators.RetrieveByValueSet<Observation>(a_, null);
		IEnumerable<Observation> c_ = Status_1_6_000.isLaboratoryTestPerformed(b_);
		bool? d_(Observation CervicalCytology)
		{
			object f_()
			{
				bool t_()
				{
					DataType w_ = CervicalCytology.Effective;
					object x_ = FHIRHelpers_4_3_000.ToValue(w_);
					bool y_ = x_ is CqlDateTime;

					return y_;
				};
				bool u_()
				{
					DataType z_ = CervicalCytology.Effective;
					object aa_ = FHIRHelpers_4_3_000.ToValue(z_);
					bool ab_ = aa_ is CqlInterval<CqlDateTime>;

					return ab_;
				};
				bool v_()
				{
					DataType ac_ = CervicalCytology.Effective;
					object ad_ = FHIRHelpers_4_3_000.ToValue(ac_);
					bool ae_ = ad_ is CqlDateTime;

					return ae_;
				};
				if (t_())
				{
					DataType af_ = CervicalCytology.Effective;
					object ag_ = FHIRHelpers_4_3_000.ToValue(af_);

					return ((ag_ as CqlDateTime) as object);
				}
				else if (u_())
				{
					DataType ah_ = CervicalCytology.Effective;
					object ai_ = FHIRHelpers_4_3_000.ToValue(ah_);

					return ((ai_ as CqlInterval<CqlDateTime>) as object);
				}
				else if (v_())
				{
					DataType aj_ = CervicalCytology.Effective;
					object ak_ = FHIRHelpers_4_3_000.ToValue(aj_);

					return ((ak_ as CqlDateTime) as object);
				}
				else
				{
					return null;
				}
			};
			CqlDateTime g_ = QICoreCommon_2_0_000.latest(f_());
			CqlInterval<CqlDateTime> h_ = this.Measurement_Period();
<<<<<<< HEAD
			CqlDateTime i_ = context?.Operators.Start(h_);
			CqlQuantity j_ = context?.Operators.Quantity(2m, "years");
			CqlDateTime k_ = context?.Operators.Subtract(i_, j_);
			CqlDateTime m_ = context?.Operators.End(h_);
			CqlInterval<CqlDateTime> n_ = context?.Operators.Interval(k_, m_, true, true);
			bool? o_ = context?.Operators.In<CqlDateTime>(g_, n_, "day");
			DataType p_ = CervicalCytology.Value;
=======
			CqlDateTime i_ = context.Operators.Start(h_);
			CqlQuantity j_ = context.Operators.Quantity(2m, "years");
			CqlDateTime k_ = context.Operators.Subtract(i_, j_);
			CqlDateTime m_ = context.Operators.End(h_);
			CqlInterval<CqlDateTime> n_ = context.Operators.Interval(k_, m_, true, true);
			bool? o_ = context.Operators.In<CqlDateTime>(g_, n_, null);
			DataType p_ = CervicalCytology?.Value;
>>>>>>> 54dd61a5
			object q_ = FHIRHelpers_4_3_000.ToValue(p_);
			bool? r_ = context?.Operators.Not((bool?)(q_ is null));
			bool? s_ = context?.Operators.And(o_, r_);

			return s_;
		};
		IEnumerable<Observation> e_ = context?.Operators.Where<Observation>(c_, d_);

		return e_;
	}

    [CqlDeclaration("Cervical Cytology Within 3 Years")]
	public IEnumerable<Observation> Cervical_Cytology_Within_3_Years() => 
		__Cervical_Cytology_Within_3_Years?.Value;

	private IEnumerable<Observation> HPV_Test_Within_5_Years_for_Women_Age_30_and_Older_Value()
	{
		CqlValueSet a_ = this.HPV_Test();
		IEnumerable<Observation> b_ = context?.Operators.RetrieveByValueSet<Observation>(a_, null);
		IEnumerable<Observation> c_ = Status_1_6_000.isLaboratoryTestPerformed(b_);
		bool? d_(Observation HPVTest)
		{
			Patient f_ = this.Patient();
			Date g_ = f_.BirthDateElement;
			string h_ = g_.Value;
			CqlDate i_ = context?.Operators.ConvertStringToDate(h_);
			object j_()
			{
				bool ad_()
				{
					DataType ag_ = HPVTest.Effective;
					object ah_ = FHIRHelpers_4_3_000.ToValue(ag_);
					bool ai_ = ah_ is CqlDateTime;

					return ai_;
				};
				bool ae_()
				{
					DataType aj_ = HPVTest.Effective;
					object ak_ = FHIRHelpers_4_3_000.ToValue(aj_);
					bool al_ = ak_ is CqlInterval<CqlDateTime>;

					return al_;
				};
				bool af_()
				{
					DataType am_ = HPVTest.Effective;
					object an_ = FHIRHelpers_4_3_000.ToValue(am_);
					bool ao_ = an_ is CqlDateTime;

					return ao_;
				};
				if (ad_())
				{
					DataType ap_ = HPVTest.Effective;
					object aq_ = FHIRHelpers_4_3_000.ToValue(ap_);

					return ((aq_ as CqlDateTime) as object);
				}
				else if (ae_())
				{
					DataType ar_ = HPVTest.Effective;
					object as_ = FHIRHelpers_4_3_000.ToValue(ar_);

					return ((as_ as CqlInterval<CqlDateTime>) as object);
				}
				else if (af_())
				{
					DataType at_ = HPVTest.Effective;
					object au_ = FHIRHelpers_4_3_000.ToValue(at_);

					return ((au_ as CqlDateTime) as object);
				}
				else
				{
					return null;
				}
			};
			CqlDateTime k_ = QICoreCommon_2_0_000.latest(j_());
<<<<<<< HEAD
			CqlDate l_ = context?.Operators.DateFrom(k_);
			int? m_ = context?.Operators.CalculateAgeAt(i_, l_, "year");
			bool? n_ = context?.Operators.GreaterOrEqual(m_, 30);
=======
			CqlDate l_ = context.Operators.DateFrom(k_);
			int? m_ = context.Operators.CalculateAgeAt(i_, l_, null);
			bool? n_ = context.Operators.GreaterOrEqual(m_, 30);
>>>>>>> 54dd61a5
			object o_()
			{
				bool av_()
				{
					DataType ay_ = HPVTest.Effective;
					object az_ = FHIRHelpers_4_3_000.ToValue(ay_);
					bool ba_ = az_ is CqlDateTime;

					return ba_;
				};
				bool aw_()
				{
					DataType bb_ = HPVTest.Effective;
					object bc_ = FHIRHelpers_4_3_000.ToValue(bb_);
					bool bd_ = bc_ is CqlInterval<CqlDateTime>;

					return bd_;
				};
				bool ax_()
				{
					DataType be_ = HPVTest.Effective;
					object bf_ = FHIRHelpers_4_3_000.ToValue(be_);
					bool bg_ = bf_ is CqlDateTime;

					return bg_;
				};
				if (av_())
				{
					DataType bh_ = HPVTest.Effective;
					object bi_ = FHIRHelpers_4_3_000.ToValue(bh_);

					return ((bi_ as CqlDateTime) as object);
				}
				else if (aw_())
				{
					DataType bj_ = HPVTest.Effective;
					object bk_ = FHIRHelpers_4_3_000.ToValue(bj_);

					return ((bk_ as CqlInterval<CqlDateTime>) as object);
				}
				else if (ax_())
				{
					DataType bl_ = HPVTest.Effective;
					object bm_ = FHIRHelpers_4_3_000.ToValue(bl_);

					return ((bm_ as CqlDateTime) as object);
				}
				else
				{
					return null;
				}
			};
			CqlDateTime p_ = QICoreCommon_2_0_000.latest(o_());
			CqlInterval<CqlDateTime> q_ = this.Measurement_Period();
<<<<<<< HEAD
			CqlDateTime r_ = context?.Operators.Start(q_);
			CqlQuantity s_ = context?.Operators.Quantity(4m, "years");
			CqlDateTime t_ = context?.Operators.Subtract(r_, s_);
			CqlDateTime v_ = context?.Operators.End(q_);
			CqlInterval<CqlDateTime> w_ = context?.Operators.Interval(t_, v_, true, true);
			bool? x_ = context?.Operators.In<CqlDateTime>(p_, w_, "day");
			bool? y_ = context?.Operators.And(n_, x_);
			DataType z_ = HPVTest.Value;
=======
			CqlDateTime r_ = context.Operators.Start(q_);
			CqlQuantity s_ = context.Operators.Quantity(4m, "years");
			CqlDateTime t_ = context.Operators.Subtract(r_, s_);
			CqlDateTime v_ = context.Operators.End(q_);
			CqlInterval<CqlDateTime> w_ = context.Operators.Interval(t_, v_, true, true);
			bool? x_ = context.Operators.In<CqlDateTime>(p_, w_, null);
			bool? y_ = context.Operators.And(n_, x_);
			DataType z_ = HPVTest?.Value;
>>>>>>> 54dd61a5
			object aa_ = FHIRHelpers_4_3_000.ToValue(z_);
			bool? ab_ = context?.Operators.Not((bool?)(aa_ is null));
			bool? ac_ = context?.Operators.And(y_, ab_);

			return ac_;
		};
		IEnumerable<Observation> e_ = context?.Operators.Where<Observation>(c_, d_);

		return e_;
	}

    [CqlDeclaration("HPV Test Within 5 Years for Women Age 30 and Older")]
	public IEnumerable<Observation> HPV_Test_Within_5_Years_for_Women_Age_30_and_Older() => 
		__HPV_Test_Within_5_Years_for_Women_Age_30_and_Older?.Value;

	private bool? Numerator_Value()
	{
		IEnumerable<Observation> a_ = this.Cervical_Cytology_Within_3_Years();
		bool? b_ = context?.Operators.Exists<Observation>(a_);
		IEnumerable<Observation> c_ = this.HPV_Test_Within_5_Years_for_Women_Age_30_and_Older();
		bool? d_ = context?.Operators.Exists<Observation>(c_);
		bool? e_ = context?.Operators.Or(b_, d_);

		return e_;
	}

    [CqlDeclaration("Numerator")]
	public bool? Numerator() => 
		__Numerator?.Value;

	private (IEnumerable<CqlCode> codes, string display)? SDE_Ethnicity_Value()
	{
		(IEnumerable<CqlCode> codes, string display)? a_ = SupplementalDataElements_3_4_000.SDE_Ethnicity();

		return a_;
	}

    [CqlDeclaration("SDE Ethnicity")]
	public (IEnumerable<CqlCode> codes, string display)? SDE_Ethnicity() => 
		__SDE_Ethnicity?.Value;

	private IEnumerable<(CqlConcept code, CqlInterval<CqlDateTime> period)?> SDE_Payer_Value()
	{
		IEnumerable<(CqlConcept code, CqlInterval<CqlDateTime> period)?> a_ = SupplementalDataElements_3_4_000.SDE_Payer();

		return a_;
	}

    [CqlDeclaration("SDE Payer")]
	public IEnumerable<(CqlConcept code, CqlInterval<CqlDateTime> period)?> SDE_Payer() => 
		__SDE_Payer?.Value;

	private (IEnumerable<CqlCode> codes, string display)? SDE_Race_Value()
	{
		(IEnumerable<CqlCode> codes, string display)? a_ = SupplementalDataElements_3_4_000.SDE_Race();

		return a_;
	}

    [CqlDeclaration("SDE Race")]
	public (IEnumerable<CqlCode> codes, string display)? SDE_Race() => 
		__SDE_Race?.Value;

	private CqlCode SDE_Sex_Value()
	{
		CqlCode a_ = SupplementalDataElements_3_4_000.SDE_Sex();

		return a_;
	}

    [CqlDeclaration("SDE Sex")]
	public CqlCode SDE_Sex() => 
		__SDE_Sex?.Value;

}<|MERGE_RESOLUTION|>--- conflicted
+++ resolved
@@ -225,11 +225,7 @@
 			Period v_ = ValidEncounters.Period;
 			CqlInterval<CqlDateTime> w_ = FHIRHelpers_4_3_000.ToInterval(v_);
 			CqlInterval<CqlDateTime> x_ = QICoreCommon_2_0_000.toInterval((w_ as object));
-<<<<<<< HEAD
-			bool? y_ = context?.Operators.IntervalIncludesInterval<CqlDateTime>(u_, x_, "day");
-=======
-			bool? y_ = context.Operators.IntervalIncludesInterval<CqlDateTime>(u_, x_, null);
->>>>>>> 54dd61a5
+			bool? y_ = context?.Operators.IntervalIncludesInterval<CqlDateTime>(u_, x_, null);
 
 			return y_;
 		};
@@ -249,10 +245,9 @@
 		string c_ = b_.Value;
 		CqlDate d_ = context?.Operators.ConvertStringToDate(c_);
 		CqlInterval<CqlDateTime> e_ = this.Measurement_Period();
-<<<<<<< HEAD
 		CqlDateTime f_ = context?.Operators.End(e_);
 		CqlDate g_ = context?.Operators.DateFrom(f_);
-		int? h_ = context?.Operators.CalculateAgeAt(d_, g_, "year");
+		int? h_ = context?.Operators.CalculateAgeAt(d_, g_, null);
 		CqlInterval<int?> i_ = context?.Operators.Interval(24, 64, true, true);
 		bool? j_ = context?.Operators.In<int?>(h_, i_, null);
 		Code<AdministrativeGender> l_ = a_.GenderElement;
@@ -260,18 +255,6 @@
 		string n_ = context?.Operators.Convert<string>(m_);
 		bool? o_ = context?.Operators.Equal(n_, "female");
 		bool? p_ = context?.Operators.And(j_, o_);
-=======
-		CqlDateTime f_ = context.Operators.End(e_);
-		CqlDate g_ = context.Operators.DateFrom(f_);
-		int? h_ = context.Operators.CalculateAgeAt(d_, g_, null);
-		CqlInterval<int?> i_ = context.Operators.Interval(24, 64, true, true);
-		bool? j_ = context.Operators.In<int?>(h_, i_, null);
-		Code<AdministrativeGender> l_ = a_?.GenderElement;
-		AdministrativeGender? m_ = l_?.Value;
-		string n_ = context.Operators.Convert<string>(m_);
-		bool? o_ = context.Operators.Equal(n_, "female");
-		bool? p_ = context.Operators.And(j_, o_);
->>>>>>> 54dd61a5
 		IEnumerable<Encounter> q_ = this.Qualifying_Encounters();
 		bool? r_ = context?.Operators.Exists<Encounter>(q_);
 		bool? s_ = context?.Operators.And(p_, r_);
@@ -411,23 +394,13 @@
 			};
 			CqlDateTime g_ = QICoreCommon_2_0_000.latest(f_());
 			CqlInterval<CqlDateTime> h_ = this.Measurement_Period();
-<<<<<<< HEAD
 			CqlDateTime i_ = context?.Operators.Start(h_);
 			CqlQuantity j_ = context?.Operators.Quantity(2m, "years");
 			CqlDateTime k_ = context?.Operators.Subtract(i_, j_);
 			CqlDateTime m_ = context?.Operators.End(h_);
 			CqlInterval<CqlDateTime> n_ = context?.Operators.Interval(k_, m_, true, true);
-			bool? o_ = context?.Operators.In<CqlDateTime>(g_, n_, "day");
+			bool? o_ = context?.Operators.In<CqlDateTime>(g_, n_, null);
 			DataType p_ = CervicalCytology.Value;
-=======
-			CqlDateTime i_ = context.Operators.Start(h_);
-			CqlQuantity j_ = context.Operators.Quantity(2m, "years");
-			CqlDateTime k_ = context.Operators.Subtract(i_, j_);
-			CqlDateTime m_ = context.Operators.End(h_);
-			CqlInterval<CqlDateTime> n_ = context.Operators.Interval(k_, m_, true, true);
-			bool? o_ = context.Operators.In<CqlDateTime>(g_, n_, null);
-			DataType p_ = CervicalCytology?.Value;
->>>>>>> 54dd61a5
 			object q_ = FHIRHelpers_4_3_000.ToValue(p_);
 			bool? r_ = context?.Operators.Not((bool?)(q_ is null));
 			bool? s_ = context?.Operators.And(o_, r_);
@@ -507,15 +480,9 @@
 				}
 			};
 			CqlDateTime k_ = QICoreCommon_2_0_000.latest(j_());
-<<<<<<< HEAD
 			CqlDate l_ = context?.Operators.DateFrom(k_);
-			int? m_ = context?.Operators.CalculateAgeAt(i_, l_, "year");
+			int? m_ = context?.Operators.CalculateAgeAt(i_, l_, null);
 			bool? n_ = context?.Operators.GreaterOrEqual(m_, 30);
-=======
-			CqlDate l_ = context.Operators.DateFrom(k_);
-			int? m_ = context.Operators.CalculateAgeAt(i_, l_, null);
-			bool? n_ = context.Operators.GreaterOrEqual(m_, 30);
->>>>>>> 54dd61a5
 			object o_()
 			{
 				bool av_()
@@ -570,25 +537,14 @@
 			};
 			CqlDateTime p_ = QICoreCommon_2_0_000.latest(o_());
 			CqlInterval<CqlDateTime> q_ = this.Measurement_Period();
-<<<<<<< HEAD
 			CqlDateTime r_ = context?.Operators.Start(q_);
 			CqlQuantity s_ = context?.Operators.Quantity(4m, "years");
 			CqlDateTime t_ = context?.Operators.Subtract(r_, s_);
 			CqlDateTime v_ = context?.Operators.End(q_);
 			CqlInterval<CqlDateTime> w_ = context?.Operators.Interval(t_, v_, true, true);
-			bool? x_ = context?.Operators.In<CqlDateTime>(p_, w_, "day");
+			bool? x_ = context?.Operators.In<CqlDateTime>(p_, w_, null);
 			bool? y_ = context?.Operators.And(n_, x_);
 			DataType z_ = HPVTest.Value;
-=======
-			CqlDateTime r_ = context.Operators.Start(q_);
-			CqlQuantity s_ = context.Operators.Quantity(4m, "years");
-			CqlDateTime t_ = context.Operators.Subtract(r_, s_);
-			CqlDateTime v_ = context.Operators.End(q_);
-			CqlInterval<CqlDateTime> w_ = context.Operators.Interval(t_, v_, true, true);
-			bool? x_ = context.Operators.In<CqlDateTime>(p_, w_, null);
-			bool? y_ = context.Operators.And(n_, x_);
-			DataType z_ = HPVTest?.Value;
->>>>>>> 54dd61a5
 			object aa_ = FHIRHelpers_4_3_000.ToValue(z_);
 			bool? ab_ = context?.Operators.Not((bool?)(aa_ is null));
 			bool? ac_ = context?.Operators.And(y_, ab_);
