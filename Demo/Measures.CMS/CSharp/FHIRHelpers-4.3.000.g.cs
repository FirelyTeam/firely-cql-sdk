﻿using System;
using System.Linq;
using System.Collections.Generic;
using Hl7.Cql.Runtime;
using Hl7.Cql.Primitives;
using Hl7.Cql.Abstractions;
using Hl7.Cql.ValueSets;
using Hl7.Cql.Iso8601;
using System.Reflection;
using Hl7.Cql.Operators;
using Hl7.Fhir.Model;
using Range = Hl7.Fhir.Model.Range;
using Task = Hl7.Fhir.Model.Task;
[System.CodeDom.Compiler.GeneratedCode(".NET Code Generation", "2.0.5.0")]
[CqlLibrary("FHIRHelpers", "4.3.000")]
public partial class FHIRHelpers_4_3_000 : ILibrary, ISingleton<FHIRHelpers_4_3_000>
{
    private FHIRHelpers_4_3_000() {}

    public static FHIRHelpers_4_3_000 Instance { get; } = new();

    #region Library Members
    public string Name => "FHIRHelpers";
    public string Version => "4.3.000";
    public ILibrary[] Dependencies => [];
    #endregion Library Members
	public CqlInterval<CqlDateTime> ToInterval	(CqlContext context, Period period)
	{
		CqlInterval<CqlDateTime> a_		()
		{
			if (period is null)
			{
				return null as CqlInterval<CqlDateTime>;
			}
			else if (period?.StartElement is null)
			{
FhirDateTime b_ = period?.StartElement;
CqlDateTime c_ = context.Operators.Convert<CqlDateTime>(b_);
FhirDateTime d_ = period?.EndElement;
CqlDateTime e_ = context.Operators.Convert<CqlDateTime>(d_);
CqlInterval<CqlDateTime> f_ = context.Operators.Interval(c_, e_, false, true);

				return f_;
			}
			else
			{
FhirDateTime g_ = period?.StartElement;
CqlDateTime h_ = context.Operators.Convert<CqlDateTime>(g_);
FhirDateTime i_ = period?.EndElement;
CqlDateTime j_ = context.Operators.Convert<CqlDateTime>(i_);
CqlInterval<CqlDateTime> k_ = context.Operators.Interval(h_, j_, true, true);

				return k_;
			}
		}		()
		{
			if (period is null)
			{
				return null as CqlInterval<CqlDateTime>;
			}
			else if (period?.StartElement is null)
			{
FhirDateTime b_ = period?.StartElement;
CqlDateTime c_ = context.Operators.Convert<CqlDateTime>(b_);
FhirDateTime d_ = period?.EndElement;
CqlDateTime e_ = context.Operators.Convert<CqlDateTime>(d_);
CqlInterval<CqlDateTime> f_ = context.Operators.Interval(c_, e_, false, true);

				return f_;
			}
			else
			{
FhirDateTime g_ = period?.StartElement;
CqlDateTime h_ = context.Operators.Convert<CqlDateTime>(g_);
FhirDateTime i_ = period?.EndElement;
CqlDateTime j_ = context.Operators.Convert<CqlDateTime>(i_);
CqlInterval<CqlDateTime> k_ = context.Operators.Interval(h_, j_, true, true);

				return k_;
			}
		};

		return a_();
	}

	public CqlInterval<CqlQuantity> ToInterval	(CqlContext context, Quantity quantity)
	{
		CqlInterval<CqlQuantity> a_		()
		{
			if (quantity is null)
			{
				return null as CqlInterval<CqlQuantity>;
			}
			else
			{
<<<<<<< HEAD
CqlInterval<CqlQuantity> b_()
				{
bool c_()
=======
				CqlInterval<CqlQuantity> b_				()
				{
					bool c_					()
>>>>>>> 3aa01216
					{
Code<Quantity.QuantityComparator> g_ = quantity?.ComparatorElement;
Quantity.QuantityComparator? h_ = g_?.Value;
string i_ = context.Operators.Convert<string>(h_);
bool? j_ = context.Operators.Equal(i_, "<");

						return j_ ?? false;
					};
<<<<<<< HEAD
bool d_()
=======
					bool d_					()
>>>>>>> 3aa01216
					{
Code<Quantity.QuantityComparator> k_ = quantity?.ComparatorElement;
Quantity.QuantityComparator? l_ = k_?.Value;
string m_ = context.Operators.Convert<string>(l_);
bool? n_ = context.Operators.Equal(m_, "<=");

						return n_ ?? false;
					};
<<<<<<< HEAD
bool e_()
=======
					bool e_					()
>>>>>>> 3aa01216
					{
Code<Quantity.QuantityComparator> o_ = quantity?.ComparatorElement;
Quantity.QuantityComparator? p_ = o_?.Value;
string q_ = context.Operators.Convert<string>(p_);
bool? r_ = context.Operators.Equal(q_, ">=");

						return r_ ?? false;
					};
<<<<<<< HEAD
bool f_()
=======
					bool f_					()
>>>>>>> 3aa01216
					{
Code<Quantity.QuantityComparator> s_ = quantity?.ComparatorElement;
Quantity.QuantityComparator? t_ = s_?.Value;
string u_ = context.Operators.Convert<string>(t_);
bool? v_ = context.Operators.Equal(u_, ">");

						return v_ ?? false;
					};
					if (c_())
					{
CqlQuantity w_ = this.ToQuantityIgnoringComparator(context, quantity);
CqlInterval<CqlQuantity> x_ = context.Operators.Interval(default, w_, true, false);

						return x_;
					}
					else if (d_())
					{
CqlQuantity y_ = this.ToQuantityIgnoringComparator(context, quantity);
CqlInterval<CqlQuantity> z_ = context.Operators.Interval(default, y_, true, true);

						return z_;
					}
					else if (e_())
					{
CqlQuantity aa_ = this.ToQuantityIgnoringComparator(context, quantity);
CqlInterval<CqlQuantity> ab_ = context.Operators.Interval(aa_, default, true, true);

						return ab_;
					}
					else if (f_())
					{
CqlQuantity ac_ = this.ToQuantityIgnoringComparator(context, quantity);
CqlInterval<CqlQuantity> ad_ = context.Operators.Interval(ac_, default, false, true);

						return ad_;
					}
					else
					{
CqlQuantity ae_ = this.ToQuantity(context, quantity);
CqlInterval<CqlQuantity> ag_ = context.Operators.Interval(ae_, ae_, true, true);

						return ag_;
					}
				};

				return b_();
			}
		};

		return a_();
	}

	public CqlInterval<CqlQuantity> ToInterval	(CqlContext context, Range range)
	{
		CqlInterval<CqlQuantity> a_		()
		{
			if (range is null)
			{
				return null as CqlInterval<CqlQuantity>;
			}
			else
			{
Quantity b_ = range?.Low;
CqlQuantity c_ = this.ToQuantity(context, b_);
Quantity d_ = range?.High;
CqlQuantity e_ = this.ToQuantity(context, d_);
CqlInterval<CqlQuantity> f_ = context.Operators.Interval(c_, e_, true, true);

				return f_;
			}
		};

		return a_();
	}

	public string ToCalendarUnit	(CqlContext context, string unit)
	{
		string a_		()
		{
			if ((context.Operators.Equal(unit, "ms")) ?? false)
			{
				return "millisecond";
			}
			else if ((context.Operators.Equal(unit, "s")) ?? false)
			{
				return "second";
			}
			else if ((context.Operators.Equal(unit, "min")) ?? false)
			{
				return "minute";
			}
			else if ((context.Operators.Equal(unit, "h")) ?? false)
			{
				return "hour";
			}
			else if ((context.Operators.Equal(unit, "d")) ?? false)
			{
				return "day";
			}
			else if ((context.Operators.Equal(unit, "wk")) ?? false)
			{
				return "week";
			}
			else if ((context.Operators.Equal(unit, "mo")) ?? false)
			{
				return "month";
			}
			else if ((context.Operators.Equal(unit, "a")) ?? false)
			{
				return "year";
			}
			else
			{
				return unit;
			}
		};

		return a_();
	}

	public CqlQuantity ToQuantity	(CqlContext context, Quantity quantity)
	{
		CqlQuantity a_		()
		{
			bool b_			()
			{
				Code<Quantity.QuantityComparator> d_ = quantity?.ComparatorElement;
				bool? e_ = context.Operators.Not((bool?)(d_ is null));

				return e_ ?? false;
			};
			bool c_			()
			{
				FhirUri f_ = quantity?.SystemElement;
				string h_ = f_?.Value;
				bool? i_ = context.Operators.Equal(h_, "http://unitsofmeasure.org");
				bool? j_ = context.Operators.Or((bool?)(f_ is null), i_);
				string l_ = f_?.Value;
				bool? m_ = context.Operators.Equal(l_, "http://hl7.org/fhirpath/CodeSystem/calendar-units");
				bool? n_ = context.Operators.Or(j_, m_);

				return n_ ?? false;
			};
			if (quantity is null)
			{
				return default;
			}
			else if (quantity?.ValueElement is null)
			{
				return default;
			}
			else if (b_())
			{
object o_ = context.Operators.Message<object>(null, "FHIRHelpers.ToQuantity.ComparatorQuantityNotSupported", "Error", "FHIR Quantity value has a comparator and cannot be converted to a System.Quantity value.");

				return o_ as CqlQuantity;
			}
			else if (c_())
			{
FhirDecimal p_ = quantity?.ValueElement;
decimal? q_ = p_?.Value;
Code r_ = quantity?.CodeElement;
string s_ = r_?.Value;
FhirString t_ = quantity?.UnitElement;
string u_ = t_?.Value;
string v_ = this.ToCalendarUnit(context, (s_ ?? u_) ?? "1");

				return new CqlQuantity(q_, v_);
			}
			else
			{
FhirString w_ = quantity?.UnitElement;
string x_ = w_?.Value;
string y_ = context.Operators.Concatenate("Invalid FHIR Quantity code: ", x_ ?? "");
string z_ = context.Operators.Concatenate(y_ ?? "", " (");
FhirUri aa_ = quantity?.SystemElement;
string ab_ = aa_?.Value;
string ac_ = context.Operators.Concatenate(z_ ?? "", ab_ ?? "");
string ad_ = context.Operators.Concatenate(ac_ ?? "", "|");
Code ae_ = quantity?.CodeElement;
string af_ = ae_?.Value;
string ag_ = context.Operators.Concatenate(ad_ ?? "", af_ ?? "");
string ah_ = context.Operators.Concatenate(ag_ ?? "", ")");
object ai_ = context.Operators.Message<object>(null, "FHIRHelpers.ToQuantity.InvalidFHIRQuantity", "Error", ah_);

				return ai_ as CqlQuantity;
			}
		};

		return a_();
	}

	public CqlQuantity ToQuantityIgnoringComparator	(CqlContext context, Quantity quantity)
	{
		CqlQuantity a_		()
		{
			bool b_			()
			{
				FhirUri c_ = quantity?.SystemElement;
				string e_ = c_?.Value;
				bool? f_ = context.Operators.Equal(e_, "http://unitsofmeasure.org");
				bool? g_ = context.Operators.Or((bool?)(c_ is null), f_);
				string i_ = c_?.Value;
				bool? j_ = context.Operators.Equal(i_, "http://hl7.org/fhirpath/CodeSystem/calendar-units");
				bool? k_ = context.Operators.Or(g_, j_);

				return k_ ?? false;
			};
			if (quantity is null)
			{
				return default;
			}
			else if (quantity?.ValueElement is null)
			{
				return default;
			}
			else if (b_())
			{
FhirDecimal l_ = quantity?.ValueElement;
decimal? m_ = l_?.Value;
Code n_ = quantity?.CodeElement;
string o_ = n_?.Value;
FhirString p_ = quantity?.UnitElement;
string q_ = p_?.Value;
string r_ = this.ToCalendarUnit(context, (o_ ?? q_) ?? "1");

				return new CqlQuantity(m_, r_);
			}
			else
			{
FhirString s_ = quantity?.UnitElement;
string t_ = s_?.Value;
string u_ = context.Operators.Concatenate("Invalid FHIR Quantity code: ", t_ ?? "");
string v_ = context.Operators.Concatenate(u_ ?? "", " (");
FhirUri w_ = quantity?.SystemElement;
string x_ = w_?.Value;
string y_ = context.Operators.Concatenate(v_ ?? "", x_ ?? "");
string z_ = context.Operators.Concatenate(y_ ?? "", "|");
Code aa_ = quantity?.CodeElement;
string ab_ = aa_?.Value;
string ac_ = context.Operators.Concatenate(z_ ?? "", ab_ ?? "");
string ad_ = context.Operators.Concatenate(ac_ ?? "", ")");
object ae_ = context.Operators.Message<object>(null, "FHIRHelpers.ToQuantity.InvalidFHIRQuantity", "Error", ad_);

				return ae_ as CqlQuantity;
			}
		};

		return a_();
	}

	public CqlRatio ToRatio	(CqlContext context, Ratio ratio)
	{
		CqlRatio a_		()
		{
			if (ratio is null)
			{
				return default;
			}
			else
			{
Quantity b_ = ratio?.Numerator;
CqlQuantity c_ = this.ToQuantity(context, b_);
Quantity d_ = ratio?.Denominator;
CqlQuantity e_ = this.ToQuantity(context, d_);

				return new CqlRatio(c_, e_);
			}
		};

		return a_();
	}

	public CqlCode ToCode	(CqlContext context, Coding coding)
	{
		CqlCode a_		()
		{
			if (coding is null)
			{
				return default;
			}
			else
			{
Code b_ = coding?.CodeElement;
string c_ = b_?.Value;
FhirUri d_ = coding?.SystemElement;
string e_ = d_?.Value;
FhirString f_ = coding?.VersionElement;
string g_ = f_?.Value;
FhirString h_ = coding?.DisplayElement;
string i_ = h_?.Value;

				return new CqlCode(c_, e_, g_, i_);
			}
		};

		return a_();
	}

	public CqlConcept ToConcept	(CqlContext context, CodeableConcept concept)
	{
		CqlConcept a_		()
		{
			if (concept is null)
			{
				return default;
			}
			else
			{
<<<<<<< HEAD
List<Coding> b_ = concept?.Coding;
CqlCode c_(Coding C)
=======
				List<Coding> b_ = concept?.Coding;
				CqlCode c_				(Coding C)
>>>>>>> 3aa01216
				{
CqlCode g_ = this.ToCode(context, C);

					return g_;
				};
IEnumerable<CqlCode> d_ = context.Operators.Select<Coding, CqlCode>((IEnumerable<Coding>)b_, c_);
FhirString e_ = concept?.TextElement;
string f_ = e_?.Value;

				return new CqlConcept(d_, f_);
			}
		};

		return a_();
	}

	public CqlValueSet ToValueSet	(CqlContext context, string uri)
	{
		CqlValueSet a_		()
		{
			if (uri is null)
			{
				return default;
			}
			else
			{
CqlValueSet b_ = new CqlValueSet
{
id = uri,
};

				return b_;
			}
		};

		return a_();
	}

	public ResourceReference reference	(CqlContext context, string reference)
	{
		ResourceReference a_		()
		{
			if (reference is null)
			{
				return default;
			}
			else
			{
FhirString b_ = new FhirString
{
Value = reference,
};
ResourceReference c_ = new ResourceReference
{
ReferenceElement = b_,
};

				return c_;
			}
		};

		return a_();
	}

	public ResourceReference reference	(CqlContext context, Resource resource) => 
		throw (new NotImplementedException("External function FHIRHelpers-4.3.000.reference is not implemented."));

	public object ToValue	(CqlContext context, object value)
	{
		object a_		()
		{
			if (value is Base64Binary)
			{
byte[] b_ = (value as Base64Binary)?.Value;
string c_ = context.Operators.Convert<string>(b_);

				return c_ as object;
			}
			else if (value is FhirBoolean)
			{
bool? d_ = (value as FhirBoolean)?.Value;

				return d_;
			}
			else if (value is Canonical)
			{
string e_ = (value as Canonical)?.Value;

				return e_ as object;
			}
			else if (value is Code)
			{
string f_ = (value as Code)?.Value;

				return f_ as object;
			}
			else if (value is Date)
			{
string g_ = (value as Date)?.Value;
CqlDate h_ = context.Operators.ConvertStringToDate(g_);

				return h_ as object;
			}
			else if (value is FhirDateTime)
			{
CqlDateTime i_ = context.Operators.Convert<CqlDateTime>(value as FhirDateTime);

				return i_ as object;
			}
			else if (value is FhirDecimal)
			{
decimal? j_ = (value as FhirDecimal)?.Value;

				return j_;
			}
			else if (value is Id)
			{
string k_ = (value as Id)?.Value;

				return k_ as object;
			}
			else if (value is Instant)
			{
DateTimeOffset? l_ = (value as Instant)?.Value;
CqlDateTime m_ = context.Operators.Convert<CqlDateTime>(l_);

				return m_ as object;
			}
			else if (value is Integer)
			{
int? n_ = (value as Integer)?.Value;

				return n_;
			}
			else if (value is Markdown)
			{
string o_ = (value as Markdown)?.Value;

				return o_ as object;
			}
			else if (value is Oid)
			{
string p_ = (value as Oid)?.Value;

				return p_ as object;
			}
			else if (value is Integer)
			{
int? q_ = (value as Integer)?.Value;

				return q_;
			}
			else if (value is FhirString)
			{
string r_ = (value as FhirString)?.Value;

				return r_ as object;
			}
			else if (value is Time)
			{
string s_ = (value as Time)?.Value;
CqlTime t_ = context.Operators.ConvertStringToTime(s_);

				return t_ as object;
			}
			else if (value is Integer)
			{
int? u_ = (value as Integer)?.Value;

				return u_;
			}
			else if (value is FhirUri)
			{
string v_ = (value as FhirUri)?.Value;

				return v_ as object;
			}
			else if (value is FhirUrl)
			{
string w_ = (value as FhirUrl)?.Value;

				return w_ as object;
			}
			else if (value is Uuid)
			{
string x_ = (value as Uuid)?.Value;

				return x_ as object;
			}
			else if (value is Age)
			{
CqlQuantity y_ = this.ToQuantity(context, value as Age);

				return y_ as object;
			}
			else if (value is CodeableConcept)
			{
CqlConcept z_ = this.ToConcept(context, value as CodeableConcept);

				return z_ as object;
			}
			else if (value is Coding)
			{
CqlCode aa_ = this.ToCode(context, value as Coding);

				return aa_ as object;
			}
			else if (value is Count)
			{
CqlQuantity ab_ = this.ToQuantity(context, value as Count);

				return ab_ as object;
			}
			else if (value is Distance)
			{
CqlQuantity ac_ = this.ToQuantity(context, value as Distance);

				return ac_ as object;
			}
			else if (value is Duration)
			{
CqlQuantity ad_ = this.ToQuantity(context, value as Duration);

				return ad_ as object;
			}
			else if (value is Quantity)
			{
CqlQuantity ae_ = this.ToQuantity(context, value as Quantity);

				return ae_ as object;
			}
			else if (value is Range)
			{
CqlInterval<CqlQuantity> af_ = this.ToInterval(context, value as Range);

				return af_ as object;
			}
			else if (value is Period)
			{
CqlInterval<CqlDateTime> ag_ = this.ToInterval(context, value as Period);

				return ag_ as object;
			}
			else if (value is Ratio)
			{
CqlRatio ah_ = this.ToRatio(context, value as Ratio);

				return ah_ as object;
			}
			else
			{
				return value as object;
			}
		};

		return a_();
	}

	public Resource resolve	(CqlContext context, string reference) => 
		throw (new NotImplementedException("External function FHIRHelpers-4.3.000.resolve is not implemented."));

	public Resource resolve	(CqlContext context, ResourceReference reference) => 
		throw (new NotImplementedException("External function FHIRHelpers-4.3.000.resolve is not implemented."));

	public IEnumerable<Extension> extension	(CqlContext context, Element element, string url) => 
		throw (new NotImplementedException("External function FHIRHelpers-4.3.000.extension is not implemented."));

	public IEnumerable<Extension> extension	(CqlContext context, DomainResource resource, string url) => 
		throw (new NotImplementedException("External function FHIRHelpers-4.3.000.extension is not implemented."));

	public IEnumerable<Extension> modifierExtension	(CqlContext context, BackboneElement element, string url) => 
		throw (new NotImplementedException("External function FHIRHelpers-4.3.000.modifierExtension is not implemented."));

	public IEnumerable<Extension> modifierExtension	(CqlContext context, DomainResource resource, string url) => 
		throw (new NotImplementedException("External function FHIRHelpers-4.3.000.modifierExtension is not implemented."));

	public bool? hasValue	(CqlContext context, Element element) => 
		throw (new NotImplementedException("External function FHIRHelpers-4.3.000.hasValue is not implemented."));

	public object getValue	(CqlContext context, Element element) => 
		throw (new NotImplementedException("External function FHIRHelpers-4.3.000.getValue is not implemented."));

	public IEnumerable<object> ofType	(CqlContext context, string identifier) => 
		throw (new NotImplementedException("External function FHIRHelpers-4.3.000.ofType is not implemented."));

	public bool? @is	(CqlContext context, string identifier) => 
		throw (new NotImplementedException("External function FHIRHelpers-4.3.000.is is not implemented."));

	public object @as	(CqlContext context, string identifier) => 
		throw (new NotImplementedException("External function FHIRHelpers-4.3.000.as is not implemented."));

	public ElementDefinition elementDefinition	(CqlContext context, Element element) => 
		throw (new NotImplementedException("External function FHIRHelpers-4.3.000.elementDefinition is not implemented."));

	public IEnumerable<Element> slice	(CqlContext context, Element element, string url, string name) => 
		throw (new NotImplementedException("External function FHIRHelpers-4.3.000.slice is not implemented."));

	public Resource checkModifiers	(CqlContext context, Resource resource) => 
		throw (new NotImplementedException("External function FHIRHelpers-4.3.000.checkModifiers is not implemented."));

	public Resource checkModifiers	(CqlContext context, Resource resource, string modifier) => 
		throw (new NotImplementedException("External function FHIRHelpers-4.3.000.checkModifiers is not implemented."));

	public Element checkModifiers	(CqlContext context, Element element) => 
		throw (new NotImplementedException("External function FHIRHelpers-4.3.000.checkModifiers is not implemented."));

	public Element checkModifiers	(CqlContext context, Element element, string modifier) => 
		throw (new NotImplementedException("External function FHIRHelpers-4.3.000.checkModifiers is not implemented."));

	public bool? conformsTo	(CqlContext context, Resource resource, string structure) => 
		throw (new NotImplementedException("External function FHIRHelpers-4.3.000.conformsTo is not implemented."));

	public bool? memberOf	(CqlContext context, Code code, string valueSet) => 
		throw (new NotImplementedException("External function FHIRHelpers-4.3.000.memberOf is not implemented."));

	public bool? memberOf	(CqlContext context, Coding coding, string valueSet) => 
		throw (new NotImplementedException("External function FHIRHelpers-4.3.000.memberOf is not implemented."));

	public bool? memberOf	(CqlContext context, CodeableConcept concept, string valueSet) => 
		throw (new NotImplementedException("External function FHIRHelpers-4.3.000.memberOf is not implemented."));

	public bool? subsumes	(CqlContext context, Coding coding, Coding subsumedCoding) => 
		throw (new NotImplementedException("External function FHIRHelpers-4.3.000.subsumes is not implemented."));

	public bool? subsumes	(CqlContext context, CodeableConcept concept, CodeableConcept subsumedConcept) => 
		throw (new NotImplementedException("External function FHIRHelpers-4.3.000.subsumes is not implemented."));

	public bool? subsumedBy	(CqlContext context, Coding coding, Coding subsumingCoding) => 
		throw (new NotImplementedException("External function FHIRHelpers-4.3.000.subsumedBy is not implemented."));

	public bool? subsumedBy	(CqlContext context, CodeableConcept concept, CodeableConcept subsumingConcept) => 
		throw (new NotImplementedException("External function FHIRHelpers-4.3.000.subsumedBy is not implemented."));

	public bool? htmlChecks	(CqlContext context, Element element) => 
		throw (new NotImplementedException("External function FHIRHelpers-4.3.000.htmlChecks is not implemented."));

	public string ToString	(CqlContext context, Code<Account.AccountStatus> value)
	{
		Account.AccountStatus? a_ = value?.Value;
		string b_ = context.Operators.Convert<string>(a_);

		return b_;
	}

	public string ToString	(CqlContext context, Code<ActionCardinalityBehavior> value)
	{
		ActionCardinalityBehavior? a_ = value?.Value;
		string b_ = context.Operators.Convert<string>(a_);

		return b_;
	}

	public string ToString	(CqlContext context, Code<ActionConditionKind> value)
	{
		ActionConditionKind? a_ = value?.Value;
		string b_ = context.Operators.Convert<string>(a_);

		return b_;
	}

	public string ToString	(CqlContext context, Code<ActionGroupingBehavior> value)
	{
		ActionGroupingBehavior? a_ = value?.Value;
		string b_ = context.Operators.Convert<string>(a_);

		return b_;
	}

	public string ToString	(CqlContext context, Code<ActionParticipantType> value)
	{
		ActionParticipantType? a_ = value?.Value;
		string b_ = context.Operators.Convert<string>(a_);

		return b_;
	}

	public string ToString	(CqlContext context, Code<ActionPrecheckBehavior> value)
	{
		ActionPrecheckBehavior? a_ = value?.Value;
		string b_ = context.Operators.Convert<string>(a_);

		return b_;
	}

	public string ToString	(CqlContext context, Code<ActionRelationshipType> value)
	{
		ActionRelationshipType? a_ = value?.Value;
		string b_ = context.Operators.Convert<string>(a_);

		return b_;
	}

	public string ToString	(CqlContext context, Code<ActionRequiredBehavior> value)
	{
		ActionRequiredBehavior? a_ = value?.Value;
		string b_ = context.Operators.Convert<string>(a_);

		return b_;
	}

	public string ToString	(CqlContext context, Code<ActionSelectionBehavior> value)
	{
		ActionSelectionBehavior? a_ = value?.Value;
		string b_ = context.Operators.Convert<string>(a_);

		return b_;
	}

	public string ToString	(CqlContext context, Code<ActivityDefinition.RequestResourceType> value)
	{
		ActivityDefinition.RequestResourceType? a_ = value?.Value;
		string b_ = context.Operators.Convert<string>(a_);

		return b_;
	}

	public string ToString	(CqlContext context, Code<Address.AddressType> value)
	{
		Address.AddressType? a_ = value?.Value;
		string b_ = context.Operators.Convert<string>(a_);

		return b_;
	}

	public string ToString	(CqlContext context, Code<Address.AddressUse> value)
	{
		Address.AddressUse? a_ = value?.Value;
		string b_ = context.Operators.Convert<string>(a_);

		return b_;
	}

	public string ToString	(CqlContext context, Code<AdministrativeGender> value)
	{
		AdministrativeGender? a_ = value?.Value;
		string b_ = context.Operators.Convert<string>(a_);

		return b_;
	}

	public string ToString	(CqlContext context, Code<AdverseEvent.AdverseEventActuality> value)
	{
		AdverseEvent.AdverseEventActuality? a_ = value?.Value;
		string b_ = context.Operators.Convert<string>(a_);

		return b_;
	}

	public string ToString	(CqlContext context, Code<ElementDefinition.AggregationMode> value)
	{
		ElementDefinition.AggregationMode? a_ = value?.Value;
		string b_ = context.Operators.Convert<string>(a_);

		return b_;
	}

	public string ToString	(CqlContext context, Code<AllergyIntolerance.AllergyIntoleranceCategory> value)
	{
		AllergyIntolerance.AllergyIntoleranceCategory? a_ = value?.Value;
		string b_ = context.Operators.Convert<string>(a_);

		return b_;
	}

	public string ToString	(CqlContext context, Code<AllergyIntolerance.AllergyIntoleranceCriticality> value)
	{
		AllergyIntolerance.AllergyIntoleranceCriticality? a_ = value?.Value;
		string b_ = context.Operators.Convert<string>(a_);

		return b_;
	}

	public string ToString	(CqlContext context, Code<AllergyIntolerance.AllergyIntoleranceSeverity> value)
	{
		AllergyIntolerance.AllergyIntoleranceSeverity? a_ = value?.Value;
		string b_ = context.Operators.Convert<string>(a_);

		return b_;
	}

	public string ToString	(CqlContext context, Code<AllergyIntolerance.AllergyIntoleranceType> value)
	{
		AllergyIntolerance.AllergyIntoleranceType? a_ = value?.Value;
		string b_ = context.Operators.Convert<string>(a_);

		return b_;
	}

	public string ToString	(CqlContext context, Code<Appointment.AppointmentStatus> value)
	{
		Appointment.AppointmentStatus? a_ = value?.Value;
		string b_ = context.Operators.Convert<string>(a_);

		return b_;
	}

	public string ToString	(CqlContext context, Code<TestScript.AssertionDirectionType> value)
	{
		TestScript.AssertionDirectionType? a_ = value?.Value;
		string b_ = context.Operators.Convert<string>(a_);

		return b_;
	}

	public string ToString	(CqlContext context, Code<TestScript.AssertionOperatorType> value)
	{
		TestScript.AssertionOperatorType? a_ = value?.Value;
		string b_ = context.Operators.Convert<string>(a_);

		return b_;
	}

	public string ToString	(CqlContext context, Code<TestScript.AssertionResponseTypes> value)
	{
		TestScript.AssertionResponseTypes? a_ = value?.Value;
		string b_ = context.Operators.Convert<string>(a_);

		return b_;
	}

	public string ToString	(CqlContext context, Code<AuditEvent.AuditEventAction> value)
	{
		AuditEvent.AuditEventAction? a_ = value?.Value;
		string b_ = context.Operators.Convert<string>(a_);

		return b_;
	}

	public string ToString	(CqlContext context, Code<AuditEvent.AuditEventAgentNetworkType> value)
	{
		AuditEvent.AuditEventAgentNetworkType? a_ = value?.Value;
		string b_ = context.Operators.Convert<string>(a_);

		return b_;
	}

	public string ToString	(CqlContext context, Code<AuditEvent.AuditEventOutcome> value)
	{
		AuditEvent.AuditEventOutcome? a_ = value?.Value;
		string b_ = context.Operators.Convert<string>(a_);

		return b_;
	}

	public string ToString	(CqlContext context, Code<BindingStrength> value)
	{
		BindingStrength? a_ = value?.Value;
		string b_ = context.Operators.Convert<string>(a_);

		return b_;
	}

	public string ToString	(CqlContext context, Code<BiologicallyDerivedProduct.BiologicallyDerivedProductCategory> value)
	{
		BiologicallyDerivedProduct.BiologicallyDerivedProductCategory? a_ = value?.Value;
		string b_ = context.Operators.Convert<string>(a_);

		return b_;
	}

	public string ToString	(CqlContext context, Code<BiologicallyDerivedProduct.BiologicallyDerivedProductStatus> value)
	{
		BiologicallyDerivedProduct.BiologicallyDerivedProductStatus? a_ = value?.Value;
		string b_ = context.Operators.Convert<string>(a_);

		return b_;
	}

	public string ToString	(CqlContext context, Code<BiologicallyDerivedProduct.BiologicallyDerivedProductStorageScale> value)
	{
		BiologicallyDerivedProduct.BiologicallyDerivedProductStorageScale? a_ = value?.Value;
		string b_ = context.Operators.Convert<string>(a_);

		return b_;
	}

	public string ToString	(CqlContext context, Code<Bundle.BundleType> value)
	{
		Bundle.BundleType? a_ = value?.Value;
		string b_ = context.Operators.Convert<string>(a_);

		return b_;
	}

	public string ToString	(CqlContext context, Code<CapabilityStatementKind> value)
	{
		CapabilityStatementKind? a_ = value?.Value;
		string b_ = context.Operators.Convert<string>(a_);

		return b_;
	}

	public string ToString	(CqlContext context, Code<CarePlan.CarePlanActivityKind> value)
	{
		CarePlan.CarePlanActivityKind? a_ = value?.Value;
		string b_ = context.Operators.Convert<string>(a_);

		return b_;
	}

	public string ToString	(CqlContext context, Code<CarePlan.CarePlanActivityStatus> value)
	{
		CarePlan.CarePlanActivityStatus? a_ = value?.Value;
		string b_ = context.Operators.Convert<string>(a_);

		return b_;
	}

	public string ToString	(CqlContext context, Code<CarePlan.CarePlanIntent> value)
	{
		CarePlan.CarePlanIntent? a_ = value?.Value;
		string b_ = context.Operators.Convert<string>(a_);

		return b_;
	}

	public string ToString	(CqlContext context, Code<RequestStatus> value)
	{
		RequestStatus? a_ = value?.Value;
		string b_ = context.Operators.Convert<string>(a_);

		return b_;
	}

	public string ToString	(CqlContext context, Code<CareTeam.CareTeamStatus> value)
	{
		CareTeam.CareTeamStatus? a_ = value?.Value;
		string b_ = context.Operators.Convert<string>(a_);

		return b_;
	}

	public string ToString	(CqlContext context, Code<CatalogEntry.CatalogEntryRelationType> value)
	{
		CatalogEntry.CatalogEntryRelationType? a_ = value?.Value;
		string b_ = context.Operators.Convert<string>(a_);

		return b_;
	}

	public string ToString	(CqlContext context, Code<InvoicePriceComponentType> value)
	{
		InvoicePriceComponentType? a_ = value?.Value;
		string b_ = context.Operators.Convert<string>(a_);

		return b_;
	}

	public string ToString	(CqlContext context, Code<ChargeItem.ChargeItemStatus> value)
	{
		ChargeItem.ChargeItemStatus? a_ = value?.Value;
		string b_ = context.Operators.Convert<string>(a_);

		return b_;
	}

	public string ToString	(CqlContext context, Code<FinancialResourceStatusCodes> value)
	{
		FinancialResourceStatusCodes? a_ = value?.Value;
		string b_ = context.Operators.Convert<string>(a_);

		return b_;
	}

	public string ToString	(CqlContext context, Code<ClinicalImpression.ClinicalImpressionStatus> value)
	{
		ClinicalImpression.ClinicalImpressionStatus? a_ = value?.Value;
		string b_ = context.Operators.Convert<string>(a_);

		return b_;
	}

	public string ToString	(CqlContext context, Code<TerminologyCapabilities.CodeSearchSupport> value)
	{
		TerminologyCapabilities.CodeSearchSupport? a_ = value?.Value;
		string b_ = context.Operators.Convert<string>(a_);

		return b_;
	}

	public string ToString	(CqlContext context, Code<CodeSystemContentMode> value)
	{
		CodeSystemContentMode? a_ = value?.Value;
		string b_ = context.Operators.Convert<string>(a_);

		return b_;
	}

	public string ToString	(CqlContext context, Code<CodeSystem.CodeSystemHierarchyMeaning> value)
	{
		CodeSystem.CodeSystemHierarchyMeaning? a_ = value?.Value;
		string b_ = context.Operators.Convert<string>(a_);

		return b_;
	}

	public string ToString	(CqlContext context, Code<RequestPriority> value)
	{
		RequestPriority? a_ = value?.Value;
		string b_ = context.Operators.Convert<string>(a_);

		return b_;
	}

	public string ToString	(CqlContext context, Code<EventStatus> value)
	{
		EventStatus? a_ = value?.Value;
		string b_ = context.Operators.Convert<string>(a_);

		return b_;
	}

	public string ToString	(CqlContext context, Code<CompartmentType> value)
	{
		CompartmentType? a_ = value?.Value;
		string b_ = context.Operators.Convert<string>(a_);

		return b_;
	}

	public string ToString	(CqlContext context, Code<Composition.CompositionAttestationMode> value)
	{
		Composition.CompositionAttestationMode? a_ = value?.Value;
		string b_ = context.Operators.Convert<string>(a_);

		return b_;
	}

	public string ToString	(CqlContext context, Code<CompositionStatus> value)
	{
		CompositionStatus? a_ = value?.Value;
		string b_ = context.Operators.Convert<string>(a_);

		return b_;
	}

	public string ToString	(CqlContext context, Code<ConceptMapEquivalence> value)
	{
		ConceptMapEquivalence? a_ = value?.Value;
		string b_ = context.Operators.Convert<string>(a_);

		return b_;
	}

	public string ToString	(CqlContext context, Code<ConceptMap.ConceptMapGroupUnmappedMode> value)
	{
		ConceptMap.ConceptMapGroupUnmappedMode? a_ = value?.Value;
		string b_ = context.Operators.Convert<string>(a_);

		return b_;
	}

	public string ToString	(CqlContext context, Code<CapabilityStatement.ConditionalDeleteStatus> value)
	{
		CapabilityStatement.ConditionalDeleteStatus? a_ = value?.Value;
		string b_ = context.Operators.Convert<string>(a_);

		return b_;
	}

	public string ToString	(CqlContext context, Code<CapabilityStatement.ConditionalReadStatus> value)
	{
		CapabilityStatement.ConditionalReadStatus? a_ = value?.Value;
		string b_ = context.Operators.Convert<string>(a_);

		return b_;
	}

	public string ToString	(CqlContext context, Code<Consent.ConsentDataMeaning> value)
	{
		Consent.ConsentDataMeaning? a_ = value?.Value;
		string b_ = context.Operators.Convert<string>(a_);

		return b_;
	}

	public string ToString	(CqlContext context, Code<Consent.ConsentProvisionType> value)
	{
		Consent.ConsentProvisionType? a_ = value?.Value;
		string b_ = context.Operators.Convert<string>(a_);

		return b_;
	}

	public string ToString	(CqlContext context, Code<Consent.ConsentState> value)
	{
		Consent.ConsentState? a_ = value?.Value;
		string b_ = context.Operators.Convert<string>(a_);

		return b_;
	}

	public string ToString	(CqlContext context, Code<ConstraintSeverity> value)
	{
		ConstraintSeverity? a_ = value?.Value;
		string b_ = context.Operators.Convert<string>(a_);

		return b_;
	}

	public string ToString	(CqlContext context, Code<ContactPoint.ContactPointSystem> value)
	{
		ContactPoint.ContactPointSystem? a_ = value?.Value;
		string b_ = context.Operators.Convert<string>(a_);

		return b_;
	}

	public string ToString	(CqlContext context, Code<ContactPoint.ContactPointUse> value)
	{
		ContactPoint.ContactPointUse? a_ = value?.Value;
		string b_ = context.Operators.Convert<string>(a_);

		return b_;
	}

	public string ToString	(CqlContext context, Code<Contract.ContractResourcePublicationStatusCodes> value)
	{
		Contract.ContractResourcePublicationStatusCodes? a_ = value?.Value;
		string b_ = context.Operators.Convert<string>(a_);

		return b_;
	}

	public string ToString	(CqlContext context, Code<Contract.ContractResourceStatusCodes> value)
	{
		Contract.ContractResourceStatusCodes? a_ = value?.Value;
		string b_ = context.Operators.Convert<string>(a_);

		return b_;
	}

	public string ToString	(CqlContext context, Code<Contributor.ContributorType> value)
	{
		Contributor.ContributorType? a_ = value?.Value;
		string b_ = context.Operators.Convert<string>(a_);

		return b_;
	}

	public string ToString	(CqlContext context, Code<Money.Currencies> value)
	{
		Money.Currencies? a_ = value?.Value;
		string b_ = context.Operators.Convert<string>(a_);

		return b_;
	}

	public string ToString	(CqlContext context, Code<DaysOfWeek> value)
	{
		DaysOfWeek? a_ = value?.Value;
		string b_ = context.Operators.Convert<string>(a_);

		return b_;
	}

	public string ToString	(CqlContext context, Code<DetectedIssue.DetectedIssueSeverity> value)
	{
		DetectedIssue.DetectedIssueSeverity? a_ = value?.Value;
		string b_ = context.Operators.Convert<string>(a_);

		return b_;
	}

	public string ToString	(CqlContext context, Code<ObservationStatus> value)
	{
		ObservationStatus? a_ = value?.Value;
		string b_ = context.Operators.Convert<string>(a_);

		return b_;
	}

	public string ToString	(CqlContext context, Code<DeviceMetric.DeviceMetricCalibrationState> value)
	{
		DeviceMetric.DeviceMetricCalibrationState? a_ = value?.Value;
		string b_ = context.Operators.Convert<string>(a_);

		return b_;
	}

	public string ToString	(CqlContext context, Code<DeviceMetric.DeviceMetricCalibrationType> value)
	{
		DeviceMetric.DeviceMetricCalibrationType? a_ = value?.Value;
		string b_ = context.Operators.Convert<string>(a_);

		return b_;
	}

	public string ToString	(CqlContext context, Code<DeviceMetric.DeviceMetricCategory> value)
	{
		DeviceMetric.DeviceMetricCategory? a_ = value?.Value;
		string b_ = context.Operators.Convert<string>(a_);

		return b_;
	}

	public string ToString	(CqlContext context, Code<DeviceMetric.DeviceMetricColor> value)
	{
		DeviceMetric.DeviceMetricColor? a_ = value?.Value;
		string b_ = context.Operators.Convert<string>(a_);

		return b_;
	}

	public string ToString	(CqlContext context, Code<DeviceMetric.DeviceMetricOperationalStatus> value)
	{
		DeviceMetric.DeviceMetricOperationalStatus? a_ = value?.Value;
		string b_ = context.Operators.Convert<string>(a_);

		return b_;
	}

	public string ToString	(CqlContext context, Code<DeviceNameType> value)
	{
		DeviceNameType? a_ = value?.Value;
		string b_ = context.Operators.Convert<string>(a_);

		return b_;
	}

	public string ToString	(CqlContext context, Code<DeviceUseStatement.DeviceUseStatementStatus> value)
	{
		DeviceUseStatement.DeviceUseStatementStatus? a_ = value?.Value;
		string b_ = context.Operators.Convert<string>(a_);

		return b_;
	}

	public string ToString	(CqlContext context, Code<DiagnosticReport.DiagnosticReportStatus> value)
	{
		DiagnosticReport.DiagnosticReportStatus? a_ = value?.Value;
		string b_ = context.Operators.Convert<string>(a_);

		return b_;
	}

	public string ToString	(CqlContext context, Code<ElementDefinition.DiscriminatorType> value)
	{
		ElementDefinition.DiscriminatorType? a_ = value?.Value;
		string b_ = context.Operators.Convert<string>(a_);

		return b_;
	}

	public string ToString	(CqlContext context, Code<Composition.V3ConfidentialityClassification> value)
	{
		Composition.V3ConfidentialityClassification? a_ = value?.Value;
		string b_ = context.Operators.Convert<string>(a_);

		return b_;
	}

	public string ToString	(CqlContext context, Code<CapabilityStatement.DocumentMode> value)
	{
		CapabilityStatement.DocumentMode? a_ = value?.Value;
		string b_ = context.Operators.Convert<string>(a_);

		return b_;
	}

	public string ToString	(CqlContext context, Code<DocumentReferenceStatus> value)
	{
		DocumentReferenceStatus? a_ = value?.Value;
		string b_ = context.Operators.Convert<string>(a_);

		return b_;
	}

	public string ToString	(CqlContext context, Code<DocumentRelationshipType> value)
	{
		DocumentRelationshipType? a_ = value?.Value;
		string b_ = context.Operators.Convert<string>(a_);

		return b_;
	}

	public string ToString	(CqlContext context, Code<CoverageEligibilityRequest.EligibilityRequestPurpose> value)
	{
		CoverageEligibilityRequest.EligibilityRequestPurpose? a_ = value?.Value;
		string b_ = context.Operators.Convert<string>(a_);

		return b_;
	}

	public string ToString	(CqlContext context, Code<CoverageEligibilityResponse.EligibilityResponsePurpose> value)
	{
		CoverageEligibilityResponse.EligibilityResponsePurpose? a_ = value?.Value;
		string b_ = context.Operators.Convert<string>(a_);

		return b_;
	}

	public string ToString	(CqlContext context, Code<Questionnaire.EnableWhenBehavior> value)
	{
		Questionnaire.EnableWhenBehavior? a_ = value?.Value;
		string b_ = context.Operators.Convert<string>(a_);

		return b_;
	}

	public string ToString	(CqlContext context, Code<Encounter.EncounterLocationStatus> value)
	{
		Encounter.EncounterLocationStatus? a_ = value?.Value;
		string b_ = context.Operators.Convert<string>(a_);

		return b_;
	}

	public string ToString	(CqlContext context, Code<Encounter.EncounterStatus> value)
	{
		Encounter.EncounterStatus? a_ = value?.Value;
		string b_ = context.Operators.Convert<string>(a_);

		return b_;
	}

	public string ToString	(CqlContext context, Code<Endpoint.EndpointStatus> value)
	{
		Endpoint.EndpointStatus? a_ = value?.Value;
		string b_ = context.Operators.Convert<string>(a_);

		return b_;
	}

	public string ToString	(CqlContext context, Code<EpisodeOfCare.EpisodeOfCareStatus> value)
	{
		EpisodeOfCare.EpisodeOfCareStatus? a_ = value?.Value;
		string b_ = context.Operators.Convert<string>(a_);

		return b_;
	}

	public string ToString	(CqlContext context, Code<CapabilityStatement.EventCapabilityMode> value)
	{
		CapabilityStatement.EventCapabilityMode? a_ = value?.Value;
		string b_ = context.Operators.Convert<string>(a_);

		return b_;
	}

	public string ToString	(CqlContext context, Code<Timing.EventTiming> value)
	{
		Timing.EventTiming? a_ = value?.Value;
		string b_ = context.Operators.Convert<string>(a_);

		return b_;
	}

	public string ToString	(CqlContext context, Code<VariableTypeCode> value)
	{
		VariableTypeCode? a_ = value?.Value;
		string b_ = context.Operators.Convert<string>(a_);

		return b_;
	}

	public string ToString	(CqlContext context, Code<ExampleScenario.ExampleScenarioActorType> value)
	{
		ExampleScenario.ExampleScenarioActorType? a_ = value?.Value;
		string b_ = context.Operators.Convert<string>(a_);

		return b_;
	}

	public string ToString	(CqlContext context, Code<ExplanationOfBenefit.ExplanationOfBenefitStatus> value)
	{
		ExplanationOfBenefit.ExplanationOfBenefitStatus? a_ = value?.Value;
		string b_ = context.Operators.Convert<string>(a_);

		return b_;
	}

	public string ToString	(CqlContext context, Code<EffectEvidenceSynthesis.ExposureStateCode> value)
	{
		EffectEvidenceSynthesis.ExposureStateCode? a_ = value?.Value;
		string b_ = context.Operators.Convert<string>(a_);

		return b_;
	}

	public string ToString	(CqlContext context, Code<StructureDefinition.ExtensionContextType> value)
	{
		StructureDefinition.ExtensionContextType? a_ = value?.Value;
		string b_ = context.Operators.Convert<string>(a_);

		return b_;
	}

	public string ToString	(CqlContext context, Code<FHIRAllTypes> value)
	{
		FHIRAllTypes? a_ = value?.Value;
		string b_ = context.Operators.Convert<string>(a_);

		return b_;
	}

	public string ToString	(CqlContext context, Code<FHIRDefinedType> value)
	{
		FHIRDefinedType? a_ = value?.Value;
		string b_ = context.Operators.Convert<string>(a_);

		return b_;
	}

	public string ToString	(CqlContext context, Code<Device.FHIRDeviceStatus> value)
	{
		Device.FHIRDeviceStatus? a_ = value?.Value;
		string b_ = context.Operators.Convert<string>(a_);

		return b_;
	}

	public string ToString	(CqlContext context, Code<ResourceType> value)
	{
		ResourceType? a_ = value?.Value;
		string b_ = context.Operators.Convert<string>(a_);

		return b_;
	}

	public string ToString	(CqlContext context, Code<Substance.FHIRSubstanceStatus> value)
	{
		Substance.FHIRSubstanceStatus? a_ = value?.Value;
		string b_ = context.Operators.Convert<string>(a_);

		return b_;
	}

	public string ToString	(CqlContext context, Code<FHIRVersion> value)
	{
		FHIRVersion? a_ = value?.Value;
		string b_ = context.Operators.Convert<string>(a_);

		return b_;
	}

	public string ToString	(CqlContext context, Code<FamilyMemberHistory.FamilyHistoryStatus> value)
	{
		FamilyMemberHistory.FamilyHistoryStatus? a_ = value?.Value;
		string b_ = context.Operators.Convert<string>(a_);

		return b_;
	}

	public string ToString	(CqlContext context, Code<FilterOperator> value)
	{
		FilterOperator? a_ = value?.Value;
		string b_ = context.Operators.Convert<string>(a_);

		return b_;
	}

	public string ToString	(CqlContext context, Code<Flag.FlagStatus> value)
	{
		Flag.FlagStatus? a_ = value?.Value;
		string b_ = context.Operators.Convert<string>(a_);

		return b_;
	}

	public string ToString	(CqlContext context, Code<Goal.GoalLifecycleStatus> value)
	{
		Goal.GoalLifecycleStatus? a_ = value?.Value;
		string b_ = context.Operators.Convert<string>(a_);

		return b_;
	}

	public string ToString	(CqlContext context, Code<GraphDefinition.GraphCompartmentRule> value)
	{
		GraphDefinition.GraphCompartmentRule? a_ = value?.Value;
		string b_ = context.Operators.Convert<string>(a_);

		return b_;
	}

	public string ToString	(CqlContext context, Code<GraphDefinition.GraphCompartmentUse> value)
	{
		GraphDefinition.GraphCompartmentUse? a_ = value?.Value;
		string b_ = context.Operators.Convert<string>(a_);

		return b_;
	}

	public string ToString	(CqlContext context, Code<GroupMeasureCode> value)
	{
		GroupMeasureCode? a_ = value?.Value;
		string b_ = context.Operators.Convert<string>(a_);

		return b_;
	}

	public string ToString	(CqlContext context, Code<Group.GroupType> value)
	{
		Group.GroupType? a_ = value?.Value;
		string b_ = context.Operators.Convert<string>(a_);

		return b_;
	}

	public string ToString	(CqlContext context, Code<GuidanceResponse.GuidanceResponseStatus> value)
	{
		GuidanceResponse.GuidanceResponseStatus? a_ = value?.Value;
		string b_ = context.Operators.Convert<string>(a_);

		return b_;
	}

	public string ToString	(CqlContext context, Code<ImplementationGuide.GuidePageGeneration> value)
	{
		ImplementationGuide.GuidePageGeneration? a_ = value?.Value;
		string b_ = context.Operators.Convert<string>(a_);

		return b_;
	}

	public string ToString	(CqlContext context, Code<ImplementationGuide.GuideParameterCode> value)
	{
		ImplementationGuide.GuideParameterCode? a_ = value?.Value;
		string b_ = context.Operators.Convert<string>(a_);

		return b_;
	}

	public string ToString	(CqlContext context, Code<Bundle.HTTPVerb> value)
	{
		Bundle.HTTPVerb? a_ = value?.Value;
		string b_ = context.Operators.Convert<string>(a_);

		return b_;
	}

	public string ToString	(CqlContext context, Code<Identifier.IdentifierUse> value)
	{
		Identifier.IdentifierUse? a_ = value?.Value;
		string b_ = context.Operators.Convert<string>(a_);

		return b_;
	}

	public string ToString	(CqlContext context, Code<Person.IdentityAssuranceLevel> value)
	{
		Person.IdentityAssuranceLevel? a_ = value?.Value;
		string b_ = context.Operators.Convert<string>(a_);

		return b_;
	}

	public string ToString	(CqlContext context, Code<ImagingStudy.ImagingStudyStatus> value)
	{
		ImagingStudy.ImagingStudyStatus? a_ = value?.Value;
		string b_ = context.Operators.Convert<string>(a_);

		return b_;
	}

	public string ToString	(CqlContext context, Code<ImmunizationEvaluation.ImmunizationEvaluationStatusCodes> value)
	{
		ImmunizationEvaluation.ImmunizationEvaluationStatusCodes? a_ = value?.Value;
		string b_ = context.Operators.Convert<string>(a_);

		return b_;
	}

	public string ToString	(CqlContext context, Code<Immunization.ImmunizationStatusCodes> value)
	{
		Immunization.ImmunizationStatusCodes? a_ = value?.Value;
		string b_ = context.Operators.Convert<string>(a_);

		return b_;
	}

	public string ToString	(CqlContext context, Code<Invoice.InvoiceStatus> value)
	{
		Invoice.InvoiceStatus? a_ = value?.Value;
		string b_ = context.Operators.Convert<string>(a_);

		return b_;
	}

	public string ToString	(CqlContext context, Code<OperationOutcome.IssueSeverity> value)
	{
		OperationOutcome.IssueSeverity? a_ = value?.Value;
		string b_ = context.Operators.Convert<string>(a_);

		return b_;
	}

	public string ToString	(CqlContext context, Code<OperationOutcome.IssueType> value)
	{
		OperationOutcome.IssueType? a_ = value?.Value;
		string b_ = context.Operators.Convert<string>(a_);

		return b_;
	}

	public string ToString	(CqlContext context, Code<Patient.LinkType> value)
	{
		Patient.LinkType? a_ = value?.Value;
		string b_ = context.Operators.Convert<string>(a_);

		return b_;
	}

	public string ToString	(CqlContext context, Code<Linkage.LinkageType> value)
	{
		Linkage.LinkageType? a_ = value?.Value;
		string b_ = context.Operators.Convert<string>(a_);

		return b_;
	}

	public string ToString	(CqlContext context, Code<ListMode> value)
	{
		ListMode? a_ = value?.Value;
		string b_ = context.Operators.Convert<string>(a_);

		return b_;
	}

	public string ToString	(CqlContext context, Code<List.ListStatus> value)
	{
		List.ListStatus? a_ = value?.Value;
		string b_ = context.Operators.Convert<string>(a_);

		return b_;
	}

	public string ToString	(CqlContext context, Code<Location.LocationMode> value)
	{
		Location.LocationMode? a_ = value?.Value;
		string b_ = context.Operators.Convert<string>(a_);

		return b_;
	}

	public string ToString	(CqlContext context, Code<Location.LocationStatus> value)
	{
		Location.LocationStatus? a_ = value?.Value;
		string b_ = context.Operators.Convert<string>(a_);

		return b_;
	}

	public string ToString	(CqlContext context, Code<MeasureReport.MeasureReportStatus> value)
	{
		MeasureReport.MeasureReportStatus? a_ = value?.Value;
		string b_ = context.Operators.Convert<string>(a_);

		return b_;
	}

	public string ToString	(CqlContext context, Code<MeasureReport.MeasureReportType> value)
	{
		MeasureReport.MeasureReportType? a_ = value?.Value;
		string b_ = context.Operators.Convert<string>(a_);

		return b_;
	}

	public string ToString	(CqlContext context, Code<MedicationAdministration.MedicationAdministrationStatusCodes> value)
	{
		MedicationAdministration.MedicationAdministrationStatusCodes? a_ = value?.Value;
		string b_ = context.Operators.Convert<string>(a_);

		return b_;
	}

	public string ToString	(CqlContext context, Code<MedicationDispense.MedicationDispenseStatusCodes> value)
	{
		MedicationDispense.MedicationDispenseStatusCodes? a_ = value?.Value;
		string b_ = context.Operators.Convert<string>(a_);

		return b_;
	}

	public string ToString	(CqlContext context, Code<MedicationKnowledge.MedicationKnowledgeStatusCodes> value)
	{
		MedicationKnowledge.MedicationKnowledgeStatusCodes? a_ = value?.Value;
		string b_ = context.Operators.Convert<string>(a_);

		return b_;
	}

	public string ToString	(CqlContext context, Code<MedicationRequest.MedicationRequestIntent> value)
	{
		MedicationRequest.MedicationRequestIntent? a_ = value?.Value;
		string b_ = context.Operators.Convert<string>(a_);

		return b_;
	}

	public string ToString	(CqlContext context, Code<MedicationRequest.MedicationrequestStatus> value)
	{
		MedicationRequest.MedicationrequestStatus? a_ = value?.Value;
		string b_ = context.Operators.Convert<string>(a_);

		return b_;
	}

	public string ToString	(CqlContext context, Code<MedicationStatement.MedicationStatusCodes> value)
	{
		MedicationStatement.MedicationStatusCodes? a_ = value?.Value;
		string b_ = context.Operators.Convert<string>(a_);

		return b_;
	}

	public string ToString	(CqlContext context, Code<Medication.MedicationStatusCodes> value)
	{
		Medication.MedicationStatusCodes? a_ = value?.Value;
		string b_ = context.Operators.Convert<string>(a_);

		return b_;
	}

	public string ToString	(CqlContext context, Code<MessageDefinition.MessageSignificanceCategory> value)
	{
		MessageDefinition.MessageSignificanceCategory? a_ = value?.Value;
		string b_ = context.Operators.Convert<string>(a_);

		return b_;
	}

	public string ToString	(CqlContext context, Code<MessageheaderResponseRequest> value)
	{
		MessageheaderResponseRequest? a_ = value?.Value;
		string b_ = context.Operators.Convert<string>(a_);

		return b_;
	}

	public string ToString	(CqlContext context, Code value)
	{
		string a_ = value?.Value;

		return a_;
	}

	public string ToString	(CqlContext context, Code<HumanName.NameUse> value)
	{
		HumanName.NameUse? a_ = value?.Value;
		string b_ = context.Operators.Convert<string>(a_);

		return b_;
	}

	public string ToString	(CqlContext context, Code<NamingSystem.NamingSystemIdentifierType> value)
	{
		NamingSystem.NamingSystemIdentifierType? a_ = value?.Value;
		string b_ = context.Operators.Convert<string>(a_);

		return b_;
	}

	public string ToString	(CqlContext context, Code<NamingSystem.NamingSystemType> value)
	{
		NamingSystem.NamingSystemType? a_ = value?.Value;
		string b_ = context.Operators.Convert<string>(a_);

		return b_;
	}

	public string ToString	(CqlContext context, Code<Narrative.NarrativeStatus> value)
	{
		Narrative.NarrativeStatus? a_ = value?.Value;
		string b_ = context.Operators.Convert<string>(a_);

		return b_;
	}

	public string ToString	(CqlContext context, Code<NoteType> value)
	{
		NoteType? a_ = value?.Value;
		string b_ = context.Operators.Convert<string>(a_);

		return b_;
	}

	public string ToString	(CqlContext context, Code<RequestIntent> value)
	{
		RequestIntent? a_ = value?.Value;
		string b_ = context.Operators.Convert<string>(a_);

		return b_;
	}

	public string ToString	(CqlContext context, Code<ObservationDefinition.ObservationDataType> value)
	{
		ObservationDefinition.ObservationDataType? a_ = value?.Value;
		string b_ = context.Operators.Convert<string>(a_);

		return b_;
	}

	public string ToString	(CqlContext context, Code<ObservationDefinition.ObservationRangeCategory> value)
	{
		ObservationDefinition.ObservationRangeCategory? a_ = value?.Value;
		string b_ = context.Operators.Convert<string>(a_);

		return b_;
	}

	public string ToString	(CqlContext context, Code<OperationDefinition.OperationKind> value)
	{
		OperationDefinition.OperationKind? a_ = value?.Value;
		string b_ = context.Operators.Convert<string>(a_);

		return b_;
	}

	public string ToString	(CqlContext context, Code<OperationParameterUse> value)
	{
		OperationParameterUse? a_ = value?.Value;
		string b_ = context.Operators.Convert<string>(a_);

		return b_;
	}

	public string ToString	(CqlContext context, Code<MolecularSequence.OrientationType> value)
	{
		MolecularSequence.OrientationType? a_ = value?.Value;
		string b_ = context.Operators.Convert<string>(a_);

		return b_;
	}

	public string ToString	(CqlContext context, Code<Appointment.ParticipantRequired> value)
	{
		Appointment.ParticipantRequired? a_ = value?.Value;
		string b_ = context.Operators.Convert<string>(a_);

		return b_;
	}

	public string ToString	(CqlContext context, Code<ParticipationStatus> value)
	{
		ParticipationStatus? a_ = value?.Value;
		string b_ = context.Operators.Convert<string>(a_);

		return b_;
	}

	public string ToString	(CqlContext context, Code<ElementDefinition.PropertyRepresentation> value)
	{
		ElementDefinition.PropertyRepresentation? a_ = value?.Value;
		string b_ = context.Operators.Convert<string>(a_);

		return b_;
	}

	public string ToString	(CqlContext context, Code<CodeSystem.PropertyType> value)
	{
		CodeSystem.PropertyType? a_ = value?.Value;
		string b_ = context.Operators.Convert<string>(a_);

		return b_;
	}

	public string ToString	(CqlContext context, Code<Provenance.ProvenanceEntityRole> value)
	{
		Provenance.ProvenanceEntityRole? a_ = value?.Value;
		string b_ = context.Operators.Convert<string>(a_);

		return b_;
	}

	public string ToString	(CqlContext context, Code<PublicationStatus> value)
	{
		PublicationStatus? a_ = value?.Value;
		string b_ = context.Operators.Convert<string>(a_);

		return b_;
	}

	public string ToString	(CqlContext context, Code<MolecularSequence.QualityType> value)
	{
		MolecularSequence.QualityType? a_ = value?.Value;
		string b_ = context.Operators.Convert<string>(a_);

		return b_;
	}

	public string ToString	(CqlContext context, Code<Quantity.QuantityComparator> value)
	{
		Quantity.QuantityComparator? a_ = value?.Value;
		string b_ = context.Operators.Convert<string>(a_);

		return b_;
	}

	public string ToString	(CqlContext context, Code<Questionnaire.QuestionnaireItemOperator> value)
	{
		Questionnaire.QuestionnaireItemOperator? a_ = value?.Value;
		string b_ = context.Operators.Convert<string>(a_);

		return b_;
	}

	public string ToString	(CqlContext context, Code<Questionnaire.QuestionnaireItemType> value)
	{
		Questionnaire.QuestionnaireItemType? a_ = value?.Value;
		string b_ = context.Operators.Convert<string>(a_);

		return b_;
	}

	public string ToString	(CqlContext context, Code<QuestionnaireResponse.QuestionnaireResponseStatus> value)
	{
		QuestionnaireResponse.QuestionnaireResponseStatus? a_ = value?.Value;
		string b_ = context.Operators.Convert<string>(a_);

		return b_;
	}

	public string ToString	(CqlContext context, Code<CapabilityStatement.ReferenceHandlingPolicy> value)
	{
		CapabilityStatement.ReferenceHandlingPolicy? a_ = value?.Value;
		string b_ = context.Operators.Convert<string>(a_);

		return b_;
	}

	public string ToString	(CqlContext context, Code<ElementDefinition.ReferenceVersionRules> value)
	{
		ElementDefinition.ReferenceVersionRules? a_ = value?.Value;
		string b_ = context.Operators.Convert<string>(a_);

		return b_;
	}

	public string ToString	(CqlContext context, Code<RelatedArtifact.RelatedArtifactType> value)
	{
		RelatedArtifact.RelatedArtifactType? a_ = value?.Value;
		string b_ = context.Operators.Convert<string>(a_);

		return b_;
	}

	public string ToString	(CqlContext context, Code<ClaimProcessingCodes> value)
	{
		ClaimProcessingCodes? a_ = value?.Value;
		string b_ = context.Operators.Convert<string>(a_);

		return b_;
	}

	public string ToString	(CqlContext context, Code<MolecularSequence.RepositoryType> value)
	{
		MolecularSequence.RepositoryType? a_ = value?.Value;
		string b_ = context.Operators.Convert<string>(a_);

		return b_;
	}

	public string ToString	(CqlContext context, Code<ResearchElementDefinition.ResearchElementType> value)
	{
		ResearchElementDefinition.ResearchElementType? a_ = value?.Value;
		string b_ = context.Operators.Convert<string>(a_);

		return b_;
	}

	public string ToString	(CqlContext context, Code<ResearchStudy.ResearchStudyStatus> value)
	{
		ResearchStudy.ResearchStudyStatus? a_ = value?.Value;
		string b_ = context.Operators.Convert<string>(a_);

		return b_;
	}

	public string ToString	(CqlContext context, Code<ResearchSubject.ResearchSubjectStatus> value)
	{
		ResearchSubject.ResearchSubjectStatus? a_ = value?.Value;
		string b_ = context.Operators.Convert<string>(a_);

		return b_;
	}

	public string ToString	(CqlContext context, Code<CapabilityStatement.ResourceVersionPolicy> value)
	{
		CapabilityStatement.ResourceVersionPolicy? a_ = value?.Value;
		string b_ = context.Operators.Convert<string>(a_);

		return b_;
	}

	public string ToString	(CqlContext context, Code<MessageHeader.ResponseType> value)
	{
		MessageHeader.ResponseType? a_ = value?.Value;
		string b_ = context.Operators.Convert<string>(a_);

		return b_;
	}

	public string ToString	(CqlContext context, Code<CapabilityStatement.RestfulCapabilityMode> value)
	{
		CapabilityStatement.RestfulCapabilityMode? a_ = value?.Value;
		string b_ = context.Operators.Convert<string>(a_);

		return b_;
	}

	public string ToString	(CqlContext context, Code<ImplementationGuide.SPDXLicense> value)
	{
		ImplementationGuide.SPDXLicense? a_ = value?.Value;
		string b_ = context.Operators.Convert<string>(a_);

		return b_;
	}

	public string ToString	(CqlContext context, Code<SearchParameter.SearchComparator> value)
	{
		SearchParameter.SearchComparator? a_ = value?.Value;
		string b_ = context.Operators.Convert<string>(a_);

		return b_;
	}

	public string ToString	(CqlContext context, Code<Bundle.SearchEntryMode> value)
	{
		Bundle.SearchEntryMode? a_ = value?.Value;
		string b_ = context.Operators.Convert<string>(a_);

		return b_;
	}

	public string ToString	(CqlContext context, Code<SearchParameter.SearchModifierCode> value)
	{
		SearchParameter.SearchModifierCode? a_ = value?.Value;
		string b_ = context.Operators.Convert<string>(a_);

		return b_;
	}

	public string ToString	(CqlContext context, Code<SearchParamType> value)
	{
		SearchParamType? a_ = value?.Value;
		string b_ = context.Operators.Convert<string>(a_);

		return b_;
	}

	public string ToString	(CqlContext context, Code<MolecularSequence.SequenceType> value)
	{
		MolecularSequence.SequenceType? a_ = value?.Value;
		string b_ = context.Operators.Convert<string>(a_);

		return b_;
	}

	public string ToString	(CqlContext context, Code<ElementDefinition.SlicingRules> value)
	{
		ElementDefinition.SlicingRules? a_ = value?.Value;
		string b_ = context.Operators.Convert<string>(a_);

		return b_;
	}

	public string ToString	(CqlContext context, Code<Slot.SlotStatus> value)
	{
		Slot.SlotStatus? a_ = value?.Value;
		string b_ = context.Operators.Convert<string>(a_);

		return b_;
	}

	public string ToString	(CqlContext context, Code<DataRequirement.SortDirection> value)
	{
		DataRequirement.SortDirection? a_ = value?.Value;
		string b_ = context.Operators.Convert<string>(a_);

		return b_;
	}

	public string ToString	(CqlContext context, Code<SpecimenDefinition.SpecimenContainedPreference> value)
	{
		SpecimenDefinition.SpecimenContainedPreference? a_ = value?.Value;
		string b_ = context.Operators.Convert<string>(a_);

		return b_;
	}

	public string ToString	(CqlContext context, Code<Specimen.SpecimenStatus> value)
	{
		Specimen.SpecimenStatus? a_ = value?.Value;
		string b_ = context.Operators.Convert<string>(a_);

		return b_;
	}

	public string ToString	(CqlContext context, Code<VerificationResult.StatusCode> value)
	{
		VerificationResult.StatusCode? a_ = value?.Value;
		string b_ = context.Operators.Convert<string>(a_);

		return b_;
	}

	public string ToString	(CqlContext context, Code<MolecularSequence.StrandType> value)
	{
		MolecularSequence.StrandType? a_ = value?.Value;
		string b_ = context.Operators.Convert<string>(a_);

		return b_;
	}

	public string ToString	(CqlContext context, Code<StructureDefinition.StructureDefinitionKind> value)
	{
		StructureDefinition.StructureDefinitionKind? a_ = value?.Value;
		string b_ = context.Operators.Convert<string>(a_);

		return b_;
	}

	public string ToString	(CqlContext context, Code<StructureMap.StructureMapContextType> value)
	{
		StructureMap.StructureMapContextType? a_ = value?.Value;
		string b_ = context.Operators.Convert<string>(a_);

		return b_;
	}

	public string ToString	(CqlContext context, Code<StructureMap.StructureMapGroupTypeMode> value)
	{
		StructureMap.StructureMapGroupTypeMode? a_ = value?.Value;
		string b_ = context.Operators.Convert<string>(a_);

		return b_;
	}

	public string ToString	(CqlContext context, Code<StructureMap.StructureMapInputMode> value)
	{
		StructureMap.StructureMapInputMode? a_ = value?.Value;
		string b_ = context.Operators.Convert<string>(a_);

		return b_;
	}

	public string ToString	(CqlContext context, Code<StructureMap.StructureMapModelMode> value)
	{
		StructureMap.StructureMapModelMode? a_ = value?.Value;
		string b_ = context.Operators.Convert<string>(a_);

		return b_;
	}

	public string ToString	(CqlContext context, Code<StructureMap.StructureMapSourceListMode> value)
	{
		StructureMap.StructureMapSourceListMode? a_ = value?.Value;
		string b_ = context.Operators.Convert<string>(a_);

		return b_;
	}

	public string ToString	(CqlContext context, Code<StructureMap.StructureMapTargetListMode> value)
	{
		StructureMap.StructureMapTargetListMode? a_ = value?.Value;
		string b_ = context.Operators.Convert<string>(a_);

		return b_;
	}

	public string ToString	(CqlContext context, Code<StructureMap.StructureMapTransform> value)
	{
		StructureMap.StructureMapTransform? a_ = value?.Value;
		string b_ = context.Operators.Convert<string>(a_);

		return b_;
	}

	public string ToString	(CqlContext context, Code<Subscription.SubscriptionChannelType> value)
	{
		Subscription.SubscriptionChannelType? a_ = value?.Value;
		string b_ = context.Operators.Convert<string>(a_);

		return b_;
	}

	public string ToString	(CqlContext context, Code<Subscription.SubscriptionStatus> value)
	{
		Subscription.SubscriptionStatus? a_ = value?.Value;
		string b_ = context.Operators.Convert<string>(a_);

		return b_;
	}

	public string ToString	(CqlContext context, Code<SupplyDelivery.SupplyDeliveryStatus> value)
	{
		SupplyDelivery.SupplyDeliveryStatus? a_ = value?.Value;
		string b_ = context.Operators.Convert<string>(a_);

		return b_;
	}

	public string ToString	(CqlContext context, Code<SupplyRequest.SupplyRequestStatus> value)
	{
		SupplyRequest.SupplyRequestStatus? a_ = value?.Value;
		string b_ = context.Operators.Convert<string>(a_);

		return b_;
	}

	public string ToString	(CqlContext context, Code<CapabilityStatement.SystemRestfulInteraction> value)
	{
		CapabilityStatement.SystemRestfulInteraction? a_ = value?.Value;
		string b_ = context.Operators.Convert<string>(a_);

		return b_;
	}

	public string ToString	(CqlContext context, Code<Task.TaskIntent> value)
	{
		Task.TaskIntent? a_ = value?.Value;
		string b_ = context.Operators.Convert<string>(a_);

		return b_;
	}

	public string ToString	(CqlContext context, Code<Task.TaskStatus> value)
	{
		Task.TaskStatus? a_ = value?.Value;
		string b_ = context.Operators.Convert<string>(a_);

		return b_;
	}

	public string ToString	(CqlContext context, Code<TestReport.TestReportActionResult> value)
	{
		TestReport.TestReportActionResult? a_ = value?.Value;
		string b_ = context.Operators.Convert<string>(a_);

		return b_;
	}

	public string ToString	(CqlContext context, Code<TestReport.TestReportParticipantType> value)
	{
		TestReport.TestReportParticipantType? a_ = value?.Value;
		string b_ = context.Operators.Convert<string>(a_);

		return b_;
	}

	public string ToString	(CqlContext context, Code<TestReport.TestReportResult> value)
	{
		TestReport.TestReportResult? a_ = value?.Value;
		string b_ = context.Operators.Convert<string>(a_);

		return b_;
	}

	public string ToString	(CqlContext context, Code<TestReport.TestReportStatus> value)
	{
		TestReport.TestReportStatus? a_ = value?.Value;
		string b_ = context.Operators.Convert<string>(a_);

		return b_;
	}

	public string ToString	(CqlContext context, Code<TestScript.TestScriptRequestMethodCode> value)
	{
		TestScript.TestScriptRequestMethodCode? a_ = value?.Value;
		string b_ = context.Operators.Convert<string>(a_);

		return b_;
	}

	public string ToString	(CqlContext context, Code<TriggerDefinition.TriggerType> value)
	{
		TriggerDefinition.TriggerType? a_ = value?.Value;
		string b_ = context.Operators.Convert<string>(a_);

		return b_;
	}

	public string ToString	(CqlContext context, Code<StructureDefinition.TypeDerivationRule> value)
	{
		StructureDefinition.TypeDerivationRule? a_ = value?.Value;
		string b_ = context.Operators.Convert<string>(a_);

		return b_;
	}

	public string ToString	(CqlContext context, Code<CapabilityStatement.TypeRestfulInteraction> value)
	{
		CapabilityStatement.TypeRestfulInteraction? a_ = value?.Value;
		string b_ = context.Operators.Convert<string>(a_);

		return b_;
	}

	public string ToString	(CqlContext context, Code<Device.UDIEntryType> value)
	{
		Device.UDIEntryType? a_ = value?.Value;
		string b_ = context.Operators.Convert<string>(a_);

		return b_;
	}

	public string ToString	(CqlContext context, Code<Timing.UnitsOfTime> value)
	{
		Timing.UnitsOfTime? a_ = value?.Value;
		string b_ = context.Operators.Convert<string>(a_);

		return b_;
	}

	public string ToString	(CqlContext context, Code<ClaimUseCode> value)
	{
		ClaimUseCode? a_ = value?.Value;
		string b_ = context.Operators.Convert<string>(a_);

		return b_;
	}

	public string ToString	(CqlContext context, Code<VisionPrescription.VisionBase> value)
	{
		VisionPrescription.VisionBase? a_ = value?.Value;
		string b_ = context.Operators.Convert<string>(a_);

		return b_;
	}

	public string ToString	(CqlContext context, Code<VisionPrescription.VisionEyes> value)
	{
		VisionPrescription.VisionEyes? a_ = value?.Value;
		string b_ = context.Operators.Convert<string>(a_);

		return b_;
	}

	public string ToString	(CqlContext context, Code<SearchParameter.XPathUsageType> value)
	{
		SearchParameter.XPathUsageType? a_ = value?.Value;
		string b_ = context.Operators.Convert<string>(a_);

		return b_;
	}

	public string ToString	(CqlContext context, Base64Binary value)
	{
		byte[] a_ = value?.Value;
		string b_ = context.Operators.Convert<string>(a_);

		return b_;
	}

	public string ToString	(CqlContext context, FhirString value)
	{
		string a_ = value?.Value;

		return a_;
	}

	public string ToString	(CqlContext context, FhirUri value)
	{
		string a_ = value?.Value;

		return a_;
	}

	public string ToString	(CqlContext context, XHtml value)
	{
		string a_ = value?.Value;

		return a_;
	}

	public bool? ToBoolean	(CqlContext context, FhirBoolean value)
	{
		bool? a_ = value?.Value;

		return a_;
	}

	public CqlDate ToDate	(CqlContext context, Date value)
	{
		string a_ = value?.Value;
		CqlDate b_ = context.Operators.ConvertStringToDate(a_);

		return b_;
	}

	public CqlDateTime ToDateTime	(CqlContext context, FhirDateTime value)
	{
		CqlDateTime a_ = context.Operators.Convert<CqlDateTime>(value);

		return a_;
	}

	public CqlDateTime ToDateTime	(CqlContext context, Instant value)
	{
		DateTimeOffset? a_ = value?.Value;
		CqlDateTime b_ = context.Operators.Convert<CqlDateTime>(a_);

		return b_;
	}

	public decimal? ToDecimal	(CqlContext context, FhirDecimal value)
	{
		decimal? a_ = value?.Value;

		return a_;
	}

	public int? ToInteger	(CqlContext context, Integer value)
	{
		int? a_ = value?.Value;

		return a_;
	}

	public CqlTime ToTime	(CqlContext context, Time value)
	{
		string a_ = value?.Value;
		CqlTime b_ = context.Operators.ConvertStringToTime(a_);

		return b_;
	}

}<|MERGE_RESOLUTION|>--- conflicted
+++ resolved
@@ -34,47 +34,21 @@
 			}
 			else if (period?.StartElement is null)
 			{
-FhirDateTime b_ = period?.StartElement;
-CqlDateTime c_ = context.Operators.Convert<CqlDateTime>(b_);
-FhirDateTime d_ = period?.EndElement;
-CqlDateTime e_ = context.Operators.Convert<CqlDateTime>(d_);
-CqlInterval<CqlDateTime> f_ = context.Operators.Interval(c_, e_, false, true);
+				FhirDateTime b_ = period?.StartElement;
+				CqlDateTime c_ = context.Operators.Convert<CqlDateTime>(b_);
+				FhirDateTime d_ = period?.EndElement;
+				CqlDateTime e_ = context.Operators.Convert<CqlDateTime>(d_);
+				CqlInterval<CqlDateTime> f_ = context.Operators.Interval(c_, e_, false, true);
 
 				return f_;
 			}
 			else
 			{
-FhirDateTime g_ = period?.StartElement;
-CqlDateTime h_ = context.Operators.Convert<CqlDateTime>(g_);
-FhirDateTime i_ = period?.EndElement;
-CqlDateTime j_ = context.Operators.Convert<CqlDateTime>(i_);
-CqlInterval<CqlDateTime> k_ = context.Operators.Interval(h_, j_, true, true);
-
-				return k_;
-			}
-		}		()
-		{
-			if (period is null)
-			{
-				return null as CqlInterval<CqlDateTime>;
-			}
-			else if (period?.StartElement is null)
-			{
-FhirDateTime b_ = period?.StartElement;
-CqlDateTime c_ = context.Operators.Convert<CqlDateTime>(b_);
-FhirDateTime d_ = period?.EndElement;
-CqlDateTime e_ = context.Operators.Convert<CqlDateTime>(d_);
-CqlInterval<CqlDateTime> f_ = context.Operators.Interval(c_, e_, false, true);
-
-				return f_;
-			}
-			else
-			{
-FhirDateTime g_ = period?.StartElement;
-CqlDateTime h_ = context.Operators.Convert<CqlDateTime>(g_);
-FhirDateTime i_ = period?.EndElement;
-CqlDateTime j_ = context.Operators.Convert<CqlDateTime>(i_);
-CqlInterval<CqlDateTime> k_ = context.Operators.Interval(h_, j_, true, true);
+				FhirDateTime g_ = period?.StartElement;
+				CqlDateTime h_ = context.Operators.Convert<CqlDateTime>(g_);
+				FhirDateTime i_ = period?.EndElement;
+				CqlDateTime j_ = context.Operators.Convert<CqlDateTime>(i_);
+				CqlInterval<CqlDateTime> k_ = context.Operators.Interval(h_, j_, true, true);
 
 				return k_;
 			}
@@ -93,94 +67,76 @@
 			}
 			else
 			{
-<<<<<<< HEAD
-CqlInterval<CqlQuantity> b_()
-				{
-bool c_()
-=======
 				CqlInterval<CqlQuantity> b_				()
 				{
 					bool c_					()
->>>>>>> 3aa01216
 					{
-Code<Quantity.QuantityComparator> g_ = quantity?.ComparatorElement;
-Quantity.QuantityComparator? h_ = g_?.Value;
-string i_ = context.Operators.Convert<string>(h_);
-bool? j_ = context.Operators.Equal(i_, "<");
+						Code<Quantity.QuantityComparator> g_ = quantity?.ComparatorElement;
+						Quantity.QuantityComparator? h_ = g_?.Value;
+						string i_ = context.Operators.Convert<string>(h_);
+						bool? j_ = context.Operators.Equal(i_, "<");
 
 						return j_ ?? false;
 					};
-<<<<<<< HEAD
-bool d_()
-=======
 					bool d_					()
->>>>>>> 3aa01216
 					{
-Code<Quantity.QuantityComparator> k_ = quantity?.ComparatorElement;
-Quantity.QuantityComparator? l_ = k_?.Value;
-string m_ = context.Operators.Convert<string>(l_);
-bool? n_ = context.Operators.Equal(m_, "<=");
+						Code<Quantity.QuantityComparator> k_ = quantity?.ComparatorElement;
+						Quantity.QuantityComparator? l_ = k_?.Value;
+						string m_ = context.Operators.Convert<string>(l_);
+						bool? n_ = context.Operators.Equal(m_, "<=");
 
 						return n_ ?? false;
 					};
-<<<<<<< HEAD
-bool e_()
-=======
 					bool e_					()
->>>>>>> 3aa01216
 					{
-Code<Quantity.QuantityComparator> o_ = quantity?.ComparatorElement;
-Quantity.QuantityComparator? p_ = o_?.Value;
-string q_ = context.Operators.Convert<string>(p_);
-bool? r_ = context.Operators.Equal(q_, ">=");
+						Code<Quantity.QuantityComparator> o_ = quantity?.ComparatorElement;
+						Quantity.QuantityComparator? p_ = o_?.Value;
+						string q_ = context.Operators.Convert<string>(p_);
+						bool? r_ = context.Operators.Equal(q_, ">=");
 
 						return r_ ?? false;
 					};
-<<<<<<< HEAD
-bool f_()
-=======
 					bool f_					()
->>>>>>> 3aa01216
 					{
-Code<Quantity.QuantityComparator> s_ = quantity?.ComparatorElement;
-Quantity.QuantityComparator? t_ = s_?.Value;
-string u_ = context.Operators.Convert<string>(t_);
-bool? v_ = context.Operators.Equal(u_, ">");
+						Code<Quantity.QuantityComparator> s_ = quantity?.ComparatorElement;
+						Quantity.QuantityComparator? t_ = s_?.Value;
+						string u_ = context.Operators.Convert<string>(t_);
+						bool? v_ = context.Operators.Equal(u_, ">");
 
 						return v_ ?? false;
 					};
 					if (c_())
 					{
-CqlQuantity w_ = this.ToQuantityIgnoringComparator(context, quantity);
-CqlInterval<CqlQuantity> x_ = context.Operators.Interval(default, w_, true, false);
+						CqlQuantity w_ = this.ToQuantityIgnoringComparator(context, quantity);
+						CqlInterval<CqlQuantity> x_ = context.Operators.Interval(default, w_, true, false);
 
 						return x_;
 					}
 					else if (d_())
 					{
-CqlQuantity y_ = this.ToQuantityIgnoringComparator(context, quantity);
-CqlInterval<CqlQuantity> z_ = context.Operators.Interval(default, y_, true, true);
+						CqlQuantity y_ = this.ToQuantityIgnoringComparator(context, quantity);
+						CqlInterval<CqlQuantity> z_ = context.Operators.Interval(default, y_, true, true);
 
 						return z_;
 					}
 					else if (e_())
 					{
-CqlQuantity aa_ = this.ToQuantityIgnoringComparator(context, quantity);
-CqlInterval<CqlQuantity> ab_ = context.Operators.Interval(aa_, default, true, true);
+						CqlQuantity aa_ = this.ToQuantityIgnoringComparator(context, quantity);
+						CqlInterval<CqlQuantity> ab_ = context.Operators.Interval(aa_, default, true, true);
 
 						return ab_;
 					}
 					else if (f_())
 					{
-CqlQuantity ac_ = this.ToQuantityIgnoringComparator(context, quantity);
-CqlInterval<CqlQuantity> ad_ = context.Operators.Interval(ac_, default, false, true);
+						CqlQuantity ac_ = this.ToQuantityIgnoringComparator(context, quantity);
+						CqlInterval<CqlQuantity> ad_ = context.Operators.Interval(ac_, default, false, true);
 
 						return ad_;
 					}
 					else
 					{
-CqlQuantity ae_ = this.ToQuantity(context, quantity);
-CqlInterval<CqlQuantity> ag_ = context.Operators.Interval(ae_, ae_, true, true);
+						CqlQuantity ae_ = this.ToQuantity(context, quantity);
+						CqlInterval<CqlQuantity> ag_ = context.Operators.Interval(ae_, ae_, true, true);
 
 						return ag_;
 					}
@@ -203,11 +159,11 @@
 			}
 			else
 			{
-Quantity b_ = range?.Low;
-CqlQuantity c_ = this.ToQuantity(context, b_);
-Quantity d_ = range?.High;
-CqlQuantity e_ = this.ToQuantity(context, d_);
-CqlInterval<CqlQuantity> f_ = context.Operators.Interval(c_, e_, true, true);
+				Quantity b_ = range?.Low;
+				CqlQuantity c_ = this.ToQuantity(context, b_);
+				Quantity d_ = range?.High;
+				CqlQuantity e_ = this.ToQuantity(context, d_);
+				CqlInterval<CqlQuantity> f_ = context.Operators.Interval(c_, e_, true, true);
 
 				return f_;
 			}
@@ -294,37 +250,37 @@
 			}
 			else if (b_())
 			{
-object o_ = context.Operators.Message<object>(null, "FHIRHelpers.ToQuantity.ComparatorQuantityNotSupported", "Error", "FHIR Quantity value has a comparator and cannot be converted to a System.Quantity value.");
+				object o_ = context.Operators.Message<object>(null, "FHIRHelpers.ToQuantity.ComparatorQuantityNotSupported", "Error", "FHIR Quantity value has a comparator and cannot be converted to a System.Quantity value.");
 
 				return o_ as CqlQuantity;
 			}
 			else if (c_())
 			{
-FhirDecimal p_ = quantity?.ValueElement;
-decimal? q_ = p_?.Value;
-Code r_ = quantity?.CodeElement;
-string s_ = r_?.Value;
-FhirString t_ = quantity?.UnitElement;
-string u_ = t_?.Value;
-string v_ = this.ToCalendarUnit(context, (s_ ?? u_) ?? "1");
+				FhirDecimal p_ = quantity?.ValueElement;
+				decimal? q_ = p_?.Value;
+				Code r_ = quantity?.CodeElement;
+				string s_ = r_?.Value;
+				FhirString t_ = quantity?.UnitElement;
+				string u_ = t_?.Value;
+				string v_ = this.ToCalendarUnit(context, (s_ ?? u_) ?? "1");
 
 				return new CqlQuantity(q_, v_);
 			}
 			else
 			{
-FhirString w_ = quantity?.UnitElement;
-string x_ = w_?.Value;
-string y_ = context.Operators.Concatenate("Invalid FHIR Quantity code: ", x_ ?? "");
-string z_ = context.Operators.Concatenate(y_ ?? "", " (");
-FhirUri aa_ = quantity?.SystemElement;
-string ab_ = aa_?.Value;
-string ac_ = context.Operators.Concatenate(z_ ?? "", ab_ ?? "");
-string ad_ = context.Operators.Concatenate(ac_ ?? "", "|");
-Code ae_ = quantity?.CodeElement;
-string af_ = ae_?.Value;
-string ag_ = context.Operators.Concatenate(ad_ ?? "", af_ ?? "");
-string ah_ = context.Operators.Concatenate(ag_ ?? "", ")");
-object ai_ = context.Operators.Message<object>(null, "FHIRHelpers.ToQuantity.InvalidFHIRQuantity", "Error", ah_);
+				FhirString w_ = quantity?.UnitElement;
+				string x_ = w_?.Value;
+				string y_ = context.Operators.Concatenate("Invalid FHIR Quantity code: ", x_ ?? "");
+				string z_ = context.Operators.Concatenate(y_ ?? "", " (");
+				FhirUri aa_ = quantity?.SystemElement;
+				string ab_ = aa_?.Value;
+				string ac_ = context.Operators.Concatenate(z_ ?? "", ab_ ?? "");
+				string ad_ = context.Operators.Concatenate(ac_ ?? "", "|");
+				Code ae_ = quantity?.CodeElement;
+				string af_ = ae_?.Value;
+				string ag_ = context.Operators.Concatenate(ad_ ?? "", af_ ?? "");
+				string ah_ = context.Operators.Concatenate(ag_ ?? "", ")");
+				object ai_ = context.Operators.Message<object>(null, "FHIRHelpers.ToQuantity.InvalidFHIRQuantity", "Error", ah_);
 
 				return ai_ as CqlQuantity;
 			}
@@ -359,31 +315,31 @@
 			}
 			else if (b_())
 			{
-FhirDecimal l_ = quantity?.ValueElement;
-decimal? m_ = l_?.Value;
-Code n_ = quantity?.CodeElement;
-string o_ = n_?.Value;
-FhirString p_ = quantity?.UnitElement;
-string q_ = p_?.Value;
-string r_ = this.ToCalendarUnit(context, (o_ ?? q_) ?? "1");
+				FhirDecimal l_ = quantity?.ValueElement;
+				decimal? m_ = l_?.Value;
+				Code n_ = quantity?.CodeElement;
+				string o_ = n_?.Value;
+				FhirString p_ = quantity?.UnitElement;
+				string q_ = p_?.Value;
+				string r_ = this.ToCalendarUnit(context, (o_ ?? q_) ?? "1");
 
 				return new CqlQuantity(m_, r_);
 			}
 			else
 			{
-FhirString s_ = quantity?.UnitElement;
-string t_ = s_?.Value;
-string u_ = context.Operators.Concatenate("Invalid FHIR Quantity code: ", t_ ?? "");
-string v_ = context.Operators.Concatenate(u_ ?? "", " (");
-FhirUri w_ = quantity?.SystemElement;
-string x_ = w_?.Value;
-string y_ = context.Operators.Concatenate(v_ ?? "", x_ ?? "");
-string z_ = context.Operators.Concatenate(y_ ?? "", "|");
-Code aa_ = quantity?.CodeElement;
-string ab_ = aa_?.Value;
-string ac_ = context.Operators.Concatenate(z_ ?? "", ab_ ?? "");
-string ad_ = context.Operators.Concatenate(ac_ ?? "", ")");
-object ae_ = context.Operators.Message<object>(null, "FHIRHelpers.ToQuantity.InvalidFHIRQuantity", "Error", ad_);
+				FhirString s_ = quantity?.UnitElement;
+				string t_ = s_?.Value;
+				string u_ = context.Operators.Concatenate("Invalid FHIR Quantity code: ", t_ ?? "");
+				string v_ = context.Operators.Concatenate(u_ ?? "", " (");
+				FhirUri w_ = quantity?.SystemElement;
+				string x_ = w_?.Value;
+				string y_ = context.Operators.Concatenate(v_ ?? "", x_ ?? "");
+				string z_ = context.Operators.Concatenate(y_ ?? "", "|");
+				Code aa_ = quantity?.CodeElement;
+				string ab_ = aa_?.Value;
+				string ac_ = context.Operators.Concatenate(z_ ?? "", ab_ ?? "");
+				string ad_ = context.Operators.Concatenate(ac_ ?? "", ")");
+				object ae_ = context.Operators.Message<object>(null, "FHIRHelpers.ToQuantity.InvalidFHIRQuantity", "Error", ad_);
 
 				return ae_ as CqlQuantity;
 			}
@@ -402,10 +358,10 @@
 			}
 			else
 			{
-Quantity b_ = ratio?.Numerator;
-CqlQuantity c_ = this.ToQuantity(context, b_);
-Quantity d_ = ratio?.Denominator;
-CqlQuantity e_ = this.ToQuantity(context, d_);
+				Quantity b_ = ratio?.Numerator;
+				CqlQuantity c_ = this.ToQuantity(context, b_);
+				Quantity d_ = ratio?.Denominator;
+				CqlQuantity e_ = this.ToQuantity(context, d_);
 
 				return new CqlRatio(c_, e_);
 			}
@@ -424,14 +380,14 @@
 			}
 			else
 			{
-Code b_ = coding?.CodeElement;
-string c_ = b_?.Value;
-FhirUri d_ = coding?.SystemElement;
-string e_ = d_?.Value;
-FhirString f_ = coding?.VersionElement;
-string g_ = f_?.Value;
-FhirString h_ = coding?.DisplayElement;
-string i_ = h_?.Value;
+				Code b_ = coding?.CodeElement;
+				string c_ = b_?.Value;
+				FhirUri d_ = coding?.SystemElement;
+				string e_ = d_?.Value;
+				FhirString f_ = coding?.VersionElement;
+				string g_ = f_?.Value;
+				FhirString h_ = coding?.DisplayElement;
+				string i_ = h_?.Value;
 
 				return new CqlCode(c_, e_, g_, i_);
 			}
@@ -450,21 +406,16 @@
 			}
 			else
 			{
-<<<<<<< HEAD
-List<Coding> b_ = concept?.Coding;
-CqlCode c_(Coding C)
-=======
 				List<Coding> b_ = concept?.Coding;
 				CqlCode c_				(Coding C)
->>>>>>> 3aa01216
 				{
-CqlCode g_ = this.ToCode(context, C);
+					CqlCode g_ = this.ToCode(context, C);
 
 					return g_;
 				};
-IEnumerable<CqlCode> d_ = context.Operators.Select<Coding, CqlCode>((IEnumerable<Coding>)b_, c_);
-FhirString e_ = concept?.TextElement;
-string f_ = e_?.Value;
+				IEnumerable<CqlCode> d_ = context.Operators.Select<Coding, CqlCode>((IEnumerable<Coding>)b_, c_);
+				FhirString e_ = concept?.TextElement;
+				string f_ = e_?.Value;
 
 				return new CqlConcept(d_, f_);
 			}
@@ -483,10 +434,10 @@
 			}
 			else
 			{
-CqlValueSet b_ = new CqlValueSet
-{
-id = uri,
-};
+				CqlValueSet b_ = new CqlValueSet
+				{
+					id = uri,
+				};
 
 				return b_;
 			}
@@ -505,14 +456,14 @@
 			}
 			else
 			{
-FhirString b_ = new FhirString
-{
-Value = reference,
-};
-ResourceReference c_ = new ResourceReference
-{
-ReferenceElement = b_,
-};
+				FhirString b_ = new FhirString
+				{
+					Value = reference,
+				};
+				ResourceReference c_ = new ResourceReference
+				{
+					ReferenceElement = b_,
+				};
 
 				return c_;
 			}
@@ -530,179 +481,179 @@
 		{
 			if (value is Base64Binary)
 			{
-byte[] b_ = (value as Base64Binary)?.Value;
-string c_ = context.Operators.Convert<string>(b_);
+				byte[] b_ = (value as Base64Binary)?.Value;
+				string c_ = context.Operators.Convert<string>(b_);
 
 				return c_ as object;
 			}
 			else if (value is FhirBoolean)
 			{
-bool? d_ = (value as FhirBoolean)?.Value;
+				bool? d_ = (value as FhirBoolean)?.Value;
 
 				return d_;
 			}
 			else if (value is Canonical)
 			{
-string e_ = (value as Canonical)?.Value;
+				string e_ = (value as Canonical)?.Value;
 
 				return e_ as object;
 			}
 			else if (value is Code)
 			{
-string f_ = (value as Code)?.Value;
+				string f_ = (value as Code)?.Value;
 
 				return f_ as object;
 			}
 			else if (value is Date)
 			{
-string g_ = (value as Date)?.Value;
-CqlDate h_ = context.Operators.ConvertStringToDate(g_);
+				string g_ = (value as Date)?.Value;
+				CqlDate h_ = context.Operators.ConvertStringToDate(g_);
 
 				return h_ as object;
 			}
 			else if (value is FhirDateTime)
 			{
-CqlDateTime i_ = context.Operators.Convert<CqlDateTime>(value as FhirDateTime);
+				CqlDateTime i_ = context.Operators.Convert<CqlDateTime>(value as FhirDateTime);
 
 				return i_ as object;
 			}
 			else if (value is FhirDecimal)
 			{
-decimal? j_ = (value as FhirDecimal)?.Value;
+				decimal? j_ = (value as FhirDecimal)?.Value;
 
 				return j_;
 			}
 			else if (value is Id)
 			{
-string k_ = (value as Id)?.Value;
+				string k_ = (value as Id)?.Value;
 
 				return k_ as object;
 			}
 			else if (value is Instant)
 			{
-DateTimeOffset? l_ = (value as Instant)?.Value;
-CqlDateTime m_ = context.Operators.Convert<CqlDateTime>(l_);
+				DateTimeOffset? l_ = (value as Instant)?.Value;
+				CqlDateTime m_ = context.Operators.Convert<CqlDateTime>(l_);
 
 				return m_ as object;
 			}
 			else if (value is Integer)
 			{
-int? n_ = (value as Integer)?.Value;
+				int? n_ = (value as Integer)?.Value;
 
 				return n_;
 			}
 			else if (value is Markdown)
 			{
-string o_ = (value as Markdown)?.Value;
+				string o_ = (value as Markdown)?.Value;
 
 				return o_ as object;
 			}
 			else if (value is Oid)
 			{
-string p_ = (value as Oid)?.Value;
+				string p_ = (value as Oid)?.Value;
 
 				return p_ as object;
 			}
 			else if (value is Integer)
 			{
-int? q_ = (value as Integer)?.Value;
+				int? q_ = (value as Integer)?.Value;
 
 				return q_;
 			}
 			else if (value is FhirString)
 			{
-string r_ = (value as FhirString)?.Value;
+				string r_ = (value as FhirString)?.Value;
 
 				return r_ as object;
 			}
 			else if (value is Time)
 			{
-string s_ = (value as Time)?.Value;
-CqlTime t_ = context.Operators.ConvertStringToTime(s_);
+				string s_ = (value as Time)?.Value;
+				CqlTime t_ = context.Operators.ConvertStringToTime(s_);
 
 				return t_ as object;
 			}
 			else if (value is Integer)
 			{
-int? u_ = (value as Integer)?.Value;
+				int? u_ = (value as Integer)?.Value;
 
 				return u_;
 			}
 			else if (value is FhirUri)
 			{
-string v_ = (value as FhirUri)?.Value;
+				string v_ = (value as FhirUri)?.Value;
 
 				return v_ as object;
 			}
 			else if (value is FhirUrl)
 			{
-string w_ = (value as FhirUrl)?.Value;
+				string w_ = (value as FhirUrl)?.Value;
 
 				return w_ as object;
 			}
 			else if (value is Uuid)
 			{
-string x_ = (value as Uuid)?.Value;
+				string x_ = (value as Uuid)?.Value;
 
 				return x_ as object;
 			}
 			else if (value is Age)
 			{
-CqlQuantity y_ = this.ToQuantity(context, value as Age);
+				CqlQuantity y_ = this.ToQuantity(context, value as Age);
 
 				return y_ as object;
 			}
 			else if (value is CodeableConcept)
 			{
-CqlConcept z_ = this.ToConcept(context, value as CodeableConcept);
+				CqlConcept z_ = this.ToConcept(context, value as CodeableConcept);
 
 				return z_ as object;
 			}
 			else if (value is Coding)
 			{
-CqlCode aa_ = this.ToCode(context, value as Coding);
+				CqlCode aa_ = this.ToCode(context, value as Coding);
 
 				return aa_ as object;
 			}
 			else if (value is Count)
 			{
-CqlQuantity ab_ = this.ToQuantity(context, value as Count);
+				CqlQuantity ab_ = this.ToQuantity(context, value as Count);
 
 				return ab_ as object;
 			}
 			else if (value is Distance)
 			{
-CqlQuantity ac_ = this.ToQuantity(context, value as Distance);
+				CqlQuantity ac_ = this.ToQuantity(context, value as Distance);
 
 				return ac_ as object;
 			}
 			else if (value is Duration)
 			{
-CqlQuantity ad_ = this.ToQuantity(context, value as Duration);
+				CqlQuantity ad_ = this.ToQuantity(context, value as Duration);
 
 				return ad_ as object;
 			}
 			else if (value is Quantity)
 			{
-CqlQuantity ae_ = this.ToQuantity(context, value as Quantity);
+				CqlQuantity ae_ = this.ToQuantity(context, value as Quantity);
 
 				return ae_ as object;
 			}
 			else if (value is Range)
 			{
-CqlInterval<CqlQuantity> af_ = this.ToInterval(context, value as Range);
+				CqlInterval<CqlQuantity> af_ = this.ToInterval(context, value as Range);
 
 				return af_ as object;
 			}
 			else if (value is Period)
 			{
-CqlInterval<CqlDateTime> ag_ = this.ToInterval(context, value as Period);
+				CqlInterval<CqlDateTime> ag_ = this.ToInterval(context, value as Period);
 
 				return ag_ as object;
 			}
 			else if (value is Ratio)
 			{
-CqlRatio ah_ = this.ToRatio(context, value as Ratio);
+				CqlRatio ah_ = this.ToRatio(context, value as Ratio);
 
 				return ah_ as object;
 			}
