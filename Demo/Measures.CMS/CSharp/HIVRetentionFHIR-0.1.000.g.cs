--- conflicted
+++ resolved
@@ -136,11 +136,7 @@
 
 
     [CqlDeclaration("SDE Payer")]
-<<<<<<< HEAD
 	public IEnumerable<(CqlTupleMetadata, CqlConcept code, CqlInterval<CqlDateTime> period)?> SDE_Payer	(CqlContext context)
-=======
-	public IEnumerable<(CqlConcept code, CqlInterval<CqlDateTime> period)?> SDE_Payer	(CqlContext context)
->>>>>>> 3aa01216
 	{
 		IEnumerable<(CqlTupleMetadata, CqlConcept code, CqlInterval<CqlDateTime> period)?> a_ = SupplementalDataElements_3_4_000.Instance.SDE_Payer(context);
 
@@ -149,11 +145,7 @@
 
 
     [CqlDeclaration("SDE Ethnicity")]
-<<<<<<< HEAD
 	public (CqlTupleMetadata, IEnumerable<CqlCode> codes, string display)? SDE_Ethnicity	(CqlContext context)
-=======
-	public (IEnumerable<CqlCode> codes, string display)? SDE_Ethnicity	(CqlContext context)
->>>>>>> 3aa01216
 	{
 		List<Extension> a_		()
 		{
@@ -166,7 +158,7 @@
 			};
 			if (i_())
 			{
-Patient l_ = this.Patient(context);
+				Patient l_ = this.Patient(context);
 
 				return (l_ as DomainResource).Extension;
 			}
@@ -189,11 +181,7 @@
 		Extension[] e_ = [
 			d_,
 		];
-<<<<<<< HEAD
 		(CqlTupleMetadata, IEnumerable<CqlCode> codes, string display)? f_		(Extension E)
-=======
-		(IEnumerable<CqlCode> codes, string display)? f_		(Extension E)
->>>>>>> 3aa01216
 		{
 			bool? q_			(Extension @this)
 			{
@@ -205,13 +193,8 @@
 				return ao_;
 			};
 			IEnumerable<Extension> r_ = context.Operators.Where<Extension>((IEnumerable<Extension>)(E is Element
-<<<<<<< HEAD
-	? (E as Element).Extension
-	: default), q_);
-=======
 					? (E as Element).Extension
 					: default), q_);
->>>>>>> 3aa01216
 			object s_			(Extension @this)
 			{
 				DataType ap_ = @this?.Value;
@@ -234,13 +217,8 @@
 				return at_;
 			};
 			IEnumerable<Extension> y_ = context.Operators.Where<Extension>((IEnumerable<Extension>)(E is Element
-<<<<<<< HEAD
-	? (E as Element).Extension
-	: default), x_);
-=======
 					? (E as Element).Extension
 					: default), x_);
->>>>>>> 3aa01216
 			object z_			(Extension @this)
 			{
 				DataType au_ = @this?.Value;
@@ -266,13 +244,8 @@
 				return az_;
 			};
 			IEnumerable<Extension> af_ = context.Operators.Where<Extension>((IEnumerable<Extension>)(E is Element
-<<<<<<< HEAD
-	? (E as Element).Extension
-	: default), ae_);
-=======
 					? (E as Element).Extension
 					: default), ae_);
->>>>>>> 3aa01216
 			DataType ag_			(Extension @this)
 			{
 				DataType ba_ = @this?.Value;
@@ -294,11 +267,7 @@
 
 
     [CqlDeclaration("SDE Race")]
-<<<<<<< HEAD
 	public (CqlTupleMetadata, IEnumerable<CqlCode> codes, string display)? SDE_Race	(CqlContext context)
-=======
-	public (IEnumerable<CqlCode> codes, string display)? SDE_Race	(CqlContext context)
->>>>>>> 3aa01216
 	{
 		List<Extension> a_		()
 		{
@@ -311,7 +280,7 @@
 			};
 			if (i_())
 			{
-Patient l_ = this.Patient(context);
+				Patient l_ = this.Patient(context);
 
 				return (l_ as DomainResource).Extension;
 			}
@@ -334,11 +303,7 @@
 		Extension[] e_ = [
 			d_,
 		];
-<<<<<<< HEAD
 		(CqlTupleMetadata, IEnumerable<CqlCode> codes, string display)? f_		(Extension R)
-=======
-		(IEnumerable<CqlCode> codes, string display)? f_		(Extension R)
->>>>>>> 3aa01216
 		{
 			bool? q_			(Extension @this)
 			{
@@ -350,13 +315,8 @@
 				return an_;
 			};
 			IEnumerable<Extension> r_ = context.Operators.Where<Extension>((IEnumerable<Extension>)(R is Element
-<<<<<<< HEAD
-	? (R as Element).Extension
-	: default), q_);
-=======
 					? (R as Element).Extension
 					: default), q_);
->>>>>>> 3aa01216
 			object s_			(Extension @this)
 			{
 				DataType ao_ = @this?.Value;
@@ -381,13 +341,8 @@
 				return at_;
 			};
 			IEnumerable<Extension> x_ = context.Operators.Where<Extension>((IEnumerable<Extension>)(R is Element
-<<<<<<< HEAD
-	? (R as Element).Extension
-	: default), w_);
-=======
 					? (R as Element).Extension
 					: default), w_);
->>>>>>> 3aa01216
 			object y_			(Extension @this)
 			{
 				DataType au_ = @this?.Value;
@@ -413,13 +368,8 @@
 				return az_;
 			};
 			IEnumerable<Extension> ae_ = context.Operators.Where<Extension>((IEnumerable<Extension>)(R is Element
-<<<<<<< HEAD
-	? (R as Element).Extension
-	: default), ad_);
-=======
 					? (R as Element).Extension
 					: default), ad_);
->>>>>>> 3aa01216
 			DataType af_			(Extension @this)
 			{
 				DataType ba_ = @this?.Value;
@@ -613,10 +563,10 @@
 					}
 					else
 					{
-CqlInterval<CqlDateTime> bc_ = QICoreCommon_2_0_000.Instance.prevalenceInterval(context, HIVDiagnosis);
-CqlDateTime bd_ = context.Operators.Start(bc_);
-CqlDateTime bf_ = context.Operators.Start(bc_);
-CqlInterval<CqlDateTime> bg_ = context.Operators.Interval(bd_, bf_, true, true);
+						CqlInterval<CqlDateTime> bc_ = QICoreCommon_2_0_000.Instance.prevalenceInterval(context, HIVDiagnosis);
+						CqlDateTime bd_ = context.Operators.Start(bc_);
+						CqlDateTime bf_ = context.Operators.Start(bc_);
+						CqlInterval<CqlDateTime> bg_ = context.Operators.Interval(bd_, bf_, true, true);
 
 						return bg_;
 					}
