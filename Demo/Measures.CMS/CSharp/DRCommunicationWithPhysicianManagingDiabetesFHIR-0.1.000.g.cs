﻿using System;
using System.Linq;
using System.Collections.Generic;
using Hl7.Cql.Runtime;
using Hl7.Cql.Primitives;
using Hl7.Cql.Abstractions;
using Hl7.Cql.ValueSets;
using Hl7.Cql.Iso8601;
using System.Reflection;
using Hl7.Cql.Operators;
using Hl7.Fhir.Model;
using Range = Hl7.Fhir.Model.Range;
using Task = Hl7.Fhir.Model.Task;
[System.CodeDom.Compiler.GeneratedCode(".NET Code Generation", "2.0.5.0")]
[CqlLibrary("DRCommunicationWithPhysicianManagingDiabetesFHIR", "0.1.000")]
public partial class DRCommunicationWithPhysicianManagingDiabetesFHIR_0_1_000 : ILibrary, ISingleton<DRCommunicationWithPhysicianManagingDiabetesFHIR_0_1_000>
{
    private DRCommunicationWithPhysicianManagingDiabetesFHIR_0_1_000() {}

    public static DRCommunicationWithPhysicianManagingDiabetesFHIR_0_1_000 Instance { get; } = new();

    #region Library Members
    public string Name => "DRCommunicationWithPhysicianManagingDiabetesFHIR";
    public string Version => "0.1.000";
    public ILibrary[] Dependencies => [FHIRHelpers_4_3_000.Instance, SupplementalDataElements_3_4_000.Instance, QICoreCommon_2_0_000.Instance];
    #endregion Library Members

    [CqlDeclaration("Care Services in Long-Term Residential Facility")]
    [CqlValueSet("http://cts.nlm.nih.gov/fhir/ValueSet/2.16.840.1.113883.3.464.1003.101.12.1014")]
	public CqlValueSet Care_Services_in_Long_Term_Residential_Facility	(CqlContext context) => 
		new CqlValueSet("http://cts.nlm.nih.gov/fhir/ValueSet/2.16.840.1.113883.3.464.1003.101.12.1014", default);


    [CqlDeclaration("Diabetic Retinopathy")]
    [CqlValueSet("http://cts.nlm.nih.gov/fhir/ValueSet/2.16.840.1.113883.3.526.3.327")]
	public CqlValueSet Diabetic_Retinopathy	(CqlContext context) => 
		new CqlValueSet("http://cts.nlm.nih.gov/fhir/ValueSet/2.16.840.1.113883.3.526.3.327", default);


    [CqlDeclaration("Level of Severity of Retinopathy Findings")]
    [CqlValueSet("http://cts.nlm.nih.gov/fhir/ValueSet/2.16.840.1.113883.3.526.3.1283")]
	public CqlValueSet Level_of_Severity_of_Retinopathy_Findings	(CqlContext context) => 
		new CqlValueSet("http://cts.nlm.nih.gov/fhir/ValueSet/2.16.840.1.113883.3.526.3.1283", default);


    [CqlDeclaration("Macular Edema Findings Present")]
    [CqlValueSet("http://cts.nlm.nih.gov/fhir/ValueSet/2.16.840.1.113883.3.526.3.1320")]
	public CqlValueSet Macular_Edema_Findings_Present	(CqlContext context) => 
		new CqlValueSet("http://cts.nlm.nih.gov/fhir/ValueSet/2.16.840.1.113883.3.526.3.1320", default);


    [CqlDeclaration("Macular Exam")]
    [CqlValueSet("http://cts.nlm.nih.gov/fhir/ValueSet/2.16.840.1.113883.3.526.3.1251")]
	public CqlValueSet Macular_Exam	(CqlContext context) => 
		new CqlValueSet("http://cts.nlm.nih.gov/fhir/ValueSet/2.16.840.1.113883.3.526.3.1251", default);


    [CqlDeclaration("Medical Reason")]
    [CqlValueSet("http://cts.nlm.nih.gov/fhir/ValueSet/2.16.840.1.113883.3.526.3.1007")]
	public CqlValueSet Medical_Reason	(CqlContext context) => 
		new CqlValueSet("http://cts.nlm.nih.gov/fhir/ValueSet/2.16.840.1.113883.3.526.3.1007", default);


    [CqlDeclaration("Nursing Facility Visit")]
    [CqlValueSet("http://cts.nlm.nih.gov/fhir/ValueSet/2.16.840.1.113883.3.464.1003.101.12.1012")]
	public CqlValueSet Nursing_Facility_Visit	(CqlContext context) => 
		new CqlValueSet("http://cts.nlm.nih.gov/fhir/ValueSet/2.16.840.1.113883.3.464.1003.101.12.1012", default);


    [CqlDeclaration("Office Visit")]
    [CqlValueSet("http://cts.nlm.nih.gov/fhir/ValueSet/2.16.840.1.113883.3.464.1003.101.12.1001")]
	public CqlValueSet Office_Visit	(CqlContext context) => 
		new CqlValueSet("http://cts.nlm.nih.gov/fhir/ValueSet/2.16.840.1.113883.3.464.1003.101.12.1001", default);


    [CqlDeclaration("Ophthalmological Services")]
    [CqlValueSet("http://cts.nlm.nih.gov/fhir/ValueSet/2.16.840.1.113883.3.526.3.1285")]
	public CqlValueSet Ophthalmological_Services	(CqlContext context) => 
		new CqlValueSet("http://cts.nlm.nih.gov/fhir/ValueSet/2.16.840.1.113883.3.526.3.1285", default);


    [CqlDeclaration("Outpatient Consultation")]
    [CqlValueSet("http://cts.nlm.nih.gov/fhir/ValueSet/2.16.840.1.113883.3.464.1003.101.12.1008")]
	public CqlValueSet Outpatient_Consultation	(CqlContext context) => 
		new CqlValueSet("http://cts.nlm.nih.gov/fhir/ValueSet/2.16.840.1.113883.3.464.1003.101.12.1008", default);


    [CqlDeclaration("Patient Reason")]
    [CqlValueSet("http://cts.nlm.nih.gov/fhir/ValueSet/2.16.840.1.113883.3.526.3.1008")]
	public CqlValueSet Patient_Reason	(CqlContext context) => 
		new CqlValueSet("http://cts.nlm.nih.gov/fhir/ValueSet/2.16.840.1.113883.3.526.3.1008", default);


    [CqlDeclaration("Macular edema absent (situation)")]
    [CqlValueSet("http://cts.nlm.nih.gov/fhir/ValueSet/2.16.840.1.113883.3.526.2.1391")]
	public CqlValueSet Macular_edema_absent__situation_	(CqlContext context) => 
		new CqlValueSet("http://cts.nlm.nih.gov/fhir/ValueSet/2.16.840.1.113883.3.526.2.1391", default);


    [CqlDeclaration("Healthcare professional (occupation)")]
	public CqlCode Healthcare_professional__occupation_	(CqlContext context) => 
		new CqlCode("223366009", "http://snomed.info/sct", default, default);


    [CqlDeclaration("Medical practitioner (occupation)")]
	public CqlCode Medical_practitioner__occupation_	(CqlContext context) => 
		new CqlCode("158965000", "http://snomed.info/sct", default, default);


    [CqlDeclaration("Ophthalmologist (occupation)")]
	public CqlCode Ophthalmologist__occupation_	(CqlContext context) => 
		new CqlCode("422234006", "http://snomed.info/sct", default, default);


    [CqlDeclaration("Optometrist (occupation)")]
	public CqlCode Optometrist__occupation_	(CqlContext context) => 
		new CqlCode("28229004", "http://snomed.info/sct", default, default);


    [CqlDeclaration("Physician (occupation)")]
	public CqlCode Physician__occupation_	(CqlContext context) => 
		new CqlCode("309343006", "http://snomed.info/sct", default, default);


    [CqlDeclaration("virtual")]
	public CqlCode @virtual	(CqlContext context) => 
		new CqlCode("VR", "http://terminology.hl7.org/CodeSystem/v3-ActCode", default, default);


    [CqlDeclaration("AMB")]
	public CqlCode AMB	(CqlContext context) => 
		new CqlCode("AMB", "http://terminology.hl7.org/CodeSystem/v3-ActCode", default, default);


    [CqlDeclaration("SNOMEDCT")]
	public CqlCode[] SNOMEDCT	(CqlContext context)
	{
		CqlCode[] a_ = [
			new CqlCode("223366009", "http://snomed.info/sct", default, default),
			new CqlCode("158965000", "http://snomed.info/sct", default, default),
			new CqlCode("422234006", "http://snomed.info/sct", default, default),
			new CqlCode("28229004", "http://snomed.info/sct", default, default),
			new CqlCode("309343006", "http://snomed.info/sct", default, default),
		];

		return a_;
	}


    [CqlDeclaration("ActCode")]
	public CqlCode[] ActCode	(CqlContext context)
	{
		CqlCode[] a_ = [
			new CqlCode("VR", "http://terminology.hl7.org/CodeSystem/v3-ActCode", default, default),
			new CqlCode("AMB", "http://terminology.hl7.org/CodeSystem/v3-ActCode", default, default),
		];

		return a_;
	}


    [CqlDeclaration("Measurement Period")]
	public CqlInterval<CqlDateTime> Measurement_Period	(CqlContext context)
	{
		CqlDateTime a_ = context.Operators.DateTime(2025, 1, 1, 0, 0, 0, 0, default);
		CqlDateTime b_ = context.Operators.DateTime(2026, 1, 1, 0, 0, 0, 0, default);
		CqlInterval<CqlDateTime> c_ = context.Operators.Interval(a_, b_, true, false);
		object d_ = context.ResolveParameter("DRCommunicationWithPhysicianManagingDiabetesFHIR-0.1.000", "Measurement Period", c_);

		return (CqlInterval<CqlDateTime>)d_;
	}


    [CqlDeclaration("Patient")]
	public Patient Patient	(CqlContext context)
	{
		IEnumerable<Patient> a_ = context.Operators.Retrieve<Patient>(new RetrieveParameters(default, default, default, "http://hl7.org/fhir/us/qicore/StructureDefinition/qicore-patient"));
		Patient b_ = context.Operators.SingletonFrom<Patient>(a_);

		return b_;
	}


    [CqlDeclaration("SDE Ethnicity")]
<<<<<<< HEAD
	public (CqlTupleMetadata, IEnumerable<CqlCode> codes, string display)? SDE_Ethnicity(CqlContext context)
=======
	public (IEnumerable<CqlCode> codes, string display)? SDE_Ethnicity	(CqlContext context)
>>>>>>> 3aa01216
	{
		(CqlTupleMetadata, IEnumerable<CqlCode> codes, string display)? a_ = SupplementalDataElements_3_4_000.Instance.SDE_Ethnicity(context);

		return a_;
	}


    [CqlDeclaration("SDE Payer")]
<<<<<<< HEAD
	public IEnumerable<(CqlTupleMetadata, CqlConcept code, CqlInterval<CqlDateTime> period)?> SDE_Payer(CqlContext context)
=======
	public IEnumerable<(CqlConcept code, CqlInterval<CqlDateTime> period)?> SDE_Payer	(CqlContext context)
>>>>>>> 3aa01216
	{
		IEnumerable<(CqlTupleMetadata, CqlConcept code, CqlInterval<CqlDateTime> period)?> a_ = SupplementalDataElements_3_4_000.Instance.SDE_Payer(context);

		return a_;
	}


    [CqlDeclaration("SDE Race")]
<<<<<<< HEAD
	public (CqlTupleMetadata, IEnumerable<CqlCode> codes, string display)? SDE_Race(CqlContext context)
=======
	public (IEnumerable<CqlCode> codes, string display)? SDE_Race	(CqlContext context)
>>>>>>> 3aa01216
	{
		(CqlTupleMetadata, IEnumerable<CqlCode> codes, string display)? a_ = SupplementalDataElements_3_4_000.Instance.SDE_Race(context);

		return a_;
	}


    [CqlDeclaration("SDE Sex")]
	public CqlCode SDE_Sex	(CqlContext context)
	{
		CqlCode a_ = SupplementalDataElements_3_4_000.Instance.SDE_Sex(context);

		return a_;
	}


    [CqlDeclaration("Qualifying Encounter During Measurement Period")]
	public IEnumerable<Encounter> Qualifying_Encounter_During_Measurement_Period	(CqlContext context)
	{
		CqlValueSet a_ = this.Office_Visit(context);
		IEnumerable<Encounter> b_ = context.Operators.Retrieve<Encounter>(new RetrieveParameters(default, a_, default, "http://hl7.org/fhir/us/qicore/StructureDefinition/qicore-encounter"));
		CqlValueSet c_ = this.Ophthalmological_Services(context);
		IEnumerable<Encounter> d_ = context.Operators.Retrieve<Encounter>(new RetrieveParameters(default, c_, default, "http://hl7.org/fhir/us/qicore/StructureDefinition/qicore-encounter"));
		IEnumerable<Encounter> e_ = context.Operators.Union<Encounter>(b_, d_);
		CqlValueSet f_ = this.Outpatient_Consultation(context);
		IEnumerable<Encounter> g_ = context.Operators.Retrieve<Encounter>(new RetrieveParameters(default, f_, default, "http://hl7.org/fhir/us/qicore/StructureDefinition/qicore-encounter"));
		CqlValueSet h_ = this.Care_Services_in_Long_Term_Residential_Facility(context);
		IEnumerable<Encounter> i_ = context.Operators.Retrieve<Encounter>(new RetrieveParameters(default, h_, default, "http://hl7.org/fhir/us/qicore/StructureDefinition/qicore-encounter"));
		IEnumerable<Encounter> j_ = context.Operators.Union<Encounter>(g_, i_);
		IEnumerable<Encounter> k_ = context.Operators.Union<Encounter>(e_, j_);
		CqlValueSet l_ = this.Nursing_Facility_Visit(context);
		IEnumerable<Encounter> m_ = context.Operators.Retrieve<Encounter>(new RetrieveParameters(default, l_, default, "http://hl7.org/fhir/us/qicore/StructureDefinition/qicore-encounter"));
		IEnumerable<Encounter> n_ = context.Operators.Union<Encounter>(k_, m_);
		bool? o_		(Encounter QualifyingEncounter)
		{
			CqlInterval<CqlDateTime> q_ = this.Measurement_Period(context);
			Period r_ = QualifyingEncounter?.Period;
			CqlInterval<CqlDateTime> s_ = FHIRHelpers_4_3_000.Instance.ToInterval(context, r_);
			bool? t_ = context.Operators.IntervalIncludesInterval<CqlDateTime>(q_, s_, default);
			Code<Encounter.EncounterStatus> u_ = QualifyingEncounter?.StatusElement;
			Encounter.EncounterStatus? v_ = u_?.Value;
			Code<Encounter.EncounterStatus> w_ = context.Operators.Convert<Code<Encounter.EncounterStatus>>(v_);
			bool? x_ = context.Operators.Equal(w_, "finished");
			bool? y_ = context.Operators.And(t_, x_);
			Coding z_ = QualifyingEncounter?.Class;
			CqlCode aa_ = FHIRHelpers_4_3_000.Instance.ToCode(context, z_);
			CqlCode ab_ = this.@virtual(context);
			bool? ac_ = context.Operators.Equivalent(aa_, ab_);
			bool? ad_ = context.Operators.Not(ac_);
			bool? ae_ = context.Operators.And(y_, ad_);

			return ae_;
		};
		IEnumerable<Encounter> p_ = context.Operators.Where<Encounter>(n_, o_);

		return p_;
	}


    [CqlDeclaration("Diabetic Retinopathy Encounter")]
	public IEnumerable<Encounter> Diabetic_Retinopathy_Encounter	(CqlContext context)
	{
		IEnumerable<Encounter> a_ = this.Qualifying_Encounter_During_Measurement_Period(context);
		IEnumerable<Encounter> b_		(Encounter ValidQualifyingEncounter)
		{
			CqlValueSet d_ = this.Diabetic_Retinopathy(context);
			IEnumerable<Condition> e_ = context.Operators.Retrieve<Condition>(new RetrieveParameters(default, d_, default, "http://hl7.org/fhir/us/qicore/StructureDefinition/qicore-condition"));
			bool? f_			(Condition DiabeticRetinopathy)
			{
				CqlInterval<CqlDateTime> j_ = QICoreCommon_2_0_000.Instance.prevalenceInterval(context, DiabeticRetinopathy);
				Period k_ = ValidQualifyingEncounter?.Period;
				CqlInterval<CqlDateTime> l_ = FHIRHelpers_4_3_000.Instance.ToInterval(context, k_);
				bool? m_ = context.Operators.Overlaps(j_, l_, default);
				bool? n_ = QICoreCommon_2_0_000.Instance.isActive(context, DiabeticRetinopathy);
				bool? o_ = context.Operators.And(m_, n_);
				CodeableConcept p_ = DiabeticRetinopathy?.VerificationStatus;
				CqlConcept q_ = FHIRHelpers_4_3_000.Instance.ToConcept(context, p_);
				CqlCode r_ = QICoreCommon_2_0_000.Instance.unconfirmed(context);
				CqlConcept s_ = context.Operators.ConvertCodeToConcept(r_);
				bool? t_ = context.Operators.Equivalent(q_, s_);
				CqlConcept v_ = FHIRHelpers_4_3_000.Instance.ToConcept(context, p_);
				CqlCode w_ = QICoreCommon_2_0_000.Instance.refuted(context);
				CqlConcept x_ = context.Operators.ConvertCodeToConcept(w_);
				bool? y_ = context.Operators.Equivalent(v_, x_);
				bool? z_ = context.Operators.Or(t_, y_);
				CqlConcept ab_ = FHIRHelpers_4_3_000.Instance.ToConcept(context, p_);
				CqlCode ac_ = QICoreCommon_2_0_000.Instance.entered_in_error(context);
				CqlConcept ad_ = context.Operators.ConvertCodeToConcept(ac_);
				bool? ae_ = context.Operators.Equivalent(ab_, ad_);
				bool? af_ = context.Operators.Or(z_, ae_);
				bool? ag_ = context.Operators.Not(af_);
				bool? ah_ = context.Operators.And(o_, ag_);

				return ah_;
			};
			IEnumerable<Condition> g_ = context.Operators.Where<Condition>(e_, f_);
			Encounter h_			(Condition DiabeticRetinopathy) => 
				ValidQualifyingEncounter;
			IEnumerable<Encounter> i_ = context.Operators.Select<Condition, Encounter>(g_, h_);

			return i_;
		};
		IEnumerable<Encounter> c_ = context.Operators.SelectMany<Encounter, Encounter>(a_, b_);

		return c_;
	}


    [CqlDeclaration("Initial Population")]
	public bool? Initial_Population	(CqlContext context)
	{
		Patient a_ = this.Patient(context);
		Date b_ = a_?.BirthDateElement;
		string c_ = b_?.Value;
		CqlDate d_ = context.Operators.ConvertStringToDate(c_);
		CqlInterval<CqlDateTime> e_ = this.Measurement_Period(context);
		CqlDateTime f_ = context.Operators.Start(e_);
		CqlDate g_ = context.Operators.DateFrom(f_);
		int? h_ = context.Operators.CalculateAgeAt(d_, g_, "year");
		bool? i_ = context.Operators.GreaterOrEqual(h_, 18);
		IEnumerable<Encounter> j_ = this.Diabetic_Retinopathy_Encounter(context);
		bool? k_ = context.Operators.Exists<Encounter>(j_);
		bool? l_ = context.Operators.And(i_, k_);

		return l_;
	}


    [CqlDeclaration("Macular Exam Performed")]
	public IEnumerable<Observation> Macular_Exam_Performed	(CqlContext context)
	{
		CqlValueSet a_ = this.Macular_Exam(context);
		IEnumerable<Observation> b_ = context.Operators.Retrieve<Observation>(new RetrieveParameters(default, a_, default, "http://hl7.org/fhir/us/qicore/StructureDefinition/qicore-observation"));
		IEnumerable<Observation> c_		(Observation MacularExam)
		{
			IEnumerable<Encounter> g_ = this.Diabetic_Retinopathy_Encounter(context);
			bool? h_			(Encounter EncounterDiabeticRetinopathy)
			{
				Period l_ = EncounterDiabeticRetinopathy?.Period;
				CqlInterval<CqlDateTime> m_ = FHIRHelpers_4_3_000.Instance.ToInterval(context, l_);
				DataType n_ = MacularExam?.Effective;
				object o_ = FHIRHelpers_4_3_000.Instance.ToValue(context, n_);
				CqlInterval<CqlDateTime> p_ = QICoreCommon_2_0_000.Instance.toInterval(context, o_);
				bool? q_ = context.Operators.IntervalIncludesInterval<CqlDateTime>(m_, p_, default);

				return q_;
			};
			IEnumerable<Encounter> i_ = context.Operators.Where<Encounter>(g_, h_);
			Observation j_			(Encounter EncounterDiabeticRetinopathy) => 
				MacularExam;
			IEnumerable<Observation> k_ = context.Operators.Select<Encounter, Observation>(i_, j_);

			return k_;
		};
		IEnumerable<Observation> d_ = context.Operators.SelectMany<Observation, Observation>(b_, c_);
		bool? e_		(Observation MacularExam)
		{
			DataType r_ = MacularExam?.Value;
			object s_ = FHIRHelpers_4_3_000.Instance.ToValue(context, r_);
			bool? t_ = context.Operators.Not((bool?)(s_ is null));
			Code<ObservationStatus> u_ = MacularExam?.StatusElement;
			ObservationStatus? v_ = u_?.Value;
			Code<ObservationStatus> w_ = context.Operators.Convert<Code<ObservationStatus>>(v_);
			string x_ = context.Operators.Convert<string>(w_);
			string[] y_ = [
				"final",
				"amended",
				"corrected",
				"preliminary",
			];
			bool? z_ = context.Operators.In<string>(x_, y_ as IEnumerable<string>);
			bool? aa_ = context.Operators.And(t_, z_);

			return aa_;
		};
		IEnumerable<Observation> f_ = context.Operators.Where<Observation>(d_, e_);

		return f_;
	}


    [CqlDeclaration("Denominator")]
	public bool? Denominator	(CqlContext context)
	{
		bool? a_ = this.Initial_Population(context);
		IEnumerable<Observation> b_ = this.Macular_Exam_Performed(context);
		bool? c_ = context.Operators.Exists<Observation>(b_);
		bool? d_ = context.Operators.And(a_, c_);

		return d_;
	}


    [CqlDeclaration("Level of Severity of Retinopathy Findings Communicated")]
	public IEnumerable<Communication> Level_of_Severity_of_Retinopathy_Findings_Communicated	(CqlContext context)
	{
		PropertyInfo a_ = typeof(Communication).GetProperty("ReasonCode");
		CqlValueSet b_ = this.Level_of_Severity_of_Retinopathy_Findings(context);
		IEnumerable<Communication> c_ = context.Operators.Retrieve<Communication>(new RetrieveParameters(a_, b_, default, "http://hl7.org/fhir/us/qicore/StructureDefinition/qicore-communication"));
		IEnumerable<Communication> d_		(Communication LevelOfSeverityCommunicated)
		{
			IEnumerable<Encounter> h_ = this.Diabetic_Retinopathy_Encounter(context);
			bool? i_			(Encounter EncounterDiabeticRetinopathy)
			{
				FhirDateTime m_ = LevelOfSeverityCommunicated?.SentElement;
				CqlDateTime n_ = context.Operators.Convert<CqlDateTime>(m_);
				Period o_ = EncounterDiabeticRetinopathy?.Period;
				CqlInterval<CqlDateTime> p_ = FHIRHelpers_4_3_000.Instance.ToInterval(context, o_);
				CqlDateTime q_ = context.Operators.Start(p_);
				bool? r_ = context.Operators.After(n_, q_, default);
				CqlDateTime t_ = context.Operators.Convert<CqlDateTime>(m_);
				CqlInterval<CqlDateTime> u_ = this.Measurement_Period(context);
				bool? v_ = context.Operators.In<CqlDateTime>(t_, u_, "day");
				bool? w_ = context.Operators.And(r_, v_);

				return w_;
			};
			IEnumerable<Encounter> j_ = context.Operators.Where<Encounter>(h_, i_);
			Communication k_			(Encounter EncounterDiabeticRetinopathy) => 
				LevelOfSeverityCommunicated;
			IEnumerable<Communication> l_ = context.Operators.Select<Encounter, Communication>(j_, k_);

			return l_;
		};
		IEnumerable<Communication> e_ = context.Operators.SelectMany<Communication, Communication>(c_, d_);
		bool? f_		(Communication LevelOfSeverityCommunicated)
		{
			Code<EventStatus> x_ = LevelOfSeverityCommunicated?.StatusElement;
			EventStatus? y_ = x_?.Value;
			Code<EventStatus> z_ = context.Operators.Convert<Code<EventStatus>>(y_);
			bool? aa_ = context.Operators.Equal(z_, "completed");

			return aa_;
		};
		IEnumerable<Communication> g_ = context.Operators.Where<Communication>(e_, f_);

		return g_;
	}


    [CqlDeclaration("Macular Edema Absence Communicated")]
	public IEnumerable<Communication> Macular_Edema_Absence_Communicated	(CqlContext context)
	{
		PropertyInfo a_ = typeof(Communication).GetProperty("ReasonCode");
		CqlValueSet b_ = this.Macular_edema_absent__situation_(context);
		IEnumerable<Communication> c_ = context.Operators.Retrieve<Communication>(new RetrieveParameters(a_, b_, default, "http://hl7.org/fhir/us/qicore/StructureDefinition/qicore-communication"));
		IEnumerable<Communication> d_		(Communication MacularEdemaAbsentCommunicated)
		{
			IEnumerable<Encounter> h_ = this.Diabetic_Retinopathy_Encounter(context);
			bool? i_			(Encounter EncounterDiabeticRetinopathy)
			{
				FhirDateTime m_ = MacularEdemaAbsentCommunicated?.SentElement;
				CqlDateTime n_ = context.Operators.Convert<CqlDateTime>(m_);
				Period o_ = EncounterDiabeticRetinopathy?.Period;
				CqlInterval<CqlDateTime> p_ = FHIRHelpers_4_3_000.Instance.ToInterval(context, o_);
				CqlDateTime q_ = context.Operators.Start(p_);
				bool? r_ = context.Operators.After(n_, q_, default);
				CqlDateTime t_ = context.Operators.Convert<CqlDateTime>(m_);
				CqlInterval<CqlDateTime> u_ = this.Measurement_Period(context);
				bool? v_ = context.Operators.In<CqlDateTime>(t_, u_, "day");
				bool? w_ = context.Operators.And(r_, v_);

				return w_;
			};
			IEnumerable<Encounter> j_ = context.Operators.Where<Encounter>(h_, i_);
			Communication k_			(Encounter EncounterDiabeticRetinopathy) => 
				MacularEdemaAbsentCommunicated;
			IEnumerable<Communication> l_ = context.Operators.Select<Encounter, Communication>(j_, k_);

			return l_;
		};
		IEnumerable<Communication> e_ = context.Operators.SelectMany<Communication, Communication>(c_, d_);
		bool? f_		(Communication MacularEdemaAbsentCommunicated)
		{
			Code<EventStatus> x_ = MacularEdemaAbsentCommunicated?.StatusElement;
			EventStatus? y_ = x_?.Value;
			Code<EventStatus> z_ = context.Operators.Convert<Code<EventStatus>>(y_);
			bool? aa_ = context.Operators.Equal(z_, "completed");

			return aa_;
		};
		IEnumerable<Communication> g_ = context.Operators.Where<Communication>(e_, f_);

		return g_;
	}


    [CqlDeclaration("Macular Edema Presence Communicated")]
	public IEnumerable<Communication> Macular_Edema_Presence_Communicated	(CqlContext context)
	{
		PropertyInfo a_ = typeof(Communication).GetProperty("ReasonCode");
		CqlValueSet b_ = this.Macular_Edema_Findings_Present(context);
		IEnumerable<Communication> c_ = context.Operators.Retrieve<Communication>(new RetrieveParameters(a_, b_, default, "http://hl7.org/fhir/us/qicore/StructureDefinition/qicore-communication"));
		IEnumerable<Communication> d_		(Communication MacularEdemaPresentCommunicated)
		{
			IEnumerable<Encounter> h_ = this.Diabetic_Retinopathy_Encounter(context);
			bool? i_			(Encounter EncounterDiabeticRetinopathy)
			{
				FhirDateTime m_ = MacularEdemaPresentCommunicated?.SentElement;
				CqlDateTime n_ = context.Operators.Convert<CqlDateTime>(m_);
				Period o_ = EncounterDiabeticRetinopathy?.Period;
				CqlInterval<CqlDateTime> p_ = FHIRHelpers_4_3_000.Instance.ToInterval(context, o_);
				CqlDateTime q_ = context.Operators.Start(p_);
				bool? r_ = context.Operators.After(n_, q_, default);
				CqlDateTime t_ = context.Operators.Convert<CqlDateTime>(m_);
				CqlInterval<CqlDateTime> u_ = this.Measurement_Period(context);
				bool? v_ = context.Operators.In<CqlDateTime>(t_, u_, "day");
				bool? w_ = context.Operators.And(r_, v_);

				return w_;
			};
			IEnumerable<Encounter> j_ = context.Operators.Where<Encounter>(h_, i_);
			Communication k_			(Encounter EncounterDiabeticRetinopathy) => 
				MacularEdemaPresentCommunicated;
			IEnumerable<Communication> l_ = context.Operators.Select<Encounter, Communication>(j_, k_);

			return l_;
		};
		IEnumerable<Communication> e_ = context.Operators.SelectMany<Communication, Communication>(c_, d_);
		bool? f_		(Communication MacularEdemaPresentCommunicated)
		{
			Code<EventStatus> x_ = MacularEdemaPresentCommunicated?.StatusElement;
			EventStatus? y_ = x_?.Value;
			Code<EventStatus> z_ = context.Operators.Convert<Code<EventStatus>>(y_);
			bool? aa_ = context.Operators.Equal(z_, "completed");

			return aa_;
		};
		IEnumerable<Communication> g_ = context.Operators.Where<Communication>(e_, f_);

		return g_;
	}


    [CqlDeclaration("Numerator")]
	public bool? Numerator	(CqlContext context)
	{
		IEnumerable<Communication> a_ = this.Level_of_Severity_of_Retinopathy_Findings_Communicated(context);
		bool? b_ = context.Operators.Exists<Communication>(a_);
		IEnumerable<Communication> c_ = this.Macular_Edema_Absence_Communicated(context);
		bool? d_ = context.Operators.Exists<Communication>(c_);
		IEnumerable<Communication> e_ = this.Macular_Edema_Presence_Communicated(context);
		bool? f_ = context.Operators.Exists<Communication>(e_);
		bool? g_ = context.Operators.Or(d_, f_);
		bool? h_ = context.Operators.And(b_, g_);

		return h_;
	}


    [CqlDeclaration("Medical or Patient Reason for Not Communicating Level of Severity of Retinopathy")]
	public IEnumerable<Communication> Medical_or_Patient_Reason_for_Not_Communicating_Level_of_Severity_of_Retinopathy	(CqlContext context)
	{
		PropertyInfo a_ = typeof(Communication).GetProperty("ReasonCode");
		CqlValueSet b_ = this.Level_of_Severity_of_Retinopathy_Findings(context);
		IEnumerable<Communication> c_ = context.Operators.Retrieve<Communication>(new RetrieveParameters(a_, b_, default, "http://hl7.org/fhir/us/qicore/StructureDefinition/qicore-communicationnotdone"));
		IEnumerable<Communication> f_ = context.Operators.Retrieve<Communication>(new RetrieveParameters(a_, b_, default, "http://hl7.org/fhir/us/qicore/StructureDefinition/qicore-communicationnotdone"));
		IEnumerable<Communication> g_ = context.Operators.Union<Communication>(c_, f_);
		IEnumerable<Communication> h_		(Communication LevelOfSeverityNotCommunicated)
		{
			IEnumerable<Encounter> l_ = this.Diabetic_Retinopathy_Encounter(context);
			bool? m_			(Encounter EncounterDiabeticRetinopathy)
			{
				bool? q_				(Extension @this)
				{
					string z_ = @this?.Url;
					FhirString aa_ = context.Operators.Convert<FhirString>(z_);
					string ab_ = FHIRHelpers_4_3_000.Instance.ToString(context, aa_);
					bool? ac_ = context.Operators.Equal(ab_, "http://hl7.org/fhir/us/qicore/StructureDefinition/qicore-recorded");

					return ac_;
				};
				IEnumerable<Extension> r_ = context.Operators.Where<Extension>((IEnumerable<Extension>)(LevelOfSeverityNotCommunicated is DomainResource
<<<<<<< HEAD
	? (LevelOfSeverityNotCommunicated as DomainResource).Extension
	: default), q_);
				DataType s_(Extension @this)
=======
						? (LevelOfSeverityNotCommunicated as DomainResource).Extension
						: default), q_);
				DataType s_				(Extension @this)
>>>>>>> 3aa01216
				{
					DataType ad_ = @this?.Value;

					return ad_;
				};
				IEnumerable<DataType> t_ = context.Operators.Select<Extension, DataType>(r_, s_);
				DataType u_ = context.Operators.SingletonFrom<DataType>(t_);
				CqlDateTime v_ = context.Operators.Convert<CqlDateTime>(u_);
				Period w_ = EncounterDiabeticRetinopathy?.Period;
				CqlInterval<CqlDateTime> x_ = FHIRHelpers_4_3_000.Instance.ToInterval(context, w_);
				bool? y_ = context.Operators.In<CqlDateTime>(v_, x_, default);

				return y_;
			};
			IEnumerable<Encounter> n_ = context.Operators.Where<Encounter>(l_, m_);
			Communication o_			(Encounter EncounterDiabeticRetinopathy) => 
				LevelOfSeverityNotCommunicated;
			IEnumerable<Communication> p_ = context.Operators.Select<Encounter, Communication>(n_, o_);

			return p_;
		};
		IEnumerable<Communication> i_ = context.Operators.SelectMany<Communication, Communication>(g_, h_);
		bool? j_		(Communication LevelOfSeverityNotCommunicated)
		{
			CodeableConcept ae_ = LevelOfSeverityNotCommunicated?.StatusReason;
			CqlConcept af_ = FHIRHelpers_4_3_000.Instance.ToConcept(context, ae_);
			CqlValueSet ag_ = this.Medical_Reason(context);
			bool? ah_ = context.Operators.ConceptInValueSet(af_, ag_);
			CqlConcept aj_ = FHIRHelpers_4_3_000.Instance.ToConcept(context, ae_);
			CqlValueSet ak_ = this.Patient_Reason(context);
			bool? al_ = context.Operators.ConceptInValueSet(aj_, ak_);
			bool? am_ = context.Operators.Or(ah_, al_);

			return am_;
		};
		IEnumerable<Communication> k_ = context.Operators.Where<Communication>(i_, j_);

		return k_;
	}


    [CqlDeclaration("Medical or Patient Reason for Not Communicating Absence of Macular Edema")]
	public IEnumerable<Communication> Medical_or_Patient_Reason_for_Not_Communicating_Absence_of_Macular_Edema	(CqlContext context)
	{
		PropertyInfo a_ = typeof(Communication).GetProperty("ReasonCode");
		CqlValueSet b_ = this.Macular_edema_absent__situation_(context);
		IEnumerable<Communication> c_ = context.Operators.Retrieve<Communication>(new RetrieveParameters(a_, b_, default, "http://hl7.org/fhir/us/qicore/StructureDefinition/qicore-communicationnotdone"));
		IEnumerable<Communication> f_ = context.Operators.Retrieve<Communication>(new RetrieveParameters(a_, b_, default, "http://hl7.org/fhir/us/qicore/StructureDefinition/qicore-communicationnotdone"));
		IEnumerable<Communication> g_ = context.Operators.Union<Communication>(c_, f_);
		IEnumerable<Communication> h_		(Communication MacularEdemaAbsentNotCommunicated)
		{
			IEnumerable<Encounter> l_ = this.Diabetic_Retinopathy_Encounter(context);
			bool? m_			(Encounter EncounterDiabeticRetinopathy)
			{
				bool? q_				(Extension @this)
				{
					string z_ = @this?.Url;
					FhirString aa_ = context.Operators.Convert<FhirString>(z_);
					string ab_ = FHIRHelpers_4_3_000.Instance.ToString(context, aa_);
					bool? ac_ = context.Operators.Equal(ab_, "http://hl7.org/fhir/us/qicore/StructureDefinition/qicore-recorded");

					return ac_;
				};
				IEnumerable<Extension> r_ = context.Operators.Where<Extension>((IEnumerable<Extension>)(MacularEdemaAbsentNotCommunicated is DomainResource
<<<<<<< HEAD
	? (MacularEdemaAbsentNotCommunicated as DomainResource).Extension
	: default), q_);
				DataType s_(Extension @this)
=======
						? (MacularEdemaAbsentNotCommunicated as DomainResource).Extension
						: default), q_);
				DataType s_				(Extension @this)
>>>>>>> 3aa01216
				{
					DataType ad_ = @this?.Value;

					return ad_;
				};
				IEnumerable<DataType> t_ = context.Operators.Select<Extension, DataType>(r_, s_);
				DataType u_ = context.Operators.SingletonFrom<DataType>(t_);
				CqlDateTime v_ = context.Operators.Convert<CqlDateTime>(u_);
				Period w_ = EncounterDiabeticRetinopathy?.Period;
				CqlInterval<CqlDateTime> x_ = FHIRHelpers_4_3_000.Instance.ToInterval(context, w_);
				bool? y_ = context.Operators.In<CqlDateTime>(v_, x_, default);

				return y_;
			};
			IEnumerable<Encounter> n_ = context.Operators.Where<Encounter>(l_, m_);
			Communication o_			(Encounter EncounterDiabeticRetinopathy) => 
				MacularEdemaAbsentNotCommunicated;
			IEnumerable<Communication> p_ = context.Operators.Select<Encounter, Communication>(n_, o_);

			return p_;
		};
		IEnumerable<Communication> i_ = context.Operators.SelectMany<Communication, Communication>(g_, h_);
		bool? j_		(Communication MacularEdemaAbsentNotCommunicated)
		{
			CodeableConcept ae_ = MacularEdemaAbsentNotCommunicated?.StatusReason;
			CqlConcept af_ = FHIRHelpers_4_3_000.Instance.ToConcept(context, ae_);
			CqlValueSet ag_ = this.Medical_Reason(context);
			bool? ah_ = context.Operators.ConceptInValueSet(af_, ag_);
			CqlConcept aj_ = FHIRHelpers_4_3_000.Instance.ToConcept(context, ae_);
			CqlValueSet ak_ = this.Patient_Reason(context);
			bool? al_ = context.Operators.ConceptInValueSet(aj_, ak_);
			bool? am_ = context.Operators.Or(ah_, al_);

			return am_;
		};
		IEnumerable<Communication> k_ = context.Operators.Where<Communication>(i_, j_);

		return k_;
	}


    [CqlDeclaration("Medical or Patient Reason for Not Communicating Presence of Macular Edema")]
	public IEnumerable<Communication> Medical_or_Patient_Reason_for_Not_Communicating_Presence_of_Macular_Edema	(CqlContext context)
	{
		PropertyInfo a_ = typeof(Communication).GetProperty("ReasonCode");
		CqlValueSet b_ = this.Macular_Edema_Findings_Present(context);
		IEnumerable<Communication> c_ = context.Operators.Retrieve<Communication>(new RetrieveParameters(a_, b_, default, "http://hl7.org/fhir/us/qicore/StructureDefinition/qicore-communicationnotdone"));
		IEnumerable<Communication> f_ = context.Operators.Retrieve<Communication>(new RetrieveParameters(a_, b_, default, "http://hl7.org/fhir/us/qicore/StructureDefinition/qicore-communicationnotdone"));
		IEnumerable<Communication> g_ = context.Operators.Union<Communication>(c_, f_);
		IEnumerable<Communication> h_		(Communication MacularEdemaPresentNotCommunicated)
		{
			IEnumerable<Encounter> l_ = this.Diabetic_Retinopathy_Encounter(context);
			bool? m_			(Encounter EncounterDiabeticRetinopathy)
			{
				bool? q_				(Extension @this)
				{
					string z_ = @this?.Url;
					FhirString aa_ = context.Operators.Convert<FhirString>(z_);
					string ab_ = FHIRHelpers_4_3_000.Instance.ToString(context, aa_);
					bool? ac_ = context.Operators.Equal(ab_, "http://hl7.org/fhir/us/qicore/StructureDefinition/qicore-recorded");

					return ac_;
				};
				IEnumerable<Extension> r_ = context.Operators.Where<Extension>((IEnumerable<Extension>)(MacularEdemaPresentNotCommunicated is DomainResource
<<<<<<< HEAD
	? (MacularEdemaPresentNotCommunicated as DomainResource).Extension
	: default), q_);
				DataType s_(Extension @this)
=======
						? (MacularEdemaPresentNotCommunicated as DomainResource).Extension
						: default), q_);
				DataType s_				(Extension @this)
>>>>>>> 3aa01216
				{
					DataType ad_ = @this?.Value;

					return ad_;
				};
				IEnumerable<DataType> t_ = context.Operators.Select<Extension, DataType>(r_, s_);
				DataType u_ = context.Operators.SingletonFrom<DataType>(t_);
				CqlDateTime v_ = context.Operators.Convert<CqlDateTime>(u_);
				Period w_ = EncounterDiabeticRetinopathy?.Period;
				CqlInterval<CqlDateTime> x_ = FHIRHelpers_4_3_000.Instance.ToInterval(context, w_);
				bool? y_ = context.Operators.In<CqlDateTime>(v_, x_, default);

				return y_;
			};
			IEnumerable<Encounter> n_ = context.Operators.Where<Encounter>(l_, m_);
			Communication o_			(Encounter EncounterDiabeticRetinopathy) => 
				MacularEdemaPresentNotCommunicated;
			IEnumerable<Communication> p_ = context.Operators.Select<Encounter, Communication>(n_, o_);

			return p_;
		};
		IEnumerable<Communication> i_ = context.Operators.SelectMany<Communication, Communication>(g_, h_);
		bool? j_		(Communication MacularEdemaPresentNotCommunicated)
		{
			CodeableConcept ae_ = MacularEdemaPresentNotCommunicated?.StatusReason;
			CqlConcept af_ = FHIRHelpers_4_3_000.Instance.ToConcept(context, ae_);
			CqlValueSet ag_ = this.Medical_Reason(context);
			bool? ah_ = context.Operators.ConceptInValueSet(af_, ag_);
			CqlConcept aj_ = FHIRHelpers_4_3_000.Instance.ToConcept(context, ae_);
			CqlValueSet ak_ = this.Patient_Reason(context);
			bool? al_ = context.Operators.ConceptInValueSet(aj_, ak_);
			bool? am_ = context.Operators.Or(ah_, al_);

			return am_;
		};
		IEnumerable<Communication> k_ = context.Operators.Where<Communication>(i_, j_);

		return k_;
	}


    [CqlDeclaration("Denominator Exceptions")]
	public bool? Denominator_Exceptions	(CqlContext context)
	{
		IEnumerable<Communication> a_ = this.Medical_or_Patient_Reason_for_Not_Communicating_Level_of_Severity_of_Retinopathy(context);
		bool? b_ = context.Operators.Exists<Communication>(a_);
		IEnumerable<Communication> c_ = this.Medical_or_Patient_Reason_for_Not_Communicating_Absence_of_Macular_Edema(context);
		bool? d_ = context.Operators.Exists<Communication>(c_);
		bool? e_ = context.Operators.Or(b_, d_);
		IEnumerable<Communication> f_ = this.Medical_or_Patient_Reason_for_Not_Communicating_Presence_of_Macular_Edema(context);
		bool? g_ = context.Operators.Exists<Communication>(f_);
		bool? h_ = context.Operators.Or(e_, g_);

		return h_;
	}


    [CqlDeclaration("Results of Dilated Macular or Fundus Exam Communicated")]
	public bool? Results_of_Dilated_Macular_or_Fundus_Exam_Communicated	(CqlContext context)
	{
		IEnumerable<Communication> a_ = this.Level_of_Severity_of_Retinopathy_Findings_Communicated(context);
		bool? b_ = context.Operators.Exists<Communication>(a_);
		IEnumerable<Communication> c_ = this.Macular_Edema_Absence_Communicated(context);
		bool? d_ = context.Operators.Exists<Communication>(c_);
		IEnumerable<Communication> e_ = this.Macular_Edema_Presence_Communicated(context);
		bool? f_ = context.Operators.Exists<Communication>(e_);
		bool? g_ = context.Operators.Or(d_, f_);
		bool? h_ = context.Operators.And(b_, g_);

		return h_;
	}

}<|MERGE_RESOLUTION|>--- conflicted
+++ resolved
@@ -182,11 +182,7 @@
 
 
     [CqlDeclaration("SDE Ethnicity")]
-<<<<<<< HEAD
-	public (CqlTupleMetadata, IEnumerable<CqlCode> codes, string display)? SDE_Ethnicity(CqlContext context)
-=======
-	public (IEnumerable<CqlCode> codes, string display)? SDE_Ethnicity	(CqlContext context)
->>>>>>> 3aa01216
+	public (CqlTupleMetadata, IEnumerable<CqlCode> codes, string display)? SDE_Ethnicity	(CqlContext context)
 	{
 		(CqlTupleMetadata, IEnumerable<CqlCode> codes, string display)? a_ = SupplementalDataElements_3_4_000.Instance.SDE_Ethnicity(context);
 
@@ -195,11 +191,7 @@
 
 
     [CqlDeclaration("SDE Payer")]
-<<<<<<< HEAD
-	public IEnumerable<(CqlTupleMetadata, CqlConcept code, CqlInterval<CqlDateTime> period)?> SDE_Payer(CqlContext context)
-=======
-	public IEnumerable<(CqlConcept code, CqlInterval<CqlDateTime> period)?> SDE_Payer	(CqlContext context)
->>>>>>> 3aa01216
+	public IEnumerable<(CqlTupleMetadata, CqlConcept code, CqlInterval<CqlDateTime> period)?> SDE_Payer	(CqlContext context)
 	{
 		IEnumerable<(CqlTupleMetadata, CqlConcept code, CqlInterval<CqlDateTime> period)?> a_ = SupplementalDataElements_3_4_000.Instance.SDE_Payer(context);
 
@@ -208,11 +200,7 @@
 
 
     [CqlDeclaration("SDE Race")]
-<<<<<<< HEAD
-	public (CqlTupleMetadata, IEnumerable<CqlCode> codes, string display)? SDE_Race(CqlContext context)
-=======
-	public (IEnumerable<CqlCode> codes, string display)? SDE_Race	(CqlContext context)
->>>>>>> 3aa01216
+	public (CqlTupleMetadata, IEnumerable<CqlCode> codes, string display)? SDE_Race	(CqlContext context)
 	{
 		(CqlTupleMetadata, IEnumerable<CqlCode> codes, string display)? a_ = SupplementalDataElements_3_4_000.Instance.SDE_Race(context);
 
@@ -586,15 +574,9 @@
 					return ac_;
 				};
 				IEnumerable<Extension> r_ = context.Operators.Where<Extension>((IEnumerable<Extension>)(LevelOfSeverityNotCommunicated is DomainResource
-<<<<<<< HEAD
-	? (LevelOfSeverityNotCommunicated as DomainResource).Extension
-	: default), q_);
-				DataType s_(Extension @this)
-=======
 						? (LevelOfSeverityNotCommunicated as DomainResource).Extension
 						: default), q_);
 				DataType s_				(Extension @this)
->>>>>>> 3aa01216
 				{
 					DataType ad_ = @this?.Value;
 
@@ -659,15 +641,9 @@
 					return ac_;
 				};
 				IEnumerable<Extension> r_ = context.Operators.Where<Extension>((IEnumerable<Extension>)(MacularEdemaAbsentNotCommunicated is DomainResource
-<<<<<<< HEAD
-	? (MacularEdemaAbsentNotCommunicated as DomainResource).Extension
-	: default), q_);
-				DataType s_(Extension @this)
-=======
 						? (MacularEdemaAbsentNotCommunicated as DomainResource).Extension
 						: default), q_);
 				DataType s_				(Extension @this)
->>>>>>> 3aa01216
 				{
 					DataType ad_ = @this?.Value;
 
@@ -732,15 +708,9 @@
 					return ac_;
 				};
 				IEnumerable<Extension> r_ = context.Operators.Where<Extension>((IEnumerable<Extension>)(MacularEdemaPresentNotCommunicated is DomainResource
-<<<<<<< HEAD
-	? (MacularEdemaPresentNotCommunicated as DomainResource).Extension
-	: default), q_);
-				DataType s_(Extension @this)
-=======
 						? (MacularEdemaPresentNotCommunicated as DomainResource).Extension
 						: default), q_);
 				DataType s_				(Extension @this)
->>>>>>> 3aa01216
 				{
 					DataType ad_ = @this?.Value;
 
