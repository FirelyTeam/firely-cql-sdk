﻿using System;
using System.Linq;
using System.Collections.Generic;
using Hl7.Cql.Runtime;
using Hl7.Cql.Primitives;
using Hl7.Cql.Abstractions;
using Hl7.Cql.ValueSets;
using Hl7.Cql.Iso8601;
using System.Reflection;
using Hl7.Cql.Operators;
using Hl7.Fhir.Model;
using Range = Hl7.Fhir.Model.Range;
using Task = Hl7.Fhir.Model.Task;
[System.CodeDom.Compiler.GeneratedCode(".NET Code Generation", "2.0.5.0")]
[CqlLibrary("FollowUpCareforChildrenPrescribedADHDMedicationADDFHIR", "0.1.000")]
public partial class FollowUpCareforChildrenPrescribedADHDMedicationADDFHIR_0_1_000 : ILibrary, ISingleton<FollowUpCareforChildrenPrescribedADHDMedicationADDFHIR_0_1_000>
{
    private FollowUpCareforChildrenPrescribedADHDMedicationADDFHIR_0_1_000() {}

    public static FollowUpCareforChildrenPrescribedADHDMedicationADDFHIR_0_1_000 Instance { get; } = new();

    #region Library Members
    public string Name => "FollowUpCareforChildrenPrescribedADHDMedicationADDFHIR";
    public string Version => "0.1.000";
    public ILibrary[] Dependencies => [FHIRHelpers_4_3_000.Instance, SupplementalDataElements_3_4_000.Instance, QICoreCommon_2_0_000.Instance, CQMCommon_2_0_000.Instance, Hospice_6_9_000.Instance, CumulativeMedicationDuration_4_0_000.Instance];
    #endregion Library Members

    [CqlDeclaration("Ambulatory")]
    [CqlValueSet("http://cts.nlm.nih.gov/fhir/ValueSet/2.16.840.1.113883.3.464.1003.122.12.1003")]
	public CqlValueSet Ambulatory	(CqlContext context) => 
		new CqlValueSet("http://cts.nlm.nih.gov/fhir/ValueSet/2.16.840.1.113883.3.464.1003.122.12.1003", default);


    [CqlDeclaration("Atomoxetine")]
    [CqlValueSet("http://cts.nlm.nih.gov/fhir/ValueSet/2.16.840.1.113883.3.464.1003.1170")]
	public CqlValueSet Atomoxetine	(CqlContext context) => 
		new CqlValueSet("http://cts.nlm.nih.gov/fhir/ValueSet/2.16.840.1.113883.3.464.1003.1170", default);


    [CqlDeclaration("Behavioral Health Follow up Visit")]
    [CqlValueSet("http://cts.nlm.nih.gov/fhir/ValueSet/2.16.840.1.113883.3.464.1003.101.12.1054")]
	public CqlValueSet Behavioral_Health_Follow_up_Visit	(CqlContext context) => 
		new CqlValueSet("http://cts.nlm.nih.gov/fhir/ValueSet/2.16.840.1.113883.3.464.1003.101.12.1054", default);


    [CqlDeclaration("Clonidine")]
    [CqlValueSet("http://cts.nlm.nih.gov/fhir/ValueSet/2.16.840.1.113883.3.464.1003.1171")]
	public CqlValueSet Clonidine	(CqlContext context) => 
		new CqlValueSet("http://cts.nlm.nih.gov/fhir/ValueSet/2.16.840.1.113883.3.464.1003.1171", default);


    [CqlDeclaration("Dexmethylphenidate")]
    [CqlValueSet("http://cts.nlm.nih.gov/fhir/ValueSet/2.16.840.1.113883.3.464.1003.1172")]
	public CqlValueSet Dexmethylphenidate	(CqlContext context) => 
		new CqlValueSet("http://cts.nlm.nih.gov/fhir/ValueSet/2.16.840.1.113883.3.464.1003.1172", default);


    [CqlDeclaration("Dextroamphetamine")]
    [CqlValueSet("http://cts.nlm.nih.gov/fhir/ValueSet/2.16.840.1.113883.3.464.1003.1173")]
	public CqlValueSet Dextroamphetamine	(CqlContext context) => 
		new CqlValueSet("http://cts.nlm.nih.gov/fhir/ValueSet/2.16.840.1.113883.3.464.1003.1173", default);


    [CqlDeclaration("Encounter Inpatient")]
    [CqlValueSet("http://cts.nlm.nih.gov/fhir/ValueSet/2.16.840.1.113883.3.666.5.307")]
	public CqlValueSet Encounter_Inpatient	(CqlContext context) => 
		new CqlValueSet("http://cts.nlm.nih.gov/fhir/ValueSet/2.16.840.1.113883.3.666.5.307", default);


    [CqlDeclaration("Guanfacine")]
    [CqlValueSet("http://cts.nlm.nih.gov/fhir/ValueSet/2.16.840.1.113883.3.464.1003.196.11.1252")]
	public CqlValueSet Guanfacine	(CqlContext context) => 
		new CqlValueSet("http://cts.nlm.nih.gov/fhir/ValueSet/2.16.840.1.113883.3.464.1003.196.11.1252", default);


    [CqlDeclaration("Home Healthcare Services")]
    [CqlValueSet("http://cts.nlm.nih.gov/fhir/ValueSet/2.16.840.1.113883.3.464.1003.101.12.1016")]
	public CqlValueSet Home_Healthcare_Services	(CqlContext context) => 
		new CqlValueSet("http://cts.nlm.nih.gov/fhir/ValueSet/2.16.840.1.113883.3.464.1003.101.12.1016", default);


    [CqlDeclaration("Initial Hospital Observation Care")]
    [CqlValueSet("http://cts.nlm.nih.gov/fhir/ValueSet/2.16.840.1.113883.3.464.1003.101.12.1002")]
	public CqlValueSet Initial_Hospital_Observation_Care	(CqlContext context) => 
		new CqlValueSet("http://cts.nlm.nih.gov/fhir/ValueSet/2.16.840.1.113883.3.464.1003.101.12.1002", default);


    [CqlDeclaration("Lisdexamfetamine")]
    [CqlValueSet("http://cts.nlm.nih.gov/fhir/ValueSet/2.16.840.1.113883.3.464.1003.1174")]
	public CqlValueSet Lisdexamfetamine	(CqlContext context) => 
		new CqlValueSet("http://cts.nlm.nih.gov/fhir/ValueSet/2.16.840.1.113883.3.464.1003.1174", default);


    [CqlDeclaration("Mental Behavioral and Neurodevelopmental Disorders")]
    [CqlValueSet("http://cts.nlm.nih.gov/fhir/ValueSet/2.16.840.1.113883.3.464.1003.105.12.1203")]
	public CqlValueSet Mental_Behavioral_and_Neurodevelopmental_Disorders	(CqlContext context) => 
		new CqlValueSet("http://cts.nlm.nih.gov/fhir/ValueSet/2.16.840.1.113883.3.464.1003.105.12.1203", default);


    [CqlDeclaration("Methylphenidate")]
    [CqlValueSet("http://cts.nlm.nih.gov/fhir/ValueSet/2.16.840.1.113883.3.464.1003.1176")]
	public CqlValueSet Methylphenidate	(CqlContext context) => 
		new CqlValueSet("http://cts.nlm.nih.gov/fhir/ValueSet/2.16.840.1.113883.3.464.1003.1176", default);


    [CqlDeclaration("Narcolepsy")]
    [CqlValueSet("http://cts.nlm.nih.gov/fhir/ValueSet/2.16.840.1.113883.3.464.1003.114.12.1011")]
	public CqlValueSet Narcolepsy	(CqlContext context) => 
		new CqlValueSet("http://cts.nlm.nih.gov/fhir/ValueSet/2.16.840.1.113883.3.464.1003.114.12.1011", default);


    [CqlDeclaration("Office Visit")]
    [CqlValueSet("http://cts.nlm.nih.gov/fhir/ValueSet/2.16.840.1.113883.3.464.1003.101.12.1001")]
	public CqlValueSet Office_Visit	(CqlContext context) => 
		new CqlValueSet("http://cts.nlm.nih.gov/fhir/ValueSet/2.16.840.1.113883.3.464.1003.101.12.1001", default);


    [CqlDeclaration("Online Assessments")]
    [CqlValueSet("http://cts.nlm.nih.gov/fhir/ValueSet/2.16.840.1.113883.3.464.1003.101.12.1089")]
	public CqlValueSet Online_Assessments	(CqlContext context) => 
		new CqlValueSet("http://cts.nlm.nih.gov/fhir/ValueSet/2.16.840.1.113883.3.464.1003.101.12.1089", default);


    [CqlDeclaration("Outpatient Consultation")]
    [CqlValueSet("http://cts.nlm.nih.gov/fhir/ValueSet/2.16.840.1.113883.3.464.1003.101.12.1008")]
	public CqlValueSet Outpatient_Consultation	(CqlContext context) => 
		new CqlValueSet("http://cts.nlm.nih.gov/fhir/ValueSet/2.16.840.1.113883.3.464.1003.101.12.1008", default);


    [CqlDeclaration("Preventive Care Services Group Counseling")]
    [CqlValueSet("http://cts.nlm.nih.gov/fhir/ValueSet/2.16.840.1.113883.3.464.1003.101.12.1027")]
	public CqlValueSet Preventive_Care_Services_Group_Counseling	(CqlContext context) => 
		new CqlValueSet("http://cts.nlm.nih.gov/fhir/ValueSet/2.16.840.1.113883.3.464.1003.101.12.1027", default);


    [CqlDeclaration("Preventive Care Services Individual Counseling")]
    [CqlValueSet("http://cts.nlm.nih.gov/fhir/ValueSet/2.16.840.1.113883.3.464.1003.101.12.1026")]
	public CqlValueSet Preventive_Care_Services_Individual_Counseling	(CqlContext context) => 
		new CqlValueSet("http://cts.nlm.nih.gov/fhir/ValueSet/2.16.840.1.113883.3.464.1003.101.12.1026", default);


    [CqlDeclaration("Preventive Care Services, Initial Office Visit, 0 to 17")]
    [CqlValueSet("http://cts.nlm.nih.gov/fhir/ValueSet/2.16.840.1.113883.3.464.1003.101.12.1022")]
	public CqlValueSet Preventive_Care_Services__Initial_Office_Visit__0_to_17	(CqlContext context) => 
		new CqlValueSet("http://cts.nlm.nih.gov/fhir/ValueSet/2.16.840.1.113883.3.464.1003.101.12.1022", default);


    [CqlDeclaration("Preventive Care, Established Office Visit, 0 to 17")]
    [CqlValueSet("http://cts.nlm.nih.gov/fhir/ValueSet/2.16.840.1.113883.3.464.1003.101.12.1024")]
	public CqlValueSet Preventive_Care__Established_Office_Visit__0_to_17	(CqlContext context) => 
		new CqlValueSet("http://cts.nlm.nih.gov/fhir/ValueSet/2.16.840.1.113883.3.464.1003.101.12.1024", default);


    [CqlDeclaration("Psych Visit Diagnostic Evaluation")]
    [CqlValueSet("http://cts.nlm.nih.gov/fhir/ValueSet/2.16.840.1.113883.3.526.3.1492")]
	public CqlValueSet Psych_Visit_Diagnostic_Evaluation	(CqlContext context) => 
		new CqlValueSet("http://cts.nlm.nih.gov/fhir/ValueSet/2.16.840.1.113883.3.526.3.1492", default);


    [CqlDeclaration("Psych Visit Psychotherapy")]
    [CqlValueSet("http://cts.nlm.nih.gov/fhir/ValueSet/2.16.840.1.113883.3.526.3.1496")]
	public CqlValueSet Psych_Visit_Psychotherapy	(CqlContext context) => 
		new CqlValueSet("http://cts.nlm.nih.gov/fhir/ValueSet/2.16.840.1.113883.3.526.3.1496", default);


    [CqlDeclaration("Psychotherapy and Pharmacologic Management")]
    [CqlValueSet("http://cts.nlm.nih.gov/fhir/ValueSet/2.16.840.1.113883.3.464.1003.101.12.1055")]
	public CqlValueSet Psychotherapy_and_Pharmacologic_Management	(CqlContext context) => 
		new CqlValueSet("http://cts.nlm.nih.gov/fhir/ValueSet/2.16.840.1.113883.3.464.1003.101.12.1055", default);


    [CqlDeclaration("Telephone Visits")]
    [CqlValueSet("http://cts.nlm.nih.gov/fhir/ValueSet/2.16.840.1.113883.3.464.1003.101.12.1080")]
	public CqlValueSet Telephone_Visits	(CqlContext context) => 
		new CqlValueSet("http://cts.nlm.nih.gov/fhir/ValueSet/2.16.840.1.113883.3.464.1003.101.12.1080", default);


    [CqlDeclaration("24 HR dexmethylphenidate hydrochloride 40 MG Extended Release Oral Capsule")]
	public CqlCode _24_HR_dexmethylphenidate_hydrochloride_40_MG_Extended_Release_Oral_Capsule	(CqlContext context) => 
		new CqlCode("1006608", "http://www.nlm.nih.gov/research/umls/rxnorm", default, default);


    [CqlDeclaration("methamphetamine hydrochloride 5 MG Oral Tablet")]
	public CqlCode methamphetamine_hydrochloride_5_MG_Oral_Tablet	(CqlContext context) => 
		new CqlCode("977860", "http://www.nlm.nih.gov/research/umls/rxnorm", default, default);


    [CqlDeclaration("RXNORM")]
	public CqlCode[] RXNORM	(CqlContext context)
	{
		CqlCode[] a_ = [
			new CqlCode("1006608", "http://www.nlm.nih.gov/research/umls/rxnorm", default, default),
			new CqlCode("977860", "http://www.nlm.nih.gov/research/umls/rxnorm", default, default),
		];

		return a_;
	}


    [CqlDeclaration("Measurement Period")]
	public CqlInterval<CqlDateTime> Measurement_Period	(CqlContext context)
	{
		CqlDateTime a_ = context.Operators.DateTime(2025, 1, 1, 0, 0, 0, 0, default);
		CqlDateTime b_ = context.Operators.DateTime(2026, 1, 1, 0, 0, 0, 0, default);
		CqlInterval<CqlDateTime> c_ = context.Operators.Interval(a_, b_, true, false);
		object d_ = context.ResolveParameter("FollowUpCareforChildrenPrescribedADHDMedicationADDFHIR-0.1.000", "Measurement Period", c_);

		return (CqlInterval<CqlDateTime>)d_;
	}


    [CqlDeclaration("Patient")]
	public Patient Patient	(CqlContext context)
	{
		IEnumerable<Patient> a_ = context.Operators.Retrieve<Patient>(new RetrieveParameters(default, default, default, "http://hl7.org/fhir/us/qicore/StructureDefinition/qicore-patient"));
		Patient b_ = context.Operators.SingletonFrom<Patient>(a_);

		return b_;
	}


    [CqlDeclaration("March 1 of Year Prior to Measurement Period")]
	public CqlDateTime March_1_of_Year_Prior_to_Measurement_Period	(CqlContext context)
	{
		CqlInterval<CqlDateTime> a_ = this.Measurement_Period(context);
		CqlDateTime b_ = context.Operators.Start(a_);
		int? c_ = context.Operators.DateTimeComponentFrom(b_, "year");
		int? d_ = context.Operators.Subtract(c_, 1);
		decimal? e_ = context.Operators.ConvertIntegerToDecimal(0);
		CqlDateTime f_ = context.Operators.DateTime(d_, 3, 1, 0, 0, 0, 0, e_);

		return f_;
	}


    [CqlDeclaration("Last Calendar Day of February of Measurement Period")]
	public CqlDateTime Last_Calendar_Day_of_February_of_Measurement_Period	(CqlContext context)
	{
		CqlInterval<CqlDateTime> a_ = this.Measurement_Period(context);
		CqlDateTime b_ = context.Operators.Start(a_);
		int? c_ = context.Operators.DateTimeComponentFrom(b_, "year");
		decimal? d_ = context.Operators.ConvertIntegerToDecimal(0);
		CqlDateTime e_ = context.Operators.DateTime(c_, 3, 1, 23, 59, 59, 0, d_);
		CqlQuantity f_ = context.Operators.Quantity(1m, "day");
		CqlDateTime g_ = context.Operators.Subtract(e_, f_);

		return g_;
	}


    [CqlDeclaration("Intake Period")]
	public CqlInterval<CqlDateTime> Intake_Period	(CqlContext context)
	{
		CqlDateTime a_ = this.March_1_of_Year_Prior_to_Measurement_Period(context);
		CqlDateTime b_ = this.Last_Calendar_Day_of_February_of_Measurement_Period(context);
		CqlInterval<CqlDateTime> c_ = context.Operators.Interval(a_, b_, true, true);

		return c_;
	}


    [CqlDeclaration("ADHD Medication Prescribed During Intake Period and Not Previously on ADHD Medication")]
<<<<<<< HEAD
	public IEnumerable<(CqlTupleMetadata, CqlDate startDate, nint _)?> ADHD_Medication_Prescribed_During_Intake_Period_and_Not_Previously_on_ADHD_Medication(CqlContext context)
=======
	public IEnumerable<(CqlDate startDate, nint _)?> ADHD_Medication_Prescribed_During_Intake_Period_and_Not_Previously_on_ADHD_Medication	(CqlContext context)
>>>>>>> 3aa01216
	{
		CqlValueSet a_ = this.Atomoxetine(context);
		IEnumerable<MedicationRequest> b_ = context.Operators.Retrieve<MedicationRequest>(new RetrieveParameters(default, a_, default, "http://hl7.org/fhir/us/qicore/StructureDefinition/qicore-medicationrequest"));
		IEnumerable<MedicationRequest> d_ = context.Operators.Retrieve<MedicationRequest>(new RetrieveParameters(default, a_, default, "http://hl7.org/fhir/us/qicore/StructureDefinition/qicore-medicationrequest"));
		IEnumerable<MedicationRequest> e_ = context.Operators.Union<MedicationRequest>(b_, d_);
		CqlValueSet f_ = this.Clonidine(context);
		IEnumerable<MedicationRequest> g_ = context.Operators.Retrieve<MedicationRequest>(new RetrieveParameters(default, f_, default, "http://hl7.org/fhir/us/qicore/StructureDefinition/qicore-medicationrequest"));
		IEnumerable<MedicationRequest> i_ = context.Operators.Retrieve<MedicationRequest>(new RetrieveParameters(default, f_, default, "http://hl7.org/fhir/us/qicore/StructureDefinition/qicore-medicationrequest"));
		IEnumerable<MedicationRequest> j_ = context.Operators.Union<MedicationRequest>(g_, i_);
		IEnumerable<MedicationRequest> k_ = context.Operators.Union<MedicationRequest>(e_, j_);
		CqlValueSet l_ = this.Dexmethylphenidate(context);
		IEnumerable<MedicationRequest> m_ = context.Operators.Retrieve<MedicationRequest>(new RetrieveParameters(default, l_, default, "http://hl7.org/fhir/us/qicore/StructureDefinition/qicore-medicationrequest"));
		IEnumerable<MedicationRequest> o_ = context.Operators.Retrieve<MedicationRequest>(new RetrieveParameters(default, l_, default, "http://hl7.org/fhir/us/qicore/StructureDefinition/qicore-medicationrequest"));
		IEnumerable<MedicationRequest> p_ = context.Operators.Union<MedicationRequest>(m_, o_);
		IEnumerable<MedicationRequest> q_ = context.Operators.Union<MedicationRequest>(k_, p_);
		CqlValueSet r_ = this.Dextroamphetamine(context);
		IEnumerable<MedicationRequest> s_ = context.Operators.Retrieve<MedicationRequest>(new RetrieveParameters(default, r_, default, "http://hl7.org/fhir/us/qicore/StructureDefinition/qicore-medicationrequest"));
		IEnumerable<MedicationRequest> u_ = context.Operators.Retrieve<MedicationRequest>(new RetrieveParameters(default, r_, default, "http://hl7.org/fhir/us/qicore/StructureDefinition/qicore-medicationrequest"));
		IEnumerable<MedicationRequest> v_ = context.Operators.Union<MedicationRequest>(s_, u_);
		IEnumerable<MedicationRequest> w_ = context.Operators.Union<MedicationRequest>(q_, v_);
		CqlValueSet x_ = this.Lisdexamfetamine(context);
		IEnumerable<MedicationRequest> y_ = context.Operators.Retrieve<MedicationRequest>(new RetrieveParameters(default, x_, default, "http://hl7.org/fhir/us/qicore/StructureDefinition/qicore-medicationrequest"));
		IEnumerable<MedicationRequest> aa_ = context.Operators.Retrieve<MedicationRequest>(new RetrieveParameters(default, x_, default, "http://hl7.org/fhir/us/qicore/StructureDefinition/qicore-medicationrequest"));
		IEnumerable<MedicationRequest> ab_ = context.Operators.Union<MedicationRequest>(y_, aa_);
		IEnumerable<MedicationRequest> ac_ = context.Operators.Union<MedicationRequest>(w_, ab_);
		CqlCode ad_ = this.methamphetamine_hydrochloride_5_MG_Oral_Tablet(context);
		IEnumerable<CqlCode> ae_ = context.Operators.ToList<CqlCode>(ad_);
		IEnumerable<MedicationRequest> af_ = context.Operators.Retrieve<MedicationRequest>(new RetrieveParameters(default, default, ae_, "http://hl7.org/fhir/us/qicore/StructureDefinition/qicore-medicationrequest"));
		IEnumerable<CqlCode> ah_ = context.Operators.ToList<CqlCode>(ad_);
		IEnumerable<MedicationRequest> ai_ = context.Operators.Retrieve<MedicationRequest>(new RetrieveParameters(default, default, ah_, "http://hl7.org/fhir/us/qicore/StructureDefinition/qicore-medicationrequest"));
		IEnumerable<MedicationRequest> aj_ = context.Operators.Union<MedicationRequest>(af_, ai_);
		IEnumerable<MedicationRequest> ak_ = context.Operators.Union<MedicationRequest>(ac_, aj_);
		CqlValueSet al_ = this.Methylphenidate(context);
		IEnumerable<MedicationRequest> am_ = context.Operators.Retrieve<MedicationRequest>(new RetrieveParameters(default, al_, default, "http://hl7.org/fhir/us/qicore/StructureDefinition/qicore-medicationrequest"));
		IEnumerable<MedicationRequest> ao_ = context.Operators.Retrieve<MedicationRequest>(new RetrieveParameters(default, al_, default, "http://hl7.org/fhir/us/qicore/StructureDefinition/qicore-medicationrequest"));
		IEnumerable<MedicationRequest> ap_ = context.Operators.Union<MedicationRequest>(am_, ao_);
		IEnumerable<MedicationRequest> aq_ = context.Operators.Union<MedicationRequest>(ak_, ap_);
		CqlValueSet ar_ = this.Guanfacine(context);
		IEnumerable<MedicationRequest> as_ = context.Operators.Retrieve<MedicationRequest>(new RetrieveParameters(default, ar_, default, "http://hl7.org/fhir/us/qicore/StructureDefinition/qicore-medicationrequest"));
		IEnumerable<MedicationRequest> au_ = context.Operators.Retrieve<MedicationRequest>(new RetrieveParameters(default, ar_, default, "http://hl7.org/fhir/us/qicore/StructureDefinition/qicore-medicationrequest"));
		IEnumerable<MedicationRequest> av_ = context.Operators.Union<MedicationRequest>(as_, au_);
		IEnumerable<MedicationRequest> aw_ = context.Operators.Union<MedicationRequest>(aq_, av_);
		bool? ax_		(MedicationRequest ADHDMedications)
		{
			CqlInterval<CqlDate> df_ = CumulativeMedicationDuration_4_0_000.Instance.MedicationRequestPeriod(context, ADHDMedications);
			CqlDate dg_ = context.Operators.Start(df_);
			CqlDateTime dh_ = context.Operators.ConvertDateToDateTime(dg_);
			CqlInterval<CqlDateTime> di_ = this.Intake_Period(context);
			bool? dj_ = context.Operators.In<CqlDateTime>(dh_, di_, default);

			return dj_;
		};
		IEnumerable<MedicationRequest> ay_ = context.Operators.Where<MedicationRequest>(aw_, ax_);
		IEnumerable<MedicationRequest> ba_ = context.Operators.Retrieve<MedicationRequest>(new RetrieveParameters(default, a_, default, "http://hl7.org/fhir/us/qicore/StructureDefinition/qicore-medicationrequest"));
		IEnumerable<MedicationRequest> bc_ = context.Operators.Retrieve<MedicationRequest>(new RetrieveParameters(default, a_, default, "http://hl7.org/fhir/us/qicore/StructureDefinition/qicore-medicationrequest"));
		IEnumerable<MedicationRequest> bd_ = context.Operators.Union<MedicationRequest>(ba_, bc_);
		IEnumerable<MedicationRequest> bf_ = context.Operators.Retrieve<MedicationRequest>(new RetrieveParameters(default, f_, default, "http://hl7.org/fhir/us/qicore/StructureDefinition/qicore-medicationrequest"));
		IEnumerable<MedicationRequest> bh_ = context.Operators.Retrieve<MedicationRequest>(new RetrieveParameters(default, f_, default, "http://hl7.org/fhir/us/qicore/StructureDefinition/qicore-medicationrequest"));
		IEnumerable<MedicationRequest> bi_ = context.Operators.Union<MedicationRequest>(bf_, bh_);
		IEnumerable<MedicationRequest> bj_ = context.Operators.Union<MedicationRequest>(bd_, bi_);
		IEnumerable<MedicationRequest> bl_ = context.Operators.Retrieve<MedicationRequest>(new RetrieveParameters(default, l_, default, "http://hl7.org/fhir/us/qicore/StructureDefinition/qicore-medicationrequest"));
		IEnumerable<MedicationRequest> bn_ = context.Operators.Retrieve<MedicationRequest>(new RetrieveParameters(default, l_, default, "http://hl7.org/fhir/us/qicore/StructureDefinition/qicore-medicationrequest"));
		IEnumerable<MedicationRequest> bo_ = context.Operators.Union<MedicationRequest>(bl_, bn_);
		IEnumerable<MedicationRequest> bp_ = context.Operators.Union<MedicationRequest>(bj_, bo_);
		IEnumerable<MedicationRequest> br_ = context.Operators.Retrieve<MedicationRequest>(new RetrieveParameters(default, r_, default, "http://hl7.org/fhir/us/qicore/StructureDefinition/qicore-medicationrequest"));
		IEnumerable<MedicationRequest> bt_ = context.Operators.Retrieve<MedicationRequest>(new RetrieveParameters(default, r_, default, "http://hl7.org/fhir/us/qicore/StructureDefinition/qicore-medicationrequest"));
		IEnumerable<MedicationRequest> bu_ = context.Operators.Union<MedicationRequest>(br_, bt_);
		IEnumerable<MedicationRequest> bv_ = context.Operators.Union<MedicationRequest>(bp_, bu_);
		IEnumerable<MedicationRequest> bx_ = context.Operators.Retrieve<MedicationRequest>(new RetrieveParameters(default, x_, default, "http://hl7.org/fhir/us/qicore/StructureDefinition/qicore-medicationrequest"));
		IEnumerable<MedicationRequest> bz_ = context.Operators.Retrieve<MedicationRequest>(new RetrieveParameters(default, x_, default, "http://hl7.org/fhir/us/qicore/StructureDefinition/qicore-medicationrequest"));
		IEnumerable<MedicationRequest> ca_ = context.Operators.Union<MedicationRequest>(bx_, bz_);
		IEnumerable<MedicationRequest> cb_ = context.Operators.Union<MedicationRequest>(bv_, ca_);
		IEnumerable<CqlCode> cd_ = context.Operators.ToList<CqlCode>(ad_);
		IEnumerable<MedicationRequest> ce_ = context.Operators.Retrieve<MedicationRequest>(new RetrieveParameters(default, default, cd_, "http://hl7.org/fhir/us/qicore/StructureDefinition/qicore-medicationrequest"));
		IEnumerable<CqlCode> cg_ = context.Operators.ToList<CqlCode>(ad_);
		IEnumerable<MedicationRequest> ch_ = context.Operators.Retrieve<MedicationRequest>(new RetrieveParameters(default, default, cg_, "http://hl7.org/fhir/us/qicore/StructureDefinition/qicore-medicationrequest"));
		IEnumerable<MedicationRequest> ci_ = context.Operators.Union<MedicationRequest>(ce_, ch_);
		IEnumerable<MedicationRequest> cj_ = context.Operators.Union<MedicationRequest>(cb_, ci_);
		IEnumerable<MedicationRequest> cl_ = context.Operators.Retrieve<MedicationRequest>(new RetrieveParameters(default, al_, default, "http://hl7.org/fhir/us/qicore/StructureDefinition/qicore-medicationrequest"));
		IEnumerable<MedicationRequest> cn_ = context.Operators.Retrieve<MedicationRequest>(new RetrieveParameters(default, al_, default, "http://hl7.org/fhir/us/qicore/StructureDefinition/qicore-medicationrequest"));
		IEnumerable<MedicationRequest> co_ = context.Operators.Union<MedicationRequest>(cl_, cn_);
		IEnumerable<MedicationRequest> cp_ = context.Operators.Union<MedicationRequest>(cj_, co_);
		IEnumerable<MedicationRequest> cr_ = context.Operators.Retrieve<MedicationRequest>(new RetrieveParameters(default, ar_, default, "http://hl7.org/fhir/us/qicore/StructureDefinition/qicore-medicationrequest"));
		IEnumerable<MedicationRequest> ct_ = context.Operators.Retrieve<MedicationRequest>(new RetrieveParameters(default, ar_, default, "http://hl7.org/fhir/us/qicore/StructureDefinition/qicore-medicationrequest"));
		IEnumerable<MedicationRequest> cu_ = context.Operators.Union<MedicationRequest>(cr_, ct_);
		IEnumerable<MedicationRequest> cv_ = context.Operators.Union<MedicationRequest>(cp_, cu_);
		bool? cw_		(MedicationRequest ADHDMedications)
		{
			CqlInterval<CqlDate> dk_ = CumulativeMedicationDuration_4_0_000.Instance.MedicationRequestPeriod(context, ADHDMedications);
			CqlDate dl_ = context.Operators.Start(dk_);
			CqlDateTime dm_ = context.Operators.ConvertDateToDateTime(dl_);
			CqlInterval<CqlDateTime> dn_ = this.Intake_Period(context);
			bool? do_ = context.Operators.In<CqlDateTime>(dm_, dn_, default);

			return do_;
		};
		IEnumerable<MedicationRequest> cx_ = context.Operators.Where<MedicationRequest>(cv_, cw_);
		IEnumerable<MedicationRequest> cy_		(MedicationRequest ADHDMedicationOrder)
		{
			CqlValueSet dp_ = this.Atomoxetine(context);
			IEnumerable<MedicationRequest> dq_ = context.Operators.Retrieve<MedicationRequest>(new RetrieveParameters(default, dp_, default, "http://hl7.org/fhir/us/qicore/StructureDefinition/qicore-medicationrequest"));
			IEnumerable<MedicationRequest> ds_ = context.Operators.Retrieve<MedicationRequest>(new RetrieveParameters(default, dp_, default, "http://hl7.org/fhir/us/qicore/StructureDefinition/qicore-medicationrequest"));
			IEnumerable<MedicationRequest> dt_ = context.Operators.Union<MedicationRequest>(dq_, ds_);
			CqlValueSet du_ = this.Clonidine(context);
			IEnumerable<MedicationRequest> dv_ = context.Operators.Retrieve<MedicationRequest>(new RetrieveParameters(default, du_, default, "http://hl7.org/fhir/us/qicore/StructureDefinition/qicore-medicationrequest"));
			IEnumerable<MedicationRequest> dx_ = context.Operators.Retrieve<MedicationRequest>(new RetrieveParameters(default, du_, default, "http://hl7.org/fhir/us/qicore/StructureDefinition/qicore-medicationrequest"));
			IEnumerable<MedicationRequest> dy_ = context.Operators.Union<MedicationRequest>(dv_, dx_);
			IEnumerable<MedicationRequest> dz_ = context.Operators.Union<MedicationRequest>(dt_, dy_);
			CqlValueSet ea_ = this.Dexmethylphenidate(context);
			IEnumerable<MedicationRequest> eb_ = context.Operators.Retrieve<MedicationRequest>(new RetrieveParameters(default, ea_, default, "http://hl7.org/fhir/us/qicore/StructureDefinition/qicore-medicationrequest"));
			IEnumerable<MedicationRequest> ed_ = context.Operators.Retrieve<MedicationRequest>(new RetrieveParameters(default, ea_, default, "http://hl7.org/fhir/us/qicore/StructureDefinition/qicore-medicationrequest"));
			IEnumerable<MedicationRequest> ee_ = context.Operators.Union<MedicationRequest>(eb_, ed_);
			IEnumerable<MedicationRequest> ef_ = context.Operators.Union<MedicationRequest>(dz_, ee_);
			CqlValueSet eg_ = this.Dextroamphetamine(context);
			IEnumerable<MedicationRequest> eh_ = context.Operators.Retrieve<MedicationRequest>(new RetrieveParameters(default, eg_, default, "http://hl7.org/fhir/us/qicore/StructureDefinition/qicore-medicationrequest"));
			IEnumerable<MedicationRequest> ej_ = context.Operators.Retrieve<MedicationRequest>(new RetrieveParameters(default, eg_, default, "http://hl7.org/fhir/us/qicore/StructureDefinition/qicore-medicationrequest"));
			IEnumerable<MedicationRequest> ek_ = context.Operators.Union<MedicationRequest>(eh_, ej_);
			IEnumerable<MedicationRequest> el_ = context.Operators.Union<MedicationRequest>(ef_, ek_);
			CqlValueSet em_ = this.Lisdexamfetamine(context);
			IEnumerable<MedicationRequest> en_ = context.Operators.Retrieve<MedicationRequest>(new RetrieveParameters(default, em_, default, "http://hl7.org/fhir/us/qicore/StructureDefinition/qicore-medicationrequest"));
			IEnumerable<MedicationRequest> ep_ = context.Operators.Retrieve<MedicationRequest>(new RetrieveParameters(default, em_, default, "http://hl7.org/fhir/us/qicore/StructureDefinition/qicore-medicationrequest"));
			IEnumerable<MedicationRequest> eq_ = context.Operators.Union<MedicationRequest>(en_, ep_);
			IEnumerable<MedicationRequest> er_ = context.Operators.Union<MedicationRequest>(el_, eq_);
			CqlCode es_ = this.methamphetamine_hydrochloride_5_MG_Oral_Tablet(context);
			IEnumerable<CqlCode> et_ = context.Operators.ToList<CqlCode>(es_);
			IEnumerable<MedicationRequest> eu_ = context.Operators.Retrieve<MedicationRequest>(new RetrieveParameters(default, default, et_, "http://hl7.org/fhir/us/qicore/StructureDefinition/qicore-medicationrequest"));
			IEnumerable<CqlCode> ew_ = context.Operators.ToList<CqlCode>(es_);
			IEnumerable<MedicationRequest> ex_ = context.Operators.Retrieve<MedicationRequest>(new RetrieveParameters(default, default, ew_, "http://hl7.org/fhir/us/qicore/StructureDefinition/qicore-medicationrequest"));
			IEnumerable<MedicationRequest> ey_ = context.Operators.Union<MedicationRequest>(eu_, ex_);
			IEnumerable<MedicationRequest> ez_ = context.Operators.Union<MedicationRequest>(er_, ey_);
			CqlValueSet fa_ = this.Methylphenidate(context);
			IEnumerable<MedicationRequest> fb_ = context.Operators.Retrieve<MedicationRequest>(new RetrieveParameters(default, fa_, default, "http://hl7.org/fhir/us/qicore/StructureDefinition/qicore-medicationrequest"));
			IEnumerable<MedicationRequest> fd_ = context.Operators.Retrieve<MedicationRequest>(new RetrieveParameters(default, fa_, default, "http://hl7.org/fhir/us/qicore/StructureDefinition/qicore-medicationrequest"));
			IEnumerable<MedicationRequest> fe_ = context.Operators.Union<MedicationRequest>(fb_, fd_);
			IEnumerable<MedicationRequest> ff_ = context.Operators.Union<MedicationRequest>(ez_, fe_);
			CqlValueSet fg_ = this.Guanfacine(context);
			IEnumerable<MedicationRequest> fh_ = context.Operators.Retrieve<MedicationRequest>(new RetrieveParameters(default, fg_, default, "http://hl7.org/fhir/us/qicore/StructureDefinition/qicore-medicationrequest"));
			IEnumerable<MedicationRequest> fj_ = context.Operators.Retrieve<MedicationRequest>(new RetrieveParameters(default, fg_, default, "http://hl7.org/fhir/us/qicore/StructureDefinition/qicore-medicationrequest"));
			IEnumerable<MedicationRequest> fk_ = context.Operators.Union<MedicationRequest>(fh_, fj_);
			IEnumerable<MedicationRequest> fl_ = context.Operators.Union<MedicationRequest>(ff_, fk_);
			bool? fm_			(MedicationRequest ActiveADHDMedication)
			{
				CqlInterval<CqlDate> fq_ = CumulativeMedicationDuration_4_0_000.Instance.MedicationRequestPeriod(context, ActiveADHDMedication);
				CqlInterval<CqlDate> fr_ = CumulativeMedicationDuration_4_0_000.Instance.MedicationRequestPeriod(context, ADHDMedicationOrder);
				CqlDate fs_ = context.Operators.Start(fr_);
				CqlDateTime ft_ = context.Operators.ConvertDateToDateTime(fs_);
				CqlDate fu_ = context.Operators.DateFrom(ft_);
				CqlQuantity fv_ = context.Operators.Quantity(120m, "days");
				CqlDate fw_ = context.Operators.Subtract(fu_, fv_);
				CqlDate fy_ = context.Operators.Start(fr_);
				CqlDateTime fz_ = context.Operators.ConvertDateToDateTime(fy_);
				CqlDate ga_ = context.Operators.DateFrom(fz_);
				CqlInterval<CqlDate> gb_ = context.Operators.Interval(fw_, ga_, true, false);
				bool? gc_ = context.Operators.Overlaps(fq_, gb_, default);

				return gc_;
			};
			IEnumerable<MedicationRequest> fn_ = context.Operators.Where<MedicationRequest>(fl_, fm_);
			MedicationRequest fo_			(MedicationRequest ActiveADHDMedication) => 
				ADHDMedicationOrder;
			IEnumerable<MedicationRequest> fp_ = context.Operators.Select<MedicationRequest, MedicationRequest>(fn_, fo_);

			return fp_;
		};
		IEnumerable<MedicationRequest> cz_ = context.Operators.SelectMany<MedicationRequest, MedicationRequest>(cx_, cy_);
		IEnumerable<MedicationRequest> da_ = context.Operators.Except<MedicationRequest>(ay_, cz_);
<<<<<<< HEAD
		(CqlTupleMetadata, CqlDate startDate, nint _)? db_(MedicationRequest QualifyingMed)
=======
		(CqlDate startDate, nint _)? db_		(MedicationRequest QualifyingMed)
>>>>>>> 3aa01216
		{
			CqlInterval<CqlDate> gd_ = CumulativeMedicationDuration_4_0_000.Instance.MedicationRequestPeriod(context, QualifyingMed);
			CqlDate ge_ = context.Operators.Start(gd_);
			(CqlTupleMetadata, CqlDate startDate, nint _)? gf_ = (default(CqlTupleMetadata), ge_, default);

			return gf_;
		};
<<<<<<< HEAD
		IEnumerable<(CqlTupleMetadata, CqlDate startDate, nint _)?> dc_ = context.Operators.Select<MedicationRequest, (CqlTupleMetadata, CqlDate startDate, nint _)?>(da_, db_);
		object dd_((CqlTupleMetadata, CqlDate startDate, nint _)? @this)
=======
		IEnumerable<(CqlDate startDate, nint _)?> dc_ = context.Operators.Select<MedicationRequest, (CqlDate startDate, nint _)?>(da_, db_);
		object dd_		((CqlDate startDate, nint _)? @this)
>>>>>>> 3aa01216
		{
			CqlDate gg_ = @this?.startDate;

			return gg_;
		};
		IEnumerable<(CqlTupleMetadata, CqlDate startDate, nint _)?> de_ = context.Operators.SortBy<(CqlTupleMetadata, CqlDate startDate, nint _)?>(dc_, dd_, System.ComponentModel.ListSortDirection.Ascending);

		return de_;
	}


    [CqlDeclaration("First ADHD Medication Prescribed During Intake Period")]
	public CqlDate First_ADHD_Medication_Prescribed_During_Intake_Period	(CqlContext context)
	{
<<<<<<< HEAD
		IEnumerable<(CqlTupleMetadata, CqlDate startDate, nint _)?> a_ = this.ADHD_Medication_Prescribed_During_Intake_Period_and_Not_Previously_on_ADHD_Medication(context);
		bool? b_((CqlTupleMetadata, CqlDate startDate, nint _)? @this)
=======
		IEnumerable<(CqlDate startDate, nint _)?> a_ = this.ADHD_Medication_Prescribed_During_Intake_Period_and_Not_Previously_on_ADHD_Medication(context);
		bool? b_		((CqlDate startDate, nint _)? @this)
>>>>>>> 3aa01216
		{
			CqlDate g_ = @this?.startDate;
			bool? h_ = context.Operators.Not((bool?)(g_ is null));

			return h_;
		};
<<<<<<< HEAD
		IEnumerable<(CqlTupleMetadata, CqlDate startDate, nint _)?> c_ = context.Operators.Where<(CqlTupleMetadata, CqlDate startDate, nint _)?>(a_, b_);
		CqlDate d_((CqlTupleMetadata, CqlDate startDate, nint _)? @this)
=======
		IEnumerable<(CqlDate startDate, nint _)?> c_ = context.Operators.Where<(CqlDate startDate, nint _)?>(a_, b_);
		CqlDate d_		((CqlDate startDate, nint _)? @this)
>>>>>>> 3aa01216
		{
			CqlDate i_ = @this?.startDate;

			return i_;
		};
		IEnumerable<CqlDate> e_ = context.Operators.Select<(CqlTupleMetadata, CqlDate startDate, nint _)?, CqlDate>(c_, d_);
		CqlDate f_ = context.Operators.First<CqlDate>(e_);

		return f_;
	}


    [CqlDeclaration("IPSD")]
	public CqlDate IPSD	(CqlContext context)
	{
		CqlDate a_ = this.First_ADHD_Medication_Prescribed_During_Intake_Period(context);

		return a_;
	}


    [CqlDeclaration("Qualifying Encounter")]
	public IEnumerable<Encounter> Qualifying_Encounter	(CqlContext context)
	{
		CqlValueSet a_ = this.Office_Visit(context);
		IEnumerable<Encounter> b_ = context.Operators.Retrieve<Encounter>(new RetrieveParameters(default, a_, default, "http://hl7.org/fhir/us/qicore/StructureDefinition/qicore-encounter"));
		CqlValueSet c_ = this.Home_Healthcare_Services(context);
		IEnumerable<Encounter> d_ = context.Operators.Retrieve<Encounter>(new RetrieveParameters(default, c_, default, "http://hl7.org/fhir/us/qicore/StructureDefinition/qicore-encounter"));
		IEnumerable<Encounter> e_ = context.Operators.Union<Encounter>(b_, d_);
		CqlValueSet f_ = this.Preventive_Care__Established_Office_Visit__0_to_17(context);
		IEnumerable<Encounter> g_ = context.Operators.Retrieve<Encounter>(new RetrieveParameters(default, f_, default, "http://hl7.org/fhir/us/qicore/StructureDefinition/qicore-encounter"));
		CqlValueSet h_ = this.Preventive_Care_Services__Initial_Office_Visit__0_to_17(context);
		IEnumerable<Encounter> i_ = context.Operators.Retrieve<Encounter>(new RetrieveParameters(default, h_, default, "http://hl7.org/fhir/us/qicore/StructureDefinition/qicore-encounter"));
		IEnumerable<Encounter> j_ = context.Operators.Union<Encounter>(g_, i_);
		IEnumerable<Encounter> k_ = context.Operators.Union<Encounter>(e_, j_);
		bool? l_		(Encounter ValidEncounters)
		{
			CqlDate n_ = this.IPSD(context);
			CqlQuantity o_ = context.Operators.Quantity(6m, "months");
			CqlDate p_ = context.Operators.Subtract(n_, o_);
			CqlInterval<CqlDate> r_ = context.Operators.Interval(p_, n_, true, true);
			CqlDate s_ = r_?.low;
			CqlDateTime t_ = context.Operators.ConvertDateToDateTime(s_);
			CqlDate w_ = context.Operators.Subtract(n_, o_);
			CqlInterval<CqlDate> y_ = context.Operators.Interval(w_, n_, true, true);
			CqlDate z_ = y_?.high;
			CqlDateTime aa_ = context.Operators.ConvertDateToDateTime(z_);
			CqlDate ad_ = context.Operators.Subtract(n_, o_);
			CqlInterval<CqlDate> af_ = context.Operators.Interval(ad_, n_, true, true);
			bool? ag_ = af_?.lowClosed;
			CqlDate aj_ = context.Operators.Subtract(n_, o_);
			CqlInterval<CqlDate> al_ = context.Operators.Interval(aj_, n_, true, true);
			bool? am_ = al_?.highClosed;
			CqlInterval<CqlDateTime> an_ = context.Operators.Interval(t_, aa_, ag_, am_);
			Period ao_ = ValidEncounters?.Period;
			CqlInterval<CqlDateTime> ap_ = FHIRHelpers_4_3_000.Instance.ToInterval(context, ao_);
			CqlInterval<CqlDateTime> aq_ = QICoreCommon_2_0_000.Instance.ToInterval(context, ap_ as object);
			bool? ar_ = context.Operators.IntervalIncludesInterval<CqlDateTime>(an_, aq_, "day");

			return ar_;
		};
		IEnumerable<Encounter> m_ = context.Operators.Where<Encounter>(k_, l_);

		return m_;
	}

	public IEnumerable<Condition> PrincipalDiagnosis	(CqlContext context, Encounter Encounter)
	{
		List<Encounter.DiagnosisComponent> a_ = Encounter?.Diagnosis;
		bool? b_		(Encounter.DiagnosisComponent D)
		{
			PositiveInt f_ = D?.RankElement;
			int? g_ = f_?.Value;
			bool? h_ = context.Operators.Equal(g_, 1);

			return h_;
		};
		IEnumerable<Encounter.DiagnosisComponent> c_ = context.Operators.Where<Encounter.DiagnosisComponent>((IEnumerable<Encounter.DiagnosisComponent>)a_, b_);
		Condition d_		(Encounter.DiagnosisComponent PD)
		{
			IEnumerable<Condition> i_ = context.Operators.Retrieve<Condition>(new RetrieveParameters(default, default, default, "http://hl7.org/fhir/us/qicore/StructureDefinition/qicore-condition"));
			bool? j_			(Condition C)
			{
				Id m_ = C?.IdElement;
				string n_ = m_?.Value;
				ResourceReference o_ = PD?.Condition;
				FhirString p_ = o_?.ReferenceElement;
				string q_ = p_?.Value;
				string r_ = QICoreCommon_2_0_000.Instance.getId(context, q_);
				bool? s_ = context.Operators.Equal(n_, r_);

				return s_;
			};
			IEnumerable<Condition> k_ = context.Operators.Where<Condition>(i_, j_);
			Condition l_ = context.Operators.SingletonFrom<Condition>(k_);

			return l_;
		};
		IEnumerable<Condition> e_ = context.Operators.Select<Encounter.DiagnosisComponent, Condition>(c_, d_);

		return e_;
	}


    [CqlDeclaration("Inpatient Stay with Qualifying Diagnosis")]
	public IEnumerable<Encounter> Inpatient_Stay_with_Qualifying_Diagnosis	(CqlContext context)
	{
		CqlValueSet a_ = this.Encounter_Inpatient(context);
		IEnumerable<Encounter> b_ = context.Operators.Retrieve<Encounter>(new RetrieveParameters(default, a_, default, "http://hl7.org/fhir/us/qicore/StructureDefinition/qicore-encounter"));
		bool? c_		(Encounter InpatientStay)
		{
			IEnumerable<Condition> e_ = this.PrincipalDiagnosis(context, InpatientStay);
			bool? f_			(Condition EncounterDiagnosis)
			{
				CodeableConcept i_ = EncounterDiagnosis?.Code;
				CqlConcept j_ = FHIRHelpers_4_3_000.Instance.ToConcept(context, i_);
				CqlValueSet k_ = this.Mental_Behavioral_and_Neurodevelopmental_Disorders(context);
				bool? l_ = context.Operators.ConceptInValueSet(j_, k_);

				return l_;
			};
			IEnumerable<Condition> g_ = context.Operators.Where<Condition>(e_, f_);
			bool? h_ = context.Operators.Exists<Condition>(g_);

			return h_;
		};
		IEnumerable<Encounter> d_ = context.Operators.Where<Encounter>(b_, c_);

		return d_;
	}


    [CqlDeclaration("Inpatient Stay with Qualifying Diagnosis During Initiation Phase")]
	public IEnumerable<Encounter> Inpatient_Stay_with_Qualifying_Diagnosis_During_Initiation_Phase	(CqlContext context)
	{
		IEnumerable<Encounter> a_ = this.Inpatient_Stay_with_Qualifying_Diagnosis(context);
		bool? b_		(Encounter InpatientStay)
		{
			Period d_ = InpatientStay?.Period;
			CqlInterval<CqlDateTime> e_ = FHIRHelpers_4_3_000.Instance.ToInterval(context, d_);
			CqlInterval<CqlDate> f_ = CQMCommon_2_0_000.Instance.ToDateInterval(context, e_);
			CqlDate g_ = context.Operators.Start(f_);
			CqlDate h_ = this.IPSD(context);
			CqlQuantity j_ = context.Operators.Quantity(30m, "days");
			CqlDate k_ = context.Operators.Add(h_, j_);
			CqlInterval<CqlDate> l_ = context.Operators.Interval(h_, k_, false, true);
			bool? m_ = context.Operators.In<CqlDate>(g_, l_, "day");
			bool? o_ = context.Operators.Not((bool?)(h_ is null));
			bool? p_ = context.Operators.And(m_, o_);

			return p_;
		};
		IEnumerable<Encounter> c_ = context.Operators.Where<Encounter>(a_, b_);

		return c_;
	}


    [CqlDeclaration("Initial Population 1")]
	public bool? Initial_Population_1	(CqlContext context)
	{
		Patient a_ = this.Patient(context);
		Date b_ = a_?.BirthDateElement;
		string c_ = b_?.Value;
		CqlDate d_ = context.Operators.ConvertStringToDate(c_);
		CqlInterval<CqlDateTime> e_ = this.Intake_Period(context);
		CqlDateTime f_ = context.Operators.Start(e_);
		CqlDate g_ = context.Operators.DateFrom(f_);
		int? h_ = context.Operators.CalculateAgeAt(d_, g_, "year");
		bool? i_ = context.Operators.GreaterOrEqual(h_, 6);
		Date k_ = a_?.BirthDateElement;
		string l_ = k_?.Value;
		CqlDate m_ = context.Operators.ConvertStringToDate(l_);
		CqlDateTime o_ = context.Operators.End(e_);
		CqlDate p_ = context.Operators.DateFrom(o_);
		int? q_ = context.Operators.CalculateAgeAt(m_, p_, "year");
		bool? r_ = context.Operators.LessOrEqual(q_, 12);
		bool? s_ = context.Operators.And(i_, r_);
		IEnumerable<Encounter> t_ = this.Qualifying_Encounter(context);
		bool? u_ = context.Operators.Exists<Encounter>(t_);
		bool? v_ = context.Operators.And(s_, u_);
		CqlDate w_ = this.First_ADHD_Medication_Prescribed_During_Intake_Period(context);
		bool? x_ = context.Operators.Not((bool?)(w_ is null));
		bool? y_ = context.Operators.And(v_, x_);
		IEnumerable<Encounter> z_ = this.Inpatient_Stay_with_Qualifying_Diagnosis_During_Initiation_Phase(context);
		bool? aa_ = context.Operators.Exists<Encounter>(z_);
		bool? ab_ = context.Operators.Not(aa_);
		bool? ac_ = context.Operators.And(y_, ab_);

		return ac_;
	}


    [CqlDeclaration("Denominator 1")]
	public bool? Denominator_1	(CqlContext context)
	{
		bool? a_ = this.Initial_Population_1(context);

		return a_;
	}


    [CqlDeclaration("Narcolepsy Exclusion")]
	public IEnumerable<Condition> Narcolepsy_Exclusion	(CqlContext context)
	{
		CqlValueSet a_ = this.Narcolepsy(context);
		IEnumerable<Condition> b_ = context.Operators.Retrieve<Condition>(new RetrieveParameters(default, a_, default, "http://hl7.org/fhir/us/qicore/StructureDefinition/qicore-condition"));
		bool? c_		(Condition Narcolepsy)
		{
			CqlInterval<CqlDateTime> e_ = QICoreCommon_2_0_000.Instance.ToPrevalenceInterval(context, Narcolepsy);
			CqlDateTime f_ = context.Operators.Start(e_);
			CqlInterval<CqlDateTime> g_ = this.Measurement_Period(context);
			CqlDateTime h_ = context.Operators.End(g_);
			bool? i_ = context.Operators.SameOrBefore(f_, h_, default);

			return i_;
		};
		IEnumerable<Condition> d_ = context.Operators.Where<Condition>(b_, c_);

		return d_;
	}


    [CqlDeclaration("Denominator Exclusions")]
	public bool? Denominator_Exclusions	(CqlContext context)
	{
		bool? a_ = Hospice_6_9_000.Instance.Has_Hospice_Services(context);
		IEnumerable<Condition> b_ = this.Narcolepsy_Exclusion(context);
		bool? c_ = context.Operators.Exists<Condition>(b_);
		bool? d_ = context.Operators.Or(a_, c_);

		return d_;
	}


    [CqlDeclaration("Qualifying Numerator Encounter")]
	public IEnumerable<Encounter> Qualifying_Numerator_Encounter	(CqlContext context)
	{
		CqlValueSet a_ = this.Office_Visit(context);
		IEnumerable<Encounter> b_ = context.Operators.Retrieve<Encounter>(new RetrieveParameters(default, a_, default, "http://hl7.org/fhir/us/qicore/StructureDefinition/qicore-encounter"));
		CqlValueSet c_ = this.Initial_Hospital_Observation_Care(context);
		IEnumerable<Encounter> d_ = context.Operators.Retrieve<Encounter>(new RetrieveParameters(default, c_, default, "http://hl7.org/fhir/us/qicore/StructureDefinition/qicore-encounter"));
		IEnumerable<Encounter> e_ = context.Operators.Union<Encounter>(b_, d_);
		CqlValueSet f_ = this.Preventive_Care_Services_Group_Counseling(context);
		IEnumerable<Encounter> g_ = context.Operators.Retrieve<Encounter>(new RetrieveParameters(default, f_, default, "http://hl7.org/fhir/us/qicore/StructureDefinition/qicore-encounter"));
		CqlValueSet h_ = this.Behavioral_Health_Follow_up_Visit(context);
		IEnumerable<Encounter> i_ = context.Operators.Retrieve<Encounter>(new RetrieveParameters(default, h_, default, "http://hl7.org/fhir/us/qicore/StructureDefinition/qicore-encounter"));
		IEnumerable<Encounter> j_ = context.Operators.Union<Encounter>(g_, i_);
		IEnumerable<Encounter> k_ = context.Operators.Union<Encounter>(e_, j_);
		CqlValueSet l_ = this.Preventive_Care_Services_Individual_Counseling(context);
		IEnumerable<Encounter> m_ = context.Operators.Retrieve<Encounter>(new RetrieveParameters(default, l_, default, "http://hl7.org/fhir/us/qicore/StructureDefinition/qicore-encounter"));
		CqlValueSet n_ = this.Psychotherapy_and_Pharmacologic_Management(context);
		IEnumerable<Encounter> o_ = context.Operators.Retrieve<Encounter>(new RetrieveParameters(default, n_, default, "http://hl7.org/fhir/us/qicore/StructureDefinition/qicore-encounter"));
		bool? p_		(Encounter PsychPharmManagement)
		{
			List<Encounter.LocationComponent> ao_ = PsychPharmManagement?.Location;
			bool? ap_			(Encounter.LocationComponent Location)
			{
				ResourceReference as_ = Location?.Location;
				Location at_ = CQMCommon_2_0_000.Instance.GetLocation(context, as_);
				List<CodeableConcept> au_ = at_?.Type;
				CqlConcept av_				(CodeableConcept @this)
				{
					CqlConcept az_ = FHIRHelpers_4_3_000.Instance.ToConcept(context, @this);

					return az_;
				};
				IEnumerable<CqlConcept> aw_ = context.Operators.Select<CodeableConcept, CqlConcept>((IEnumerable<CodeableConcept>)au_, av_);
				CqlValueSet ax_ = this.Ambulatory(context);
				bool? ay_ = context.Operators.ConceptsInValueSet(aw_, ax_);

				return ay_;
			};
			IEnumerable<Encounter.LocationComponent> aq_ = context.Operators.Where<Encounter.LocationComponent>((IEnumerable<Encounter.LocationComponent>)ao_, ap_);
			bool? ar_ = context.Operators.Exists<Encounter.LocationComponent>(aq_);

			return ar_;
		};
		IEnumerable<Encounter> q_ = context.Operators.Where<Encounter>(o_, p_);
		IEnumerable<Encounter> r_ = context.Operators.Union<Encounter>(m_, q_);
		IEnumerable<Encounter> s_ = context.Operators.Union<Encounter>(k_, r_);
		CqlValueSet t_ = this.Outpatient_Consultation(context);
		IEnumerable<Encounter> u_ = context.Operators.Retrieve<Encounter>(new RetrieveParameters(default, t_, default, "http://hl7.org/fhir/us/qicore/StructureDefinition/qicore-encounter"));
		CqlValueSet v_ = this.Home_Healthcare_Services(context);
		IEnumerable<Encounter> w_ = context.Operators.Retrieve<Encounter>(new RetrieveParameters(default, v_, default, "http://hl7.org/fhir/us/qicore/StructureDefinition/qicore-encounter"));
		IEnumerable<Encounter> x_ = context.Operators.Union<Encounter>(u_, w_);
		IEnumerable<Encounter> y_ = context.Operators.Union<Encounter>(s_, x_);
		CqlValueSet z_ = this.Preventive_Care_Services__Initial_Office_Visit__0_to_17(context);
		IEnumerable<Encounter> aa_ = context.Operators.Retrieve<Encounter>(new RetrieveParameters(default, z_, default, "http://hl7.org/fhir/us/qicore/StructureDefinition/qicore-encounter"));
		CqlValueSet ab_ = this.Preventive_Care__Established_Office_Visit__0_to_17(context);
		IEnumerable<Encounter> ac_ = context.Operators.Retrieve<Encounter>(new RetrieveParameters(default, ab_, default, "http://hl7.org/fhir/us/qicore/StructureDefinition/qicore-encounter"));
		IEnumerable<Encounter> ad_ = context.Operators.Union<Encounter>(aa_, ac_);
		IEnumerable<Encounter> ae_ = context.Operators.Union<Encounter>(y_, ad_);
		CqlValueSet af_ = this.Psych_Visit_Diagnostic_Evaluation(context);
		IEnumerable<Encounter> ag_ = context.Operators.Retrieve<Encounter>(new RetrieveParameters(default, af_, default, "http://hl7.org/fhir/us/qicore/StructureDefinition/qicore-encounter"));
		CqlValueSet ah_ = this.Psych_Visit_Psychotherapy(context);
		IEnumerable<Encounter> ai_ = context.Operators.Retrieve<Encounter>(new RetrieveParameters(default, ah_, default, "http://hl7.org/fhir/us/qicore/StructureDefinition/qicore-encounter"));
		IEnumerable<Encounter> aj_ = context.Operators.Union<Encounter>(ag_, ai_);
		IEnumerable<Encounter> ak_ = context.Operators.Union<Encounter>(ae_, aj_);
		CqlValueSet al_ = this.Telephone_Visits(context);
		IEnumerable<Encounter> am_ = context.Operators.Retrieve<Encounter>(new RetrieveParameters(default, al_, default, "http://hl7.org/fhir/us/qicore/StructureDefinition/qicore-encounter"));
		IEnumerable<Encounter> an_ = context.Operators.Union<Encounter>(ak_, am_);

		return an_;
	}


    [CqlDeclaration("Encounter During Initiation Phase")]
	public IEnumerable<Encounter> Encounter_During_Initiation_Phase	(CqlContext context)
	{
		IEnumerable<Encounter> a_ = this.Qualifying_Numerator_Encounter(context);
		bool? b_		(Encounter ValidNumeratorEncounter)
		{
			Period d_ = ValidNumeratorEncounter?.Period;
			CqlInterval<CqlDateTime> e_ = FHIRHelpers_4_3_000.Instance.ToInterval(context, d_);
			CqlInterval<CqlDate> f_ = CQMCommon_2_0_000.Instance.ToDateInterval(context, e_);
			CqlDate g_ = context.Operators.Start(f_);
			CqlDate h_ = this.IPSD(context);
			CqlQuantity j_ = context.Operators.Quantity(30m, "days");
			CqlDate k_ = context.Operators.Add(h_, j_);
			CqlInterval<CqlDate> l_ = context.Operators.Interval(h_, k_, false, true);
			bool? m_ = context.Operators.In<CqlDate>(g_, l_, "day");
			bool? o_ = context.Operators.Not((bool?)(h_ is null));
			bool? p_ = context.Operators.And(m_, o_);

			return p_;
		};
		IEnumerable<Encounter> c_ = context.Operators.Where<Encounter>(a_, b_);

		return c_;
	}


    [CqlDeclaration("Numerator 1")]
	public bool? Numerator_1	(CqlContext context)
	{
		IEnumerable<Encounter> a_ = this.Encounter_During_Initiation_Phase(context);
		bool? b_ = context.Operators.Exists<Encounter>(a_);

		return b_;
	}


    [CqlDeclaration("ADHD Medications Taken on IPSD or During Continuation and Maintenance Phase")]
	public IEnumerable<CqlInterval<CqlDate>> ADHD_Medications_Taken_on_IPSD_or_During_Continuation_and_Maintenance_Phase	(CqlContext context)
	{
		CqlValueSet a_ = this.Atomoxetine(context);
		IEnumerable<MedicationRequest> b_ = context.Operators.Retrieve<MedicationRequest>(new RetrieveParameters(default, a_, default, "http://hl7.org/fhir/us/qicore/StructureDefinition/qicore-medicationrequest"));
		IEnumerable<MedicationRequest> d_ = context.Operators.Retrieve<MedicationRequest>(new RetrieveParameters(default, a_, default, "http://hl7.org/fhir/us/qicore/StructureDefinition/qicore-medicationrequest"));
		IEnumerable<MedicationRequest> e_ = context.Operators.Union<MedicationRequest>(b_, d_);
<<<<<<< HEAD
		(CqlTupleMetadata, CqlInterval<CqlDate> period, CqlDate periodStart)? f_(MedicationRequest AtomoxetineMed)
=======
		(CqlInterval<CqlDate> period, CqlDate periodStart)? f_		(MedicationRequest AtomoxetineMed)
>>>>>>> 3aa01216
		{
			CqlInterval<CqlDate> dt_ = CumulativeMedicationDuration_4_0_000.Instance.MedicationRequestPeriod(context, AtomoxetineMed);
			CqlDate dv_ = context.Operators.Start(dt_);
			(CqlTupleMetadata, CqlInterval<CqlDate> period, CqlDate periodStart)? dw_ = (default(CqlTupleMetadata), dt_, dv_);

			return dw_;
		};
<<<<<<< HEAD
		IEnumerable<(CqlTupleMetadata, CqlInterval<CqlDate> period, CqlDate periodStart)?> g_ = context.Operators.Select<MedicationRequest, (CqlTupleMetadata, CqlInterval<CqlDate> period, CqlDate periodStart)?>(e_, f_);
		object h_((CqlTupleMetadata, CqlInterval<CqlDate> period, CqlDate periodStart)? @this)
=======
		IEnumerable<(CqlInterval<CqlDate> period, CqlDate periodStart)?> g_ = context.Operators.Select<MedicationRequest, (CqlInterval<CqlDate> period, CqlDate periodStart)?>(e_, f_);
		object h_		((CqlInterval<CqlDate> period, CqlDate periodStart)? @this)
>>>>>>> 3aa01216
		{
			CqlDate dx_ = @this?.periodStart;

			return dx_;
		};
<<<<<<< HEAD
		IEnumerable<(CqlTupleMetadata, CqlInterval<CqlDate> period, CqlDate periodStart)?> i_ = context.Operators.SortBy<(CqlTupleMetadata, CqlInterval<CqlDate> period, CqlDate periodStart)?>(g_, h_, System.ComponentModel.ListSortDirection.Ascending);
		bool? j_((CqlTupleMetadata, CqlInterval<CqlDate> period, CqlDate periodStart)? @this)
=======
		IEnumerable<(CqlInterval<CqlDate> period, CqlDate periodStart)?> i_ = context.Operators.SortBy<(CqlInterval<CqlDate> period, CqlDate periodStart)?>(g_, h_, System.ComponentModel.ListSortDirection.Ascending);
		bool? j_		((CqlInterval<CqlDate> period, CqlDate periodStart)? @this)
>>>>>>> 3aa01216
		{
			CqlInterval<CqlDate> dy_ = @this?.period;
			bool? dz_ = context.Operators.Not((bool?)(dy_ is null));

			return dz_;
		};
<<<<<<< HEAD
		IEnumerable<(CqlTupleMetadata, CqlInterval<CqlDate> period, CqlDate periodStart)?> k_ = context.Operators.Where<(CqlTupleMetadata, CqlInterval<CqlDate> period, CqlDate periodStart)?>(i_, j_);
		CqlInterval<CqlDate> l_((CqlTupleMetadata, CqlInterval<CqlDate> period, CqlDate periodStart)? @this)
=======
		IEnumerable<(CqlInterval<CqlDate> period, CqlDate periodStart)?> k_ = context.Operators.Where<(CqlInterval<CqlDate> period, CqlDate periodStart)?>(i_, j_);
		CqlInterval<CqlDate> l_		((CqlInterval<CqlDate> period, CqlDate periodStart)? @this)
>>>>>>> 3aa01216
		{
			CqlInterval<CqlDate> ea_ = @this?.period;

			return ea_;
		};
		IEnumerable<CqlInterval<CqlDate>> m_ = context.Operators.Select<(CqlTupleMetadata, CqlInterval<CqlDate> period, CqlDate periodStart)?, CqlInterval<CqlDate>>(k_, l_);
		IEnumerable<CqlInterval<CqlDate>> n_ = CumulativeMedicationDuration_4_0_000.Instance.RolloutIntervals(context, m_);
		CqlValueSet o_ = this.Clonidine(context);
		IEnumerable<MedicationRequest> p_ = context.Operators.Retrieve<MedicationRequest>(new RetrieveParameters(default, o_, default, "http://hl7.org/fhir/us/qicore/StructureDefinition/qicore-medicationrequest"));
		IEnumerable<MedicationRequest> r_ = context.Operators.Retrieve<MedicationRequest>(new RetrieveParameters(default, o_, default, "http://hl7.org/fhir/us/qicore/StructureDefinition/qicore-medicationrequest"));
		IEnumerable<MedicationRequest> s_ = context.Operators.Union<MedicationRequest>(p_, r_);
<<<<<<< HEAD
		(CqlTupleMetadata, CqlInterval<CqlDate> period, CqlDate periodStart)? t_(MedicationRequest ClonidineMed)
=======
		(CqlInterval<CqlDate> period, CqlDate periodStart)? t_		(MedicationRequest ClonidineMed)
>>>>>>> 3aa01216
		{
			CqlInterval<CqlDate> eb_ = CumulativeMedicationDuration_4_0_000.Instance.MedicationRequestPeriod(context, ClonidineMed);
			CqlDate ed_ = context.Operators.Start(eb_);
			(CqlTupleMetadata, CqlInterval<CqlDate> period, CqlDate periodStart)? ee_ = (default(CqlTupleMetadata), eb_, ed_);

			return ee_;
		};
<<<<<<< HEAD
		IEnumerable<(CqlTupleMetadata, CqlInterval<CqlDate> period, CqlDate periodStart)?> u_ = context.Operators.Select<MedicationRequest, (CqlTupleMetadata, CqlInterval<CqlDate> period, CqlDate periodStart)?>(s_, t_);
		object v_((CqlTupleMetadata, CqlInterval<CqlDate> period, CqlDate periodStart)? @this)
=======
		IEnumerable<(CqlInterval<CqlDate> period, CqlDate periodStart)?> u_ = context.Operators.Select<MedicationRequest, (CqlInterval<CqlDate> period, CqlDate periodStart)?>(s_, t_);
		object v_		((CqlInterval<CqlDate> period, CqlDate periodStart)? @this)
>>>>>>> 3aa01216
		{
			CqlDate ef_ = @this?.periodStart;

			return ef_;
		};
<<<<<<< HEAD
		IEnumerable<(CqlTupleMetadata, CqlInterval<CqlDate> period, CqlDate periodStart)?> w_ = context.Operators.SortBy<(CqlTupleMetadata, CqlInterval<CqlDate> period, CqlDate periodStart)?>(u_, v_, System.ComponentModel.ListSortDirection.Ascending);
		bool? x_((CqlTupleMetadata, CqlInterval<CqlDate> period, CqlDate periodStart)? @this)
=======
		IEnumerable<(CqlInterval<CqlDate> period, CqlDate periodStart)?> w_ = context.Operators.SortBy<(CqlInterval<CqlDate> period, CqlDate periodStart)?>(u_, v_, System.ComponentModel.ListSortDirection.Ascending);
		bool? x_		((CqlInterval<CqlDate> period, CqlDate periodStart)? @this)
>>>>>>> 3aa01216
		{
			CqlInterval<CqlDate> eg_ = @this?.period;
			bool? eh_ = context.Operators.Not((bool?)(eg_ is null));

			return eh_;
		};
<<<<<<< HEAD
		IEnumerable<(CqlTupleMetadata, CqlInterval<CqlDate> period, CqlDate periodStart)?> y_ = context.Operators.Where<(CqlTupleMetadata, CqlInterval<CqlDate> period, CqlDate periodStart)?>(w_, x_);
		CqlInterval<CqlDate> z_((CqlTupleMetadata, CqlInterval<CqlDate> period, CqlDate periodStart)? @this)
=======
		IEnumerable<(CqlInterval<CqlDate> period, CqlDate periodStart)?> y_ = context.Operators.Where<(CqlInterval<CqlDate> period, CqlDate periodStart)?>(w_, x_);
		CqlInterval<CqlDate> z_		((CqlInterval<CqlDate> period, CqlDate periodStart)? @this)
>>>>>>> 3aa01216
		{
			CqlInterval<CqlDate> ei_ = @this?.period;

			return ei_;
		};
		IEnumerable<CqlInterval<CqlDate>> aa_ = context.Operators.Select<(CqlTupleMetadata, CqlInterval<CqlDate> period, CqlDate periodStart)?, CqlInterval<CqlDate>>(y_, z_);
		IEnumerable<CqlInterval<CqlDate>> ab_ = CumulativeMedicationDuration_4_0_000.Instance.RolloutIntervals(context, aa_);
		IEnumerable<CqlInterval<CqlDate>> ac_ = context.Operators.Union<CqlInterval<CqlDate>>(n_, ab_);
		CqlValueSet ad_ = this.Dexmethylphenidate(context);
		IEnumerable<MedicationRequest> ae_ = context.Operators.Retrieve<MedicationRequest>(new RetrieveParameters(default, ad_, default, "http://hl7.org/fhir/us/qicore/StructureDefinition/qicore-medicationrequest"));
		IEnumerable<MedicationRequest> ag_ = context.Operators.Retrieve<MedicationRequest>(new RetrieveParameters(default, ad_, default, "http://hl7.org/fhir/us/qicore/StructureDefinition/qicore-medicationrequest"));
		IEnumerable<MedicationRequest> ah_ = context.Operators.Union<MedicationRequest>(ae_, ag_);
<<<<<<< HEAD
		(CqlTupleMetadata, CqlInterval<CqlDate> period, CqlDate periodStart)? ai_(MedicationRequest DexmethylphenidateMed)
=======
		(CqlInterval<CqlDate> period, CqlDate periodStart)? ai_		(MedicationRequest DexmethylphenidateMed)
>>>>>>> 3aa01216
		{
			CqlInterval<CqlDate> ej_ = CumulativeMedicationDuration_4_0_000.Instance.MedicationRequestPeriod(context, DexmethylphenidateMed);
			CqlDate el_ = context.Operators.Start(ej_);
			(CqlTupleMetadata, CqlInterval<CqlDate> period, CqlDate periodStart)? em_ = (default(CqlTupleMetadata), ej_, el_);

			return em_;
		};
<<<<<<< HEAD
		IEnumerable<(CqlTupleMetadata, CqlInterval<CqlDate> period, CqlDate periodStart)?> aj_ = context.Operators.Select<MedicationRequest, (CqlTupleMetadata, CqlInterval<CqlDate> period, CqlDate periodStart)?>(ah_, ai_);
		object ak_((CqlTupleMetadata, CqlInterval<CqlDate> period, CqlDate periodStart)? @this)
=======
		IEnumerable<(CqlInterval<CqlDate> period, CqlDate periodStart)?> aj_ = context.Operators.Select<MedicationRequest, (CqlInterval<CqlDate> period, CqlDate periodStart)?>(ah_, ai_);
		object ak_		((CqlInterval<CqlDate> period, CqlDate periodStart)? @this)
>>>>>>> 3aa01216
		{
			CqlDate en_ = @this?.periodStart;

			return en_;
		};
<<<<<<< HEAD
		IEnumerable<(CqlTupleMetadata, CqlInterval<CqlDate> period, CqlDate periodStart)?> al_ = context.Operators.SortBy<(CqlTupleMetadata, CqlInterval<CqlDate> period, CqlDate periodStart)?>(aj_, ak_, System.ComponentModel.ListSortDirection.Ascending);
		bool? am_((CqlTupleMetadata, CqlInterval<CqlDate> period, CqlDate periodStart)? @this)
=======
		IEnumerable<(CqlInterval<CqlDate> period, CqlDate periodStart)?> al_ = context.Operators.SortBy<(CqlInterval<CqlDate> period, CqlDate periodStart)?>(aj_, ak_, System.ComponentModel.ListSortDirection.Ascending);
		bool? am_		((CqlInterval<CqlDate> period, CqlDate periodStart)? @this)
>>>>>>> 3aa01216
		{
			CqlInterval<CqlDate> eo_ = @this?.period;
			bool? ep_ = context.Operators.Not((bool?)(eo_ is null));

			return ep_;
		};
<<<<<<< HEAD
		IEnumerable<(CqlTupleMetadata, CqlInterval<CqlDate> period, CqlDate periodStart)?> an_ = context.Operators.Where<(CqlTupleMetadata, CqlInterval<CqlDate> period, CqlDate periodStart)?>(al_, am_);
		CqlInterval<CqlDate> ao_((CqlTupleMetadata, CqlInterval<CqlDate> period, CqlDate periodStart)? @this)
=======
		IEnumerable<(CqlInterval<CqlDate> period, CqlDate periodStart)?> an_ = context.Operators.Where<(CqlInterval<CqlDate> period, CqlDate periodStart)?>(al_, am_);
		CqlInterval<CqlDate> ao_		((CqlInterval<CqlDate> period, CqlDate periodStart)? @this)
>>>>>>> 3aa01216
		{
			CqlInterval<CqlDate> eq_ = @this?.period;

			return eq_;
		};
		IEnumerable<CqlInterval<CqlDate>> ap_ = context.Operators.Select<(CqlTupleMetadata, CqlInterval<CqlDate> period, CqlDate periodStart)?, CqlInterval<CqlDate>>(an_, ao_);
		IEnumerable<CqlInterval<CqlDate>> aq_ = CumulativeMedicationDuration_4_0_000.Instance.RolloutIntervals(context, ap_);
		CqlValueSet ar_ = this.Dextroamphetamine(context);
		IEnumerable<MedicationRequest> as_ = context.Operators.Retrieve<MedicationRequest>(new RetrieveParameters(default, ar_, default, "http://hl7.org/fhir/us/qicore/StructureDefinition/qicore-medicationrequest"));
		IEnumerable<MedicationRequest> au_ = context.Operators.Retrieve<MedicationRequest>(new RetrieveParameters(default, ar_, default, "http://hl7.org/fhir/us/qicore/StructureDefinition/qicore-medicationrequest"));
		IEnumerable<MedicationRequest> av_ = context.Operators.Union<MedicationRequest>(as_, au_);
<<<<<<< HEAD
		(CqlTupleMetadata, CqlInterval<CqlDate> period, CqlDate periodStart)? aw_(MedicationRequest DextroamphetamineMed)
=======
		(CqlInterval<CqlDate> period, CqlDate periodStart)? aw_		(MedicationRequest DextroamphetamineMed)
>>>>>>> 3aa01216
		{
			CqlInterval<CqlDate> er_ = CumulativeMedicationDuration_4_0_000.Instance.MedicationRequestPeriod(context, DextroamphetamineMed);
			CqlDate et_ = context.Operators.Start(er_);
			(CqlTupleMetadata, CqlInterval<CqlDate> period, CqlDate periodStart)? eu_ = (default(CqlTupleMetadata), er_, et_);

			return eu_;
		};
<<<<<<< HEAD
		IEnumerable<(CqlTupleMetadata, CqlInterval<CqlDate> period, CqlDate periodStart)?> ax_ = context.Operators.Select<MedicationRequest, (CqlTupleMetadata, CqlInterval<CqlDate> period, CqlDate periodStart)?>(av_, aw_);
		object ay_((CqlTupleMetadata, CqlInterval<CqlDate> period, CqlDate periodStart)? @this)
=======
		IEnumerable<(CqlInterval<CqlDate> period, CqlDate periodStart)?> ax_ = context.Operators.Select<MedicationRequest, (CqlInterval<CqlDate> period, CqlDate periodStart)?>(av_, aw_);
		object ay_		((CqlInterval<CqlDate> period, CqlDate periodStart)? @this)
>>>>>>> 3aa01216
		{
			CqlDate ev_ = @this?.periodStart;

			return ev_;
		};
<<<<<<< HEAD
		IEnumerable<(CqlTupleMetadata, CqlInterval<CqlDate> period, CqlDate periodStart)?> az_ = context.Operators.SortBy<(CqlTupleMetadata, CqlInterval<CqlDate> period, CqlDate periodStart)?>(ax_, ay_, System.ComponentModel.ListSortDirection.Ascending);
		bool? ba_((CqlTupleMetadata, CqlInterval<CqlDate> period, CqlDate periodStart)? @this)
=======
		IEnumerable<(CqlInterval<CqlDate> period, CqlDate periodStart)?> az_ = context.Operators.SortBy<(CqlInterval<CqlDate> period, CqlDate periodStart)?>(ax_, ay_, System.ComponentModel.ListSortDirection.Ascending);
		bool? ba_		((CqlInterval<CqlDate> period, CqlDate periodStart)? @this)
>>>>>>> 3aa01216
		{
			CqlInterval<CqlDate> ew_ = @this?.period;
			bool? ex_ = context.Operators.Not((bool?)(ew_ is null));

			return ex_;
		};
<<<<<<< HEAD
		IEnumerable<(CqlTupleMetadata, CqlInterval<CqlDate> period, CqlDate periodStart)?> bb_ = context.Operators.Where<(CqlTupleMetadata, CqlInterval<CqlDate> period, CqlDate periodStart)?>(az_, ba_);
		CqlInterval<CqlDate> bc_((CqlTupleMetadata, CqlInterval<CqlDate> period, CqlDate periodStart)? @this)
=======
		IEnumerable<(CqlInterval<CqlDate> period, CqlDate periodStart)?> bb_ = context.Operators.Where<(CqlInterval<CqlDate> period, CqlDate periodStart)?>(az_, ba_);
		CqlInterval<CqlDate> bc_		((CqlInterval<CqlDate> period, CqlDate periodStart)? @this)
>>>>>>> 3aa01216
		{
			CqlInterval<CqlDate> ey_ = @this?.period;

			return ey_;
		};
		IEnumerable<CqlInterval<CqlDate>> bd_ = context.Operators.Select<(CqlTupleMetadata, CqlInterval<CqlDate> period, CqlDate periodStart)?, CqlInterval<CqlDate>>(bb_, bc_);
		IEnumerable<CqlInterval<CqlDate>> be_ = CumulativeMedicationDuration_4_0_000.Instance.RolloutIntervals(context, bd_);
		IEnumerable<CqlInterval<CqlDate>> bf_ = context.Operators.Union<CqlInterval<CqlDate>>(aq_, be_);
		IEnumerable<CqlInterval<CqlDate>> bg_ = context.Operators.Union<CqlInterval<CqlDate>>(ac_, bf_);
		CqlValueSet bh_ = this.Lisdexamfetamine(context);
		IEnumerable<MedicationRequest> bi_ = context.Operators.Retrieve<MedicationRequest>(new RetrieveParameters(default, bh_, default, "http://hl7.org/fhir/us/qicore/StructureDefinition/qicore-medicationrequest"));
		IEnumerable<MedicationRequest> bk_ = context.Operators.Retrieve<MedicationRequest>(new RetrieveParameters(default, bh_, default, "http://hl7.org/fhir/us/qicore/StructureDefinition/qicore-medicationrequest"));
		IEnumerable<MedicationRequest> bl_ = context.Operators.Union<MedicationRequest>(bi_, bk_);
<<<<<<< HEAD
		(CqlTupleMetadata, CqlInterval<CqlDate> period, CqlDate periodStart)? bm_(MedicationRequest LisdexamfetamineMed)
=======
		(CqlInterval<CqlDate> period, CqlDate periodStart)? bm_		(MedicationRequest LisdexamfetamineMed)
>>>>>>> 3aa01216
		{
			CqlInterval<CqlDate> ez_ = CumulativeMedicationDuration_4_0_000.Instance.MedicationRequestPeriod(context, LisdexamfetamineMed);
			CqlDate fb_ = context.Operators.Start(ez_);
			(CqlTupleMetadata, CqlInterval<CqlDate> period, CqlDate periodStart)? fc_ = (default(CqlTupleMetadata), ez_, fb_);

			return fc_;
		};
<<<<<<< HEAD
		IEnumerable<(CqlTupleMetadata, CqlInterval<CqlDate> period, CqlDate periodStart)?> bn_ = context.Operators.Select<MedicationRequest, (CqlTupleMetadata, CqlInterval<CqlDate> period, CqlDate periodStart)?>(bl_, bm_);
		object bo_((CqlTupleMetadata, CqlInterval<CqlDate> period, CqlDate periodStart)? @this)
=======
		IEnumerable<(CqlInterval<CqlDate> period, CqlDate periodStart)?> bn_ = context.Operators.Select<MedicationRequest, (CqlInterval<CqlDate> period, CqlDate periodStart)?>(bl_, bm_);
		object bo_		((CqlInterval<CqlDate> period, CqlDate periodStart)? @this)
>>>>>>> 3aa01216
		{
			CqlDate fd_ = @this?.periodStart;

			return fd_;
		};
<<<<<<< HEAD
		IEnumerable<(CqlTupleMetadata, CqlInterval<CqlDate> period, CqlDate periodStart)?> bp_ = context.Operators.SortBy<(CqlTupleMetadata, CqlInterval<CqlDate> period, CqlDate periodStart)?>(bn_, bo_, System.ComponentModel.ListSortDirection.Ascending);
		bool? bq_((CqlTupleMetadata, CqlInterval<CqlDate> period, CqlDate periodStart)? @this)
=======
		IEnumerable<(CqlInterval<CqlDate> period, CqlDate periodStart)?> bp_ = context.Operators.SortBy<(CqlInterval<CqlDate> period, CqlDate periodStart)?>(bn_, bo_, System.ComponentModel.ListSortDirection.Ascending);
		bool? bq_		((CqlInterval<CqlDate> period, CqlDate periodStart)? @this)
>>>>>>> 3aa01216
		{
			CqlInterval<CqlDate> fe_ = @this?.period;
			bool? ff_ = context.Operators.Not((bool?)(fe_ is null));

			return ff_;
		};
<<<<<<< HEAD
		IEnumerable<(CqlTupleMetadata, CqlInterval<CqlDate> period, CqlDate periodStart)?> br_ = context.Operators.Where<(CqlTupleMetadata, CqlInterval<CqlDate> period, CqlDate periodStart)?>(bp_, bq_);
		CqlInterval<CqlDate> bs_((CqlTupleMetadata, CqlInterval<CqlDate> period, CqlDate periodStart)? @this)
=======
		IEnumerable<(CqlInterval<CqlDate> period, CqlDate periodStart)?> br_ = context.Operators.Where<(CqlInterval<CqlDate> period, CqlDate periodStart)?>(bp_, bq_);
		CqlInterval<CqlDate> bs_		((CqlInterval<CqlDate> period, CqlDate periodStart)? @this)
>>>>>>> 3aa01216
		{
			CqlInterval<CqlDate> fg_ = @this?.period;

			return fg_;
		};
		IEnumerable<CqlInterval<CqlDate>> bt_ = context.Operators.Select<(CqlTupleMetadata, CqlInterval<CqlDate> period, CqlDate periodStart)?, CqlInterval<CqlDate>>(br_, bs_);
		IEnumerable<CqlInterval<CqlDate>> bu_ = CumulativeMedicationDuration_4_0_000.Instance.RolloutIntervals(context, bt_);
		CqlValueSet bv_ = this.Methylphenidate(context);
		IEnumerable<MedicationRequest> bw_ = context.Operators.Retrieve<MedicationRequest>(new RetrieveParameters(default, bv_, default, "http://hl7.org/fhir/us/qicore/StructureDefinition/qicore-medicationrequest"));
		IEnumerable<MedicationRequest> by_ = context.Operators.Retrieve<MedicationRequest>(new RetrieveParameters(default, bv_, default, "http://hl7.org/fhir/us/qicore/StructureDefinition/qicore-medicationrequest"));
		IEnumerable<MedicationRequest> bz_ = context.Operators.Union<MedicationRequest>(bw_, by_);
<<<<<<< HEAD
		(CqlTupleMetadata, CqlInterval<CqlDate> period, CqlDate periodStart)? ca_(MedicationRequest MethylphenidateMed)
=======
		(CqlInterval<CqlDate> period, CqlDate periodStart)? ca_		(MedicationRequest MethylphenidateMed)
>>>>>>> 3aa01216
		{
			CqlInterval<CqlDate> fh_ = CumulativeMedicationDuration_4_0_000.Instance.MedicationRequestPeriod(context, MethylphenidateMed);
			CqlDate fj_ = context.Operators.Start(fh_);
			(CqlTupleMetadata, CqlInterval<CqlDate> period, CqlDate periodStart)? fk_ = (default(CqlTupleMetadata), fh_, fj_);

			return fk_;
		};
<<<<<<< HEAD
		IEnumerable<(CqlTupleMetadata, CqlInterval<CqlDate> period, CqlDate periodStart)?> cb_ = context.Operators.Select<MedicationRequest, (CqlTupleMetadata, CqlInterval<CqlDate> period, CqlDate periodStart)?>(bz_, ca_);
		object cc_((CqlTupleMetadata, CqlInterval<CqlDate> period, CqlDate periodStart)? @this)
=======
		IEnumerable<(CqlInterval<CqlDate> period, CqlDate periodStart)?> cb_ = context.Operators.Select<MedicationRequest, (CqlInterval<CqlDate> period, CqlDate periodStart)?>(bz_, ca_);
		object cc_		((CqlInterval<CqlDate> period, CqlDate periodStart)? @this)
>>>>>>> 3aa01216
		{
			CqlDate fl_ = @this?.periodStart;

			return fl_;
		};
<<<<<<< HEAD
		IEnumerable<(CqlTupleMetadata, CqlInterval<CqlDate> period, CqlDate periodStart)?> cd_ = context.Operators.SortBy<(CqlTupleMetadata, CqlInterval<CqlDate> period, CqlDate periodStart)?>(cb_, cc_, System.ComponentModel.ListSortDirection.Ascending);
		bool? ce_((CqlTupleMetadata, CqlInterval<CqlDate> period, CqlDate periodStart)? @this)
=======
		IEnumerable<(CqlInterval<CqlDate> period, CqlDate periodStart)?> cd_ = context.Operators.SortBy<(CqlInterval<CqlDate> period, CqlDate periodStart)?>(cb_, cc_, System.ComponentModel.ListSortDirection.Ascending);
		bool? ce_		((CqlInterval<CqlDate> period, CqlDate periodStart)? @this)
>>>>>>> 3aa01216
		{
			CqlInterval<CqlDate> fm_ = @this?.period;
			bool? fn_ = context.Operators.Not((bool?)(fm_ is null));

			return fn_;
		};
<<<<<<< HEAD
		IEnumerable<(CqlTupleMetadata, CqlInterval<CqlDate> period, CqlDate periodStart)?> cf_ = context.Operators.Where<(CqlTupleMetadata, CqlInterval<CqlDate> period, CqlDate periodStart)?>(cd_, ce_);
		CqlInterval<CqlDate> cg_((CqlTupleMetadata, CqlInterval<CqlDate> period, CqlDate periodStart)? @this)
=======
		IEnumerable<(CqlInterval<CqlDate> period, CqlDate periodStart)?> cf_ = context.Operators.Where<(CqlInterval<CqlDate> period, CqlDate periodStart)?>(cd_, ce_);
		CqlInterval<CqlDate> cg_		((CqlInterval<CqlDate> period, CqlDate periodStart)? @this)
>>>>>>> 3aa01216
		{
			CqlInterval<CqlDate> fo_ = @this?.period;

			return fo_;
		};
		IEnumerable<CqlInterval<CqlDate>> ch_ = context.Operators.Select<(CqlTupleMetadata, CqlInterval<CqlDate> period, CqlDate periodStart)?, CqlInterval<CqlDate>>(cf_, cg_);
		IEnumerable<CqlInterval<CqlDate>> ci_ = CumulativeMedicationDuration_4_0_000.Instance.RolloutIntervals(context, ch_);
		IEnumerable<CqlInterval<CqlDate>> cj_ = context.Operators.Union<CqlInterval<CqlDate>>(bu_, ci_);
		IEnumerable<CqlInterval<CqlDate>> ck_ = context.Operators.Union<CqlInterval<CqlDate>>(bg_, cj_);
		CqlValueSet cl_ = this.Guanfacine(context);
		IEnumerable<MedicationRequest> cm_ = context.Operators.Retrieve<MedicationRequest>(new RetrieveParameters(default, cl_, default, "http://hl7.org/fhir/us/qicore/StructureDefinition/qicore-medicationrequest"));
		IEnumerable<MedicationRequest> co_ = context.Operators.Retrieve<MedicationRequest>(new RetrieveParameters(default, cl_, default, "http://hl7.org/fhir/us/qicore/StructureDefinition/qicore-medicationrequest"));
		IEnumerable<MedicationRequest> cp_ = context.Operators.Union<MedicationRequest>(cm_, co_);
<<<<<<< HEAD
		(CqlTupleMetadata, CqlInterval<CqlDate> period, CqlDate periodStart)? cq_(MedicationRequest GuanfacineMed)
=======
		(CqlInterval<CqlDate> period, CqlDate periodStart)? cq_		(MedicationRequest GuanfacineMed)
>>>>>>> 3aa01216
		{
			CqlInterval<CqlDate> fp_ = CumulativeMedicationDuration_4_0_000.Instance.MedicationRequestPeriod(context, GuanfacineMed);
			CqlDate fr_ = context.Operators.Start(fp_);
			(CqlTupleMetadata, CqlInterval<CqlDate> period, CqlDate periodStart)? fs_ = (default(CqlTupleMetadata), fp_, fr_);

			return fs_;
		};
<<<<<<< HEAD
		IEnumerable<(CqlTupleMetadata, CqlInterval<CqlDate> period, CqlDate periodStart)?> cr_ = context.Operators.Select<MedicationRequest, (CqlTupleMetadata, CqlInterval<CqlDate> period, CqlDate periodStart)?>(cp_, cq_);
		object cs_((CqlTupleMetadata, CqlInterval<CqlDate> period, CqlDate periodStart)? @this)
=======
		IEnumerable<(CqlInterval<CqlDate> period, CqlDate periodStart)?> cr_ = context.Operators.Select<MedicationRequest, (CqlInterval<CqlDate> period, CqlDate periodStart)?>(cp_, cq_);
		object cs_		((CqlInterval<CqlDate> period, CqlDate periodStart)? @this)
>>>>>>> 3aa01216
		{
			CqlDate ft_ = @this?.periodStart;

			return ft_;
		};
<<<<<<< HEAD
		IEnumerable<(CqlTupleMetadata, CqlInterval<CqlDate> period, CqlDate periodStart)?> ct_ = context.Operators.SortBy<(CqlTupleMetadata, CqlInterval<CqlDate> period, CqlDate periodStart)?>(cr_, cs_, System.ComponentModel.ListSortDirection.Ascending);
		bool? cu_((CqlTupleMetadata, CqlInterval<CqlDate> period, CqlDate periodStart)? @this)
=======
		IEnumerable<(CqlInterval<CqlDate> period, CqlDate periodStart)?> ct_ = context.Operators.SortBy<(CqlInterval<CqlDate> period, CqlDate periodStart)?>(cr_, cs_, System.ComponentModel.ListSortDirection.Ascending);
		bool? cu_		((CqlInterval<CqlDate> period, CqlDate periodStart)? @this)
>>>>>>> 3aa01216
		{
			CqlInterval<CqlDate> fu_ = @this?.period;
			bool? fv_ = context.Operators.Not((bool?)(fu_ is null));

			return fv_;
		};
<<<<<<< HEAD
		IEnumerable<(CqlTupleMetadata, CqlInterval<CqlDate> period, CqlDate periodStart)?> cv_ = context.Operators.Where<(CqlTupleMetadata, CqlInterval<CqlDate> period, CqlDate periodStart)?>(ct_, cu_);
		CqlInterval<CqlDate> cw_((CqlTupleMetadata, CqlInterval<CqlDate> period, CqlDate periodStart)? @this)
=======
		IEnumerable<(CqlInterval<CqlDate> period, CqlDate periodStart)?> cv_ = context.Operators.Where<(CqlInterval<CqlDate> period, CqlDate periodStart)?>(ct_, cu_);
		CqlInterval<CqlDate> cw_		((CqlInterval<CqlDate> period, CqlDate periodStart)? @this)
>>>>>>> 3aa01216
		{
			CqlInterval<CqlDate> fw_ = @this?.period;

			return fw_;
		};
		IEnumerable<CqlInterval<CqlDate>> cx_ = context.Operators.Select<(CqlTupleMetadata, CqlInterval<CqlDate> period, CqlDate periodStart)?, CqlInterval<CqlDate>>(cv_, cw_);
		IEnumerable<CqlInterval<CqlDate>> cy_ = CumulativeMedicationDuration_4_0_000.Instance.RolloutIntervals(context, cx_);
		CqlCode cz_ = this.methamphetamine_hydrochloride_5_MG_Oral_Tablet(context);
		IEnumerable<CqlCode> da_ = context.Operators.ToList<CqlCode>(cz_);
		IEnumerable<MedicationRequest> db_ = context.Operators.Retrieve<MedicationRequest>(new RetrieveParameters(default, default, da_, "http://hl7.org/fhir/us/qicore/StructureDefinition/qicore-medicationrequest"));
		IEnumerable<CqlCode> dd_ = context.Operators.ToList<CqlCode>(cz_);
		IEnumerable<MedicationRequest> de_ = context.Operators.Retrieve<MedicationRequest>(new RetrieveParameters(default, default, dd_, "http://hl7.org/fhir/us/qicore/StructureDefinition/qicore-medicationrequest"));
		IEnumerable<MedicationRequest> df_ = context.Operators.Union<MedicationRequest>(db_, de_);
<<<<<<< HEAD
		(CqlTupleMetadata, CqlInterval<CqlDate> period, CqlDate periodStart)? dg_(MedicationRequest MethamphetamineMed)
=======
		(CqlInterval<CqlDate> period, CqlDate periodStart)? dg_		(MedicationRequest MethamphetamineMed)
>>>>>>> 3aa01216
		{
			CqlInterval<CqlDate> fx_ = CumulativeMedicationDuration_4_0_000.Instance.MedicationRequestPeriod(context, MethamphetamineMed);
			CqlDate fz_ = context.Operators.Start(fx_);
			(CqlTupleMetadata, CqlInterval<CqlDate> period, CqlDate periodStart)? ga_ = (default(CqlTupleMetadata), fx_, fz_);

			return ga_;
		};
<<<<<<< HEAD
		IEnumerable<(CqlTupleMetadata, CqlInterval<CqlDate> period, CqlDate periodStart)?> dh_ = context.Operators.Select<MedicationRequest, (CqlTupleMetadata, CqlInterval<CqlDate> period, CqlDate periodStart)?>(df_, dg_);
		object di_((CqlTupleMetadata, CqlInterval<CqlDate> period, CqlDate periodStart)? @this)
=======
		IEnumerable<(CqlInterval<CqlDate> period, CqlDate periodStart)?> dh_ = context.Operators.Select<MedicationRequest, (CqlInterval<CqlDate> period, CqlDate periodStart)?>(df_, dg_);
		object di_		((CqlInterval<CqlDate> period, CqlDate periodStart)? @this)
>>>>>>> 3aa01216
		{
			CqlDate gb_ = @this?.periodStart;

			return gb_;
		};
<<<<<<< HEAD
		IEnumerable<(CqlTupleMetadata, CqlInterval<CqlDate> period, CqlDate periodStart)?> dj_ = context.Operators.SortBy<(CqlTupleMetadata, CqlInterval<CqlDate> period, CqlDate periodStart)?>(dh_, di_, System.ComponentModel.ListSortDirection.Ascending);
		bool? dk_((CqlTupleMetadata, CqlInterval<CqlDate> period, CqlDate periodStart)? @this)
=======
		IEnumerable<(CqlInterval<CqlDate> period, CqlDate periodStart)?> dj_ = context.Operators.SortBy<(CqlInterval<CqlDate> period, CqlDate periodStart)?>(dh_, di_, System.ComponentModel.ListSortDirection.Ascending);
		bool? dk_		((CqlInterval<CqlDate> period, CqlDate periodStart)? @this)
>>>>>>> 3aa01216
		{
			CqlInterval<CqlDate> gc_ = @this?.period;
			bool? gd_ = context.Operators.Not((bool?)(gc_ is null));

			return gd_;
		};
<<<<<<< HEAD
		IEnumerable<(CqlTupleMetadata, CqlInterval<CqlDate> period, CqlDate periodStart)?> dl_ = context.Operators.Where<(CqlTupleMetadata, CqlInterval<CqlDate> period, CqlDate periodStart)?>(dj_, dk_);
		CqlInterval<CqlDate> dm_((CqlTupleMetadata, CqlInterval<CqlDate> period, CqlDate periodStart)? @this)
=======
		IEnumerable<(CqlInterval<CqlDate> period, CqlDate periodStart)?> dl_ = context.Operators.Where<(CqlInterval<CqlDate> period, CqlDate periodStart)?>(dj_, dk_);
		CqlInterval<CqlDate> dm_		((CqlInterval<CqlDate> period, CqlDate periodStart)? @this)
>>>>>>> 3aa01216
		{
			CqlInterval<CqlDate> ge_ = @this?.period;

			return ge_;
		};
		IEnumerable<CqlInterval<CqlDate>> dn_ = context.Operators.Select<(CqlTupleMetadata, CqlInterval<CqlDate> period, CqlDate periodStart)?, CqlInterval<CqlDate>>(dl_, dm_);
		IEnumerable<CqlInterval<CqlDate>> do_ = CumulativeMedicationDuration_4_0_000.Instance.RolloutIntervals(context, dn_);
		IEnumerable<CqlInterval<CqlDate>> dp_ = context.Operators.Union<CqlInterval<CqlDate>>(cy_, do_);
		IEnumerable<CqlInterval<CqlDate>> dq_ = context.Operators.Union<CqlInterval<CqlDate>>(ck_, dp_);
		CqlInterval<CqlDate> dr_		(CqlInterval<CqlDate> ADHDMedication)
		{
			CqlDate gf_ = this.IPSD(context);
			CqlQuantity gh_ = context.Operators.Quantity(300m, "days");
			CqlDate gi_ = context.Operators.Add(gf_, gh_);
			CqlInterval<CqlDate> gj_ = context.Operators.Interval(gf_, gi_, true, true);
			CqlInterval<CqlDate> gk_ = context.Operators.Intersect<CqlDate>(ADHDMedication, gj_);

			return gk_;
		};
		IEnumerable<CqlInterval<CqlDate>> ds_ = context.Operators.Select<CqlInterval<CqlDate>, CqlInterval<CqlDate>>(dq_, dr_);

		return ds_;
	}


    [CqlDeclaration("ADHD Cumulative Medication Duration")]
	public int? ADHD_Cumulative_Medication_Duration	(CqlContext context)
	{
		IEnumerable<CqlInterval<CqlDate>> a_ = this.ADHD_Medications_Taken_on_IPSD_or_During_Continuation_and_Maintenance_Phase(context);
		int? b_ = CumulativeMedicationDuration_4_0_000.Instance.CumulativeDuration(context, a_);

		return b_;
	}


    [CqlDeclaration("Has ADHD Cumulative Medication Duration Greater Than or Equal to 210 Days")]
	public bool? Has_ADHD_Cumulative_Medication_Duration_Greater_Than_or_Equal_to_210_Days	(CqlContext context)
	{
		int? a_ = this.ADHD_Cumulative_Medication_Duration(context);
		bool? b_ = context.Operators.GreaterOrEqual(a_, 210);

		return b_;
	}


    [CqlDeclaration("Inpatient Stay with Qualifying Diagnosis During Continuation and Maintenance Phase")]
	public IEnumerable<Encounter> Inpatient_Stay_with_Qualifying_Diagnosis_During_Continuation_and_Maintenance_Phase	(CqlContext context)
	{
		IEnumerable<Encounter> a_ = this.Inpatient_Stay_with_Qualifying_Diagnosis(context);
		bool? b_		(Encounter InpatientStay)
		{
			Period d_ = InpatientStay?.Period;
			CqlInterval<CqlDateTime> e_ = FHIRHelpers_4_3_000.Instance.ToInterval(context, d_);
			CqlInterval<CqlDate> f_ = CQMCommon_2_0_000.Instance.ToDateInterval(context, e_);
			CqlDate g_ = context.Operators.Start(f_);
			CqlDate h_ = this.IPSD(context);
			CqlQuantity j_ = context.Operators.Quantity(300m, "days");
			CqlDate k_ = context.Operators.Add(h_, j_);
			CqlInterval<CqlDate> l_ = context.Operators.Interval(h_, k_, false, true);
			bool? m_ = context.Operators.In<CqlDate>(g_, l_, "day");
			bool? o_ = context.Operators.Not((bool?)(h_ is null));
			bool? p_ = context.Operators.And(m_, o_);

			return p_;
		};
		IEnumerable<Encounter> c_ = context.Operators.Where<Encounter>(a_, b_);

		return c_;
	}


    [CqlDeclaration("Initial Population 2")]
	public bool? Initial_Population_2	(CqlContext context)
	{
		Patient a_ = this.Patient(context);
		Date b_ = a_?.BirthDateElement;
		string c_ = b_?.Value;
		CqlDate d_ = context.Operators.ConvertStringToDate(c_);
		CqlInterval<CqlDateTime> e_ = this.Intake_Period(context);
		CqlDateTime f_ = context.Operators.Start(e_);
		CqlDate g_ = context.Operators.DateFrom(f_);
		int? h_ = context.Operators.CalculateAgeAt(d_, g_, "year");
		bool? i_ = context.Operators.GreaterOrEqual(h_, 6);
		Date k_ = a_?.BirthDateElement;
		string l_ = k_?.Value;
		CqlDate m_ = context.Operators.ConvertStringToDate(l_);
		CqlDateTime o_ = context.Operators.End(e_);
		CqlDate p_ = context.Operators.DateFrom(o_);
		int? q_ = context.Operators.CalculateAgeAt(m_, p_, "year");
		bool? r_ = context.Operators.LessOrEqual(q_, 12);
		bool? s_ = context.Operators.And(i_, r_);
		IEnumerable<Encounter> t_ = this.Qualifying_Encounter(context);
		bool? u_ = context.Operators.Exists<Encounter>(t_);
		bool? v_ = context.Operators.And(s_, u_);
		CqlDate w_ = this.First_ADHD_Medication_Prescribed_During_Intake_Period(context);
		bool? x_ = context.Operators.Not((bool?)(w_ is null));
		bool? y_ = context.Operators.And(v_, x_);
		bool? z_ = this.Has_ADHD_Cumulative_Medication_Duration_Greater_Than_or_Equal_to_210_Days(context);
		bool? aa_ = context.Operators.And(y_, z_);
		IEnumerable<Encounter> ab_ = this.Inpatient_Stay_with_Qualifying_Diagnosis_During_Continuation_and_Maintenance_Phase(context);
		bool? ac_ = context.Operators.Exists<Encounter>(ab_);
		bool? ad_ = context.Operators.Not(ac_);
		bool? ae_ = context.Operators.And(aa_, ad_);

		return ae_;
	}


    [CqlDeclaration("Denominator 2")]
	public bool? Denominator_2	(CqlContext context)
	{
		bool? a_ = this.Initial_Population_2(context);

		return a_;
	}


    [CqlDeclaration("Encounter 31 to 300 Days into Continuation and Maintenance Phase")]
	public IEnumerable<CqlDate> Encounter_31_to_300_Days_into_Continuation_and_Maintenance_Phase	(CqlContext context)
	{
		IEnumerable<Encounter> a_ = this.Qualifying_Numerator_Encounter(context);
		bool? b_		(Encounter ValidNumeratorEncounter)
		{
			Period f_ = ValidNumeratorEncounter?.Period;
			CqlInterval<CqlDateTime> g_ = FHIRHelpers_4_3_000.Instance.ToInterval(context, f_);
			CqlInterval<CqlDate> h_ = CQMCommon_2_0_000.Instance.ToDateInterval(context, g_);
			CqlDate i_ = context.Operators.Start(h_);
			CqlDate j_ = this.IPSD(context);
			CqlQuantity k_ = context.Operators.Quantity(31m, "days");
			CqlDate l_ = context.Operators.Add(j_, k_);
			CqlQuantity n_ = context.Operators.Quantity(300m, "days");
			CqlDate o_ = context.Operators.Add(j_, n_);
			CqlInterval<CqlDate> p_ = context.Operators.Interval(l_, o_, true, true);
			bool? q_ = context.Operators.In<CqlDate>(i_, p_, "day");

			return q_;
		};
		IEnumerable<Encounter> c_ = context.Operators.Where<Encounter>(a_, b_);
		CqlDate d_		(Encounter ValidNumeratorEncounter)
		{
			Period r_ = ValidNumeratorEncounter?.Period;
			CqlInterval<CqlDateTime> s_ = FHIRHelpers_4_3_000.Instance.ToInterval(context, r_);
			CqlDateTime t_ = context.Operators.Start(s_);
			CqlDate u_ = context.Operators.DateFrom(t_);

			return u_;
		};
		IEnumerable<CqlDate> e_ = context.Operators.Select<Encounter, CqlDate>(c_, d_);

		return e_;
	}


    [CqlDeclaration("Two or More Encounters 31 to 300 Days into Continuation and Maintenance Phase")]
	public bool? Two_or_More_Encounters_31_to_300_Days_into_Continuation_and_Maintenance_Phase	(CqlContext context)
	{
		IEnumerable<CqlDate> a_ = this.Encounter_31_to_300_Days_into_Continuation_and_Maintenance_Phase(context);
		int? b_ = context.Operators.Count<CqlDate>(a_);
		bool? c_ = context.Operators.GreaterOrEqual(b_, 2);

		return c_;
	}


    [CqlDeclaration("Online Assessment 31 to 300 Days into Continuation and Maintenance Phase")]
	public IEnumerable<CqlDate> Online_Assessment_31_to_300_Days_into_Continuation_and_Maintenance_Phase	(CqlContext context)
	{
		CqlValueSet a_ = this.Online_Assessments(context);
		IEnumerable<Encounter> b_ = context.Operators.Retrieve<Encounter>(new RetrieveParameters(default, a_, default, "http://hl7.org/fhir/us/qicore/StructureDefinition/qicore-encounter"));
		bool? c_		(Encounter OnlineAssessment)
		{
			Period g_ = OnlineAssessment?.Period;
			CqlInterval<CqlDateTime> h_ = FHIRHelpers_4_3_000.Instance.ToInterval(context, g_);
			CqlInterval<CqlDate> i_ = CQMCommon_2_0_000.Instance.ToDateInterval(context, h_);
			CqlDate j_ = context.Operators.Start(i_);
			CqlDate k_ = this.IPSD(context);
			CqlQuantity l_ = context.Operators.Quantity(31m, "days");
			CqlDate m_ = context.Operators.Add(k_, l_);
			CqlQuantity o_ = context.Operators.Quantity(300m, "days");
			CqlDate p_ = context.Operators.Add(k_, o_);
			CqlInterval<CqlDate> q_ = context.Operators.Interval(m_, p_, true, true);
			bool? r_ = context.Operators.In<CqlDate>(j_, q_, "day");

			return r_;
		};
		IEnumerable<Encounter> d_ = context.Operators.Where<Encounter>(b_, c_);
		CqlDate e_		(Encounter OnlineAssessment)
		{
			Period s_ = OnlineAssessment?.Period;
			CqlInterval<CqlDateTime> t_ = FHIRHelpers_4_3_000.Instance.ToInterval(context, s_);
			CqlDateTime u_ = context.Operators.Start(t_);
			CqlDate v_ = context.Operators.DateFrom(u_);

			return v_;
		};
		IEnumerable<CqlDate> f_ = context.Operators.Select<Encounter, CqlDate>(d_, e_);

		return f_;
	}


    [CqlDeclaration("Numerator 2")]
	public bool? Numerator_2	(CqlContext context)
	{
		IEnumerable<Encounter> a_ = this.Encounter_During_Initiation_Phase(context);
		bool? b_ = context.Operators.Exists<Encounter>(a_);
		bool? c_ = this.Two_or_More_Encounters_31_to_300_Days_into_Continuation_and_Maintenance_Phase(context);
		IEnumerable<CqlDate> d_ = this.Encounter_31_to_300_Days_into_Continuation_and_Maintenance_Phase(context);
		IEnumerable<CqlDate> e_		(CqlDate Encounter1)
		{
			IEnumerable<CqlDate> j_ = this.Online_Assessment_31_to_300_Days_into_Continuation_and_Maintenance_Phase(context);
			bool? k_			(CqlDate Encounter2)
			{
				bool? o_ = context.Operators.Not((bool?)(Encounter1 is null));
				bool? p_ = context.Operators.Not((bool?)(Encounter2 is null));
				bool? q_ = context.Operators.And(o_, p_);
				bool? r_ = context.Operators.Equivalent(Encounter1, Encounter2);
				bool? s_ = context.Operators.Not(r_);
				bool? t_ = context.Operators.And(q_, s_);

				return t_;
			};
			IEnumerable<CqlDate> l_ = context.Operators.Where<CqlDate>(j_, k_);
			CqlDate m_			(CqlDate Encounter2) => 
				Encounter1;
			IEnumerable<CqlDate> n_ = context.Operators.Select<CqlDate, CqlDate>(l_, m_);

			return n_;
		};
		IEnumerable<CqlDate> f_ = context.Operators.SelectMany<CqlDate, CqlDate>(d_, e_);
		bool? g_ = context.Operators.Exists<CqlDate>(f_);
		bool? h_ = context.Operators.Or(c_, g_);
		bool? i_ = context.Operators.And(b_, h_);

		return i_;
	}


    [CqlDeclaration("SDE Ethnicity")]
<<<<<<< HEAD
	public (CqlTupleMetadata, IEnumerable<CqlCode> codes, string display)? SDE_Ethnicity(CqlContext context)
=======
	public (IEnumerable<CqlCode> codes, string display)? SDE_Ethnicity	(CqlContext context)
>>>>>>> 3aa01216
	{
		(CqlTupleMetadata, IEnumerable<CqlCode> codes, string display)? a_ = SupplementalDataElements_3_4_000.Instance.SDE_Ethnicity(context);

		return a_;
	}


    [CqlDeclaration("SDE Payer")]
<<<<<<< HEAD
	public IEnumerable<(CqlTupleMetadata, CqlConcept code, CqlInterval<CqlDateTime> period)?> SDE_Payer(CqlContext context)
=======
	public IEnumerable<(CqlConcept code, CqlInterval<CqlDateTime> period)?> SDE_Payer	(CqlContext context)
>>>>>>> 3aa01216
	{
		IEnumerable<(CqlTupleMetadata, CqlConcept code, CqlInterval<CqlDateTime> period)?> a_ = SupplementalDataElements_3_4_000.Instance.SDE_Payer(context);

		return a_;
	}


    [CqlDeclaration("SDE Race")]
<<<<<<< HEAD
	public (CqlTupleMetadata, IEnumerable<CqlCode> codes, string display)? SDE_Race(CqlContext context)
=======
	public (IEnumerable<CqlCode> codes, string display)? SDE_Race	(CqlContext context)
>>>>>>> 3aa01216
	{
		(CqlTupleMetadata, IEnumerable<CqlCode> codes, string display)? a_ = SupplementalDataElements_3_4_000.Instance.SDE_Race(context);

		return a_;
	}


    [CqlDeclaration("SDE Sex")]
	public CqlCode SDE_Sex	(CqlContext context)
	{
		CqlCode a_ = SupplementalDataElements_3_4_000.Instance.SDE_Sex(context);

		return a_;
	}

}<|MERGE_RESOLUTION|>--- conflicted
+++ resolved
@@ -260,11 +260,7 @@
 
 
     [CqlDeclaration("ADHD Medication Prescribed During Intake Period and Not Previously on ADHD Medication")]
-<<<<<<< HEAD
-	public IEnumerable<(CqlTupleMetadata, CqlDate startDate, nint _)?> ADHD_Medication_Prescribed_During_Intake_Period_and_Not_Previously_on_ADHD_Medication(CqlContext context)
-=======
-	public IEnumerable<(CqlDate startDate, nint _)?> ADHD_Medication_Prescribed_During_Intake_Period_and_Not_Previously_on_ADHD_Medication	(CqlContext context)
->>>>>>> 3aa01216
+	public IEnumerable<(CqlTupleMetadata, CqlDate startDate, nint _)?> ADHD_Medication_Prescribed_During_Intake_Period_and_Not_Previously_on_ADHD_Medication	(CqlContext context)
 	{
 		CqlValueSet a_ = this.Atomoxetine(context);
 		IEnumerable<MedicationRequest> b_ = context.Operators.Retrieve<MedicationRequest>(new RetrieveParameters(default, a_, default, "http://hl7.org/fhir/us/qicore/StructureDefinition/qicore-medicationrequest"));
@@ -431,11 +427,7 @@
 		};
 		IEnumerable<MedicationRequest> cz_ = context.Operators.SelectMany<MedicationRequest, MedicationRequest>(cx_, cy_);
 		IEnumerable<MedicationRequest> da_ = context.Operators.Except<MedicationRequest>(ay_, cz_);
-<<<<<<< HEAD
-		(CqlTupleMetadata, CqlDate startDate, nint _)? db_(MedicationRequest QualifyingMed)
-=======
-		(CqlDate startDate, nint _)? db_		(MedicationRequest QualifyingMed)
->>>>>>> 3aa01216
+		(CqlTupleMetadata, CqlDate startDate, nint _)? db_		(MedicationRequest QualifyingMed)
 		{
 			CqlInterval<CqlDate> gd_ = CumulativeMedicationDuration_4_0_000.Instance.MedicationRequestPeriod(context, QualifyingMed);
 			CqlDate ge_ = context.Operators.Start(gd_);
@@ -443,13 +435,8 @@
 
 			return gf_;
 		};
-<<<<<<< HEAD
 		IEnumerable<(CqlTupleMetadata, CqlDate startDate, nint _)?> dc_ = context.Operators.Select<MedicationRequest, (CqlTupleMetadata, CqlDate startDate, nint _)?>(da_, db_);
-		object dd_((CqlTupleMetadata, CqlDate startDate, nint _)? @this)
-=======
-		IEnumerable<(CqlDate startDate, nint _)?> dc_ = context.Operators.Select<MedicationRequest, (CqlDate startDate, nint _)?>(da_, db_);
-		object dd_		((CqlDate startDate, nint _)? @this)
->>>>>>> 3aa01216
+		object dd_		((CqlTupleMetadata, CqlDate startDate, nint _)? @this)
 		{
 			CqlDate gg_ = @this?.startDate;
 
@@ -464,26 +451,16 @@
     [CqlDeclaration("First ADHD Medication Prescribed During Intake Period")]
 	public CqlDate First_ADHD_Medication_Prescribed_During_Intake_Period	(CqlContext context)
 	{
-<<<<<<< HEAD
 		IEnumerable<(CqlTupleMetadata, CqlDate startDate, nint _)?> a_ = this.ADHD_Medication_Prescribed_During_Intake_Period_and_Not_Previously_on_ADHD_Medication(context);
-		bool? b_((CqlTupleMetadata, CqlDate startDate, nint _)? @this)
-=======
-		IEnumerable<(CqlDate startDate, nint _)?> a_ = this.ADHD_Medication_Prescribed_During_Intake_Period_and_Not_Previously_on_ADHD_Medication(context);
-		bool? b_		((CqlDate startDate, nint _)? @this)
->>>>>>> 3aa01216
+		bool? b_		((CqlTupleMetadata, CqlDate startDate, nint _)? @this)
 		{
 			CqlDate g_ = @this?.startDate;
 			bool? h_ = context.Operators.Not((bool?)(g_ is null));
 
 			return h_;
 		};
-<<<<<<< HEAD
 		IEnumerable<(CqlTupleMetadata, CqlDate startDate, nint _)?> c_ = context.Operators.Where<(CqlTupleMetadata, CqlDate startDate, nint _)?>(a_, b_);
-		CqlDate d_((CqlTupleMetadata, CqlDate startDate, nint _)? @this)
-=======
-		IEnumerable<(CqlDate startDate, nint _)?> c_ = context.Operators.Where<(CqlDate startDate, nint _)?>(a_, b_);
-		CqlDate d_		((CqlDate startDate, nint _)? @this)
->>>>>>> 3aa01216
+		CqlDate d_		((CqlTupleMetadata, CqlDate startDate, nint _)? @this)
 		{
 			CqlDate i_ = @this?.startDate;
 
@@ -834,11 +811,7 @@
 		IEnumerable<MedicationRequest> b_ = context.Operators.Retrieve<MedicationRequest>(new RetrieveParameters(default, a_, default, "http://hl7.org/fhir/us/qicore/StructureDefinition/qicore-medicationrequest"));
 		IEnumerable<MedicationRequest> d_ = context.Operators.Retrieve<MedicationRequest>(new RetrieveParameters(default, a_, default, "http://hl7.org/fhir/us/qicore/StructureDefinition/qicore-medicationrequest"));
 		IEnumerable<MedicationRequest> e_ = context.Operators.Union<MedicationRequest>(b_, d_);
-<<<<<<< HEAD
-		(CqlTupleMetadata, CqlInterval<CqlDate> period, CqlDate periodStart)? f_(MedicationRequest AtomoxetineMed)
-=======
-		(CqlInterval<CqlDate> period, CqlDate periodStart)? f_		(MedicationRequest AtomoxetineMed)
->>>>>>> 3aa01216
+		(CqlTupleMetadata, CqlInterval<CqlDate> period, CqlDate periodStart)? f_		(MedicationRequest AtomoxetineMed)
 		{
 			CqlInterval<CqlDate> dt_ = CumulativeMedicationDuration_4_0_000.Instance.MedicationRequestPeriod(context, AtomoxetineMed);
 			CqlDate dv_ = context.Operators.Start(dt_);
@@ -846,38 +819,23 @@
 
 			return dw_;
 		};
-<<<<<<< HEAD
 		IEnumerable<(CqlTupleMetadata, CqlInterval<CqlDate> period, CqlDate periodStart)?> g_ = context.Operators.Select<MedicationRequest, (CqlTupleMetadata, CqlInterval<CqlDate> period, CqlDate periodStart)?>(e_, f_);
-		object h_((CqlTupleMetadata, CqlInterval<CqlDate> period, CqlDate periodStart)? @this)
-=======
-		IEnumerable<(CqlInterval<CqlDate> period, CqlDate periodStart)?> g_ = context.Operators.Select<MedicationRequest, (CqlInterval<CqlDate> period, CqlDate periodStart)?>(e_, f_);
-		object h_		((CqlInterval<CqlDate> period, CqlDate periodStart)? @this)
->>>>>>> 3aa01216
+		object h_		((CqlTupleMetadata, CqlInterval<CqlDate> period, CqlDate periodStart)? @this)
 		{
 			CqlDate dx_ = @this?.periodStart;
 
 			return dx_;
 		};
-<<<<<<< HEAD
 		IEnumerable<(CqlTupleMetadata, CqlInterval<CqlDate> period, CqlDate periodStart)?> i_ = context.Operators.SortBy<(CqlTupleMetadata, CqlInterval<CqlDate> period, CqlDate periodStart)?>(g_, h_, System.ComponentModel.ListSortDirection.Ascending);
-		bool? j_((CqlTupleMetadata, CqlInterval<CqlDate> period, CqlDate periodStart)? @this)
-=======
-		IEnumerable<(CqlInterval<CqlDate> period, CqlDate periodStart)?> i_ = context.Operators.SortBy<(CqlInterval<CqlDate> period, CqlDate periodStart)?>(g_, h_, System.ComponentModel.ListSortDirection.Ascending);
-		bool? j_		((CqlInterval<CqlDate> period, CqlDate periodStart)? @this)
->>>>>>> 3aa01216
+		bool? j_		((CqlTupleMetadata, CqlInterval<CqlDate> period, CqlDate periodStart)? @this)
 		{
 			CqlInterval<CqlDate> dy_ = @this?.period;
 			bool? dz_ = context.Operators.Not((bool?)(dy_ is null));
 
 			return dz_;
 		};
-<<<<<<< HEAD
 		IEnumerable<(CqlTupleMetadata, CqlInterval<CqlDate> period, CqlDate periodStart)?> k_ = context.Operators.Where<(CqlTupleMetadata, CqlInterval<CqlDate> period, CqlDate periodStart)?>(i_, j_);
-		CqlInterval<CqlDate> l_((CqlTupleMetadata, CqlInterval<CqlDate> period, CqlDate periodStart)? @this)
-=======
-		IEnumerable<(CqlInterval<CqlDate> period, CqlDate periodStart)?> k_ = context.Operators.Where<(CqlInterval<CqlDate> period, CqlDate periodStart)?>(i_, j_);
-		CqlInterval<CqlDate> l_		((CqlInterval<CqlDate> period, CqlDate periodStart)? @this)
->>>>>>> 3aa01216
+		CqlInterval<CqlDate> l_		((CqlTupleMetadata, CqlInterval<CqlDate> period, CqlDate periodStart)? @this)
 		{
 			CqlInterval<CqlDate> ea_ = @this?.period;
 
@@ -889,11 +847,7 @@
 		IEnumerable<MedicationRequest> p_ = context.Operators.Retrieve<MedicationRequest>(new RetrieveParameters(default, o_, default, "http://hl7.org/fhir/us/qicore/StructureDefinition/qicore-medicationrequest"));
 		IEnumerable<MedicationRequest> r_ = context.Operators.Retrieve<MedicationRequest>(new RetrieveParameters(default, o_, default, "http://hl7.org/fhir/us/qicore/StructureDefinition/qicore-medicationrequest"));
 		IEnumerable<MedicationRequest> s_ = context.Operators.Union<MedicationRequest>(p_, r_);
-<<<<<<< HEAD
-		(CqlTupleMetadata, CqlInterval<CqlDate> period, CqlDate periodStart)? t_(MedicationRequest ClonidineMed)
-=======
-		(CqlInterval<CqlDate> period, CqlDate periodStart)? t_		(MedicationRequest ClonidineMed)
->>>>>>> 3aa01216
+		(CqlTupleMetadata, CqlInterval<CqlDate> period, CqlDate periodStart)? t_		(MedicationRequest ClonidineMed)
 		{
 			CqlInterval<CqlDate> eb_ = CumulativeMedicationDuration_4_0_000.Instance.MedicationRequestPeriod(context, ClonidineMed);
 			CqlDate ed_ = context.Operators.Start(eb_);
@@ -901,38 +855,23 @@
 
 			return ee_;
 		};
-<<<<<<< HEAD
 		IEnumerable<(CqlTupleMetadata, CqlInterval<CqlDate> period, CqlDate periodStart)?> u_ = context.Operators.Select<MedicationRequest, (CqlTupleMetadata, CqlInterval<CqlDate> period, CqlDate periodStart)?>(s_, t_);
-		object v_((CqlTupleMetadata, CqlInterval<CqlDate> period, CqlDate periodStart)? @this)
-=======
-		IEnumerable<(CqlInterval<CqlDate> period, CqlDate periodStart)?> u_ = context.Operators.Select<MedicationRequest, (CqlInterval<CqlDate> period, CqlDate periodStart)?>(s_, t_);
-		object v_		((CqlInterval<CqlDate> period, CqlDate periodStart)? @this)
->>>>>>> 3aa01216
+		object v_		((CqlTupleMetadata, CqlInterval<CqlDate> period, CqlDate periodStart)? @this)
 		{
 			CqlDate ef_ = @this?.periodStart;
 
 			return ef_;
 		};
-<<<<<<< HEAD
 		IEnumerable<(CqlTupleMetadata, CqlInterval<CqlDate> period, CqlDate periodStart)?> w_ = context.Operators.SortBy<(CqlTupleMetadata, CqlInterval<CqlDate> period, CqlDate periodStart)?>(u_, v_, System.ComponentModel.ListSortDirection.Ascending);
-		bool? x_((CqlTupleMetadata, CqlInterval<CqlDate> period, CqlDate periodStart)? @this)
-=======
-		IEnumerable<(CqlInterval<CqlDate> period, CqlDate periodStart)?> w_ = context.Operators.SortBy<(CqlInterval<CqlDate> period, CqlDate periodStart)?>(u_, v_, System.ComponentModel.ListSortDirection.Ascending);
-		bool? x_		((CqlInterval<CqlDate> period, CqlDate periodStart)? @this)
->>>>>>> 3aa01216
+		bool? x_		((CqlTupleMetadata, CqlInterval<CqlDate> period, CqlDate periodStart)? @this)
 		{
 			CqlInterval<CqlDate> eg_ = @this?.period;
 			bool? eh_ = context.Operators.Not((bool?)(eg_ is null));
 
 			return eh_;
 		};
-<<<<<<< HEAD
 		IEnumerable<(CqlTupleMetadata, CqlInterval<CqlDate> period, CqlDate periodStart)?> y_ = context.Operators.Where<(CqlTupleMetadata, CqlInterval<CqlDate> period, CqlDate periodStart)?>(w_, x_);
-		CqlInterval<CqlDate> z_((CqlTupleMetadata, CqlInterval<CqlDate> period, CqlDate periodStart)? @this)
-=======
-		IEnumerable<(CqlInterval<CqlDate> period, CqlDate periodStart)?> y_ = context.Operators.Where<(CqlInterval<CqlDate> period, CqlDate periodStart)?>(w_, x_);
-		CqlInterval<CqlDate> z_		((CqlInterval<CqlDate> period, CqlDate periodStart)? @this)
->>>>>>> 3aa01216
+		CqlInterval<CqlDate> z_		((CqlTupleMetadata, CqlInterval<CqlDate> period, CqlDate periodStart)? @this)
 		{
 			CqlInterval<CqlDate> ei_ = @this?.period;
 
@@ -945,11 +884,7 @@
 		IEnumerable<MedicationRequest> ae_ = context.Operators.Retrieve<MedicationRequest>(new RetrieveParameters(default, ad_, default, "http://hl7.org/fhir/us/qicore/StructureDefinition/qicore-medicationrequest"));
 		IEnumerable<MedicationRequest> ag_ = context.Operators.Retrieve<MedicationRequest>(new RetrieveParameters(default, ad_, default, "http://hl7.org/fhir/us/qicore/StructureDefinition/qicore-medicationrequest"));
 		IEnumerable<MedicationRequest> ah_ = context.Operators.Union<MedicationRequest>(ae_, ag_);
-<<<<<<< HEAD
-		(CqlTupleMetadata, CqlInterval<CqlDate> period, CqlDate periodStart)? ai_(MedicationRequest DexmethylphenidateMed)
-=======
-		(CqlInterval<CqlDate> period, CqlDate periodStart)? ai_		(MedicationRequest DexmethylphenidateMed)
->>>>>>> 3aa01216
+		(CqlTupleMetadata, CqlInterval<CqlDate> period, CqlDate periodStart)? ai_		(MedicationRequest DexmethylphenidateMed)
 		{
 			CqlInterval<CqlDate> ej_ = CumulativeMedicationDuration_4_0_000.Instance.MedicationRequestPeriod(context, DexmethylphenidateMed);
 			CqlDate el_ = context.Operators.Start(ej_);
@@ -957,38 +892,23 @@
 
 			return em_;
 		};
-<<<<<<< HEAD
 		IEnumerable<(CqlTupleMetadata, CqlInterval<CqlDate> period, CqlDate periodStart)?> aj_ = context.Operators.Select<MedicationRequest, (CqlTupleMetadata, CqlInterval<CqlDate> period, CqlDate periodStart)?>(ah_, ai_);
-		object ak_((CqlTupleMetadata, CqlInterval<CqlDate> period, CqlDate periodStart)? @this)
-=======
-		IEnumerable<(CqlInterval<CqlDate> period, CqlDate periodStart)?> aj_ = context.Operators.Select<MedicationRequest, (CqlInterval<CqlDate> period, CqlDate periodStart)?>(ah_, ai_);
-		object ak_		((CqlInterval<CqlDate> period, CqlDate periodStart)? @this)
->>>>>>> 3aa01216
+		object ak_		((CqlTupleMetadata, CqlInterval<CqlDate> period, CqlDate periodStart)? @this)
 		{
 			CqlDate en_ = @this?.periodStart;
 
 			return en_;
 		};
-<<<<<<< HEAD
 		IEnumerable<(CqlTupleMetadata, CqlInterval<CqlDate> period, CqlDate periodStart)?> al_ = context.Operators.SortBy<(CqlTupleMetadata, CqlInterval<CqlDate> period, CqlDate periodStart)?>(aj_, ak_, System.ComponentModel.ListSortDirection.Ascending);
-		bool? am_((CqlTupleMetadata, CqlInterval<CqlDate> period, CqlDate periodStart)? @this)
-=======
-		IEnumerable<(CqlInterval<CqlDate> period, CqlDate periodStart)?> al_ = context.Operators.SortBy<(CqlInterval<CqlDate> period, CqlDate periodStart)?>(aj_, ak_, System.ComponentModel.ListSortDirection.Ascending);
-		bool? am_		((CqlInterval<CqlDate> period, CqlDate periodStart)? @this)
->>>>>>> 3aa01216
+		bool? am_		((CqlTupleMetadata, CqlInterval<CqlDate> period, CqlDate periodStart)? @this)
 		{
 			CqlInterval<CqlDate> eo_ = @this?.period;
 			bool? ep_ = context.Operators.Not((bool?)(eo_ is null));
 
 			return ep_;
 		};
-<<<<<<< HEAD
 		IEnumerable<(CqlTupleMetadata, CqlInterval<CqlDate> period, CqlDate periodStart)?> an_ = context.Operators.Where<(CqlTupleMetadata, CqlInterval<CqlDate> period, CqlDate periodStart)?>(al_, am_);
-		CqlInterval<CqlDate> ao_((CqlTupleMetadata, CqlInterval<CqlDate> period, CqlDate periodStart)? @this)
-=======
-		IEnumerable<(CqlInterval<CqlDate> period, CqlDate periodStart)?> an_ = context.Operators.Where<(CqlInterval<CqlDate> period, CqlDate periodStart)?>(al_, am_);
-		CqlInterval<CqlDate> ao_		((CqlInterval<CqlDate> period, CqlDate periodStart)? @this)
->>>>>>> 3aa01216
+		CqlInterval<CqlDate> ao_		((CqlTupleMetadata, CqlInterval<CqlDate> period, CqlDate periodStart)? @this)
 		{
 			CqlInterval<CqlDate> eq_ = @this?.period;
 
@@ -1000,11 +920,7 @@
 		IEnumerable<MedicationRequest> as_ = context.Operators.Retrieve<MedicationRequest>(new RetrieveParameters(default, ar_, default, "http://hl7.org/fhir/us/qicore/StructureDefinition/qicore-medicationrequest"));
 		IEnumerable<MedicationRequest> au_ = context.Operators.Retrieve<MedicationRequest>(new RetrieveParameters(default, ar_, default, "http://hl7.org/fhir/us/qicore/StructureDefinition/qicore-medicationrequest"));
 		IEnumerable<MedicationRequest> av_ = context.Operators.Union<MedicationRequest>(as_, au_);
-<<<<<<< HEAD
-		(CqlTupleMetadata, CqlInterval<CqlDate> period, CqlDate periodStart)? aw_(MedicationRequest DextroamphetamineMed)
-=======
-		(CqlInterval<CqlDate> period, CqlDate periodStart)? aw_		(MedicationRequest DextroamphetamineMed)
->>>>>>> 3aa01216
+		(CqlTupleMetadata, CqlInterval<CqlDate> period, CqlDate periodStart)? aw_		(MedicationRequest DextroamphetamineMed)
 		{
 			CqlInterval<CqlDate> er_ = CumulativeMedicationDuration_4_0_000.Instance.MedicationRequestPeriod(context, DextroamphetamineMed);
 			CqlDate et_ = context.Operators.Start(er_);
@@ -1012,38 +928,23 @@
 
 			return eu_;
 		};
-<<<<<<< HEAD
 		IEnumerable<(CqlTupleMetadata, CqlInterval<CqlDate> period, CqlDate periodStart)?> ax_ = context.Operators.Select<MedicationRequest, (CqlTupleMetadata, CqlInterval<CqlDate> period, CqlDate periodStart)?>(av_, aw_);
-		object ay_((CqlTupleMetadata, CqlInterval<CqlDate> period, CqlDate periodStart)? @this)
-=======
-		IEnumerable<(CqlInterval<CqlDate> period, CqlDate periodStart)?> ax_ = context.Operators.Select<MedicationRequest, (CqlInterval<CqlDate> period, CqlDate periodStart)?>(av_, aw_);
-		object ay_		((CqlInterval<CqlDate> period, CqlDate periodStart)? @this)
->>>>>>> 3aa01216
+		object ay_		((CqlTupleMetadata, CqlInterval<CqlDate> period, CqlDate periodStart)? @this)
 		{
 			CqlDate ev_ = @this?.periodStart;
 
 			return ev_;
 		};
-<<<<<<< HEAD
 		IEnumerable<(CqlTupleMetadata, CqlInterval<CqlDate> period, CqlDate periodStart)?> az_ = context.Operators.SortBy<(CqlTupleMetadata, CqlInterval<CqlDate> period, CqlDate periodStart)?>(ax_, ay_, System.ComponentModel.ListSortDirection.Ascending);
-		bool? ba_((CqlTupleMetadata, CqlInterval<CqlDate> period, CqlDate periodStart)? @this)
-=======
-		IEnumerable<(CqlInterval<CqlDate> period, CqlDate periodStart)?> az_ = context.Operators.SortBy<(CqlInterval<CqlDate> period, CqlDate periodStart)?>(ax_, ay_, System.ComponentModel.ListSortDirection.Ascending);
-		bool? ba_		((CqlInterval<CqlDate> period, CqlDate periodStart)? @this)
->>>>>>> 3aa01216
+		bool? ba_		((CqlTupleMetadata, CqlInterval<CqlDate> period, CqlDate periodStart)? @this)
 		{
 			CqlInterval<CqlDate> ew_ = @this?.period;
 			bool? ex_ = context.Operators.Not((bool?)(ew_ is null));
 
 			return ex_;
 		};
-<<<<<<< HEAD
 		IEnumerable<(CqlTupleMetadata, CqlInterval<CqlDate> period, CqlDate periodStart)?> bb_ = context.Operators.Where<(CqlTupleMetadata, CqlInterval<CqlDate> period, CqlDate periodStart)?>(az_, ba_);
-		CqlInterval<CqlDate> bc_((CqlTupleMetadata, CqlInterval<CqlDate> period, CqlDate periodStart)? @this)
-=======
-		IEnumerable<(CqlInterval<CqlDate> period, CqlDate periodStart)?> bb_ = context.Operators.Where<(CqlInterval<CqlDate> period, CqlDate periodStart)?>(az_, ba_);
-		CqlInterval<CqlDate> bc_		((CqlInterval<CqlDate> period, CqlDate periodStart)? @this)
->>>>>>> 3aa01216
+		CqlInterval<CqlDate> bc_		((CqlTupleMetadata, CqlInterval<CqlDate> period, CqlDate periodStart)? @this)
 		{
 			CqlInterval<CqlDate> ey_ = @this?.period;
 
@@ -1057,11 +958,7 @@
 		IEnumerable<MedicationRequest> bi_ = context.Operators.Retrieve<MedicationRequest>(new RetrieveParameters(default, bh_, default, "http://hl7.org/fhir/us/qicore/StructureDefinition/qicore-medicationrequest"));
 		IEnumerable<MedicationRequest> bk_ = context.Operators.Retrieve<MedicationRequest>(new RetrieveParameters(default, bh_, default, "http://hl7.org/fhir/us/qicore/StructureDefinition/qicore-medicationrequest"));
 		IEnumerable<MedicationRequest> bl_ = context.Operators.Union<MedicationRequest>(bi_, bk_);
-<<<<<<< HEAD
-		(CqlTupleMetadata, CqlInterval<CqlDate> period, CqlDate periodStart)? bm_(MedicationRequest LisdexamfetamineMed)
-=======
-		(CqlInterval<CqlDate> period, CqlDate periodStart)? bm_		(MedicationRequest LisdexamfetamineMed)
->>>>>>> 3aa01216
+		(CqlTupleMetadata, CqlInterval<CqlDate> period, CqlDate periodStart)? bm_		(MedicationRequest LisdexamfetamineMed)
 		{
 			CqlInterval<CqlDate> ez_ = CumulativeMedicationDuration_4_0_000.Instance.MedicationRequestPeriod(context, LisdexamfetamineMed);
 			CqlDate fb_ = context.Operators.Start(ez_);
@@ -1069,38 +966,23 @@
 
 			return fc_;
 		};
-<<<<<<< HEAD
 		IEnumerable<(CqlTupleMetadata, CqlInterval<CqlDate> period, CqlDate periodStart)?> bn_ = context.Operators.Select<MedicationRequest, (CqlTupleMetadata, CqlInterval<CqlDate> period, CqlDate periodStart)?>(bl_, bm_);
-		object bo_((CqlTupleMetadata, CqlInterval<CqlDate> period, CqlDate periodStart)? @this)
-=======
-		IEnumerable<(CqlInterval<CqlDate> period, CqlDate periodStart)?> bn_ = context.Operators.Select<MedicationRequest, (CqlInterval<CqlDate> period, CqlDate periodStart)?>(bl_, bm_);
-		object bo_		((CqlInterval<CqlDate> period, CqlDate periodStart)? @this)
->>>>>>> 3aa01216
+		object bo_		((CqlTupleMetadata, CqlInterval<CqlDate> period, CqlDate periodStart)? @this)
 		{
 			CqlDate fd_ = @this?.periodStart;
 
 			return fd_;
 		};
-<<<<<<< HEAD
 		IEnumerable<(CqlTupleMetadata, CqlInterval<CqlDate> period, CqlDate periodStart)?> bp_ = context.Operators.SortBy<(CqlTupleMetadata, CqlInterval<CqlDate> period, CqlDate periodStart)?>(bn_, bo_, System.ComponentModel.ListSortDirection.Ascending);
-		bool? bq_((CqlTupleMetadata, CqlInterval<CqlDate> period, CqlDate periodStart)? @this)
-=======
-		IEnumerable<(CqlInterval<CqlDate> period, CqlDate periodStart)?> bp_ = context.Operators.SortBy<(CqlInterval<CqlDate> period, CqlDate periodStart)?>(bn_, bo_, System.ComponentModel.ListSortDirection.Ascending);
-		bool? bq_		((CqlInterval<CqlDate> period, CqlDate periodStart)? @this)
->>>>>>> 3aa01216
+		bool? bq_		((CqlTupleMetadata, CqlInterval<CqlDate> period, CqlDate periodStart)? @this)
 		{
 			CqlInterval<CqlDate> fe_ = @this?.period;
 			bool? ff_ = context.Operators.Not((bool?)(fe_ is null));
 
 			return ff_;
 		};
-<<<<<<< HEAD
 		IEnumerable<(CqlTupleMetadata, CqlInterval<CqlDate> period, CqlDate periodStart)?> br_ = context.Operators.Where<(CqlTupleMetadata, CqlInterval<CqlDate> period, CqlDate periodStart)?>(bp_, bq_);
-		CqlInterval<CqlDate> bs_((CqlTupleMetadata, CqlInterval<CqlDate> period, CqlDate periodStart)? @this)
-=======
-		IEnumerable<(CqlInterval<CqlDate> period, CqlDate periodStart)?> br_ = context.Operators.Where<(CqlInterval<CqlDate> period, CqlDate periodStart)?>(bp_, bq_);
-		CqlInterval<CqlDate> bs_		((CqlInterval<CqlDate> period, CqlDate periodStart)? @this)
->>>>>>> 3aa01216
+		CqlInterval<CqlDate> bs_		((CqlTupleMetadata, CqlInterval<CqlDate> period, CqlDate periodStart)? @this)
 		{
 			CqlInterval<CqlDate> fg_ = @this?.period;
 
@@ -1112,11 +994,7 @@
 		IEnumerable<MedicationRequest> bw_ = context.Operators.Retrieve<MedicationRequest>(new RetrieveParameters(default, bv_, default, "http://hl7.org/fhir/us/qicore/StructureDefinition/qicore-medicationrequest"));
 		IEnumerable<MedicationRequest> by_ = context.Operators.Retrieve<MedicationRequest>(new RetrieveParameters(default, bv_, default, "http://hl7.org/fhir/us/qicore/StructureDefinition/qicore-medicationrequest"));
 		IEnumerable<MedicationRequest> bz_ = context.Operators.Union<MedicationRequest>(bw_, by_);
-<<<<<<< HEAD
-		(CqlTupleMetadata, CqlInterval<CqlDate> period, CqlDate periodStart)? ca_(MedicationRequest MethylphenidateMed)
-=======
-		(CqlInterval<CqlDate> period, CqlDate periodStart)? ca_		(MedicationRequest MethylphenidateMed)
->>>>>>> 3aa01216
+		(CqlTupleMetadata, CqlInterval<CqlDate> period, CqlDate periodStart)? ca_		(MedicationRequest MethylphenidateMed)
 		{
 			CqlInterval<CqlDate> fh_ = CumulativeMedicationDuration_4_0_000.Instance.MedicationRequestPeriod(context, MethylphenidateMed);
 			CqlDate fj_ = context.Operators.Start(fh_);
@@ -1124,38 +1002,23 @@
 
 			return fk_;
 		};
-<<<<<<< HEAD
 		IEnumerable<(CqlTupleMetadata, CqlInterval<CqlDate> period, CqlDate periodStart)?> cb_ = context.Operators.Select<MedicationRequest, (CqlTupleMetadata, CqlInterval<CqlDate> period, CqlDate periodStart)?>(bz_, ca_);
-		object cc_((CqlTupleMetadata, CqlInterval<CqlDate> period, CqlDate periodStart)? @this)
-=======
-		IEnumerable<(CqlInterval<CqlDate> period, CqlDate periodStart)?> cb_ = context.Operators.Select<MedicationRequest, (CqlInterval<CqlDate> period, CqlDate periodStart)?>(bz_, ca_);
-		object cc_		((CqlInterval<CqlDate> period, CqlDate periodStart)? @this)
->>>>>>> 3aa01216
+		object cc_		((CqlTupleMetadata, CqlInterval<CqlDate> period, CqlDate periodStart)? @this)
 		{
 			CqlDate fl_ = @this?.periodStart;
 
 			return fl_;
 		};
-<<<<<<< HEAD
 		IEnumerable<(CqlTupleMetadata, CqlInterval<CqlDate> period, CqlDate periodStart)?> cd_ = context.Operators.SortBy<(CqlTupleMetadata, CqlInterval<CqlDate> period, CqlDate periodStart)?>(cb_, cc_, System.ComponentModel.ListSortDirection.Ascending);
-		bool? ce_((CqlTupleMetadata, CqlInterval<CqlDate> period, CqlDate periodStart)? @this)
-=======
-		IEnumerable<(CqlInterval<CqlDate> period, CqlDate periodStart)?> cd_ = context.Operators.SortBy<(CqlInterval<CqlDate> period, CqlDate periodStart)?>(cb_, cc_, System.ComponentModel.ListSortDirection.Ascending);
-		bool? ce_		((CqlInterval<CqlDate> period, CqlDate periodStart)? @this)
->>>>>>> 3aa01216
+		bool? ce_		((CqlTupleMetadata, CqlInterval<CqlDate> period, CqlDate periodStart)? @this)
 		{
 			CqlInterval<CqlDate> fm_ = @this?.period;
 			bool? fn_ = context.Operators.Not((bool?)(fm_ is null));
 
 			return fn_;
 		};
-<<<<<<< HEAD
 		IEnumerable<(CqlTupleMetadata, CqlInterval<CqlDate> period, CqlDate periodStart)?> cf_ = context.Operators.Where<(CqlTupleMetadata, CqlInterval<CqlDate> period, CqlDate periodStart)?>(cd_, ce_);
-		CqlInterval<CqlDate> cg_((CqlTupleMetadata, CqlInterval<CqlDate> period, CqlDate periodStart)? @this)
-=======
-		IEnumerable<(CqlInterval<CqlDate> period, CqlDate periodStart)?> cf_ = context.Operators.Where<(CqlInterval<CqlDate> period, CqlDate periodStart)?>(cd_, ce_);
-		CqlInterval<CqlDate> cg_		((CqlInterval<CqlDate> period, CqlDate periodStart)? @this)
->>>>>>> 3aa01216
+		CqlInterval<CqlDate> cg_		((CqlTupleMetadata, CqlInterval<CqlDate> period, CqlDate periodStart)? @this)
 		{
 			CqlInterval<CqlDate> fo_ = @this?.period;
 
@@ -1169,11 +1032,7 @@
 		IEnumerable<MedicationRequest> cm_ = context.Operators.Retrieve<MedicationRequest>(new RetrieveParameters(default, cl_, default, "http://hl7.org/fhir/us/qicore/StructureDefinition/qicore-medicationrequest"));
 		IEnumerable<MedicationRequest> co_ = context.Operators.Retrieve<MedicationRequest>(new RetrieveParameters(default, cl_, default, "http://hl7.org/fhir/us/qicore/StructureDefinition/qicore-medicationrequest"));
 		IEnumerable<MedicationRequest> cp_ = context.Operators.Union<MedicationRequest>(cm_, co_);
-<<<<<<< HEAD
-		(CqlTupleMetadata, CqlInterval<CqlDate> period, CqlDate periodStart)? cq_(MedicationRequest GuanfacineMed)
-=======
-		(CqlInterval<CqlDate> period, CqlDate periodStart)? cq_		(MedicationRequest GuanfacineMed)
->>>>>>> 3aa01216
+		(CqlTupleMetadata, CqlInterval<CqlDate> period, CqlDate periodStart)? cq_		(MedicationRequest GuanfacineMed)
 		{
 			CqlInterval<CqlDate> fp_ = CumulativeMedicationDuration_4_0_000.Instance.MedicationRequestPeriod(context, GuanfacineMed);
 			CqlDate fr_ = context.Operators.Start(fp_);
@@ -1181,38 +1040,23 @@
 
 			return fs_;
 		};
-<<<<<<< HEAD
 		IEnumerable<(CqlTupleMetadata, CqlInterval<CqlDate> period, CqlDate periodStart)?> cr_ = context.Operators.Select<MedicationRequest, (CqlTupleMetadata, CqlInterval<CqlDate> period, CqlDate periodStart)?>(cp_, cq_);
-		object cs_((CqlTupleMetadata, CqlInterval<CqlDate> period, CqlDate periodStart)? @this)
-=======
-		IEnumerable<(CqlInterval<CqlDate> period, CqlDate periodStart)?> cr_ = context.Operators.Select<MedicationRequest, (CqlInterval<CqlDate> period, CqlDate periodStart)?>(cp_, cq_);
-		object cs_		((CqlInterval<CqlDate> period, CqlDate periodStart)? @this)
->>>>>>> 3aa01216
+		object cs_		((CqlTupleMetadata, CqlInterval<CqlDate> period, CqlDate periodStart)? @this)
 		{
 			CqlDate ft_ = @this?.periodStart;
 
 			return ft_;
 		};
-<<<<<<< HEAD
 		IEnumerable<(CqlTupleMetadata, CqlInterval<CqlDate> period, CqlDate periodStart)?> ct_ = context.Operators.SortBy<(CqlTupleMetadata, CqlInterval<CqlDate> period, CqlDate periodStart)?>(cr_, cs_, System.ComponentModel.ListSortDirection.Ascending);
-		bool? cu_((CqlTupleMetadata, CqlInterval<CqlDate> period, CqlDate periodStart)? @this)
-=======
-		IEnumerable<(CqlInterval<CqlDate> period, CqlDate periodStart)?> ct_ = context.Operators.SortBy<(CqlInterval<CqlDate> period, CqlDate periodStart)?>(cr_, cs_, System.ComponentModel.ListSortDirection.Ascending);
-		bool? cu_		((CqlInterval<CqlDate> period, CqlDate periodStart)? @this)
->>>>>>> 3aa01216
+		bool? cu_		((CqlTupleMetadata, CqlInterval<CqlDate> period, CqlDate periodStart)? @this)
 		{
 			CqlInterval<CqlDate> fu_ = @this?.period;
 			bool? fv_ = context.Operators.Not((bool?)(fu_ is null));
 
 			return fv_;
 		};
-<<<<<<< HEAD
 		IEnumerable<(CqlTupleMetadata, CqlInterval<CqlDate> period, CqlDate periodStart)?> cv_ = context.Operators.Where<(CqlTupleMetadata, CqlInterval<CqlDate> period, CqlDate periodStart)?>(ct_, cu_);
-		CqlInterval<CqlDate> cw_((CqlTupleMetadata, CqlInterval<CqlDate> period, CqlDate periodStart)? @this)
-=======
-		IEnumerable<(CqlInterval<CqlDate> period, CqlDate periodStart)?> cv_ = context.Operators.Where<(CqlInterval<CqlDate> period, CqlDate periodStart)?>(ct_, cu_);
-		CqlInterval<CqlDate> cw_		((CqlInterval<CqlDate> period, CqlDate periodStart)? @this)
->>>>>>> 3aa01216
+		CqlInterval<CqlDate> cw_		((CqlTupleMetadata, CqlInterval<CqlDate> period, CqlDate periodStart)? @this)
 		{
 			CqlInterval<CqlDate> fw_ = @this?.period;
 
@@ -1226,11 +1070,7 @@
 		IEnumerable<CqlCode> dd_ = context.Operators.ToList<CqlCode>(cz_);
 		IEnumerable<MedicationRequest> de_ = context.Operators.Retrieve<MedicationRequest>(new RetrieveParameters(default, default, dd_, "http://hl7.org/fhir/us/qicore/StructureDefinition/qicore-medicationrequest"));
 		IEnumerable<MedicationRequest> df_ = context.Operators.Union<MedicationRequest>(db_, de_);
-<<<<<<< HEAD
-		(CqlTupleMetadata, CqlInterval<CqlDate> period, CqlDate periodStart)? dg_(MedicationRequest MethamphetamineMed)
-=======
-		(CqlInterval<CqlDate> period, CqlDate periodStart)? dg_		(MedicationRequest MethamphetamineMed)
->>>>>>> 3aa01216
+		(CqlTupleMetadata, CqlInterval<CqlDate> period, CqlDate periodStart)? dg_		(MedicationRequest MethamphetamineMed)
 		{
 			CqlInterval<CqlDate> fx_ = CumulativeMedicationDuration_4_0_000.Instance.MedicationRequestPeriod(context, MethamphetamineMed);
 			CqlDate fz_ = context.Operators.Start(fx_);
@@ -1238,38 +1078,23 @@
 
 			return ga_;
 		};
-<<<<<<< HEAD
 		IEnumerable<(CqlTupleMetadata, CqlInterval<CqlDate> period, CqlDate periodStart)?> dh_ = context.Operators.Select<MedicationRequest, (CqlTupleMetadata, CqlInterval<CqlDate> period, CqlDate periodStart)?>(df_, dg_);
-		object di_((CqlTupleMetadata, CqlInterval<CqlDate> period, CqlDate periodStart)? @this)
-=======
-		IEnumerable<(CqlInterval<CqlDate> period, CqlDate periodStart)?> dh_ = context.Operators.Select<MedicationRequest, (CqlInterval<CqlDate> period, CqlDate periodStart)?>(df_, dg_);
-		object di_		((CqlInterval<CqlDate> period, CqlDate periodStart)? @this)
->>>>>>> 3aa01216
+		object di_		((CqlTupleMetadata, CqlInterval<CqlDate> period, CqlDate periodStart)? @this)
 		{
 			CqlDate gb_ = @this?.periodStart;
 
 			return gb_;
 		};
-<<<<<<< HEAD
 		IEnumerable<(CqlTupleMetadata, CqlInterval<CqlDate> period, CqlDate periodStart)?> dj_ = context.Operators.SortBy<(CqlTupleMetadata, CqlInterval<CqlDate> period, CqlDate periodStart)?>(dh_, di_, System.ComponentModel.ListSortDirection.Ascending);
-		bool? dk_((CqlTupleMetadata, CqlInterval<CqlDate> period, CqlDate periodStart)? @this)
-=======
-		IEnumerable<(CqlInterval<CqlDate> period, CqlDate periodStart)?> dj_ = context.Operators.SortBy<(CqlInterval<CqlDate> period, CqlDate periodStart)?>(dh_, di_, System.ComponentModel.ListSortDirection.Ascending);
-		bool? dk_		((CqlInterval<CqlDate> period, CqlDate periodStart)? @this)
->>>>>>> 3aa01216
+		bool? dk_		((CqlTupleMetadata, CqlInterval<CqlDate> period, CqlDate periodStart)? @this)
 		{
 			CqlInterval<CqlDate> gc_ = @this?.period;
 			bool? gd_ = context.Operators.Not((bool?)(gc_ is null));
 
 			return gd_;
 		};
-<<<<<<< HEAD
 		IEnumerable<(CqlTupleMetadata, CqlInterval<CqlDate> period, CqlDate periodStart)?> dl_ = context.Operators.Where<(CqlTupleMetadata, CqlInterval<CqlDate> period, CqlDate periodStart)?>(dj_, dk_);
-		CqlInterval<CqlDate> dm_((CqlTupleMetadata, CqlInterval<CqlDate> period, CqlDate periodStart)? @this)
-=======
-		IEnumerable<(CqlInterval<CqlDate> period, CqlDate periodStart)?> dl_ = context.Operators.Where<(CqlInterval<CqlDate> period, CqlDate periodStart)?>(dj_, dk_);
-		CqlInterval<CqlDate> dm_		((CqlInterval<CqlDate> period, CqlDate periodStart)? @this)
->>>>>>> 3aa01216
+		CqlInterval<CqlDate> dm_		((CqlTupleMetadata, CqlInterval<CqlDate> period, CqlDate periodStart)? @this)
 		{
 			CqlInterval<CqlDate> ge_ = @this?.period;
 
@@ -1509,11 +1334,7 @@
 
 
     [CqlDeclaration("SDE Ethnicity")]
-<<<<<<< HEAD
-	public (CqlTupleMetadata, IEnumerable<CqlCode> codes, string display)? SDE_Ethnicity(CqlContext context)
-=======
-	public (IEnumerable<CqlCode> codes, string display)? SDE_Ethnicity	(CqlContext context)
->>>>>>> 3aa01216
+	public (CqlTupleMetadata, IEnumerable<CqlCode> codes, string display)? SDE_Ethnicity	(CqlContext context)
 	{
 		(CqlTupleMetadata, IEnumerable<CqlCode> codes, string display)? a_ = SupplementalDataElements_3_4_000.Instance.SDE_Ethnicity(context);
 
@@ -1522,11 +1343,7 @@
 
 
     [CqlDeclaration("SDE Payer")]
-<<<<<<< HEAD
-	public IEnumerable<(CqlTupleMetadata, CqlConcept code, CqlInterval<CqlDateTime> period)?> SDE_Payer(CqlContext context)
-=======
-	public IEnumerable<(CqlConcept code, CqlInterval<CqlDateTime> period)?> SDE_Payer	(CqlContext context)
->>>>>>> 3aa01216
+	public IEnumerable<(CqlTupleMetadata, CqlConcept code, CqlInterval<CqlDateTime> period)?> SDE_Payer	(CqlContext context)
 	{
 		IEnumerable<(CqlTupleMetadata, CqlConcept code, CqlInterval<CqlDateTime> period)?> a_ = SupplementalDataElements_3_4_000.Instance.SDE_Payer(context);
 
@@ -1535,11 +1352,7 @@
 
 
     [CqlDeclaration("SDE Race")]
-<<<<<<< HEAD
-	public (CqlTupleMetadata, IEnumerable<CqlCode> codes, string display)? SDE_Race(CqlContext context)
-=======
-	public (IEnumerable<CqlCode> codes, string display)? SDE_Race	(CqlContext context)
->>>>>>> 3aa01216
+	public (CqlTupleMetadata, IEnumerable<CqlCode> codes, string display)? SDE_Race	(CqlContext context)
 	{
 		(CqlTupleMetadata, IEnumerable<CqlCode> codes, string display)? a_ = SupplementalDataElements_3_4_000.Instance.SDE_Race(context);
 
