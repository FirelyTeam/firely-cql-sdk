﻿using System;
using System.Linq;
using System.Collections.Generic;
using Hl7.Cql.Runtime;
using Hl7.Cql.Primitives;
using Hl7.Cql.Abstractions;
using Hl7.Cql.ValueSets;
using Hl7.Cql.Iso8601;
using System.Reflection;
using Hl7.Cql.Operators;
using Hl7.Fhir.Model;
using Range = Hl7.Fhir.Model.Range;
using Task = Hl7.Fhir.Model.Task;
[System.CodeDom.Compiler.GeneratedCode(".NET Code Generation", "2.0.5.0")]
[CqlLibrary("HospitalHarmSevereHypoglycemiaFHIR", "0.1.000")]
public partial class HospitalHarmSevereHypoglycemiaFHIR_0_1_000 : ILibrary, ISingleton<HospitalHarmSevereHypoglycemiaFHIR_0_1_000>
{
    private HospitalHarmSevereHypoglycemiaFHIR_0_1_000() {}

    public static HospitalHarmSevereHypoglycemiaFHIR_0_1_000 Instance { get; } = new();

    #region Library Members
    public string Name => "HospitalHarmSevereHypoglycemiaFHIR";
    public string Version => "0.1.000";
    public ILibrary[] Dependencies => [SupplementalDataElements_3_4_000.Instance, CQMCommon_2_0_000.Instance, QICoreCommon_2_0_000.Instance, FHIRHelpers_4_3_000.Instance];
    #endregion Library Members

    [CqlDeclaration("birth date")]
    [CqlValueSet("http://cts.nlm.nih.gov/fhir/ValueSet/2.16.840.1.113883.3.560.100.4")]
	public CqlValueSet birth_date	(CqlContext context) => 
		new CqlValueSet("http://cts.nlm.nih.gov/fhir/ValueSet/2.16.840.1.113883.3.560.100.4", default);


    [CqlDeclaration("Emergency Department Visit")]
    [CqlValueSet("http://cts.nlm.nih.gov/fhir/ValueSet/2.16.840.1.113883.3.117.1.7.1.292")]
	public CqlValueSet Emergency_Department_Visit	(CqlContext context) => 
		new CqlValueSet("http://cts.nlm.nih.gov/fhir/ValueSet/2.16.840.1.113883.3.117.1.7.1.292", default);


    [CqlDeclaration("Encounter Inpatient")]
    [CqlValueSet("http://cts.nlm.nih.gov/fhir/ValueSet/2.16.840.1.113883.3.666.5.307")]
	public CqlValueSet Encounter_Inpatient	(CqlContext context) => 
		new CqlValueSet("http://cts.nlm.nih.gov/fhir/ValueSet/2.16.840.1.113883.3.666.5.307", default);


    [CqlDeclaration("Glucose Lab Test Mass Per Volume")]
    [CqlValueSet("http://cts.nlm.nih.gov/fhir/ValueSet/2.16.840.1.113762.1.4.1248.34")]
	public CqlValueSet Glucose_Lab_Test_Mass_Per_Volume	(CqlContext context) => 
		new CqlValueSet("http://cts.nlm.nih.gov/fhir/ValueSet/2.16.840.1.113762.1.4.1248.34", default);


    [CqlDeclaration("Hypoglycemics Severe Hypoglycemia")]
    [CqlValueSet("http://cts.nlm.nih.gov/fhir/ValueSet/2.16.840.1.113762.1.4.1196.393")]
	public CqlValueSet Hypoglycemics_Severe_Hypoglycemia	(CqlContext context) => 
		new CqlValueSet("http://cts.nlm.nih.gov/fhir/ValueSet/2.16.840.1.113762.1.4.1196.393", default);


    [CqlDeclaration("Observation Services")]
    [CqlValueSet("http://cts.nlm.nih.gov/fhir/ValueSet/2.16.840.1.113762.1.4.1111.143")]
	public CqlValueSet Observation_Services	(CqlContext context) => 
		new CqlValueSet("http://cts.nlm.nih.gov/fhir/ValueSet/2.16.840.1.113762.1.4.1111.143", default);


    [CqlDeclaration("Measurement Period")]
	public CqlInterval<CqlDateTime> Measurement_Period	(CqlContext context)
	{
		CqlDateTime a_ = context.Operators.DateTime(2025, 1, 1, 0, 0, 0, 0, default);
		CqlDateTime b_ = context.Operators.DateTime(2026, 1, 1, 0, 0, 0, 0, default);
		CqlInterval<CqlDateTime> c_ = context.Operators.Interval(a_, b_, true, false);
		object d_ = context.ResolveParameter("HospitalHarmSevereHypoglycemiaFHIR-0.1.000", "Measurement Period", c_);

		return (CqlInterval<CqlDateTime>)d_;
	}


    [CqlDeclaration("Patient")]
	public Patient Patient	(CqlContext context)
	{
		IEnumerable<Patient> a_ = context.Operators.Retrieve<Patient>(new RetrieveParameters(default, default, default, "http://hl7.org/fhir/us/qicore/StructureDefinition/qicore-patient"));
		Patient b_ = context.Operators.SingletonFrom<Patient>(a_);

		return b_;
	}


    [CqlDeclaration("Qualifying Encounter")]
	public IEnumerable<Encounter> Qualifying_Encounter	(CqlContext context)
	{
		CqlValueSet a_ = this.Encounter_Inpatient(context);
		IEnumerable<Encounter> b_ = context.Operators.Retrieve<Encounter>(new RetrieveParameters(default, a_, default, "http://hl7.org/fhir/us/qicore/StructureDefinition/qicore-encounter"));
		bool? c_		(Encounter InpatientEncounter)
		{
			Patient e_ = this.Patient(context);
			Date f_ = e_?.BirthDateElement;
			string g_ = f_?.Value;
			CqlDate h_ = context.Operators.ConvertStringToDate(g_);
			Period i_ = InpatientEncounter?.Period;
			CqlInterval<CqlDateTime> j_ = FHIRHelpers_4_3_000.Instance.ToInterval(context, i_);
			CqlDateTime k_ = context.Operators.Start(j_);
			CqlDate l_ = context.Operators.DateFrom(k_);
			int? m_ = context.Operators.CalculateAgeAt(h_, l_, "year");
			bool? n_ = context.Operators.GreaterOrEqual(m_, 18);
			CqlInterval<CqlDateTime> p_ = FHIRHelpers_4_3_000.Instance.ToInterval(context, i_);
			CqlDateTime q_ = context.Operators.End(p_);
			CqlInterval<CqlDateTime> r_ = this.Measurement_Period(context);
			bool? s_ = context.Operators.In<CqlDateTime>(q_, r_, "day");
			bool? t_ = context.Operators.And(n_, s_);
			Code<Encounter.EncounterStatus> u_ = InpatientEncounter?.StatusElement;
			Encounter.EncounterStatus? v_ = u_?.Value;
			Code<Encounter.EncounterStatus> w_ = context.Operators.Convert<Code<Encounter.EncounterStatus>>(v_);
			bool? x_ = context.Operators.Equal(w_, "finished");
			bool? y_ = context.Operators.And(t_, x_);

			return y_;
		};
		IEnumerable<Encounter> d_ = context.Operators.Where<Encounter>(b_, c_);

		return d_;
	}


    [CqlDeclaration("Hypoglycemic Medication Administration")]
	public IEnumerable<MedicationAdministration> Hypoglycemic_Medication_Administration	(CqlContext context)
	{
		CqlValueSet a_ = this.Hypoglycemics_Severe_Hypoglycemia(context);
		IEnumerable<MedicationAdministration> b_ = context.Operators.Retrieve<MedicationAdministration>(new RetrieveParameters(default, a_, default, "http://hl7.org/fhir/us/qicore/StructureDefinition/qicore-medicationadministration"));
		IEnumerable<MedicationAdministration> d_ = context.Operators.Retrieve<MedicationAdministration>(new RetrieveParameters(default, a_, default, "http://hl7.org/fhir/us/qicore/StructureDefinition/qicore-medicationadministration"));
		IEnumerable<MedicationAdministration> e_ = context.Operators.Union<MedicationAdministration>(b_, d_);
		bool? f_		(MedicationAdministration HypoMedication)
		{
			Code<MedicationAdministration.MedicationAdministrationStatusCodes> h_ = HypoMedication?.StatusElement;
			MedicationAdministration.MedicationAdministrationStatusCodes? i_ = h_?.Value;
			Code<MedicationAdministration.MedicationAdministrationStatusCodes> j_ = context.Operators.Convert<Code<MedicationAdministration.MedicationAdministrationStatusCodes>>(i_);
			bool? k_ = context.Operators.Equal(j_, "completed");
			MedicationAdministration.MedicationAdministrationStatusCodes? m_ = h_?.Value;
			Code<MedicationAdministration.MedicationAdministrationStatusCodes> n_ = context.Operators.Convert<Code<MedicationAdministration.MedicationAdministrationStatusCodes>>(m_);
			bool? o_ = context.Operators.Equal(n_, "not-done");
			bool? p_ = context.Operators.Not(o_);
			bool? q_ = context.Operators.And(k_, p_);

			return q_;
		};
		IEnumerable<MedicationAdministration> g_ = context.Operators.Where<MedicationAdministration>(e_, f_);

		return g_;
	}


    [CqlDeclaration("Encounter with Hypoglycemic Medication Administration")]
	public IEnumerable<Encounter> Encounter_with_Hypoglycemic_Medication_Administration	(CqlContext context)
	{
		IEnumerable<Encounter> a_ = this.Qualifying_Encounter(context);
		IEnumerable<Encounter> b_		(Encounter InpatientHospitalization)
		{
			IEnumerable<MedicationAdministration> d_ = this.Hypoglycemic_Medication_Administration(context);
			bool? e_			(MedicationAdministration HypoglycemicMedication)
			{
				DataType i_ = HypoglycemicMedication?.Effective;
				object j_ = FHIRHelpers_4_3_000.Instance.ToValue(context, i_);
				CqlInterval<CqlDateTime> k_ = QICoreCommon_2_0_000.Instance.ToInterval(context, j_);
				CqlDateTime l_ = context.Operators.Start(k_);
				CqlInterval<CqlDateTime> m_ = CQMCommon_2_0_000.Instance.HospitalizationWithObservation(context, InpatientHospitalization);
				bool? n_ = context.Operators.In<CqlDateTime>(l_, m_, default);

				return n_;
			};
			IEnumerable<MedicationAdministration> f_ = context.Operators.Where<MedicationAdministration>(d_, e_);
			Encounter g_			(MedicationAdministration HypoglycemicMedication) => 
				InpatientHospitalization;
			IEnumerable<Encounter> h_ = context.Operators.Select<MedicationAdministration, Encounter>(f_, g_);

			return h_;
		};
		IEnumerable<Encounter> c_ = context.Operators.SelectMany<Encounter, Encounter>(a_, b_);

		return c_;
	}


    [CqlDeclaration("Initial Population")]
	public IEnumerable<Encounter> Initial_Population	(CqlContext context)
	{
		IEnumerable<Encounter> a_ = this.Encounter_with_Hypoglycemic_Medication_Administration(context);

		return a_;
	}


    [CqlDeclaration("Denominator")]
	public IEnumerable<Encounter> Denominator	(CqlContext context)
	{
		IEnumerable<Encounter> a_ = this.Initial_Population(context);

		return a_;
	}


    [CqlDeclaration("Glucose Test with Result Less Than 40")]
	public IEnumerable<Observation> Glucose_Test_with_Result_Less_Than_40	(CqlContext context)
	{
		IEnumerable<Encounter> a_ = this.Denominator(context);
		IEnumerable<MedicationAdministration> b_ = this.Hypoglycemic_Medication_Administration(context);
		CqlValueSet c_ = this.Glucose_Lab_Test_Mass_Per_Volume(context);
		IEnumerable<Observation> d_ = context.Operators.Retrieve<Observation>(new RetrieveParameters(default, c_, default, "http://hl7.org/fhir/us/qicore/StructureDefinition/qicore-observation"));
		IEnumerable<ValueTuple<Encounter, MedicationAdministration, Observation>> e_ = context.Operators.CrossJoin<Encounter, MedicationAdministration, Observation>(a_, b_, d_);
<<<<<<< HEAD
		(CqlTupleMetadata, Encounter QualifyingEncounter, MedicationAdministration HypoglycemicMedication, Observation GlucoseTest)? f_		(ValueTuple<Encounter, MedicationAdministration, Observation> _valueTuple)
=======
		(Encounter QualifyingEncounter, MedicationAdministration HypoglycemicMedication, Observation GlucoseTest)? f_		(ValueTuple<Encounter, MedicationAdministration, Observation> _valueTuple)
>>>>>>> 3aa01216
		{
			(CqlTupleMetadata, Encounter QualifyingEncounter, MedicationAdministration HypoglycemicMedication, Observation GlucoseTest)? l_ = (default(CqlTupleMetadata), _valueTuple.Item1, _valueTuple.Item2, _valueTuple.Item3);

			return l_;
		};
<<<<<<< HEAD
		IEnumerable<(CqlTupleMetadata, Encounter QualifyingEncounter, MedicationAdministration HypoglycemicMedication, Observation GlucoseTest)?> g_ = context.Operators.Select<ValueTuple<Encounter, MedicationAdministration, Observation>, (CqlTupleMetadata, Encounter QualifyingEncounter, MedicationAdministration HypoglycemicMedication, Observation GlucoseTest)?>(e_, f_);
		bool? h_		((CqlTupleMetadata, Encounter QualifyingEncounter, MedicationAdministration HypoglycemicMedication, Observation GlucoseTest)? tuple_btymmdgachdragrhofgxbxgho)
=======
		IEnumerable<(Encounter QualifyingEncounter, MedicationAdministration HypoglycemicMedication, Observation GlucoseTest)?> g_ = context.Operators.Select<ValueTuple<Encounter, MedicationAdministration, Observation>, (Encounter QualifyingEncounter, MedicationAdministration HypoglycemicMedication, Observation GlucoseTest)?>(e_, f_);
		bool? h_		((Encounter QualifyingEncounter, MedicationAdministration HypoglycemicMedication, Observation GlucoseTest)? tuple_btymmdgachdragrhofgxbxgho)
>>>>>>> 3aa01216
		{
			object m_			()
			{
				bool at_				()
				{
					DataType aw_ = tuple_btymmdgachdragrhofgxbxgho?.GlucoseTest?.Effective;
					object ax_ = FHIRHelpers_4_3_000.Instance.ToValue(context, aw_);
					bool ay_ = ax_ is CqlDateTime;

					return ay_;
				};
				bool au_				()
				{
					DataType az_ = tuple_btymmdgachdragrhofgxbxgho?.GlucoseTest?.Effective;
					object ba_ = FHIRHelpers_4_3_000.Instance.ToValue(context, az_);
					bool bb_ = ba_ is CqlInterval<CqlDateTime>;

					return bb_;
				};
				bool av_				()
				{
					DataType bc_ = tuple_btymmdgachdragrhofgxbxgho?.GlucoseTest?.Effective;
					object bd_ = FHIRHelpers_4_3_000.Instance.ToValue(context, bc_);
					bool be_ = bd_ is CqlDateTime;

					return be_;
				};
				if (at_())
				{
DataType bf_ = tuple_btymmdgachdragrhofgxbxgho?.GlucoseTest?.Effective;
object bg_ = FHIRHelpers_4_3_000.Instance.ToValue(context, bf_);

					return (bg_ as CqlDateTime) as object;
				}
				else if (au_())
				{
DataType bh_ = tuple_btymmdgachdragrhofgxbxgho?.GlucoseTest?.Effective;
object bi_ = FHIRHelpers_4_3_000.Instance.ToValue(context, bh_);

					return (bi_ as CqlInterval<CqlDateTime>) as object;
				}
				else if (av_())
				{
DataType bj_ = tuple_btymmdgachdragrhofgxbxgho?.GlucoseTest?.Effective;
object bk_ = FHIRHelpers_4_3_000.Instance.ToValue(context, bj_);

					return (bk_ as CqlDateTime) as object;
				}
				else
				{
					return null;
				}
			};
			CqlDateTime n_ = QICoreCommon_2_0_000.Instance.Earliest(context, m_());
			CqlInterval<CqlDateTime> o_ = CQMCommon_2_0_000.Instance.HospitalizationWithObservation(context, tuple_btymmdgachdragrhofgxbxgho?.QualifyingEncounter);
			bool? p_ = context.Operators.In<CqlDateTime>(n_, o_, default);
			Code<ObservationStatus> q_ = tuple_btymmdgachdragrhofgxbxgho?.GlucoseTest?.StatusElement;
			ObservationStatus? r_ = q_?.Value;
			Code<ObservationStatus> s_ = context.Operators.Convert<Code<ObservationStatus>>(r_);
			string t_ = context.Operators.Convert<string>(s_);
			string[] u_ = [
				"final",
				"amended",
				"corrected",
			];
			bool? v_ = context.Operators.In<string>(t_, u_ as IEnumerable<string>);
			bool? w_ = context.Operators.And(p_, v_);
			DataType x_ = tuple_btymmdgachdragrhofgxbxgho?.GlucoseTest?.Value;
			object y_ = FHIRHelpers_4_3_000.Instance.ToValue(context, x_);
			CqlQuantity z_ = context.Operators.Quantity(40m, "mg/dL");
			bool? aa_ = context.Operators.Less(y_ as CqlQuantity, z_);
			bool? ab_ = context.Operators.And(w_, aa_);
			DataType ac_ = tuple_btymmdgachdragrhofgxbxgho?.HypoglycemicMedication?.Effective;
			object ad_ = FHIRHelpers_4_3_000.Instance.ToValue(context, ac_);
			CqlInterval<CqlDateTime> ae_ = QICoreCommon_2_0_000.Instance.ToInterval(context, ad_);
			CqlDateTime af_ = context.Operators.Start(ae_);
			object ag_			()
			{
				bool bl_				()
				{
					DataType bo_ = tuple_btymmdgachdragrhofgxbxgho?.GlucoseTest?.Effective;
					object bp_ = FHIRHelpers_4_3_000.Instance.ToValue(context, bo_);
					bool bq_ = bp_ is CqlDateTime;

					return bq_;
				};
				bool bm_				()
				{
					DataType br_ = tuple_btymmdgachdragrhofgxbxgho?.GlucoseTest?.Effective;
					object bs_ = FHIRHelpers_4_3_000.Instance.ToValue(context, br_);
					bool bt_ = bs_ is CqlInterval<CqlDateTime>;

					return bt_;
				};
				bool bn_				()
				{
					DataType bu_ = tuple_btymmdgachdragrhofgxbxgho?.GlucoseTest?.Effective;
					object bv_ = FHIRHelpers_4_3_000.Instance.ToValue(context, bu_);
					bool bw_ = bv_ is CqlDateTime;

					return bw_;
				};
				if (bl_())
				{
DataType bx_ = tuple_btymmdgachdragrhofgxbxgho?.GlucoseTest?.Effective;
object by_ = FHIRHelpers_4_3_000.Instance.ToValue(context, bx_);

					return (by_ as CqlDateTime) as object;
				}
				else if (bm_())
				{
DataType bz_ = tuple_btymmdgachdragrhofgxbxgho?.GlucoseTest?.Effective;
object ca_ = FHIRHelpers_4_3_000.Instance.ToValue(context, bz_);

					return (ca_ as CqlInterval<CqlDateTime>) as object;
				}
				else if (bn_())
				{
DataType cb_ = tuple_btymmdgachdragrhofgxbxgho?.GlucoseTest?.Effective;
object cc_ = FHIRHelpers_4_3_000.Instance.ToValue(context, cb_);

					return (cc_ as CqlDateTime) as object;
				}
				else
				{
					return null;
				}
			};
			CqlDateTime ah_ = QICoreCommon_2_0_000.Instance.Earliest(context, ag_());
			CqlQuantity ai_ = context.Operators.Quantity(24m, "hours");
			CqlDateTime aj_ = context.Operators.Subtract(ah_, ai_);
			object ak_			()
			{
				bool cd_				()
				{
					DataType cg_ = tuple_btymmdgachdragrhofgxbxgho?.GlucoseTest?.Effective;
					object ch_ = FHIRHelpers_4_3_000.Instance.ToValue(context, cg_);
					bool ci_ = ch_ is CqlDateTime;

					return ci_;
				};
				bool ce_				()
				{
					DataType cj_ = tuple_btymmdgachdragrhofgxbxgho?.GlucoseTest?.Effective;
					object ck_ = FHIRHelpers_4_3_000.Instance.ToValue(context, cj_);
					bool cl_ = ck_ is CqlInterval<CqlDateTime>;

					return cl_;
				};
				bool cf_				()
				{
					DataType cm_ = tuple_btymmdgachdragrhofgxbxgho?.GlucoseTest?.Effective;
					object cn_ = FHIRHelpers_4_3_000.Instance.ToValue(context, cm_);
					bool co_ = cn_ is CqlDateTime;

					return co_;
				};
				if (cd_())
				{
DataType cp_ = tuple_btymmdgachdragrhofgxbxgho?.GlucoseTest?.Effective;
object cq_ = FHIRHelpers_4_3_000.Instance.ToValue(context, cp_);

					return (cq_ as CqlDateTime) as object;
				}
				else if (ce_())
				{
DataType cr_ = tuple_btymmdgachdragrhofgxbxgho?.GlucoseTest?.Effective;
object cs_ = FHIRHelpers_4_3_000.Instance.ToValue(context, cr_);

					return (cs_ as CqlInterval<CqlDateTime>) as object;
				}
				else if (cf_())
				{
DataType ct_ = tuple_btymmdgachdragrhofgxbxgho?.GlucoseTest?.Effective;
object cu_ = FHIRHelpers_4_3_000.Instance.ToValue(context, ct_);

					return (cu_ as CqlDateTime) as object;
				}
				else
				{
					return null;
				}
			};
			CqlDateTime al_ = QICoreCommon_2_0_000.Instance.Earliest(context, ak_());
			CqlInterval<CqlDateTime> am_ = context.Operators.Interval(aj_, al_, true, true);
			bool? an_ = context.Operators.In<CqlDateTime>(af_, am_, default);
			object ao_			()
			{
				bool cv_				()
				{
					DataType cy_ = tuple_btymmdgachdragrhofgxbxgho?.GlucoseTest?.Effective;
					object cz_ = FHIRHelpers_4_3_000.Instance.ToValue(context, cy_);
					bool da_ = cz_ is CqlDateTime;

					return da_;
				};
				bool cw_				()
				{
					DataType db_ = tuple_btymmdgachdragrhofgxbxgho?.GlucoseTest?.Effective;
					object dc_ = FHIRHelpers_4_3_000.Instance.ToValue(context, db_);
					bool dd_ = dc_ is CqlInterval<CqlDateTime>;

					return dd_;
				};
				bool cx_				()
				{
					DataType de_ = tuple_btymmdgachdragrhofgxbxgho?.GlucoseTest?.Effective;
					object df_ = FHIRHelpers_4_3_000.Instance.ToValue(context, de_);
					bool dg_ = df_ is CqlDateTime;

					return dg_;
				};
				if (cv_())
				{
DataType dh_ = tuple_btymmdgachdragrhofgxbxgho?.GlucoseTest?.Effective;
object di_ = FHIRHelpers_4_3_000.Instance.ToValue(context, dh_);

					return (di_ as CqlDateTime) as object;
				}
				else if (cw_())
				{
DataType dj_ = tuple_btymmdgachdragrhofgxbxgho?.GlucoseTest?.Effective;
object dk_ = FHIRHelpers_4_3_000.Instance.ToValue(context, dj_);

					return (dk_ as CqlInterval<CqlDateTime>) as object;
				}
				else if (cx_())
				{
DataType dl_ = tuple_btymmdgachdragrhofgxbxgho?.GlucoseTest?.Effective;
object dm_ = FHIRHelpers_4_3_000.Instance.ToValue(context, dl_);

					return (dm_ as CqlDateTime) as object;
				}
				else
				{
					return null;
				}
			};
			CqlDateTime ap_ = QICoreCommon_2_0_000.Instance.Earliest(context, ao_());
			bool? aq_ = context.Operators.Not((bool?)(ap_ is null));
			bool? ar_ = context.Operators.And(an_, aq_);
			bool? as_ = context.Operators.And(ab_, ar_);

			return as_;
		};
<<<<<<< HEAD
		IEnumerable<(CqlTupleMetadata, Encounter QualifyingEncounter, MedicationAdministration HypoglycemicMedication, Observation GlucoseTest)?> i_ = context.Operators.Where<(CqlTupleMetadata, Encounter QualifyingEncounter, MedicationAdministration HypoglycemicMedication, Observation GlucoseTest)?>(g_, h_);
		Observation j_		((CqlTupleMetadata, Encounter QualifyingEncounter, MedicationAdministration HypoglycemicMedication, Observation GlucoseTest)? tuple_btymmdgachdragrhofgxbxgho) => 
=======
		IEnumerable<(Encounter QualifyingEncounter, MedicationAdministration HypoglycemicMedication, Observation GlucoseTest)?> i_ = context.Operators.Where<(Encounter QualifyingEncounter, MedicationAdministration HypoglycemicMedication, Observation GlucoseTest)?>(g_, h_);
		Observation j_		((Encounter QualifyingEncounter, MedicationAdministration HypoglycemicMedication, Observation GlucoseTest)? tuple_btymmdgachdragrhofgxbxgho) => 
>>>>>>> 3aa01216
			tuple_btymmdgachdragrhofgxbxgho?.GlucoseTest;
		IEnumerable<Observation> k_ = context.Operators.Select<(CqlTupleMetadata, Encounter QualifyingEncounter, MedicationAdministration HypoglycemicMedication, Observation GlucoseTest)?, Observation>(i_, j_);

		return k_;
	}


    [CqlDeclaration("Low Glucose Test Followed By Glucose Test Result Greater Than 80")]
	public IEnumerable<Observation> Low_Glucose_Test_Followed_By_Glucose_Test_Result_Greater_Than_80	(CqlContext context)
	{
		IEnumerable<Encounter> a_ = this.Denominator(context);
		IEnumerable<Observation> b_ = this.Glucose_Test_with_Result_Less_Than_40(context);
		CqlValueSet c_ = this.Glucose_Lab_Test_Mass_Per_Volume(context);
		IEnumerable<Observation> d_ = context.Operators.Retrieve<Observation>(new RetrieveParameters(default, c_, default, "http://hl7.org/fhir/us/qicore/StructureDefinition/qicore-observation"));
		IEnumerable<ValueTuple<Encounter, Observation, Observation>> e_ = context.Operators.CrossJoin<Encounter, Observation, Observation>(a_, b_, d_);
<<<<<<< HEAD
		(CqlTupleMetadata, Encounter QualifyingEncounter, Observation LowGlucoseTest, Observation FollowupGlucoseTest)? f_		(ValueTuple<Encounter, Observation, Observation> _valueTuple)
=======
		(Encounter QualifyingEncounter, Observation LowGlucoseTest, Observation FollowupGlucoseTest)? f_		(ValueTuple<Encounter, Observation, Observation> _valueTuple)
>>>>>>> 3aa01216
		{
			(CqlTupleMetadata, Encounter QualifyingEncounter, Observation LowGlucoseTest, Observation FollowupGlucoseTest)? l_ = (default(CqlTupleMetadata), _valueTuple.Item1, _valueTuple.Item2, _valueTuple.Item3);

			return l_;
		};
<<<<<<< HEAD
		IEnumerable<(CqlTupleMetadata, Encounter QualifyingEncounter, Observation LowGlucoseTest, Observation FollowupGlucoseTest)?> g_ = context.Operators.Select<ValueTuple<Encounter, Observation, Observation>, (CqlTupleMetadata, Encounter QualifyingEncounter, Observation LowGlucoseTest, Observation FollowupGlucoseTest)?>(e_, f_);
		bool? h_		((CqlTupleMetadata, Encounter QualifyingEncounter, Observation LowGlucoseTest, Observation FollowupGlucoseTest)? tuple_clljqcgdejtdiiewkzyjpwapd)
=======
		IEnumerable<(Encounter QualifyingEncounter, Observation LowGlucoseTest, Observation FollowupGlucoseTest)?> g_ = context.Operators.Select<ValueTuple<Encounter, Observation, Observation>, (Encounter QualifyingEncounter, Observation LowGlucoseTest, Observation FollowupGlucoseTest)?>(e_, f_);
		bool? h_		((Encounter QualifyingEncounter, Observation LowGlucoseTest, Observation FollowupGlucoseTest)? tuple_clljqcgdejtdiiewkzyjpwapd)
>>>>>>> 3aa01216
		{
			object m_			()
			{
				bool bd_				()
				{
					DataType bg_ = tuple_clljqcgdejtdiiewkzyjpwapd?.FollowupGlucoseTest?.Effective;
					object bh_ = FHIRHelpers_4_3_000.Instance.ToValue(context, bg_);
					bool bi_ = bh_ is CqlDateTime;

					return bi_;
				};
				bool be_				()
				{
					DataType bj_ = tuple_clljqcgdejtdiiewkzyjpwapd?.FollowupGlucoseTest?.Effective;
					object bk_ = FHIRHelpers_4_3_000.Instance.ToValue(context, bj_);
					bool bl_ = bk_ is CqlInterval<CqlDateTime>;

					return bl_;
				};
				bool bf_				()
				{
					DataType bm_ = tuple_clljqcgdejtdiiewkzyjpwapd?.FollowupGlucoseTest?.Effective;
					object bn_ = FHIRHelpers_4_3_000.Instance.ToValue(context, bm_);
					bool bo_ = bn_ is CqlDateTime;

					return bo_;
				};
				if (bd_())
				{
DataType bp_ = tuple_clljqcgdejtdiiewkzyjpwapd?.FollowupGlucoseTest?.Effective;
object bq_ = FHIRHelpers_4_3_000.Instance.ToValue(context, bp_);

					return (bq_ as CqlDateTime) as object;
				}
				else if (be_())
				{
DataType br_ = tuple_clljqcgdejtdiiewkzyjpwapd?.FollowupGlucoseTest?.Effective;
object bs_ = FHIRHelpers_4_3_000.Instance.ToValue(context, br_);

					return (bs_ as CqlInterval<CqlDateTime>) as object;
				}
				else if (bf_())
				{
DataType bt_ = tuple_clljqcgdejtdiiewkzyjpwapd?.FollowupGlucoseTest?.Effective;
object bu_ = FHIRHelpers_4_3_000.Instance.ToValue(context, bt_);

					return (bu_ as CqlDateTime) as object;
				}
				else
				{
					return null;
				}
			};
			CqlDateTime n_ = QICoreCommon_2_0_000.Instance.Earliest(context, m_());
			object o_			()
			{
				bool bv_				()
				{
					DataType by_ = tuple_clljqcgdejtdiiewkzyjpwapd?.LowGlucoseTest?.Effective;
					object bz_ = FHIRHelpers_4_3_000.Instance.ToValue(context, by_);
					bool ca_ = bz_ is CqlDateTime;

					return ca_;
				};
				bool bw_				()
				{
					DataType cb_ = tuple_clljqcgdejtdiiewkzyjpwapd?.LowGlucoseTest?.Effective;
					object cc_ = FHIRHelpers_4_3_000.Instance.ToValue(context, cb_);
					bool cd_ = cc_ is CqlInterval<CqlDateTime>;

					return cd_;
				};
				bool bx_				()
				{
					DataType ce_ = tuple_clljqcgdejtdiiewkzyjpwapd?.LowGlucoseTest?.Effective;
					object cf_ = FHIRHelpers_4_3_000.Instance.ToValue(context, ce_);
					bool cg_ = cf_ is CqlDateTime;

					return cg_;
				};
				if (bv_())
				{
DataType ch_ = tuple_clljqcgdejtdiiewkzyjpwapd?.LowGlucoseTest?.Effective;
object ci_ = FHIRHelpers_4_3_000.Instance.ToValue(context, ch_);

					return (ci_ as CqlDateTime) as object;
				}
				else if (bw_())
				{
DataType cj_ = tuple_clljqcgdejtdiiewkzyjpwapd?.LowGlucoseTest?.Effective;
object ck_ = FHIRHelpers_4_3_000.Instance.ToValue(context, cj_);

					return (ck_ as CqlInterval<CqlDateTime>) as object;
				}
				else if (bx_())
				{
DataType cl_ = tuple_clljqcgdejtdiiewkzyjpwapd?.LowGlucoseTest?.Effective;
object cm_ = FHIRHelpers_4_3_000.Instance.ToValue(context, cl_);

					return (cm_ as CqlDateTime) as object;
				}
				else
				{
					return null;
				}
			};
			CqlDateTime p_ = QICoreCommon_2_0_000.Instance.Earliest(context, o_());
			object q_			()
			{
				bool cn_				()
				{
					DataType cq_ = tuple_clljqcgdejtdiiewkzyjpwapd?.LowGlucoseTest?.Effective;
					object cr_ = FHIRHelpers_4_3_000.Instance.ToValue(context, cq_);
					bool cs_ = cr_ is CqlDateTime;

					return cs_;
				};
				bool co_				()
				{
					DataType ct_ = tuple_clljqcgdejtdiiewkzyjpwapd?.LowGlucoseTest?.Effective;
					object cu_ = FHIRHelpers_4_3_000.Instance.ToValue(context, ct_);
					bool cv_ = cu_ is CqlInterval<CqlDateTime>;

					return cv_;
				};
				bool cp_				()
				{
					DataType cw_ = tuple_clljqcgdejtdiiewkzyjpwapd?.LowGlucoseTest?.Effective;
					object cx_ = FHIRHelpers_4_3_000.Instance.ToValue(context, cw_);
					bool cy_ = cx_ is CqlDateTime;

					return cy_;
				};
				if (cn_())
				{
DataType cz_ = tuple_clljqcgdejtdiiewkzyjpwapd?.LowGlucoseTest?.Effective;
object da_ = FHIRHelpers_4_3_000.Instance.ToValue(context, cz_);

					return (da_ as CqlDateTime) as object;
				}
				else if (co_())
				{
DataType db_ = tuple_clljqcgdejtdiiewkzyjpwapd?.LowGlucoseTest?.Effective;
object dc_ = FHIRHelpers_4_3_000.Instance.ToValue(context, db_);

					return (dc_ as CqlInterval<CqlDateTime>) as object;
				}
				else if (cp_())
				{
DataType dd_ = tuple_clljqcgdejtdiiewkzyjpwapd?.LowGlucoseTest?.Effective;
object de_ = FHIRHelpers_4_3_000.Instance.ToValue(context, dd_);

					return (de_ as CqlDateTime) as object;
				}
				else
				{
					return null;
				}
			};
			CqlDateTime r_ = QICoreCommon_2_0_000.Instance.Earliest(context, q_());
			CqlQuantity s_ = context.Operators.Quantity(5m, "minutes");
			CqlDateTime t_ = context.Operators.Add(r_, s_);
			CqlInterval<CqlDateTime> u_ = context.Operators.Interval(p_, t_, false, true);
			bool? v_ = context.Operators.In<CqlDateTime>(n_, u_, default);
			object w_			()
			{
				bool df_				()
				{
					DataType di_ = tuple_clljqcgdejtdiiewkzyjpwapd?.LowGlucoseTest?.Effective;
					object dj_ = FHIRHelpers_4_3_000.Instance.ToValue(context, di_);
					bool dk_ = dj_ is CqlDateTime;

					return dk_;
				};
				bool dg_				()
				{
					DataType dl_ = tuple_clljqcgdejtdiiewkzyjpwapd?.LowGlucoseTest?.Effective;
					object dm_ = FHIRHelpers_4_3_000.Instance.ToValue(context, dl_);
					bool dn_ = dm_ is CqlInterval<CqlDateTime>;

					return dn_;
				};
				bool dh_				()
				{
					DataType do_ = tuple_clljqcgdejtdiiewkzyjpwapd?.LowGlucoseTest?.Effective;
					object dp_ = FHIRHelpers_4_3_000.Instance.ToValue(context, do_);
					bool dq_ = dp_ is CqlDateTime;

					return dq_;
				};
				if (df_())
				{
DataType dr_ = tuple_clljqcgdejtdiiewkzyjpwapd?.LowGlucoseTest?.Effective;
object ds_ = FHIRHelpers_4_3_000.Instance.ToValue(context, dr_);

					return (ds_ as CqlDateTime) as object;
				}
				else if (dg_())
				{
DataType dt_ = tuple_clljqcgdejtdiiewkzyjpwapd?.LowGlucoseTest?.Effective;
object du_ = FHIRHelpers_4_3_000.Instance.ToValue(context, dt_);

					return (du_ as CqlInterval<CqlDateTime>) as object;
				}
				else if (dh_())
				{
DataType dv_ = tuple_clljqcgdejtdiiewkzyjpwapd?.LowGlucoseTest?.Effective;
object dw_ = FHIRHelpers_4_3_000.Instance.ToValue(context, dv_);

					return (dw_ as CqlDateTime) as object;
				}
				else
				{
					return null;
				}
			};
			CqlDateTime x_ = QICoreCommon_2_0_000.Instance.Earliest(context, w_());
			bool? y_ = context.Operators.Not((bool?)(x_ is null));
			bool? z_ = context.Operators.And(v_, y_);
			object aa_			()
			{
				bool dx_				()
				{
					DataType ea_ = tuple_clljqcgdejtdiiewkzyjpwapd?.LowGlucoseTest?.Effective;
					object eb_ = FHIRHelpers_4_3_000.Instance.ToValue(context, ea_);
					bool ec_ = eb_ is CqlDateTime;

					return ec_;
				};
				bool dy_				()
				{
					DataType ed_ = tuple_clljqcgdejtdiiewkzyjpwapd?.LowGlucoseTest?.Effective;
					object ee_ = FHIRHelpers_4_3_000.Instance.ToValue(context, ed_);
					bool ef_ = ee_ is CqlInterval<CqlDateTime>;

					return ef_;
				};
				bool dz_				()
				{
					DataType eg_ = tuple_clljqcgdejtdiiewkzyjpwapd?.LowGlucoseTest?.Effective;
					object eh_ = FHIRHelpers_4_3_000.Instance.ToValue(context, eg_);
					bool ei_ = eh_ is CqlDateTime;

					return ei_;
				};
				if (dx_())
				{
DataType ej_ = tuple_clljqcgdejtdiiewkzyjpwapd?.LowGlucoseTest?.Effective;
object ek_ = FHIRHelpers_4_3_000.Instance.ToValue(context, ej_);

					return (ek_ as CqlDateTime) as object;
				}
				else if (dy_())
				{
DataType el_ = tuple_clljqcgdejtdiiewkzyjpwapd?.LowGlucoseTest?.Effective;
object em_ = FHIRHelpers_4_3_000.Instance.ToValue(context, el_);

					return (em_ as CqlInterval<CqlDateTime>) as object;
				}
				else if (dz_())
				{
DataType en_ = tuple_clljqcgdejtdiiewkzyjpwapd?.LowGlucoseTest?.Effective;
object eo_ = FHIRHelpers_4_3_000.Instance.ToValue(context, en_);

					return (eo_ as CqlDateTime) as object;
				}
				else
				{
					return null;
				}
			};
			CqlDateTime ab_ = QICoreCommon_2_0_000.Instance.Earliest(context, aa_());
			CqlInterval<CqlDateTime> ac_ = CQMCommon_2_0_000.Instance.HospitalizationWithObservation(context, tuple_clljqcgdejtdiiewkzyjpwapd?.QualifyingEncounter);
			bool? ad_ = context.Operators.In<CqlDateTime>(ab_, ac_, default);
			bool? ae_ = context.Operators.And(z_, ad_);
			object af_			()
			{
				bool ep_				()
				{
					DataType es_ = tuple_clljqcgdejtdiiewkzyjpwapd?.FollowupGlucoseTest?.Effective;
					object et_ = FHIRHelpers_4_3_000.Instance.ToValue(context, es_);
					bool eu_ = et_ is CqlDateTime;

					return eu_;
				};
				bool eq_				()
				{
					DataType ev_ = tuple_clljqcgdejtdiiewkzyjpwapd?.FollowupGlucoseTest?.Effective;
					object ew_ = FHIRHelpers_4_3_000.Instance.ToValue(context, ev_);
					bool ex_ = ew_ is CqlInterval<CqlDateTime>;

					return ex_;
				};
				bool er_				()
				{
					DataType ey_ = tuple_clljqcgdejtdiiewkzyjpwapd?.FollowupGlucoseTest?.Effective;
					object ez_ = FHIRHelpers_4_3_000.Instance.ToValue(context, ey_);
					bool fa_ = ez_ is CqlDateTime;

					return fa_;
				};
				if (ep_())
				{
DataType fb_ = tuple_clljqcgdejtdiiewkzyjpwapd?.FollowupGlucoseTest?.Effective;
object fc_ = FHIRHelpers_4_3_000.Instance.ToValue(context, fb_);

					return (fc_ as CqlDateTime) as object;
				}
				else if (eq_())
				{
DataType fd_ = tuple_clljqcgdejtdiiewkzyjpwapd?.FollowupGlucoseTest?.Effective;
object fe_ = FHIRHelpers_4_3_000.Instance.ToValue(context, fd_);

					return (fe_ as CqlInterval<CqlDateTime>) as object;
				}
				else if (er_())
				{
DataType ff_ = tuple_clljqcgdejtdiiewkzyjpwapd?.FollowupGlucoseTest?.Effective;
object fg_ = FHIRHelpers_4_3_000.Instance.ToValue(context, ff_);

					return (fg_ as CqlDateTime) as object;
				}
				else
				{
					return null;
				}
			};
			CqlDateTime ag_ = QICoreCommon_2_0_000.Instance.Earliest(context, af_());
			bool? ai_ = context.Operators.In<CqlDateTime>(ag_, ac_, default);
			bool? aj_ = context.Operators.And(ae_, ai_);
			Id ak_ = tuple_clljqcgdejtdiiewkzyjpwapd?.FollowupGlucoseTest?.IdElement;
			string al_ = ak_?.Value;
			Id am_ = tuple_clljqcgdejtdiiewkzyjpwapd?.LowGlucoseTest?.IdElement;
			string an_ = am_?.Value;
			bool? ao_ = context.Operators.Equivalent(al_, an_);
			bool? ap_ = context.Operators.Not(ao_);
			bool? aq_ = context.Operators.And(aj_, ap_);
			Code<ObservationStatus> ar_ = tuple_clljqcgdejtdiiewkzyjpwapd?.FollowupGlucoseTest?.StatusElement;
			ObservationStatus? as_ = ar_?.Value;
			Code<ObservationStatus> at_ = context.Operators.Convert<Code<ObservationStatus>>(as_);
			string au_ = context.Operators.Convert<string>(at_);
			string[] av_ = [
				"final",
				"amended",
				"corrected",
			];
			bool? aw_ = context.Operators.In<string>(au_, av_ as IEnumerable<string>);
			bool? ax_ = context.Operators.And(aq_, aw_);
			DataType ay_ = tuple_clljqcgdejtdiiewkzyjpwapd?.FollowupGlucoseTest?.Value;
			object az_ = FHIRHelpers_4_3_000.Instance.ToValue(context, ay_);
			CqlQuantity ba_ = context.Operators.Quantity(80m, "mg/dL");
			bool? bb_ = context.Operators.Greater(az_ as CqlQuantity, ba_);
			bool? bc_ = context.Operators.And(ax_, bb_);

			return bc_;
		};
<<<<<<< HEAD
		IEnumerable<(CqlTupleMetadata, Encounter QualifyingEncounter, Observation LowGlucoseTest, Observation FollowupGlucoseTest)?> i_ = context.Operators.Where<(CqlTupleMetadata, Encounter QualifyingEncounter, Observation LowGlucoseTest, Observation FollowupGlucoseTest)?>(g_, h_);
		Observation j_		((CqlTupleMetadata, Encounter QualifyingEncounter, Observation LowGlucoseTest, Observation FollowupGlucoseTest)? tuple_clljqcgdejtdiiewkzyjpwapd) => 
=======
		IEnumerable<(Encounter QualifyingEncounter, Observation LowGlucoseTest, Observation FollowupGlucoseTest)?> i_ = context.Operators.Where<(Encounter QualifyingEncounter, Observation LowGlucoseTest, Observation FollowupGlucoseTest)?>(g_, h_);
		Observation j_		((Encounter QualifyingEncounter, Observation LowGlucoseTest, Observation FollowupGlucoseTest)? tuple_clljqcgdejtdiiewkzyjpwapd) => 
>>>>>>> 3aa01216
			tuple_clljqcgdejtdiiewkzyjpwapd?.LowGlucoseTest;
		IEnumerable<Observation> k_ = context.Operators.Select<(CqlTupleMetadata, Encounter QualifyingEncounter, Observation LowGlucoseTest, Observation FollowupGlucoseTest)?, Observation>(i_, j_);

		return k_;
	}


    [CqlDeclaration("Severe Hypoglycemic Harm Event")]
	public IEnumerable<Observation> Severe_Hypoglycemic_Harm_Event	(CqlContext context)
	{
		IEnumerable<Observation> a_ = this.Glucose_Test_with_Result_Less_Than_40(context);
		bool? b_		(Observation LowGlucoseTest)
		{
			Id d_ = LowGlucoseTest?.IdElement;
			string e_ = d_?.Value;
			IEnumerable<Observation> f_ = this.Low_Glucose_Test_Followed_By_Glucose_Test_Result_Greater_Than_80(context);
			bool? g_			(Observation @this)
			{
				string m_ = (@this is Resource
	? (@this as Resource).IdElement
	: default)?.Value;
				bool? n_ = context.Operators.Not((bool?)(m_ is null));

				return n_;
			};
			IEnumerable<Observation> h_ = context.Operators.Where<Observation>(f_, g_);
			string i_			(Observation @this)
			{
				string o_ = (@this is Resource
	? (@this as Resource).IdElement
	: default)?.Value;

				return o_;
			};
			IEnumerable<string> j_ = context.Operators.Select<Observation, string>(h_, i_);
			bool? k_ = context.Operators.In<string>(e_, j_);
			bool? l_ = context.Operators.Not(k_);

			return l_;
		};
		IEnumerable<Observation> c_ = context.Operators.Where<Observation>(a_, b_);

		return c_;
	}


    [CqlDeclaration("Encounter with Severe Hypoglycemic Harm Event")]
	public IEnumerable<Encounter> Encounter_with_Severe_Hypoglycemic_Harm_Event	(CqlContext context)
	{
		IEnumerable<Encounter> a_ = this.Denominator(context);
		IEnumerable<Observation> b_ = this.Severe_Hypoglycemic_Harm_Event(context);
		IEnumerable<ValueTuple<Encounter, Observation>> c_ = context.Operators.CrossJoin<Encounter, Observation>(a_, b_);
<<<<<<< HEAD
		(CqlTupleMetadata, Encounter QualifyingEncounter, Observation HypoglycemicEvent)? d_		(ValueTuple<Encounter, Observation> _valueTuple)
=======
		(Encounter QualifyingEncounter, Observation HypoglycemicEvent)? d_		(ValueTuple<Encounter, Observation> _valueTuple)
>>>>>>> 3aa01216
		{
			(CqlTupleMetadata, Encounter QualifyingEncounter, Observation HypoglycemicEvent)? j_ = (default(CqlTupleMetadata), _valueTuple.Item1, _valueTuple.Item2);

			return j_;
		};
<<<<<<< HEAD
		IEnumerable<(CqlTupleMetadata, Encounter QualifyingEncounter, Observation HypoglycemicEvent)?> e_ = context.Operators.Select<ValueTuple<Encounter, Observation>, (CqlTupleMetadata, Encounter QualifyingEncounter, Observation HypoglycemicEvent)?>(c_, d_);
		bool? f_		((CqlTupleMetadata, Encounter QualifyingEncounter, Observation HypoglycemicEvent)? tuple_hfnempjqliopfnrmypnydhffr)
=======
		IEnumerable<(Encounter QualifyingEncounter, Observation HypoglycemicEvent)?> e_ = context.Operators.Select<ValueTuple<Encounter, Observation>, (Encounter QualifyingEncounter, Observation HypoglycemicEvent)?>(c_, d_);
		bool? f_		((Encounter QualifyingEncounter, Observation HypoglycemicEvent)? tuple_hfnempjqliopfnrmypnydhffr)
>>>>>>> 3aa01216
		{
			object k_			()
			{
				bool o_				()
				{
					DataType r_ = tuple_hfnempjqliopfnrmypnydhffr?.HypoglycemicEvent?.Effective;
					object s_ = FHIRHelpers_4_3_000.Instance.ToValue(context, r_);
					bool t_ = s_ is CqlDateTime;

					return t_;
				};
				bool p_				()
				{
					DataType u_ = tuple_hfnempjqliopfnrmypnydhffr?.HypoglycemicEvent?.Effective;
					object v_ = FHIRHelpers_4_3_000.Instance.ToValue(context, u_);
					bool w_ = v_ is CqlInterval<CqlDateTime>;

					return w_;
				};
				bool q_				()
				{
					DataType x_ = tuple_hfnempjqliopfnrmypnydhffr?.HypoglycemicEvent?.Effective;
					object y_ = FHIRHelpers_4_3_000.Instance.ToValue(context, x_);
					bool z_ = y_ is CqlDateTime;

					return z_;
				};
				if (o_())
				{
DataType aa_ = tuple_hfnempjqliopfnrmypnydhffr?.HypoglycemicEvent?.Effective;
object ab_ = FHIRHelpers_4_3_000.Instance.ToValue(context, aa_);

					return (ab_ as CqlDateTime) as object;
				}
				else if (p_())
				{
DataType ac_ = tuple_hfnempjqliopfnrmypnydhffr?.HypoglycemicEvent?.Effective;
object ad_ = FHIRHelpers_4_3_000.Instance.ToValue(context, ac_);

					return (ad_ as CqlInterval<CqlDateTime>) as object;
				}
				else if (q_())
				{
DataType ae_ = tuple_hfnempjqliopfnrmypnydhffr?.HypoglycemicEvent?.Effective;
object af_ = FHIRHelpers_4_3_000.Instance.ToValue(context, ae_);

					return (af_ as CqlDateTime) as object;
				}
				else
				{
					return null;
				}
			};
			CqlDateTime l_ = QICoreCommon_2_0_000.Instance.Earliest(context, k_());
			CqlInterval<CqlDateTime> m_ = CQMCommon_2_0_000.Instance.HospitalizationWithObservation(context, tuple_hfnempjqliopfnrmypnydhffr?.QualifyingEncounter);
			bool? n_ = context.Operators.In<CqlDateTime>(l_, m_, default);

			return n_;
		};
<<<<<<< HEAD
		IEnumerable<(CqlTupleMetadata, Encounter QualifyingEncounter, Observation HypoglycemicEvent)?> g_ = context.Operators.Where<(CqlTupleMetadata, Encounter QualifyingEncounter, Observation HypoglycemicEvent)?>(e_, f_);
		Encounter h_		((CqlTupleMetadata, Encounter QualifyingEncounter, Observation HypoglycemicEvent)? tuple_hfnempjqliopfnrmypnydhffr) => 
=======
		IEnumerable<(Encounter QualifyingEncounter, Observation HypoglycemicEvent)?> g_ = context.Operators.Where<(Encounter QualifyingEncounter, Observation HypoglycemicEvent)?>(e_, f_);
		Encounter h_		((Encounter QualifyingEncounter, Observation HypoglycemicEvent)? tuple_hfnempjqliopfnrmypnydhffr) => 
>>>>>>> 3aa01216
			tuple_hfnempjqliopfnrmypnydhffr?.QualifyingEncounter;
		IEnumerable<Encounter> i_ = context.Operators.Select<(CqlTupleMetadata, Encounter QualifyingEncounter, Observation HypoglycemicEvent)?, Encounter>(g_, h_);

		return i_;
	}


    [CqlDeclaration("Numerator")]
	public IEnumerable<Encounter> Numerator	(CqlContext context)
	{
		IEnumerable<Encounter> a_ = this.Encounter_with_Severe_Hypoglycemic_Harm_Event(context);

		return a_;
	}


    [CqlDeclaration("SDE Ethnicity")]
<<<<<<< HEAD
	public (CqlTupleMetadata, IEnumerable<CqlCode> codes, string display)? SDE_Ethnicity	(CqlContext context)
=======
	public (IEnumerable<CqlCode> codes, string display)? SDE_Ethnicity	(CqlContext context)
>>>>>>> 3aa01216
	{
		(CqlTupleMetadata, IEnumerable<CqlCode> codes, string display)? a_ = SupplementalDataElements_3_4_000.Instance.SDE_Ethnicity(context);

		return a_;
	}


    [CqlDeclaration("SDE Payer")]
<<<<<<< HEAD
	public IEnumerable<(CqlTupleMetadata, CqlConcept code, CqlInterval<CqlDateTime> period)?> SDE_Payer	(CqlContext context)
=======
	public IEnumerable<(CqlConcept code, CqlInterval<CqlDateTime> period)?> SDE_Payer	(CqlContext context)
>>>>>>> 3aa01216
	{
		IEnumerable<(CqlTupleMetadata, CqlConcept code, CqlInterval<CqlDateTime> period)?> a_ = SupplementalDataElements_3_4_000.Instance.SDE_Payer(context);

		return a_;
	}


    [CqlDeclaration("SDE Race")]
<<<<<<< HEAD
	public (CqlTupleMetadata, IEnumerable<CqlCode> codes, string display)? SDE_Race	(CqlContext context)
=======
	public (IEnumerable<CqlCode> codes, string display)? SDE_Race	(CqlContext context)
>>>>>>> 3aa01216
	{
		(CqlTupleMetadata, IEnumerable<CqlCode> codes, string display)? a_ = SupplementalDataElements_3_4_000.Instance.SDE_Race(context);

		return a_;
	}


    [CqlDeclaration("SDE Sex")]
	public CqlCode SDE_Sex	(CqlContext context)
	{
		CqlCode a_ = SupplementalDataElements_3_4_000.Instance.SDE_Sex(context);

		return a_;
	}

}<|MERGE_RESOLUTION|>--- conflicted
+++ resolved
@@ -203,23 +203,14 @@
 		CqlValueSet c_ = this.Glucose_Lab_Test_Mass_Per_Volume(context);
 		IEnumerable<Observation> d_ = context.Operators.Retrieve<Observation>(new RetrieveParameters(default, c_, default, "http://hl7.org/fhir/us/qicore/StructureDefinition/qicore-observation"));
 		IEnumerable<ValueTuple<Encounter, MedicationAdministration, Observation>> e_ = context.Operators.CrossJoin<Encounter, MedicationAdministration, Observation>(a_, b_, d_);
-<<<<<<< HEAD
 		(CqlTupleMetadata, Encounter QualifyingEncounter, MedicationAdministration HypoglycemicMedication, Observation GlucoseTest)? f_		(ValueTuple<Encounter, MedicationAdministration, Observation> _valueTuple)
-=======
-		(Encounter QualifyingEncounter, MedicationAdministration HypoglycemicMedication, Observation GlucoseTest)? f_		(ValueTuple<Encounter, MedicationAdministration, Observation> _valueTuple)
->>>>>>> 3aa01216
 		{
 			(CqlTupleMetadata, Encounter QualifyingEncounter, MedicationAdministration HypoglycemicMedication, Observation GlucoseTest)? l_ = (default(CqlTupleMetadata), _valueTuple.Item1, _valueTuple.Item2, _valueTuple.Item3);
 
 			return l_;
 		};
-<<<<<<< HEAD
 		IEnumerable<(CqlTupleMetadata, Encounter QualifyingEncounter, MedicationAdministration HypoglycemicMedication, Observation GlucoseTest)?> g_ = context.Operators.Select<ValueTuple<Encounter, MedicationAdministration, Observation>, (CqlTupleMetadata, Encounter QualifyingEncounter, MedicationAdministration HypoglycemicMedication, Observation GlucoseTest)?>(e_, f_);
 		bool? h_		((CqlTupleMetadata, Encounter QualifyingEncounter, MedicationAdministration HypoglycemicMedication, Observation GlucoseTest)? tuple_btymmdgachdragrhofgxbxgho)
-=======
-		IEnumerable<(Encounter QualifyingEncounter, MedicationAdministration HypoglycemicMedication, Observation GlucoseTest)?> g_ = context.Operators.Select<ValueTuple<Encounter, MedicationAdministration, Observation>, (Encounter QualifyingEncounter, MedicationAdministration HypoglycemicMedication, Observation GlucoseTest)?>(e_, f_);
-		bool? h_		((Encounter QualifyingEncounter, MedicationAdministration HypoglycemicMedication, Observation GlucoseTest)? tuple_btymmdgachdragrhofgxbxgho)
->>>>>>> 3aa01216
 		{
 			object m_			()
 			{
@@ -249,22 +240,22 @@
 				};
 				if (at_())
 				{
-DataType bf_ = tuple_btymmdgachdragrhofgxbxgho?.GlucoseTest?.Effective;
-object bg_ = FHIRHelpers_4_3_000.Instance.ToValue(context, bf_);
+					DataType bf_ = tuple_btymmdgachdragrhofgxbxgho?.GlucoseTest?.Effective;
+					object bg_ = FHIRHelpers_4_3_000.Instance.ToValue(context, bf_);
 
 					return (bg_ as CqlDateTime) as object;
 				}
 				else if (au_())
 				{
-DataType bh_ = tuple_btymmdgachdragrhofgxbxgho?.GlucoseTest?.Effective;
-object bi_ = FHIRHelpers_4_3_000.Instance.ToValue(context, bh_);
+					DataType bh_ = tuple_btymmdgachdragrhofgxbxgho?.GlucoseTest?.Effective;
+					object bi_ = FHIRHelpers_4_3_000.Instance.ToValue(context, bh_);
 
 					return (bi_ as CqlInterval<CqlDateTime>) as object;
 				}
 				else if (av_())
 				{
-DataType bj_ = tuple_btymmdgachdragrhofgxbxgho?.GlucoseTest?.Effective;
-object bk_ = FHIRHelpers_4_3_000.Instance.ToValue(context, bj_);
+					DataType bj_ = tuple_btymmdgachdragrhofgxbxgho?.GlucoseTest?.Effective;
+					object bk_ = FHIRHelpers_4_3_000.Instance.ToValue(context, bj_);
 
 					return (bk_ as CqlDateTime) as object;
 				}
@@ -324,22 +315,22 @@
 				};
 				if (bl_())
 				{
-DataType bx_ = tuple_btymmdgachdragrhofgxbxgho?.GlucoseTest?.Effective;
-object by_ = FHIRHelpers_4_3_000.Instance.ToValue(context, bx_);
+					DataType bx_ = tuple_btymmdgachdragrhofgxbxgho?.GlucoseTest?.Effective;
+					object by_ = FHIRHelpers_4_3_000.Instance.ToValue(context, bx_);
 
 					return (by_ as CqlDateTime) as object;
 				}
 				else if (bm_())
 				{
-DataType bz_ = tuple_btymmdgachdragrhofgxbxgho?.GlucoseTest?.Effective;
-object ca_ = FHIRHelpers_4_3_000.Instance.ToValue(context, bz_);
+					DataType bz_ = tuple_btymmdgachdragrhofgxbxgho?.GlucoseTest?.Effective;
+					object ca_ = FHIRHelpers_4_3_000.Instance.ToValue(context, bz_);
 
 					return (ca_ as CqlInterval<CqlDateTime>) as object;
 				}
 				else if (bn_())
 				{
-DataType cb_ = tuple_btymmdgachdragrhofgxbxgho?.GlucoseTest?.Effective;
-object cc_ = FHIRHelpers_4_3_000.Instance.ToValue(context, cb_);
+					DataType cb_ = tuple_btymmdgachdragrhofgxbxgho?.GlucoseTest?.Effective;
+					object cc_ = FHIRHelpers_4_3_000.Instance.ToValue(context, cb_);
 
 					return (cc_ as CqlDateTime) as object;
 				}
@@ -379,22 +370,22 @@
 				};
 				if (cd_())
 				{
-DataType cp_ = tuple_btymmdgachdragrhofgxbxgho?.GlucoseTest?.Effective;
-object cq_ = FHIRHelpers_4_3_000.Instance.ToValue(context, cp_);
+					DataType cp_ = tuple_btymmdgachdragrhofgxbxgho?.GlucoseTest?.Effective;
+					object cq_ = FHIRHelpers_4_3_000.Instance.ToValue(context, cp_);
 
 					return (cq_ as CqlDateTime) as object;
 				}
 				else if (ce_())
 				{
-DataType cr_ = tuple_btymmdgachdragrhofgxbxgho?.GlucoseTest?.Effective;
-object cs_ = FHIRHelpers_4_3_000.Instance.ToValue(context, cr_);
+					DataType cr_ = tuple_btymmdgachdragrhofgxbxgho?.GlucoseTest?.Effective;
+					object cs_ = FHIRHelpers_4_3_000.Instance.ToValue(context, cr_);
 
 					return (cs_ as CqlInterval<CqlDateTime>) as object;
 				}
 				else if (cf_())
 				{
-DataType ct_ = tuple_btymmdgachdragrhofgxbxgho?.GlucoseTest?.Effective;
-object cu_ = FHIRHelpers_4_3_000.Instance.ToValue(context, ct_);
+					DataType ct_ = tuple_btymmdgachdragrhofgxbxgho?.GlucoseTest?.Effective;
+					object cu_ = FHIRHelpers_4_3_000.Instance.ToValue(context, ct_);
 
 					return (cu_ as CqlDateTime) as object;
 				}
@@ -434,22 +425,22 @@
 				};
 				if (cv_())
 				{
-DataType dh_ = tuple_btymmdgachdragrhofgxbxgho?.GlucoseTest?.Effective;
-object di_ = FHIRHelpers_4_3_000.Instance.ToValue(context, dh_);
+					DataType dh_ = tuple_btymmdgachdragrhofgxbxgho?.GlucoseTest?.Effective;
+					object di_ = FHIRHelpers_4_3_000.Instance.ToValue(context, dh_);
 
 					return (di_ as CqlDateTime) as object;
 				}
 				else if (cw_())
 				{
-DataType dj_ = tuple_btymmdgachdragrhofgxbxgho?.GlucoseTest?.Effective;
-object dk_ = FHIRHelpers_4_3_000.Instance.ToValue(context, dj_);
+					DataType dj_ = tuple_btymmdgachdragrhofgxbxgho?.GlucoseTest?.Effective;
+					object dk_ = FHIRHelpers_4_3_000.Instance.ToValue(context, dj_);
 
 					return (dk_ as CqlInterval<CqlDateTime>) as object;
 				}
 				else if (cx_())
 				{
-DataType dl_ = tuple_btymmdgachdragrhofgxbxgho?.GlucoseTest?.Effective;
-object dm_ = FHIRHelpers_4_3_000.Instance.ToValue(context, dl_);
+					DataType dl_ = tuple_btymmdgachdragrhofgxbxgho?.GlucoseTest?.Effective;
+					object dm_ = FHIRHelpers_4_3_000.Instance.ToValue(context, dl_);
 
 					return (dm_ as CqlDateTime) as object;
 				}
@@ -465,13 +456,8 @@
 
 			return as_;
 		};
-<<<<<<< HEAD
 		IEnumerable<(CqlTupleMetadata, Encounter QualifyingEncounter, MedicationAdministration HypoglycemicMedication, Observation GlucoseTest)?> i_ = context.Operators.Where<(CqlTupleMetadata, Encounter QualifyingEncounter, MedicationAdministration HypoglycemicMedication, Observation GlucoseTest)?>(g_, h_);
 		Observation j_		((CqlTupleMetadata, Encounter QualifyingEncounter, MedicationAdministration HypoglycemicMedication, Observation GlucoseTest)? tuple_btymmdgachdragrhofgxbxgho) => 
-=======
-		IEnumerable<(Encounter QualifyingEncounter, MedicationAdministration HypoglycemicMedication, Observation GlucoseTest)?> i_ = context.Operators.Where<(Encounter QualifyingEncounter, MedicationAdministration HypoglycemicMedication, Observation GlucoseTest)?>(g_, h_);
-		Observation j_		((Encounter QualifyingEncounter, MedicationAdministration HypoglycemicMedication, Observation GlucoseTest)? tuple_btymmdgachdragrhofgxbxgho) => 
->>>>>>> 3aa01216
 			tuple_btymmdgachdragrhofgxbxgho?.GlucoseTest;
 		IEnumerable<Observation> k_ = context.Operators.Select<(CqlTupleMetadata, Encounter QualifyingEncounter, MedicationAdministration HypoglycemicMedication, Observation GlucoseTest)?, Observation>(i_, j_);
 
@@ -487,23 +473,14 @@
 		CqlValueSet c_ = this.Glucose_Lab_Test_Mass_Per_Volume(context);
 		IEnumerable<Observation> d_ = context.Operators.Retrieve<Observation>(new RetrieveParameters(default, c_, default, "http://hl7.org/fhir/us/qicore/StructureDefinition/qicore-observation"));
 		IEnumerable<ValueTuple<Encounter, Observation, Observation>> e_ = context.Operators.CrossJoin<Encounter, Observation, Observation>(a_, b_, d_);
-<<<<<<< HEAD
 		(CqlTupleMetadata, Encounter QualifyingEncounter, Observation LowGlucoseTest, Observation FollowupGlucoseTest)? f_		(ValueTuple<Encounter, Observation, Observation> _valueTuple)
-=======
-		(Encounter QualifyingEncounter, Observation LowGlucoseTest, Observation FollowupGlucoseTest)? f_		(ValueTuple<Encounter, Observation, Observation> _valueTuple)
->>>>>>> 3aa01216
 		{
 			(CqlTupleMetadata, Encounter QualifyingEncounter, Observation LowGlucoseTest, Observation FollowupGlucoseTest)? l_ = (default(CqlTupleMetadata), _valueTuple.Item1, _valueTuple.Item2, _valueTuple.Item3);
 
 			return l_;
 		};
-<<<<<<< HEAD
 		IEnumerable<(CqlTupleMetadata, Encounter QualifyingEncounter, Observation LowGlucoseTest, Observation FollowupGlucoseTest)?> g_ = context.Operators.Select<ValueTuple<Encounter, Observation, Observation>, (CqlTupleMetadata, Encounter QualifyingEncounter, Observation LowGlucoseTest, Observation FollowupGlucoseTest)?>(e_, f_);
 		bool? h_		((CqlTupleMetadata, Encounter QualifyingEncounter, Observation LowGlucoseTest, Observation FollowupGlucoseTest)? tuple_clljqcgdejtdiiewkzyjpwapd)
-=======
-		IEnumerable<(Encounter QualifyingEncounter, Observation LowGlucoseTest, Observation FollowupGlucoseTest)?> g_ = context.Operators.Select<ValueTuple<Encounter, Observation, Observation>, (Encounter QualifyingEncounter, Observation LowGlucoseTest, Observation FollowupGlucoseTest)?>(e_, f_);
-		bool? h_		((Encounter QualifyingEncounter, Observation LowGlucoseTest, Observation FollowupGlucoseTest)? tuple_clljqcgdejtdiiewkzyjpwapd)
->>>>>>> 3aa01216
 		{
 			object m_			()
 			{
@@ -533,22 +510,22 @@
 				};
 				if (bd_())
 				{
-DataType bp_ = tuple_clljqcgdejtdiiewkzyjpwapd?.FollowupGlucoseTest?.Effective;
-object bq_ = FHIRHelpers_4_3_000.Instance.ToValue(context, bp_);
+					DataType bp_ = tuple_clljqcgdejtdiiewkzyjpwapd?.FollowupGlucoseTest?.Effective;
+					object bq_ = FHIRHelpers_4_3_000.Instance.ToValue(context, bp_);
 
 					return (bq_ as CqlDateTime) as object;
 				}
 				else if (be_())
 				{
-DataType br_ = tuple_clljqcgdejtdiiewkzyjpwapd?.FollowupGlucoseTest?.Effective;
-object bs_ = FHIRHelpers_4_3_000.Instance.ToValue(context, br_);
+					DataType br_ = tuple_clljqcgdejtdiiewkzyjpwapd?.FollowupGlucoseTest?.Effective;
+					object bs_ = FHIRHelpers_4_3_000.Instance.ToValue(context, br_);
 
 					return (bs_ as CqlInterval<CqlDateTime>) as object;
 				}
 				else if (bf_())
 				{
-DataType bt_ = tuple_clljqcgdejtdiiewkzyjpwapd?.FollowupGlucoseTest?.Effective;
-object bu_ = FHIRHelpers_4_3_000.Instance.ToValue(context, bt_);
+					DataType bt_ = tuple_clljqcgdejtdiiewkzyjpwapd?.FollowupGlucoseTest?.Effective;
+					object bu_ = FHIRHelpers_4_3_000.Instance.ToValue(context, bt_);
 
 					return (bu_ as CqlDateTime) as object;
 				}
@@ -586,22 +563,22 @@
 				};
 				if (bv_())
 				{
-DataType ch_ = tuple_clljqcgdejtdiiewkzyjpwapd?.LowGlucoseTest?.Effective;
-object ci_ = FHIRHelpers_4_3_000.Instance.ToValue(context, ch_);
+					DataType ch_ = tuple_clljqcgdejtdiiewkzyjpwapd?.LowGlucoseTest?.Effective;
+					object ci_ = FHIRHelpers_4_3_000.Instance.ToValue(context, ch_);
 
 					return (ci_ as CqlDateTime) as object;
 				}
 				else if (bw_())
 				{
-DataType cj_ = tuple_clljqcgdejtdiiewkzyjpwapd?.LowGlucoseTest?.Effective;
-object ck_ = FHIRHelpers_4_3_000.Instance.ToValue(context, cj_);
+					DataType cj_ = tuple_clljqcgdejtdiiewkzyjpwapd?.LowGlucoseTest?.Effective;
+					object ck_ = FHIRHelpers_4_3_000.Instance.ToValue(context, cj_);
 
 					return (ck_ as CqlInterval<CqlDateTime>) as object;
 				}
 				else if (bx_())
 				{
-DataType cl_ = tuple_clljqcgdejtdiiewkzyjpwapd?.LowGlucoseTest?.Effective;
-object cm_ = FHIRHelpers_4_3_000.Instance.ToValue(context, cl_);
+					DataType cl_ = tuple_clljqcgdejtdiiewkzyjpwapd?.LowGlucoseTest?.Effective;
+					object cm_ = FHIRHelpers_4_3_000.Instance.ToValue(context, cl_);
 
 					return (cm_ as CqlDateTime) as object;
 				}
@@ -639,22 +616,22 @@
 				};
 				if (cn_())
 				{
-DataType cz_ = tuple_clljqcgdejtdiiewkzyjpwapd?.LowGlucoseTest?.Effective;
-object da_ = FHIRHelpers_4_3_000.Instance.ToValue(context, cz_);
+					DataType cz_ = tuple_clljqcgdejtdiiewkzyjpwapd?.LowGlucoseTest?.Effective;
+					object da_ = FHIRHelpers_4_3_000.Instance.ToValue(context, cz_);
 
 					return (da_ as CqlDateTime) as object;
 				}
 				else if (co_())
 				{
-DataType db_ = tuple_clljqcgdejtdiiewkzyjpwapd?.LowGlucoseTest?.Effective;
-object dc_ = FHIRHelpers_4_3_000.Instance.ToValue(context, db_);
+					DataType db_ = tuple_clljqcgdejtdiiewkzyjpwapd?.LowGlucoseTest?.Effective;
+					object dc_ = FHIRHelpers_4_3_000.Instance.ToValue(context, db_);
 
 					return (dc_ as CqlInterval<CqlDateTime>) as object;
 				}
 				else if (cp_())
 				{
-DataType dd_ = tuple_clljqcgdejtdiiewkzyjpwapd?.LowGlucoseTest?.Effective;
-object de_ = FHIRHelpers_4_3_000.Instance.ToValue(context, dd_);
+					DataType dd_ = tuple_clljqcgdejtdiiewkzyjpwapd?.LowGlucoseTest?.Effective;
+					object de_ = FHIRHelpers_4_3_000.Instance.ToValue(context, dd_);
 
 					return (de_ as CqlDateTime) as object;
 				}
@@ -696,22 +673,22 @@
 				};
 				if (df_())
 				{
-DataType dr_ = tuple_clljqcgdejtdiiewkzyjpwapd?.LowGlucoseTest?.Effective;
-object ds_ = FHIRHelpers_4_3_000.Instance.ToValue(context, dr_);
+					DataType dr_ = tuple_clljqcgdejtdiiewkzyjpwapd?.LowGlucoseTest?.Effective;
+					object ds_ = FHIRHelpers_4_3_000.Instance.ToValue(context, dr_);
 
 					return (ds_ as CqlDateTime) as object;
 				}
 				else if (dg_())
 				{
-DataType dt_ = tuple_clljqcgdejtdiiewkzyjpwapd?.LowGlucoseTest?.Effective;
-object du_ = FHIRHelpers_4_3_000.Instance.ToValue(context, dt_);
+					DataType dt_ = tuple_clljqcgdejtdiiewkzyjpwapd?.LowGlucoseTest?.Effective;
+					object du_ = FHIRHelpers_4_3_000.Instance.ToValue(context, dt_);
 
 					return (du_ as CqlInterval<CqlDateTime>) as object;
 				}
 				else if (dh_())
 				{
-DataType dv_ = tuple_clljqcgdejtdiiewkzyjpwapd?.LowGlucoseTest?.Effective;
-object dw_ = FHIRHelpers_4_3_000.Instance.ToValue(context, dv_);
+					DataType dv_ = tuple_clljqcgdejtdiiewkzyjpwapd?.LowGlucoseTest?.Effective;
+					object dw_ = FHIRHelpers_4_3_000.Instance.ToValue(context, dv_);
 
 					return (dw_ as CqlDateTime) as object;
 				}
@@ -751,22 +728,22 @@
 				};
 				if (dx_())
 				{
-DataType ej_ = tuple_clljqcgdejtdiiewkzyjpwapd?.LowGlucoseTest?.Effective;
-object ek_ = FHIRHelpers_4_3_000.Instance.ToValue(context, ej_);
+					DataType ej_ = tuple_clljqcgdejtdiiewkzyjpwapd?.LowGlucoseTest?.Effective;
+					object ek_ = FHIRHelpers_4_3_000.Instance.ToValue(context, ej_);
 
 					return (ek_ as CqlDateTime) as object;
 				}
 				else if (dy_())
 				{
-DataType el_ = tuple_clljqcgdejtdiiewkzyjpwapd?.LowGlucoseTest?.Effective;
-object em_ = FHIRHelpers_4_3_000.Instance.ToValue(context, el_);
+					DataType el_ = tuple_clljqcgdejtdiiewkzyjpwapd?.LowGlucoseTest?.Effective;
+					object em_ = FHIRHelpers_4_3_000.Instance.ToValue(context, el_);
 
 					return (em_ as CqlInterval<CqlDateTime>) as object;
 				}
 				else if (dz_())
 				{
-DataType en_ = tuple_clljqcgdejtdiiewkzyjpwapd?.LowGlucoseTest?.Effective;
-object eo_ = FHIRHelpers_4_3_000.Instance.ToValue(context, en_);
+					DataType en_ = tuple_clljqcgdejtdiiewkzyjpwapd?.LowGlucoseTest?.Effective;
+					object eo_ = FHIRHelpers_4_3_000.Instance.ToValue(context, en_);
 
 					return (eo_ as CqlDateTime) as object;
 				}
@@ -807,22 +784,22 @@
 				};
 				if (ep_())
 				{
-DataType fb_ = tuple_clljqcgdejtdiiewkzyjpwapd?.FollowupGlucoseTest?.Effective;
-object fc_ = FHIRHelpers_4_3_000.Instance.ToValue(context, fb_);
+					DataType fb_ = tuple_clljqcgdejtdiiewkzyjpwapd?.FollowupGlucoseTest?.Effective;
+					object fc_ = FHIRHelpers_4_3_000.Instance.ToValue(context, fb_);
 
 					return (fc_ as CqlDateTime) as object;
 				}
 				else if (eq_())
 				{
-DataType fd_ = tuple_clljqcgdejtdiiewkzyjpwapd?.FollowupGlucoseTest?.Effective;
-object fe_ = FHIRHelpers_4_3_000.Instance.ToValue(context, fd_);
+					DataType fd_ = tuple_clljqcgdejtdiiewkzyjpwapd?.FollowupGlucoseTest?.Effective;
+					object fe_ = FHIRHelpers_4_3_000.Instance.ToValue(context, fd_);
 
 					return (fe_ as CqlInterval<CqlDateTime>) as object;
 				}
 				else if (er_())
 				{
-DataType ff_ = tuple_clljqcgdejtdiiewkzyjpwapd?.FollowupGlucoseTest?.Effective;
-object fg_ = FHIRHelpers_4_3_000.Instance.ToValue(context, ff_);
+					DataType ff_ = tuple_clljqcgdejtdiiewkzyjpwapd?.FollowupGlucoseTest?.Effective;
+					object fg_ = FHIRHelpers_4_3_000.Instance.ToValue(context, ff_);
 
 					return (fg_ as CqlDateTime) as object;
 				}
@@ -860,13 +837,8 @@
 
 			return bc_;
 		};
-<<<<<<< HEAD
 		IEnumerable<(CqlTupleMetadata, Encounter QualifyingEncounter, Observation LowGlucoseTest, Observation FollowupGlucoseTest)?> i_ = context.Operators.Where<(CqlTupleMetadata, Encounter QualifyingEncounter, Observation LowGlucoseTest, Observation FollowupGlucoseTest)?>(g_, h_);
 		Observation j_		((CqlTupleMetadata, Encounter QualifyingEncounter, Observation LowGlucoseTest, Observation FollowupGlucoseTest)? tuple_clljqcgdejtdiiewkzyjpwapd) => 
-=======
-		IEnumerable<(Encounter QualifyingEncounter, Observation LowGlucoseTest, Observation FollowupGlucoseTest)?> i_ = context.Operators.Where<(Encounter QualifyingEncounter, Observation LowGlucoseTest, Observation FollowupGlucoseTest)?>(g_, h_);
-		Observation j_		((Encounter QualifyingEncounter, Observation LowGlucoseTest, Observation FollowupGlucoseTest)? tuple_clljqcgdejtdiiewkzyjpwapd) => 
->>>>>>> 3aa01216
 			tuple_clljqcgdejtdiiewkzyjpwapd?.LowGlucoseTest;
 		IEnumerable<Observation> k_ = context.Operators.Select<(CqlTupleMetadata, Encounter QualifyingEncounter, Observation LowGlucoseTest, Observation FollowupGlucoseTest)?, Observation>(i_, j_);
 
@@ -919,23 +891,14 @@
 		IEnumerable<Encounter> a_ = this.Denominator(context);
 		IEnumerable<Observation> b_ = this.Severe_Hypoglycemic_Harm_Event(context);
 		IEnumerable<ValueTuple<Encounter, Observation>> c_ = context.Operators.CrossJoin<Encounter, Observation>(a_, b_);
-<<<<<<< HEAD
 		(CqlTupleMetadata, Encounter QualifyingEncounter, Observation HypoglycemicEvent)? d_		(ValueTuple<Encounter, Observation> _valueTuple)
-=======
-		(Encounter QualifyingEncounter, Observation HypoglycemicEvent)? d_		(ValueTuple<Encounter, Observation> _valueTuple)
->>>>>>> 3aa01216
 		{
 			(CqlTupleMetadata, Encounter QualifyingEncounter, Observation HypoglycemicEvent)? j_ = (default(CqlTupleMetadata), _valueTuple.Item1, _valueTuple.Item2);
 
 			return j_;
 		};
-<<<<<<< HEAD
 		IEnumerable<(CqlTupleMetadata, Encounter QualifyingEncounter, Observation HypoglycemicEvent)?> e_ = context.Operators.Select<ValueTuple<Encounter, Observation>, (CqlTupleMetadata, Encounter QualifyingEncounter, Observation HypoglycemicEvent)?>(c_, d_);
 		bool? f_		((CqlTupleMetadata, Encounter QualifyingEncounter, Observation HypoglycemicEvent)? tuple_hfnempjqliopfnrmypnydhffr)
-=======
-		IEnumerable<(Encounter QualifyingEncounter, Observation HypoglycemicEvent)?> e_ = context.Operators.Select<ValueTuple<Encounter, Observation>, (Encounter QualifyingEncounter, Observation HypoglycemicEvent)?>(c_, d_);
-		bool? f_		((Encounter QualifyingEncounter, Observation HypoglycemicEvent)? tuple_hfnempjqliopfnrmypnydhffr)
->>>>>>> 3aa01216
 		{
 			object k_			()
 			{
@@ -965,22 +928,22 @@
 				};
 				if (o_())
 				{
-DataType aa_ = tuple_hfnempjqliopfnrmypnydhffr?.HypoglycemicEvent?.Effective;
-object ab_ = FHIRHelpers_4_3_000.Instance.ToValue(context, aa_);
+					DataType aa_ = tuple_hfnempjqliopfnrmypnydhffr?.HypoglycemicEvent?.Effective;
+					object ab_ = FHIRHelpers_4_3_000.Instance.ToValue(context, aa_);
 
 					return (ab_ as CqlDateTime) as object;
 				}
 				else if (p_())
 				{
-DataType ac_ = tuple_hfnempjqliopfnrmypnydhffr?.HypoglycemicEvent?.Effective;
-object ad_ = FHIRHelpers_4_3_000.Instance.ToValue(context, ac_);
+					DataType ac_ = tuple_hfnempjqliopfnrmypnydhffr?.HypoglycemicEvent?.Effective;
+					object ad_ = FHIRHelpers_4_3_000.Instance.ToValue(context, ac_);
 
 					return (ad_ as CqlInterval<CqlDateTime>) as object;
 				}
 				else if (q_())
 				{
-DataType ae_ = tuple_hfnempjqliopfnrmypnydhffr?.HypoglycemicEvent?.Effective;
-object af_ = FHIRHelpers_4_3_000.Instance.ToValue(context, ae_);
+					DataType ae_ = tuple_hfnempjqliopfnrmypnydhffr?.HypoglycemicEvent?.Effective;
+					object af_ = FHIRHelpers_4_3_000.Instance.ToValue(context, ae_);
 
 					return (af_ as CqlDateTime) as object;
 				}
@@ -995,13 +958,8 @@
 
 			return n_;
 		};
-<<<<<<< HEAD
 		IEnumerable<(CqlTupleMetadata, Encounter QualifyingEncounter, Observation HypoglycemicEvent)?> g_ = context.Operators.Where<(CqlTupleMetadata, Encounter QualifyingEncounter, Observation HypoglycemicEvent)?>(e_, f_);
 		Encounter h_		((CqlTupleMetadata, Encounter QualifyingEncounter, Observation HypoglycemicEvent)? tuple_hfnempjqliopfnrmypnydhffr) => 
-=======
-		IEnumerable<(Encounter QualifyingEncounter, Observation HypoglycemicEvent)?> g_ = context.Operators.Where<(Encounter QualifyingEncounter, Observation HypoglycemicEvent)?>(e_, f_);
-		Encounter h_		((Encounter QualifyingEncounter, Observation HypoglycemicEvent)? tuple_hfnempjqliopfnrmypnydhffr) => 
->>>>>>> 3aa01216
 			tuple_hfnempjqliopfnrmypnydhffr?.QualifyingEncounter;
 		IEnumerable<Encounter> i_ = context.Operators.Select<(CqlTupleMetadata, Encounter QualifyingEncounter, Observation HypoglycemicEvent)?, Encounter>(g_, h_);
 
@@ -1019,11 +977,7 @@
 
 
     [CqlDeclaration("SDE Ethnicity")]
-<<<<<<< HEAD
 	public (CqlTupleMetadata, IEnumerable<CqlCode> codes, string display)? SDE_Ethnicity	(CqlContext context)
-=======
-	public (IEnumerable<CqlCode> codes, string display)? SDE_Ethnicity	(CqlContext context)
->>>>>>> 3aa01216
 	{
 		(CqlTupleMetadata, IEnumerable<CqlCode> codes, string display)? a_ = SupplementalDataElements_3_4_000.Instance.SDE_Ethnicity(context);
 
@@ -1032,11 +986,7 @@
 
 
     [CqlDeclaration("SDE Payer")]
-<<<<<<< HEAD
 	public IEnumerable<(CqlTupleMetadata, CqlConcept code, CqlInterval<CqlDateTime> period)?> SDE_Payer	(CqlContext context)
-=======
-	public IEnumerable<(CqlConcept code, CqlInterval<CqlDateTime> period)?> SDE_Payer	(CqlContext context)
->>>>>>> 3aa01216
 	{
 		IEnumerable<(CqlTupleMetadata, CqlConcept code, CqlInterval<CqlDateTime> period)?> a_ = SupplementalDataElements_3_4_000.Instance.SDE_Payer(context);
 
@@ -1045,11 +995,7 @@
 
 
     [CqlDeclaration("SDE Race")]
-<<<<<<< HEAD
 	public (CqlTupleMetadata, IEnumerable<CqlCode> codes, string display)? SDE_Race	(CqlContext context)
-=======
-	public (IEnumerable<CqlCode> codes, string display)? SDE_Race	(CqlContext context)
->>>>>>> 3aa01216
 	{
 		(CqlTupleMetadata, IEnumerable<CqlCode> codes, string display)? a_ = SupplementalDataElements_3_4_000.Instance.SDE_Race(context);
 
