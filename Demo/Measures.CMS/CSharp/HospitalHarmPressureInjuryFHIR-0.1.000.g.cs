--- conflicted
+++ resolved
@@ -324,13 +324,8 @@
 				};
 				IEnumerable<Extension> o_ = context.Operators.Where<Extension>((IEnumerable<Extension>)((EncounterDiag is Element)
 						? ((EncounterDiag as Element).Extension)
-<<<<<<< HEAD
-						: null), n_);
+						: default), n_);
 				object p_(Extension @this)
-=======
-						: default), n_);
-				DataType p_(Extension @this)
->>>>>>> a44c38bd
 				{
 					DataType aa_ = @this?.Value;
 
@@ -453,13 +448,8 @@
 				};
 				IEnumerable<Extension> o_ = context.Operators.Where<Extension>((IEnumerable<Extension>)((Stage234UnstageablePressureInjury is Element)
 						? ((Stage234UnstageablePressureInjury as Element).Extension)
-<<<<<<< HEAD
-						: null), n_);
+						: default), n_);
 				object p_(Extension @this)
-=======
-						: default), n_);
-				DataType p_(Extension @this)
->>>>>>> a44c38bd
 				{
 					DataType aa_ = @this?.Value;
 
@@ -626,13 +616,8 @@
 				};
 				IEnumerable<Extension> o_ = context.Operators.Where<Extension>((IEnumerable<Extension>)((EncounterDiag is Element)
 						? ((EncounterDiag as Element).Extension)
-<<<<<<< HEAD
-						: null), n_);
+						: default), n_);
 				object p_(Extension @this)
-=======
-						: default), n_);
-				DataType p_(Extension @this)
->>>>>>> a44c38bd
 				{
 					DataType aa_ = @this?.Value;
 
@@ -775,13 +760,8 @@
 				};
 				IEnumerable<Extension> o_ = context.Operators.Where<Extension>((IEnumerable<Extension>)((Stage234UnstageablePressureInjury is Element)
 						? ((Stage234UnstageablePressureInjury as Element).Extension)
-<<<<<<< HEAD
-						: null), n_);
+						: default), n_);
 				object p_(Extension @this)
-=======
-						: default), n_);
-				DataType p_(Extension @this)
->>>>>>> a44c38bd
 				{
 					DataType aa_ = @this?.Value;
 
