﻿using System;
using System.Linq;
using System.Collections.Generic;
using Hl7.Cql.Runtime;
using Hl7.Cql.Primitives;
using Hl7.Cql.Abstractions;
using Hl7.Cql.ValueSets;
using Hl7.Cql.Iso8601;
using System.Reflection;
using Hl7.Cql.Operators;
using Hl7.Fhir.Model;
using Range = Hl7.Fhir.Model.Range;
using Task = Hl7.Fhir.Model.Task;
[System.CodeDom.Compiler.GeneratedCode(".NET Code Generation", "2.0.5.0")]
[CqlLibrary("HospitalHarmPressureInjuryFHIR", "0.1.000")]
public partial class HospitalHarmPressureInjuryFHIR_0_1_000 : ILibrary, ISingleton<HospitalHarmPressureInjuryFHIR_0_1_000>
{
    private HospitalHarmPressureInjuryFHIR_0_1_000() {}

    public static HospitalHarmPressureInjuryFHIR_0_1_000 Instance { get; } = new();

    #region Library Members
    public string Name => "HospitalHarmPressureInjuryFHIR";
    public string Version => "0.1.000";
    public ILibrary[] Dependencies => [FHIRHelpers_4_3_000.Instance, SupplementalDataElements_3_4_000.Instance, CQMCommon_2_0_000.Instance, QICoreCommon_2_0_000.Instance];
    #endregion Library Members

    [CqlDeclaration("COVID 19")]
    [CqlValueSet("http://cts.nlm.nih.gov/fhir/ValueSet/2.16.840.1.113762.1.4.1248.140")]
	public CqlValueSet COVID_19	(CqlContext context) => 
		new CqlValueSet("http://cts.nlm.nih.gov/fhir/ValueSet/2.16.840.1.113762.1.4.1248.140", default);


    [CqlDeclaration("Emergency Department Visit")]
    [CqlValueSet("http://cts.nlm.nih.gov/fhir/ValueSet/2.16.840.1.113883.3.117.1.7.1.292")]
	public CqlValueSet Emergency_Department_Visit	(CqlContext context) => 
		new CqlValueSet("http://cts.nlm.nih.gov/fhir/ValueSet/2.16.840.1.113883.3.117.1.7.1.292", default);


    [CqlDeclaration("Encounter Inpatient")]
    [CqlValueSet("http://cts.nlm.nih.gov/fhir/ValueSet/2.16.840.1.113883.3.666.5.307")]
	public CqlValueSet Encounter_Inpatient	(CqlContext context) => 
		new CqlValueSet("http://cts.nlm.nih.gov/fhir/ValueSet/2.16.840.1.113883.3.666.5.307", default);


    [CqlDeclaration("Not Present On Admission or Documentation Insufficient to Determine")]
    [CqlValueSet("http://cts.nlm.nih.gov/fhir/ValueSet/2.16.840.1.113762.1.4.1147.198")]
	public CqlValueSet Not_Present_On_Admission_or_Documentation_Insufficient_to_Determine	(CqlContext context) => 
		new CqlValueSet("http://cts.nlm.nih.gov/fhir/ValueSet/2.16.840.1.113762.1.4.1147.198", default);


    [CqlDeclaration("Observation Services")]
    [CqlValueSet("http://cts.nlm.nih.gov/fhir/ValueSet/2.16.840.1.113762.1.4.1111.143")]
	public CqlValueSet Observation_Services	(CqlContext context) => 
		new CqlValueSet("http://cts.nlm.nih.gov/fhir/ValueSet/2.16.840.1.113762.1.4.1111.143", default);


    [CqlDeclaration("Present on Admission or Clinically Undetermined")]
    [CqlValueSet("http://cts.nlm.nih.gov/fhir/ValueSet/2.16.840.1.113762.1.4.1147.197")]
	public CqlValueSet Present_on_Admission_or_Clinically_Undetermined	(CqlContext context) => 
		new CqlValueSet("http://cts.nlm.nih.gov/fhir/ValueSet/2.16.840.1.113762.1.4.1147.197", default);


    [CqlDeclaration("Pressure Injury Deep Tissue")]
    [CqlValueSet("http://cts.nlm.nih.gov/fhir/ValueSet/2.16.840.1.113762.1.4.1147.112")]
	public CqlValueSet Pressure_Injury_Deep_Tissue	(CqlContext context) => 
		new CqlValueSet("http://cts.nlm.nih.gov/fhir/ValueSet/2.16.840.1.113762.1.4.1147.112", default);


    [CqlDeclaration("Pressure Injury Deep Tissue Diagnoses")]
    [CqlValueSet("http://cts.nlm.nih.gov/fhir/ValueSet/2.16.840.1.113762.1.4.1147.194")]
	public CqlValueSet Pressure_Injury_Deep_Tissue_Diagnoses	(CqlContext context) => 
		new CqlValueSet("http://cts.nlm.nih.gov/fhir/ValueSet/2.16.840.1.113762.1.4.1147.194", default);


    [CqlDeclaration("Pressure Injury Stage 2, 3, 4 or Unstageable")]
    [CqlValueSet("http://cts.nlm.nih.gov/fhir/ValueSet/2.16.840.1.113762.1.4.1147.113")]
	public CqlValueSet Pressure_Injury_Stage_2__3__4_or_Unstageable	(CqlContext context) => 
		new CqlValueSet("http://cts.nlm.nih.gov/fhir/ValueSet/2.16.840.1.113762.1.4.1147.113", default);


    [CqlDeclaration("Pressure Injury Stage 2, 3, 4, or Unstageable Diagnoses")]
    [CqlValueSet("http://cts.nlm.nih.gov/fhir/ValueSet/2.16.840.1.113762.1.4.1147.196")]
	public CqlValueSet Pressure_Injury_Stage_2__3__4__or_Unstageable_Diagnoses	(CqlContext context) => 
		new CqlValueSet("http://cts.nlm.nih.gov/fhir/ValueSet/2.16.840.1.113762.1.4.1147.196", default);


    [CqlDeclaration("Physical findings of Skin")]
	public CqlCode Physical_findings_of_Skin	(CqlContext context) => 
		new CqlCode("8709-8", "http://loinc.org", default, default);


    [CqlDeclaration("LOINC")]
	public CqlCode[] LOINC	(CqlContext context)
	{
		CqlCode[] a_ = [
			new CqlCode("8709-8", "http://loinc.org", default, default),
		];

		return a_;
	}


    [CqlDeclaration("Measurement Period")]
	public CqlInterval<CqlDateTime> Measurement_Period	(CqlContext context)
	{
		CqlDateTime a_ = context.Operators.DateTime(2025, 1, 1, 0, 0, 0, 0, default);
		CqlDateTime b_ = context.Operators.DateTime(2026, 1, 1, 0, 0, 0, 0, default);
		CqlInterval<CqlDateTime> c_ = context.Operators.Interval(a_, b_, true, false);
		object d_ = context.ResolveParameter("HospitalHarmPressureInjuryFHIR-0.1.000", "Measurement Period", c_);

		return (CqlInterval<CqlDateTime>)d_;
	}


    [CqlDeclaration("Patient")]
	public Patient Patient	(CqlContext context)
	{
		IEnumerable<Patient> a_ = context.Operators.Retrieve<Patient>(new RetrieveParameters(default, default, default, "http://hl7.org/fhir/us/qicore/StructureDefinition/qicore-patient"));
		Patient b_ = context.Operators.SingletonFrom<Patient>(a_);

		return b_;
	}


    [CqlDeclaration("Encounter with Age 18 and Older")]
	public IEnumerable<Encounter> Encounter_with_Age_18_and_Older	(CqlContext context)
	{
		CqlValueSet a_ = this.Encounter_Inpatient(context);
		IEnumerable<Encounter> b_ = context.Operators.Retrieve<Encounter>(new RetrieveParameters(default, a_, default, "http://hl7.org/fhir/us/qicore/StructureDefinition/qicore-encounter"));
		bool? c_		(Encounter InpatientEncounter)
		{
			Patient e_ = this.Patient(context);
			Date f_ = e_?.BirthDateElement;
			string g_ = f_?.Value;
			CqlDate h_ = context.Operators.ConvertStringToDate(g_);
			Period i_ = InpatientEncounter?.Period;
			CqlInterval<CqlDateTime> j_ = FHIRHelpers_4_3_000.Instance.ToInterval(context, i_);
			CqlDateTime k_ = context.Operators.Start(j_);
			CqlDate l_ = context.Operators.DateFrom(k_);
			int? m_ = context.Operators.CalculateAgeAt(h_, l_, "year");
			bool? n_ = context.Operators.GreaterOrEqual(m_, 18);
			CqlInterval<CqlDateTime> p_ = FHIRHelpers_4_3_000.Instance.ToInterval(context, i_);
			CqlDateTime q_ = context.Operators.End(p_);
			CqlInterval<CqlDateTime> r_ = this.Measurement_Period(context);
			bool? s_ = context.Operators.In<CqlDateTime>(q_, r_, "day");
			bool? t_ = context.Operators.And(n_, s_);
			Code<Encounter.EncounterStatus> u_ = InpatientEncounter?.StatusElement;
			Encounter.EncounterStatus? v_ = u_?.Value;
			Code<Encounter.EncounterStatus> w_ = context.Operators.Convert<Code<Encounter.EncounterStatus>>(v_);
			bool? x_ = context.Operators.Equal(w_, "finished");
			bool? y_ = context.Operators.And(t_, x_);

			return y_;
		};
		IEnumerable<Encounter> d_ = context.Operators.Where<Encounter>(b_, c_);

		return d_;
	}


    [CqlDeclaration("Initial Population")]
	public IEnumerable<Encounter> Initial_Population	(CqlContext context)
	{
		IEnumerable<Encounter> a_ = this.Encounter_with_Age_18_and_Older(context);

		return a_;
	}


    [CqlDeclaration("Denominator")]
	public IEnumerable<Encounter> Denominator	(CqlContext context)
	{
		IEnumerable<Encounter> a_ = this.Initial_Population(context);

		return a_;
	}


    [CqlDeclaration("Encounter with Deep Tissue Pressure Injury POA by Indicator")]
	public IEnumerable<Encounter> Encounter_with_Deep_Tissue_Pressure_Injury_POA_by_Indicator	(CqlContext context)
	{
		IEnumerable<Encounter> a_ = this.Encounter_with_Age_18_and_Older(context);
		bool? b_		(Encounter InpatientHospitalization)
		{
			List<Encounter.DiagnosisComponent> d_ = InpatientHospitalization?.Diagnosis;
			bool? e_			(Encounter.DiagnosisComponent EncounterDiag)
			{
				ResourceReference h_ = EncounterDiag?.Condition;
				Condition i_ = CQMCommon_2_0_000.Instance.getCondition(context, h_);
				CodeableConcept j_ = i_?.Code;
				CqlConcept k_ = FHIRHelpers_4_3_000.Instance.ToConcept(context, j_);
				CqlValueSet l_ = this.Pressure_Injury_Deep_Tissue_Diagnoses(context);
				bool? m_ = context.Operators.ConceptInValueSet(k_, l_);
				bool? n_				(Extension @this)
				{
					string w_ = @this?.Url;
					FhirString x_ = context.Operators.Convert<FhirString>(w_);
					string y_ = FHIRHelpers_4_3_000.Instance.ToString(context, x_);
					bool? z_ = context.Operators.Equal(y_, "http://hl7.org/fhir/us/qicore/StructureDefinition/qicore-encounter-diagnosisPresentOnAdmission");

					return z_;
				};
				IEnumerable<Extension> o_ = context.Operators.Where<Extension>((IEnumerable<Extension>)(EncounterDiag is Element
<<<<<<< HEAD
	? (EncounterDiag as Element).Extension
	: default), n_);
=======
						? (EncounterDiag as Element).Extension
						: default), n_);
>>>>>>> 3aa01216
				object p_				(Extension @this)
				{
					DataType aa_ = @this?.Value;

					return aa_;
				};
				IEnumerable<object> q_ = context.Operators.Select<Extension, object>(o_, p_);
				object r_ = context.Operators.SingletonFrom<object>(q_);
				CqlConcept s_ = FHIRHelpers_4_3_000.Instance.ToConcept(context, r_ as CodeableConcept);
				CqlValueSet t_ = this.Present_on_Admission_or_Clinically_Undetermined(context);
				bool? u_ = context.Operators.ConceptInValueSet(s_, t_);
				bool? v_ = context.Operators.And(m_, u_);

				return v_;
			};
			IEnumerable<Encounter.DiagnosisComponent> f_ = context.Operators.Where<Encounter.DiagnosisComponent>((IEnumerable<Encounter.DiagnosisComponent>)d_, e_);
			bool? g_ = context.Operators.Exists<Encounter.DiagnosisComponent>(f_);

			return g_;
		};
		IEnumerable<Encounter> c_ = context.Operators.Where<Encounter>(a_, b_);

		return c_;
	}


    [CqlDeclaration("Encounter with Deep Tissue Pressure Injury POA by Skin Exam within First 72 Hours")]
	public IEnumerable<Encounter> Encounter_with_Deep_Tissue_Pressure_Injury_POA_by_Skin_Exam_within_First_72_Hours	(CqlContext context)
	{
		IEnumerable<Encounter> a_ = this.Encounter_with_Age_18_and_Older(context);
		IEnumerable<Encounter> b_		(Encounter InpatientHospitalization)
		{
			CqlCode d_ = this.Physical_findings_of_Skin(context);
			IEnumerable<CqlCode> e_ = context.Operators.ToList<CqlCode>(d_);
			IEnumerable<Observation> f_ = context.Operators.Retrieve<Observation>(new RetrieveParameters(default, default, e_, "http://hl7.org/fhir/us/qicore/StructureDefinition/qicore-observation"));
			bool? g_			(Observation SkinExam)
			{
				DataType k_ = SkinExam?.Effective;
				object l_ = FHIRHelpers_4_3_000.Instance.ToValue(context, k_);
				CqlInterval<CqlDateTime> m_ = QICoreCommon_2_0_000.Instance.ToInterval(context, l_);
				CqlDateTime n_ = context.Operators.Start(m_);
				CqlInterval<CqlDateTime> o_ = CQMCommon_2_0_000.Instance.HospitalizationWithObservation(context, InpatientHospitalization);
				CqlDateTime p_ = context.Operators.Start(o_);
				CqlDateTime r_ = context.Operators.Start(o_);
				CqlQuantity s_ = context.Operators.Quantity(72m, "hours");
				CqlDateTime t_ = context.Operators.Add(r_, s_);
				CqlInterval<CqlDateTime> u_ = context.Operators.Interval(p_, t_, true, true);
				bool? v_ = context.Operators.In<CqlDateTime>(n_, u_, default);
				Code<ObservationStatus> w_ = SkinExam?.StatusElement;
				ObservationStatus? x_ = w_?.Value;
				Code<ObservationStatus> y_ = context.Operators.Convert<Code<ObservationStatus>>(x_);
				string z_ = context.Operators.Convert<string>(y_);
				string[] aa_ = [
					"final",
					"amended",
					"corrected",
				];
				bool? ab_ = context.Operators.In<string>(z_, aa_ as IEnumerable<string>);
				bool? ac_ = context.Operators.And(v_, ab_);
				CodeableConcept ad_ = SkinExam?.Code;
				CqlConcept ae_ = FHIRHelpers_4_3_000.Instance.ToConcept(context, ad_);
				CqlValueSet af_ = this.Pressure_Injury_Deep_Tissue(context);
				bool? ag_ = context.Operators.ConceptInValueSet(ae_, af_);
				bool? ah_ = context.Operators.And(ac_, ag_);

				return ah_;
			};
			IEnumerable<Observation> h_ = context.Operators.Where<Observation>(f_, g_);
			Encounter i_			(Observation SkinExam) => 
				InpatientHospitalization;
			IEnumerable<Encounter> j_ = context.Operators.Select<Observation, Encounter>(h_, i_);

			return j_;
		};
		IEnumerable<Encounter> c_ = context.Operators.SelectMany<Encounter, Encounter>(a_, b_);

		return c_;
	}


    [CqlDeclaration("Encounter with Deep Tissue Pressure Injury POA")]
	public IEnumerable<Encounter> Encounter_with_Deep_Tissue_Pressure_Injury_POA	(CqlContext context)
	{
		IEnumerable<Encounter> a_ = this.Encounter_with_Deep_Tissue_Pressure_Injury_POA_by_Indicator(context);
		IEnumerable<Encounter> b_ = this.Encounter_with_Deep_Tissue_Pressure_Injury_POA_by_Skin_Exam_within_First_72_Hours(context);
		IEnumerable<Encounter> c_ = context.Operators.Union<Encounter>(a_, b_);

		return c_;
	}


    [CqlDeclaration("Encounter with Stage 2, 3, 4, or Unstageable Pressure Injury Present on Admission by POA Indicator")]
	public IEnumerable<Encounter> Encounter_with_Stage_2__3__4__or_Unstageable_Pressure_Injury_Present_on_Admission_by_POA_Indicator	(CqlContext context)
	{
		IEnumerable<Encounter> a_ = this.Encounter_with_Age_18_and_Older(context);
		bool? b_		(Encounter InpatientHospitalization)
		{
			List<Encounter.DiagnosisComponent> d_ = InpatientHospitalization?.Diagnosis;
			bool? e_			(Encounter.DiagnosisComponent Stage234UnstageablePressureInjury)
			{
				ResourceReference h_ = Stage234UnstageablePressureInjury?.Condition;
				Condition i_ = CQMCommon_2_0_000.Instance.getCondition(context, h_);
				CodeableConcept j_ = i_?.Code;
				CqlConcept k_ = FHIRHelpers_4_3_000.Instance.ToConcept(context, j_);
				CqlValueSet l_ = this.Pressure_Injury_Stage_2__3__4__or_Unstageable_Diagnoses(context);
				bool? m_ = context.Operators.ConceptInValueSet(k_, l_);
				bool? n_				(Extension @this)
				{
					string w_ = @this?.Url;
					FhirString x_ = context.Operators.Convert<FhirString>(w_);
					string y_ = FHIRHelpers_4_3_000.Instance.ToString(context, x_);
					bool? z_ = context.Operators.Equal(y_, "http://hl7.org/fhir/us/qicore/StructureDefinition/qicore-encounter-diagnosisPresentOnAdmission");

					return z_;
				};
				IEnumerable<Extension> o_ = context.Operators.Where<Extension>((IEnumerable<Extension>)(Stage234UnstageablePressureInjury is Element
<<<<<<< HEAD
	? (Stage234UnstageablePressureInjury as Element).Extension
	: default), n_);
=======
						? (Stage234UnstageablePressureInjury as Element).Extension
						: default), n_);
>>>>>>> 3aa01216
				object p_				(Extension @this)
				{
					DataType aa_ = @this?.Value;

					return aa_;
				};
				IEnumerable<object> q_ = context.Operators.Select<Extension, object>(o_, p_);
				object r_ = context.Operators.SingletonFrom<object>(q_);
				CqlConcept s_ = FHIRHelpers_4_3_000.Instance.ToConcept(context, r_ as CodeableConcept);
				CqlValueSet t_ = this.Present_on_Admission_or_Clinically_Undetermined(context);
				bool? u_ = context.Operators.ConceptInValueSet(s_, t_);
				bool? v_ = context.Operators.And(m_, u_);

				return v_;
			};
			IEnumerable<Encounter.DiagnosisComponent> f_ = context.Operators.Where<Encounter.DiagnosisComponent>((IEnumerable<Encounter.DiagnosisComponent>)d_, e_);
			bool? g_ = context.Operators.Exists<Encounter.DiagnosisComponent>(f_);

			return g_;
		};
		IEnumerable<Encounter> c_ = context.Operators.Where<Encounter>(a_, b_);

		return c_;
	}


    [CqlDeclaration("Encounter with Stage 2, 3, 4 or Unstageable Pressure Injury POA by Skin Exam within 24 Hours")]
	public IEnumerable<Encounter> Encounter_with_Stage_2__3__4_or_Unstageable_Pressure_Injury_POA_by_Skin_Exam_within_24_Hours	(CqlContext context)
	{
		IEnumerable<Encounter> a_ = this.Encounter_with_Age_18_and_Older(context);
		IEnumerable<Encounter> b_		(Encounter InpatientHospitalization)
		{
			CqlCode d_ = this.Physical_findings_of_Skin(context);
			IEnumerable<CqlCode> e_ = context.Operators.ToList<CqlCode>(d_);
			IEnumerable<Observation> f_ = context.Operators.Retrieve<Observation>(new RetrieveParameters(default, default, e_, "http://hl7.org/fhir/us/qicore/StructureDefinition/qicore-observation"));
			bool? g_			(Observation SkinExam)
			{
				DataType k_ = SkinExam?.Effective;
				object l_ = FHIRHelpers_4_3_000.Instance.ToValue(context, k_);
				CqlInterval<CqlDateTime> m_ = QICoreCommon_2_0_000.Instance.ToInterval(context, l_);
				CqlDateTime n_ = context.Operators.Start(m_);
				CqlInterval<CqlDateTime> o_ = CQMCommon_2_0_000.Instance.HospitalizationWithObservation(context, InpatientHospitalization);
				CqlDateTime p_ = context.Operators.Start(o_);
				CqlDateTime r_ = context.Operators.Start(o_);
				CqlQuantity s_ = context.Operators.Quantity(24m, "hours");
				CqlDateTime t_ = context.Operators.Add(r_, s_);
				CqlInterval<CqlDateTime> u_ = context.Operators.Interval(p_, t_, true, true);
				bool? v_ = context.Operators.In<CqlDateTime>(n_, u_, default);
				Code<ObservationStatus> w_ = SkinExam?.StatusElement;
				ObservationStatus? x_ = w_?.Value;
				Code<ObservationStatus> y_ = context.Operators.Convert<Code<ObservationStatus>>(x_);
				string z_ = context.Operators.Convert<string>(y_);
				string[] aa_ = [
					"final",
					"amended",
					"corrected",
				];
				bool? ab_ = context.Operators.In<string>(z_, aa_ as IEnumerable<string>);
				bool? ac_ = context.Operators.And(v_, ab_);
				CodeableConcept ad_ = SkinExam?.Code;
				CqlConcept ae_ = FHIRHelpers_4_3_000.Instance.ToConcept(context, ad_);
				CqlValueSet af_ = this.Pressure_Injury_Stage_2__3__4_or_Unstageable(context);
				bool? ag_ = context.Operators.ConceptInValueSet(ae_, af_);
				bool? ah_ = context.Operators.And(ac_, ag_);

				return ah_;
			};
			IEnumerable<Observation> h_ = context.Operators.Where<Observation>(f_, g_);
			Encounter i_			(Observation SkinExam) => 
				InpatientHospitalization;
			IEnumerable<Encounter> j_ = context.Operators.Select<Observation, Encounter>(h_, i_);

			return j_;
		};
		IEnumerable<Encounter> c_ = context.Operators.SelectMany<Encounter, Encounter>(a_, b_);

		return c_;
	}


    [CqlDeclaration("Encounter with Stage 2, 3, 4 or Unstageable Pressure Injury POA")]
	public IEnumerable<Encounter> Encounter_with_Stage_2__3__4_or_Unstageable_Pressure_Injury_POA	(CqlContext context)
	{
		IEnumerable<Encounter> a_ = this.Encounter_with_Stage_2__3__4__or_Unstageable_Pressure_Injury_Present_on_Admission_by_POA_Indicator(context);
		IEnumerable<Encounter> b_ = this.Encounter_with_Stage_2__3__4_or_Unstageable_Pressure_Injury_POA_by_Skin_Exam_within_24_Hours(context);
		IEnumerable<Encounter> c_ = context.Operators.Union<Encounter>(a_, b_);

		return c_;
	}


    [CqlDeclaration("Encounter with Diagnosis of COVID19 Infection")]
	public IEnumerable<Encounter> Encounter_with_Diagnosis_of_COVID19_Infection	(CqlContext context)
	{
		IEnumerable<Encounter> a_ = this.Encounter_with_Age_18_and_Older(context);
		bool? b_		(Encounter InpatientHospitalization)
		{
			IEnumerable<Condition> d_ = CQMCommon_2_0_000.Instance.EncounterDiagnosis(context, InpatientHospitalization);
			bool? e_			(Condition EncounterDiag)
			{
				CodeableConcept h_ = EncounterDiag?.Code;
				CqlConcept i_ = FHIRHelpers_4_3_000.Instance.ToConcept(context, h_);
				CqlValueSet j_ = this.COVID_19(context);
				bool? k_ = context.Operators.ConceptInValueSet(i_, j_);

				return k_;
			};
			IEnumerable<Condition> f_ = context.Operators.Where<Condition>(d_, e_);
			bool? g_ = context.Operators.Exists<Condition>(f_);

			return g_;
		};
		IEnumerable<Encounter> c_ = context.Operators.Where<Encounter>(a_, b_);

		return c_;
	}


    [CqlDeclaration("Denominator Exclusions")]
	public IEnumerable<Encounter> Denominator_Exclusions	(CqlContext context)
	{
		IEnumerable<Encounter> a_ = this.Encounter_with_Deep_Tissue_Pressure_Injury_POA(context);
		IEnumerable<Encounter> b_ = this.Encounter_with_Stage_2__3__4_or_Unstageable_Pressure_Injury_POA(context);
		IEnumerable<Encounter> c_ = context.Operators.Union<Encounter>(a_, b_);
		IEnumerable<Encounter> d_ = this.Encounter_with_Diagnosis_of_COVID19_Infection(context);
		IEnumerable<Encounter> e_ = context.Operators.Union<Encounter>(c_, d_);

		return e_;
	}


    [CqlDeclaration("Encounter with New Deep Tissue Pressure Injury Not POA by Indicator")]
	public IEnumerable<Encounter> Encounter_with_New_Deep_Tissue_Pressure_Injury_Not_POA_by_Indicator	(CqlContext context)
	{
		IEnumerable<Encounter> a_ = this.Encounter_with_Age_18_and_Older(context);
		bool? b_		(Encounter InpatientHospitalization)
		{
			List<Encounter.DiagnosisComponent> d_ = InpatientHospitalization?.Diagnosis;
			bool? e_			(Encounter.DiagnosisComponent EncounterDiag)
			{
				ResourceReference h_ = EncounterDiag?.Condition;
				Condition i_ = CQMCommon_2_0_000.Instance.getCondition(context, h_);
				CodeableConcept j_ = i_?.Code;
				CqlConcept k_ = FHIRHelpers_4_3_000.Instance.ToConcept(context, j_);
				CqlValueSet l_ = this.Pressure_Injury_Deep_Tissue_Diagnoses(context);
				bool? m_ = context.Operators.ConceptInValueSet(k_, l_);
				bool? n_				(Extension @this)
				{
					string w_ = @this?.Url;
					FhirString x_ = context.Operators.Convert<FhirString>(w_);
					string y_ = FHIRHelpers_4_3_000.Instance.ToString(context, x_);
					bool? z_ = context.Operators.Equal(y_, "http://hl7.org/fhir/us/qicore/StructureDefinition/qicore-encounter-diagnosisPresentOnAdmission");

					return z_;
				};
				IEnumerable<Extension> o_ = context.Operators.Where<Extension>((IEnumerable<Extension>)(EncounterDiag is Element
<<<<<<< HEAD
	? (EncounterDiag as Element).Extension
	: default), n_);
=======
						? (EncounterDiag as Element).Extension
						: default), n_);
>>>>>>> 3aa01216
				object p_				(Extension @this)
				{
					DataType aa_ = @this?.Value;

					return aa_;
				};
				IEnumerable<object> q_ = context.Operators.Select<Extension, object>(o_, p_);
				object r_ = context.Operators.SingletonFrom<object>(q_);
				CqlConcept s_ = FHIRHelpers_4_3_000.Instance.ToConcept(context, r_ as CodeableConcept);
				CqlValueSet t_ = this.Not_Present_On_Admission_or_Documentation_Insufficient_to_Determine(context);
				bool? u_ = context.Operators.ConceptInValueSet(s_, t_);
				bool? v_ = context.Operators.And(m_, u_);

				return v_;
			};
			IEnumerable<Encounter.DiagnosisComponent> f_ = context.Operators.Where<Encounter.DiagnosisComponent>((IEnumerable<Encounter.DiagnosisComponent>)d_, e_);
			bool? g_ = context.Operators.Exists<Encounter.DiagnosisComponent>(f_);

			return g_;
		};
		IEnumerable<Encounter> c_ = context.Operators.Where<Encounter>(a_, b_);

		return c_;
	}


    [CqlDeclaration("Encounter with New Deep Tissue Pressure Injury by Skin Exam after First 72 Hours")]
	public IEnumerable<Encounter> Encounter_with_New_Deep_Tissue_Pressure_Injury_by_Skin_Exam_after_First_72_Hours	(CqlContext context)
	{
		IEnumerable<Encounter> a_ = this.Encounter_with_Age_18_and_Older(context);
		IEnumerable<Encounter> b_		(Encounter InpatientHospitalization)
		{
			CqlCode d_ = this.Physical_findings_of_Skin(context);
			IEnumerable<CqlCode> e_ = context.Operators.ToList<CqlCode>(d_);
			IEnumerable<Observation> f_ = context.Operators.Retrieve<Observation>(new RetrieveParameters(default, default, e_, "http://hl7.org/fhir/us/qicore/StructureDefinition/qicore-observation"));
			bool? g_			(Observation SkinExam)
			{
				DataType k_ = SkinExam?.Effective;
				object l_ = FHIRHelpers_4_3_000.Instance.ToValue(context, k_);
				CqlInterval<CqlDateTime> m_ = QICoreCommon_2_0_000.Instance.ToInterval(context, l_);
				CqlDateTime n_ = context.Operators.Start(m_);
				CqlInterval<CqlDateTime> o_ = CQMCommon_2_0_000.Instance.HospitalizationWithObservation(context, InpatientHospitalization);
				CqlDateTime p_ = context.Operators.Start(o_);
				CqlQuantity q_ = context.Operators.Quantity(72m, "hours");
				CqlDateTime r_ = context.Operators.Add(p_, q_);
				CqlDateTime t_ = context.Operators.End(o_);
				CqlInterval<CqlDateTime> u_ = context.Operators.Interval(r_, t_, true, true);
				bool? v_ = context.Operators.In<CqlDateTime>(n_, u_, default);
				Code<ObservationStatus> w_ = SkinExam?.StatusElement;
				ObservationStatus? x_ = w_?.Value;
				Code<ObservationStatus> y_ = context.Operators.Convert<Code<ObservationStatus>>(x_);
				string z_ = context.Operators.Convert<string>(y_);
				string[] aa_ = [
					"final",
					"amended",
					"corrected",
				];
				bool? ab_ = context.Operators.In<string>(z_, aa_ as IEnumerable<string>);
				bool? ac_ = context.Operators.And(v_, ab_);
				DataType ad_ = SkinExam?.Value;
				object ae_ = FHIRHelpers_4_3_000.Instance.ToValue(context, ad_);
				CqlValueSet af_ = this.Pressure_Injury_Deep_Tissue(context);
				bool? ag_ = context.Operators.ConceptInValueSet(ae_ as CqlConcept, af_);
				List<Observation.ComponentComponent> ah_ = SkinExam?.Component;
				bool? ai_				(Observation.ComponentComponent @this)
				{
					CodeableConcept aq_ = @this?.Code;
					CqlConcept ar_ = FHIRHelpers_4_3_000.Instance.ToConcept(context, aq_);
					bool? as_ = context.Operators.Not((bool?)(ar_ is null));

					return as_;
				};
				IEnumerable<Observation.ComponentComponent> aj_ = context.Operators.Where<Observation.ComponentComponent>((IEnumerable<Observation.ComponentComponent>)ah_, ai_);
				CqlConcept ak_				(Observation.ComponentComponent @this)
				{
					CodeableConcept at_ = @this?.Code;
					CqlConcept au_ = FHIRHelpers_4_3_000.Instance.ToConcept(context, at_);

					return au_;
				};
				IEnumerable<CqlConcept> al_ = context.Operators.Select<Observation.ComponentComponent, CqlConcept>(aj_, ak_);
				bool? an_ = context.Operators.ConceptsInValueSet(al_, af_);
				bool? ao_ = context.Operators.Or(ag_, an_);
				bool? ap_ = context.Operators.And(ac_, ao_);

				return ap_;
			};
			IEnumerable<Observation> h_ = context.Operators.Where<Observation>(f_, g_);
			Encounter i_			(Observation SkinExam) => 
				InpatientHospitalization;
			IEnumerable<Encounter> j_ = context.Operators.Select<Observation, Encounter>(h_, i_);

			return j_;
		};
		IEnumerable<Encounter> c_ = context.Operators.SelectMany<Encounter, Encounter>(a_, b_);

		return c_;
	}


    [CqlDeclaration("Encounter with New Deep Tissue Pressure Injury Not POA")]
	public IEnumerable<Encounter> Encounter_with_New_Deep_Tissue_Pressure_Injury_Not_POA	(CqlContext context)
	{
		IEnumerable<Encounter> a_ = this.Encounter_with_New_Deep_Tissue_Pressure_Injury_Not_POA_by_Indicator(context);
		IEnumerable<Encounter> b_ = this.Encounter_with_New_Deep_Tissue_Pressure_Injury_by_Skin_Exam_after_First_72_Hours(context);
		IEnumerable<Encounter> c_ = context.Operators.Union<Encounter>(a_, b_);

		return c_;
	}


    [CqlDeclaration("Encounter with New Stage 2, 3, 4 or Unstageable Pressure Injury Not POA by Indicator")]
	public IEnumerable<Encounter> Encounter_with_New_Stage_2__3__4_or_Unstageable_Pressure_Injury_Not_POA_by_Indicator	(CqlContext context)
	{
		IEnumerable<Encounter> a_ = this.Encounter_with_Age_18_and_Older(context);
		bool? b_		(Encounter InpatientHospitalization)
		{
			List<Encounter.DiagnosisComponent> d_ = InpatientHospitalization?.Diagnosis;
			bool? e_			(Encounter.DiagnosisComponent Stage234UnstageablePressureInjury)
			{
				ResourceReference h_ = Stage234UnstageablePressureInjury?.Condition;
				Condition i_ = CQMCommon_2_0_000.Instance.getCondition(context, h_);
				CodeableConcept j_ = i_?.Code;
				CqlConcept k_ = FHIRHelpers_4_3_000.Instance.ToConcept(context, j_);
				CqlValueSet l_ = this.Pressure_Injury_Stage_2__3__4__or_Unstageable_Diagnoses(context);
				bool? m_ = context.Operators.ConceptInValueSet(k_, l_);
				bool? n_				(Extension @this)
				{
					string w_ = @this?.Url;
					FhirString x_ = context.Operators.Convert<FhirString>(w_);
					string y_ = FHIRHelpers_4_3_000.Instance.ToString(context, x_);
					bool? z_ = context.Operators.Equal(y_, "http://hl7.org/fhir/us/qicore/StructureDefinition/qicore-encounter-diagnosisPresentOnAdmission");

					return z_;
				};
				IEnumerable<Extension> o_ = context.Operators.Where<Extension>((IEnumerable<Extension>)(Stage234UnstageablePressureInjury is Element
<<<<<<< HEAD
	? (Stage234UnstageablePressureInjury as Element).Extension
	: default), n_);
=======
						? (Stage234UnstageablePressureInjury as Element).Extension
						: default), n_);
>>>>>>> 3aa01216
				object p_				(Extension @this)
				{
					DataType aa_ = @this?.Value;

					return aa_;
				};
				IEnumerable<object> q_ = context.Operators.Select<Extension, object>(o_, p_);
				object r_ = context.Operators.SingletonFrom<object>(q_);
				CqlConcept s_ = FHIRHelpers_4_3_000.Instance.ToConcept(context, r_ as CodeableConcept);
				CqlValueSet t_ = this.Not_Present_On_Admission_or_Documentation_Insufficient_to_Determine(context);
				bool? u_ = context.Operators.ConceptInValueSet(s_, t_);
				bool? v_ = context.Operators.And(m_, u_);

				return v_;
			};
			IEnumerable<Encounter.DiagnosisComponent> f_ = context.Operators.Where<Encounter.DiagnosisComponent>((IEnumerable<Encounter.DiagnosisComponent>)d_, e_);
			bool? g_ = context.Operators.Exists<Encounter.DiagnosisComponent>(f_);

			return g_;
		};
		IEnumerable<Encounter> c_ = context.Operators.Where<Encounter>(a_, b_);

		return c_;
	}


    [CqlDeclaration("Encounter with New Stage 2, 3, 4 or Unstageable Pressure Injury by Skin Exam after First 24 Hours")]
	public IEnumerable<Encounter> Encounter_with_New_Stage_2__3__4_or_Unstageable_Pressure_Injury_by_Skin_Exam_after_First_24_Hours	(CqlContext context)
	{
		IEnumerable<Encounter> a_ = this.Encounter_with_Age_18_and_Older(context);
		IEnumerable<Encounter> b_		(Encounter InpatientHospitalization)
		{
			CqlCode d_ = this.Physical_findings_of_Skin(context);
			IEnumerable<CqlCode> e_ = context.Operators.ToList<CqlCode>(d_);
			IEnumerable<Observation> f_ = context.Operators.Retrieve<Observation>(new RetrieveParameters(default, default, e_, "http://hl7.org/fhir/us/qicore/StructureDefinition/qicore-observation"));
			bool? g_			(Observation SkinExam)
			{
				DataType k_ = SkinExam?.Effective;
				object l_ = FHIRHelpers_4_3_000.Instance.ToValue(context, k_);
				CqlInterval<CqlDateTime> m_ = QICoreCommon_2_0_000.Instance.ToInterval(context, l_);
				CqlDateTime n_ = context.Operators.Start(m_);
				CqlInterval<CqlDateTime> o_ = CQMCommon_2_0_000.Instance.HospitalizationWithObservation(context, InpatientHospitalization);
				CqlDateTime p_ = context.Operators.Start(o_);
				CqlQuantity q_ = context.Operators.Quantity(24m, "hours");
				CqlDateTime r_ = context.Operators.Add(p_, q_);
				CqlDateTime t_ = context.Operators.End(o_);
				CqlInterval<CqlDateTime> u_ = context.Operators.Interval(r_, t_, true, true);
				bool? v_ = context.Operators.In<CqlDateTime>(n_, u_, default);
				Code<ObservationStatus> w_ = SkinExam?.StatusElement;
				ObservationStatus? x_ = w_?.Value;
				Code<ObservationStatus> y_ = context.Operators.Convert<Code<ObservationStatus>>(x_);
				string z_ = context.Operators.Convert<string>(y_);
				string[] aa_ = [
					"final",
					"amended",
					"corrected",
				];
				bool? ab_ = context.Operators.In<string>(z_, aa_ as IEnumerable<string>);
				bool? ac_ = context.Operators.And(v_, ab_);
				DataType ad_ = SkinExam?.Value;
				object ae_ = FHIRHelpers_4_3_000.Instance.ToValue(context, ad_);
				CqlValueSet af_ = this.Pressure_Injury_Stage_2__3__4_or_Unstageable(context);
				bool? ag_ = context.Operators.ConceptInValueSet(ae_ as CqlConcept, af_);
				List<Observation.ComponentComponent> ah_ = SkinExam?.Component;
				bool? ai_				(Observation.ComponentComponent @this)
				{
					CodeableConcept aq_ = @this?.Code;
					CqlConcept ar_ = FHIRHelpers_4_3_000.Instance.ToConcept(context, aq_);
					bool? as_ = context.Operators.Not((bool?)(ar_ is null));

					return as_;
				};
				IEnumerable<Observation.ComponentComponent> aj_ = context.Operators.Where<Observation.ComponentComponent>((IEnumerable<Observation.ComponentComponent>)ah_, ai_);
				CqlConcept ak_				(Observation.ComponentComponent @this)
				{
					CodeableConcept at_ = @this?.Code;
					CqlConcept au_ = FHIRHelpers_4_3_000.Instance.ToConcept(context, at_);

					return au_;
				};
				IEnumerable<CqlConcept> al_ = context.Operators.Select<Observation.ComponentComponent, CqlConcept>(aj_, ak_);
				bool? an_ = context.Operators.ConceptsInValueSet(al_, af_);
				bool? ao_ = context.Operators.Or(ag_, an_);
				bool? ap_ = context.Operators.And(ac_, ao_);

				return ap_;
			};
			IEnumerable<Observation> h_ = context.Operators.Where<Observation>(f_, g_);
			Encounter i_			(Observation SkinExam) => 
				InpatientHospitalization;
			IEnumerable<Encounter> j_ = context.Operators.Select<Observation, Encounter>(h_, i_);

			return j_;
		};
		IEnumerable<Encounter> c_ = context.Operators.SelectMany<Encounter, Encounter>(a_, b_);

		return c_;
	}


    [CqlDeclaration("Encounter with New Stage 2, 3, 4 or Unstageable Pressure Injury Not POA")]
	public IEnumerable<Encounter> Encounter_with_New_Stage_2__3__4_or_Unstageable_Pressure_Injury_Not_POA	(CqlContext context)
	{
		IEnumerable<Encounter> a_ = this.Encounter_with_New_Stage_2__3__4_or_Unstageable_Pressure_Injury_Not_POA_by_Indicator(context);
		IEnumerable<Encounter> b_ = this.Encounter_with_New_Stage_2__3__4_or_Unstageable_Pressure_Injury_by_Skin_Exam_after_First_24_Hours(context);
		IEnumerable<Encounter> c_ = context.Operators.Union<Encounter>(a_, b_);

		return c_;
	}


    [CqlDeclaration("Numerator")]
	public IEnumerable<Encounter> Numerator	(CqlContext context)
	{
		IEnumerable<Encounter> a_ = this.Encounter_with_New_Deep_Tissue_Pressure_Injury_Not_POA(context);
		IEnumerable<Encounter> b_ = this.Encounter_with_New_Stage_2__3__4_or_Unstageable_Pressure_Injury_Not_POA(context);
		IEnumerable<Encounter> c_ = context.Operators.Union<Encounter>(a_, b_);

		return c_;
	}


    [CqlDeclaration("SDE Ethnicity")]
<<<<<<< HEAD
	public (CqlTupleMetadata, IEnumerable<CqlCode> codes, string display)? SDE_Ethnicity	(CqlContext context)
=======
	public (IEnumerable<CqlCode> codes, string display)? SDE_Ethnicity	(CqlContext context)
>>>>>>> 3aa01216
	{
		(CqlTupleMetadata, IEnumerable<CqlCode> codes, string display)? a_ = SupplementalDataElements_3_4_000.Instance.SDE_Ethnicity(context);

		return a_;
	}


    [CqlDeclaration("SDE Payer")]
<<<<<<< HEAD
	public IEnumerable<(CqlTupleMetadata, CqlConcept code, CqlInterval<CqlDateTime> period)?> SDE_Payer	(CqlContext context)
=======
	public IEnumerable<(CqlConcept code, CqlInterval<CqlDateTime> period)?> SDE_Payer	(CqlContext context)
>>>>>>> 3aa01216
	{
		IEnumerable<(CqlTupleMetadata, CqlConcept code, CqlInterval<CqlDateTime> period)?> a_ = SupplementalDataElements_3_4_000.Instance.SDE_Payer(context);

		return a_;
	}


    [CqlDeclaration("SDE Race")]
<<<<<<< HEAD
	public (CqlTupleMetadata, IEnumerable<CqlCode> codes, string display)? SDE_Race	(CqlContext context)
=======
	public (IEnumerable<CqlCode> codes, string display)? SDE_Race	(CqlContext context)
>>>>>>> 3aa01216
	{
		(CqlTupleMetadata, IEnumerable<CqlCode> codes, string display)? a_ = SupplementalDataElements_3_4_000.Instance.SDE_Race(context);

		return a_;
	}


    [CqlDeclaration("SDE Sex")]
	public CqlCode SDE_Sex	(CqlContext context)
	{
		CqlCode a_ = SupplementalDataElements_3_4_000.Instance.SDE_Sex(context);

		return a_;
	}

}<|MERGE_RESOLUTION|>--- conflicted
+++ resolved
@@ -202,13 +202,8 @@
 					return z_;
 				};
 				IEnumerable<Extension> o_ = context.Operators.Where<Extension>((IEnumerable<Extension>)(EncounterDiag is Element
-<<<<<<< HEAD
-	? (EncounterDiag as Element).Extension
-	: default), n_);
-=======
 						? (EncounterDiag as Element).Extension
 						: default), n_);
->>>>>>> 3aa01216
 				object p_				(Extension @this)
 				{
 					DataType aa_ = @this?.Value;
@@ -325,13 +320,8 @@
 					return z_;
 				};
 				IEnumerable<Extension> o_ = context.Operators.Where<Extension>((IEnumerable<Extension>)(Stage234UnstageablePressureInjury is Element
-<<<<<<< HEAD
-	? (Stage234UnstageablePressureInjury as Element).Extension
-	: default), n_);
-=======
 						? (Stage234UnstageablePressureInjury as Element).Extension
 						: default), n_);
->>>>>>> 3aa01216
 				object p_				(Extension @this)
 				{
 					DataType aa_ = @this?.Value;
@@ -488,13 +478,8 @@
 					return z_;
 				};
 				IEnumerable<Extension> o_ = context.Operators.Where<Extension>((IEnumerable<Extension>)(EncounterDiag is Element
-<<<<<<< HEAD
-	? (EncounterDiag as Element).Extension
-	: default), n_);
-=======
 						? (EncounterDiag as Element).Extension
 						: default), n_);
->>>>>>> 3aa01216
 				object p_				(Extension @this)
 				{
 					DataType aa_ = @this?.Value;
@@ -631,13 +616,8 @@
 					return z_;
 				};
 				IEnumerable<Extension> o_ = context.Operators.Where<Extension>((IEnumerable<Extension>)(Stage234UnstageablePressureInjury is Element
-<<<<<<< HEAD
-	? (Stage234UnstageablePressureInjury as Element).Extension
-	: default), n_);
-=======
 						? (Stage234UnstageablePressureInjury as Element).Extension
 						: default), n_);
->>>>>>> 3aa01216
 				object p_				(Extension @this)
 				{
 					DataType aa_ = @this?.Value;
@@ -761,11 +741,7 @@
 
 
     [CqlDeclaration("SDE Ethnicity")]
-<<<<<<< HEAD
 	public (CqlTupleMetadata, IEnumerable<CqlCode> codes, string display)? SDE_Ethnicity	(CqlContext context)
-=======
-	public (IEnumerable<CqlCode> codes, string display)? SDE_Ethnicity	(CqlContext context)
->>>>>>> 3aa01216
 	{
 		(CqlTupleMetadata, IEnumerable<CqlCode> codes, string display)? a_ = SupplementalDataElements_3_4_000.Instance.SDE_Ethnicity(context);
 
@@ -774,11 +750,7 @@
 
 
     [CqlDeclaration("SDE Payer")]
-<<<<<<< HEAD
 	public IEnumerable<(CqlTupleMetadata, CqlConcept code, CqlInterval<CqlDateTime> period)?> SDE_Payer	(CqlContext context)
-=======
-	public IEnumerable<(CqlConcept code, CqlInterval<CqlDateTime> period)?> SDE_Payer	(CqlContext context)
->>>>>>> 3aa01216
 	{
 		IEnumerable<(CqlTupleMetadata, CqlConcept code, CqlInterval<CqlDateTime> period)?> a_ = SupplementalDataElements_3_4_000.Instance.SDE_Payer(context);
 
@@ -787,11 +759,7 @@
 
 
     [CqlDeclaration("SDE Race")]
-<<<<<<< HEAD
 	public (CqlTupleMetadata, IEnumerable<CqlCode> codes, string display)? SDE_Race	(CqlContext context)
-=======
-	public (IEnumerable<CqlCode> codes, string display)? SDE_Race	(CqlContext context)
->>>>>>> 3aa01216
 	{
 		(CqlTupleMetadata, IEnumerable<CqlCode> codes, string display)? a_ = SupplementalDataElements_3_4_000.Instance.SDE_Race(context);
 
