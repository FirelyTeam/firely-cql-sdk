﻿using System;
using System.Linq;
using System.Collections.Generic;
using Hl7.Cql.Runtime;
using Hl7.Cql.Primitives;
using Hl7.Cql.Abstractions;
using Hl7.Cql.ValueSets;
using Hl7.Cql.Iso8601;
using System.Reflection;
using Hl7.Fhir.Model;
using Range = Hl7.Fhir.Model.Range;
using Task = Hl7.Fhir.Model.Task;
[System.CodeDom.Compiler.GeneratedCode(".NET Code Generation", "2.0.2.0")]
[CqlLibrary("SupplementalDataElements", "3.4.000")]
public class SupplementalDataElements_3_4_000
{


    internal CqlContext context;

    #region Cached values

    internal Lazy<CqlValueSet> __Ethnicity;
    internal Lazy<CqlValueSet> __ONC_Administrative_Sex;
    internal Lazy<CqlValueSet> __Payer_Type;
    internal Lazy<CqlValueSet> __Race;
    internal Lazy<Patient> __Patient;
    internal Lazy<(IEnumerable<CqlCode> codes, string display)?> __SDE_Ethnicity;
    internal Lazy<IEnumerable<(CqlConcept code, CqlInterval<CqlDateTime> period)?>> __SDE_Payer;
    internal Lazy<(IEnumerable<CqlCode> codes, string display)?> __SDE_Race;
    internal Lazy<CqlCode> __SDE_Sex;

    #endregion
    public SupplementalDataElements_3_4_000(CqlContext context)
    {
        this.context = context ?? throw new ArgumentNullException("context");

        FHIRHelpers_4_3_000 = new FHIRHelpers_4_3_000(context);

        __Ethnicity = new Lazy<CqlValueSet>(this.Ethnicity_Value);
        __ONC_Administrative_Sex = new Lazy<CqlValueSet>(this.ONC_Administrative_Sex_Value);
        __Payer_Type = new Lazy<CqlValueSet>(this.Payer_Type_Value);
        __Race = new Lazy<CqlValueSet>(this.Race_Value);
        __Patient = new Lazy<Patient>(this.Patient_Value);
        __SDE_Ethnicity = new Lazy<(IEnumerable<CqlCode> codes, string display)?>(this.SDE_Ethnicity_Value);
        __SDE_Payer = new Lazy<IEnumerable<(CqlConcept code, CqlInterval<CqlDateTime> period)?>>(this.SDE_Payer_Value);
        __SDE_Race = new Lazy<(IEnumerable<CqlCode> codes, string display)?>(this.SDE_Race_Value);
        __SDE_Sex = new Lazy<CqlCode>(this.SDE_Sex_Value);
    }
    #region Dependencies

    public FHIRHelpers_4_3_000 FHIRHelpers_4_3_000 { get; }

    #endregion

	private CqlValueSet Ethnicity_Value() => 
		new CqlValueSet("http://cts.nlm.nih.gov/fhir/ValueSet/2.16.840.1.114222.4.11.837", default);

    [CqlDeclaration("Ethnicity")]
    [CqlValueSet("http://cts.nlm.nih.gov/fhir/ValueSet/2.16.840.1.114222.4.11.837")]
	public CqlValueSet Ethnicity() => 
		__Ethnicity.Value;

	private CqlValueSet ONC_Administrative_Sex_Value() => 
		new CqlValueSet("http://cts.nlm.nih.gov/fhir/ValueSet/2.16.840.1.113762.1.4.1", default);

    [CqlDeclaration("ONC Administrative Sex")]
    [CqlValueSet("http://cts.nlm.nih.gov/fhir/ValueSet/2.16.840.1.113762.1.4.1")]
	public CqlValueSet ONC_Administrative_Sex() => 
		__ONC_Administrative_Sex.Value;

	private CqlValueSet Payer_Type_Value() => 
		new CqlValueSet("http://cts.nlm.nih.gov/fhir/ValueSet/2.16.840.1.114222.4.11.3591", default);

    [CqlDeclaration("Payer Type")]
    [CqlValueSet("http://cts.nlm.nih.gov/fhir/ValueSet/2.16.840.1.114222.4.11.3591")]
	public CqlValueSet Payer_Type() => 
		__Payer_Type.Value;

	private CqlValueSet Race_Value() => 
		new CqlValueSet("http://cts.nlm.nih.gov/fhir/ValueSet/2.16.840.1.114222.4.11.836", default);

    [CqlDeclaration("Race")]
    [CqlValueSet("http://cts.nlm.nih.gov/fhir/ValueSet/2.16.840.1.114222.4.11.836")]
	public CqlValueSet Race() => 
		__Race.Value;

	private Patient Patient_Value()
	{
		IEnumerable<Patient> a_ = context.Operators.RetrieveByValueSet<Patient>(default, default);
		Patient b_ = context.Operators.SingletonFrom<Patient>(a_);

		return b_;
	}

    [CqlDeclaration("Patient")]
	public Patient Patient() => 
		__Patient.Value;

	private (IEnumerable<CqlCode> codes, string display)? SDE_Ethnicity_Value()
	{
		List<Extension> a_()
		{
			bool i_()
			{
				Patient j_ = this.Patient();
				bool k_ = j_ is DomainResource;

				return k_;
			};
			if (i_())
			{
				Patient l_ = this.Patient();

				return (l_ as DomainResource).Extension;
			}
			else
			{
				return default;
			}
		};
		bool? b_(Extension @this)
		{
			string m_ = @this?.Url;
			FhirString n_ = context.Operators.Convert<FhirString>(m_);
			string o_ = FHIRHelpers_4_3_000.ToString(n_);
			bool? p_ = context.Operators.Equal(o_, "http://hl7.org/fhir/us/core/StructureDefinition/us-core-ethnicity");

			return p_;
		};
		IEnumerable<Extension> c_ = context.Operators.Where<Extension>((IEnumerable<Extension>)a_(), b_);
		Extension d_ = context.Operators.SingletonFrom<Extension>(c_);
		Extension[] e_ = [
			d_,
		];
		(IEnumerable<CqlCode> codes, string display)? f_(Extension E)
		{
			bool? q_(Extension @this)
			{
				string al_ = @this?.Url;
				FhirString am_ = context.Operators.Convert<FhirString>(al_);
				string an_ = FHIRHelpers_4_3_000.ToString(am_);
				bool? ao_ = context.Operators.Equal(an_, "ombCategory");

				return ao_;
			};
			IEnumerable<Extension> r_ = context.Operators.Where<Extension>((IEnumerable<Extension>)((E is Element)
					? ((E as Element).Extension)
<<<<<<< HEAD
					: null), q_);
			object s_(Extension @this)
=======
					: default), q_);
			DataType s_(Extension @this)
>>>>>>> a44c38bd
			{
				DataType ap_ = @this?.Value;

				return ap_;
			};
			IEnumerable<object> t_ = context.Operators.Select<Extension, object>(r_, s_);
			object u_ = context.Operators.SingletonFrom<object>(t_);
			CqlCode v_ = FHIRHelpers_4_3_000.ToCode((u_ as Coding));
			CqlCode[] w_ = [
				v_,
			];
			bool? x_(Extension @this)
			{
				string aq_ = @this?.Url;
				FhirString ar_ = context.Operators.Convert<FhirString>(aq_);
				string as_ = FHIRHelpers_4_3_000.ToString(ar_);
				bool? at_ = context.Operators.Equal(as_, "detailed");

				return at_;
			};
			IEnumerable<Extension> y_ = context.Operators.Where<Extension>((IEnumerable<Extension>)((E is Element)
					? ((E as Element).Extension)
<<<<<<< HEAD
					: null), x_);
			object z_(Extension @this)
=======
					: default), y_);
			DataType aa_(Extension @this)
>>>>>>> a44c38bd
			{
				DataType au_ = @this?.Value;

				return au_;
			};
			IEnumerable<object> aa_ = context.Operators.Select<Extension, object>(y_, z_);
			CqlCode ab_(object @this)
			{
				CqlCode av_ = FHIRHelpers_4_3_000.ToCode((@this as Coding));

				return av_;
			};
			IEnumerable<CqlCode> ac_ = context.Operators.Select<object, CqlCode>(aa_, ab_);
			IEnumerable<CqlCode> ad_ = context.Operators.Union<CqlCode>((w_ as IEnumerable<CqlCode>), ac_);
			bool? ae_(Extension @this)
			{
				string aw_ = @this?.Url;
				FhirString ax_ = context.Operators.Convert<FhirString>(aw_);
				string ay_ = FHIRHelpers_4_3_000.ToString(ax_);
				bool? az_ = context.Operators.Equal(ay_, "text");

				return az_;
			};
			IEnumerable<Extension> af_ = context.Operators.Where<Extension>((IEnumerable<Extension>)((E is Element)
					? ((E as Element).Extension)
<<<<<<< HEAD
					: null), ae_);
			DataType ag_(Extension @this)
=======
					: default), af_);
			DataType ah_(Extension @this)
>>>>>>> a44c38bd
			{
				DataType ba_ = @this?.Value;

				return ba_;
			};
			IEnumerable<DataType> ah_ = context.Operators.Select<Extension, DataType>(af_, ag_);
			DataType ai_ = context.Operators.SingletonFrom<DataType>(ah_);
			string aj_ = context.Operators.Convert<string>(ai_);
			(IEnumerable<CqlCode> codes, string display)? ak_ = (ad_, aj_);

			return ak_;
		};
		IEnumerable<(IEnumerable<CqlCode> codes, string display)?> g_ = context.Operators.Select<Extension, (IEnumerable<CqlCode> codes, string display)?>((IEnumerable<Extension>)e_, f_);
		(IEnumerable<CqlCode> codes, string display)? h_ = context.Operators.SingletonFrom<(IEnumerable<CqlCode> codes, string display)?>(g_);

		return h_;
	}

    [CqlDeclaration("SDE Ethnicity")]
	public (IEnumerable<CqlCode> codes, string display)? SDE_Ethnicity() => 
		__SDE_Ethnicity.Value;

	private IEnumerable<(CqlConcept code, CqlInterval<CqlDateTime> period)?> SDE_Payer_Value()
	{
		CqlValueSet a_ = this.Payer_Type();
		IEnumerable<Coverage> b_ = context.Operators.RetrieveByValueSet<Coverage>(a_, default);
		(CqlConcept code, CqlInterval<CqlDateTime> period)? c_(Coverage Payer)
		{
			CodeableConcept e_ = Payer?.Type;
			CqlConcept f_ = FHIRHelpers_4_3_000.ToConcept(e_);
			Period g_ = Payer?.Period;
			CqlInterval<CqlDateTime> h_ = FHIRHelpers_4_3_000.ToInterval(g_);
			(CqlConcept code, CqlInterval<CqlDateTime> period)? i_ = (f_, h_);

			return i_;
		};
		IEnumerable<(CqlConcept code, CqlInterval<CqlDateTime> period)?> d_ = context.Operators.Select<Coverage, (CqlConcept code, CqlInterval<CqlDateTime> period)?>(b_, c_);

		return d_;
	}

    [CqlDeclaration("SDE Payer")]
	public IEnumerable<(CqlConcept code, CqlInterval<CqlDateTime> period)?> SDE_Payer() => 
		__SDE_Payer.Value;

	private (IEnumerable<CqlCode> codes, string display)? SDE_Race_Value()
	{
		List<Extension> a_()
		{
			bool i_()
			{
				Patient j_ = this.Patient();
				bool k_ = j_ is DomainResource;

				return k_;
			};
			if (i_())
			{
				Patient l_ = this.Patient();

				return (l_ as DomainResource).Extension;
			}
			else
			{
				return default;
			}
		};
		bool? b_(Extension @this)
		{
			string m_ = @this?.Url;
			FhirString n_ = context.Operators.Convert<FhirString>(m_);
			string o_ = FHIRHelpers_4_3_000.ToString(n_);
			bool? p_ = context.Operators.Equal(o_, "http://hl7.org/fhir/us/core/StructureDefinition/us-core-race");

			return p_;
		};
		IEnumerable<Extension> c_ = context.Operators.Where<Extension>((IEnumerable<Extension>)a_(), b_);
		Extension d_ = context.Operators.SingletonFrom<Extension>(c_);
		Extension[] e_ = [
			d_,
		];
		(IEnumerable<CqlCode> codes, string display)? f_(Extension R)
		{
			bool? q_(Extension @this)
			{
				string ak_ = @this?.Url;
				FhirString al_ = context.Operators.Convert<FhirString>(ak_);
				string am_ = FHIRHelpers_4_3_000.ToString(al_);
				bool? an_ = context.Operators.Equal(am_, "ombCategory");

				return an_;
			};
			IEnumerable<Extension> r_ = context.Operators.Where<Extension>((IEnumerable<Extension>)((R is Element)
					? ((R as Element).Extension)
<<<<<<< HEAD
					: null), q_);
			object s_(Extension @this)
=======
					: default), q_);
			DataType s_(Extension @this)
>>>>>>> a44c38bd
			{
				DataType ao_ = @this?.Value;

				return ao_;
			};
			IEnumerable<object> t_ = context.Operators.Select<Extension, object>(r_, s_);
			CqlCode u_(object @this)
			{
				CqlCode ap_ = FHIRHelpers_4_3_000.ToCode((@this as Coding));

				return ap_;
			};
			IEnumerable<CqlCode> v_ = context.Operators.Select<object, CqlCode>(t_, u_);
			bool? w_(Extension @this)
			{
				string aq_ = @this?.Url;
				FhirString ar_ = context.Operators.Convert<FhirString>(aq_);
				string as_ = FHIRHelpers_4_3_000.ToString(ar_);
				bool? at_ = context.Operators.Equal(as_, "detailed");

				return at_;
			};
			IEnumerable<Extension> x_ = context.Operators.Where<Extension>((IEnumerable<Extension>)((R is Element)
					? ((R as Element).Extension)
<<<<<<< HEAD
					: null), w_);
			object y_(Extension @this)
=======
					: default), w_);
			DataType y_(Extension @this)
>>>>>>> a44c38bd
			{
				DataType au_ = @this?.Value;

				return au_;
			};
			IEnumerable<object> z_ = context.Operators.Select<Extension, object>(x_, y_);
			CqlCode aa_(object @this)
			{
				CqlCode av_ = FHIRHelpers_4_3_000.ToCode((@this as Coding));

				return av_;
			};
			IEnumerable<CqlCode> ab_ = context.Operators.Select<object, CqlCode>(z_, aa_);
			IEnumerable<CqlCode> ac_ = context.Operators.Union<CqlCode>(v_, ab_);
			bool? ad_(Extension @this)
			{
				string aw_ = @this?.Url;
				FhirString ax_ = context.Operators.Convert<FhirString>(aw_);
				string ay_ = FHIRHelpers_4_3_000.ToString(ax_);
				bool? az_ = context.Operators.Equal(ay_, "text");

				return az_;
			};
			IEnumerable<Extension> ae_ = context.Operators.Where<Extension>((IEnumerable<Extension>)((R is Element)
					? ((R as Element).Extension)
					: default), ad_);
			DataType af_(Extension @this)
			{
				DataType ba_ = @this?.Value;

				return ba_;
			};
			IEnumerable<DataType> ag_ = context.Operators.Select<Extension, DataType>(ae_, af_);
			DataType ah_ = context.Operators.SingletonFrom<DataType>(ag_);
			string ai_ = context.Operators.Convert<string>(ah_);
			(IEnumerable<CqlCode> codes, string display)? aj_ = (ac_, ai_);

			return aj_;
		};
		IEnumerable<(IEnumerable<CqlCode> codes, string display)?> g_ = context.Operators.Select<Extension, (IEnumerable<CqlCode> codes, string display)?>((IEnumerable<Extension>)e_, f_);
		(IEnumerable<CqlCode> codes, string display)? h_ = context.Operators.SingletonFrom<(IEnumerable<CqlCode> codes, string display)?>(g_);

		return h_;
	}

    [CqlDeclaration("SDE Race")]
	public (IEnumerable<CqlCode> codes, string display)? SDE_Race() => 
		__SDE_Race.Value;

	private CqlCode SDE_Sex_Value()
	{
		CqlCode a_()
		{
			bool b_()
			{
				Patient d_ = this.Patient();
				Code<AdministrativeGender> e_ = d_?.GenderElement;
				AdministrativeGender? f_ = e_?.Value;
				string g_ = context.Operators.Convert<string>(f_);
				bool? h_ = context.Operators.Equal(g_, "male");

				return (h_ ?? false);
			};
			bool c_()
			{
				Patient i_ = this.Patient();
				Code<AdministrativeGender> j_ = i_?.GenderElement;
				AdministrativeGender? k_ = j_?.Value;
				string l_ = context.Operators.Convert<string>(k_);
				bool? m_ = context.Operators.Equal(l_, "female");

				return (m_ ?? false);
			};
			if (b_())
			{
				return new CqlCode("M", "http://hl7.org/fhir/v3/AdministrativeGender", null, "Male");
			}
			else if (c_())
			{
				return new CqlCode("F", "http://hl7.org/fhir/v3/AdministrativeGender", null, "Female");
			}
			else
			{
				return default;
			}
		};

		return a_();
	}

    [CqlDeclaration("SDE Sex")]
	public CqlCode SDE_Sex() => 
		__SDE_Sex.Value;

}<|MERGE_RESOLUTION|>--- conflicted
+++ resolved
@@ -146,13 +146,8 @@
 			};
 			IEnumerable<Extension> r_ = context.Operators.Where<Extension>((IEnumerable<Extension>)((E is Element)
 					? ((E as Element).Extension)
-<<<<<<< HEAD
-					: null), q_);
+					: default), q_);
 			object s_(Extension @this)
-=======
-					: default), q_);
-			DataType s_(Extension @this)
->>>>>>> a44c38bd
 			{
 				DataType ap_ = @this?.Value;
 
@@ -175,13 +170,8 @@
 			};
 			IEnumerable<Extension> y_ = context.Operators.Where<Extension>((IEnumerable<Extension>)((E is Element)
 					? ((E as Element).Extension)
-<<<<<<< HEAD
-					: null), x_);
+					: default), x_);
 			object z_(Extension @this)
-=======
-					: default), y_);
-			DataType aa_(Extension @this)
->>>>>>> a44c38bd
 			{
 				DataType au_ = @this?.Value;
 
@@ -207,13 +197,8 @@
 			};
 			IEnumerable<Extension> af_ = context.Operators.Where<Extension>((IEnumerable<Extension>)((E is Element)
 					? ((E as Element).Extension)
-<<<<<<< HEAD
-					: null), ae_);
+					: default), ae_);
 			DataType ag_(Extension @this)
-=======
-					: default), af_);
-			DataType ah_(Extension @this)
->>>>>>> a44c38bd
 			{
 				DataType ba_ = @this?.Value;
 
@@ -308,13 +293,8 @@
 			};
 			IEnumerable<Extension> r_ = context.Operators.Where<Extension>((IEnumerable<Extension>)((R is Element)
 					? ((R as Element).Extension)
-<<<<<<< HEAD
-					: null), q_);
+					: default), q_);
 			object s_(Extension @this)
-=======
-					: default), q_);
-			DataType s_(Extension @this)
->>>>>>> a44c38bd
 			{
 				DataType ao_ = @this?.Value;
 
@@ -339,13 +319,8 @@
 			};
 			IEnumerable<Extension> x_ = context.Operators.Where<Extension>((IEnumerable<Extension>)((R is Element)
 					? ((R as Element).Extension)
-<<<<<<< HEAD
-					: null), w_);
+					: default), w_);
 			object y_(Extension @this)
-=======
-					: default), w_);
-			DataType y_(Extension @this)
->>>>>>> a44c38bd
 			{
 				DataType au_ = @this?.Value;
 
