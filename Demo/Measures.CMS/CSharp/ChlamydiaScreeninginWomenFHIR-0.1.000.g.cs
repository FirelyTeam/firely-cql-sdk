﻿using System;
using System.Linq;
using System.Collections.Generic;
using Hl7.Cql.Runtime;
using Hl7.Cql.Primitives;
using Hl7.Cql.Abstractions;
using Hl7.Cql.ValueSets;
using Hl7.Cql.Iso8601;
using System.Reflection;
using Hl7.Cql.Operators;
using Hl7.Fhir.Model;
using Range = Hl7.Fhir.Model.Range;
using Task = Hl7.Fhir.Model.Task;
[System.CodeDom.Compiler.GeneratedCode(".NET Code Generation", "2.0.5.0")]
[CqlLibrary("ChlamydiaScreeninginWomenFHIR", "0.1.000")]
public partial class ChlamydiaScreeninginWomenFHIR_0_1_000 : ILibrary, ISingleton<ChlamydiaScreeninginWomenFHIR_0_1_000>
{
    private ChlamydiaScreeninginWomenFHIR_0_1_000() {}

    public static ChlamydiaScreeninginWomenFHIR_0_1_000 Instance { get; } = new();

    #region Library Members
    public string Name => "ChlamydiaScreeninginWomenFHIR";
    public string Version => "0.1.000";
    public ILibrary[] Dependencies => [FHIRHelpers_4_3_000.Instance, QICoreCommon_2_0_000.Instance, CQMCommon_2_0_000.Instance, SupplementalDataElements_3_4_000.Instance, Hospice_6_9_000.Instance, CumulativeMedicationDuration_4_0_000.Instance, Status_1_6_000.Instance];
    #endregion Library Members

    [CqlDeclaration("Chlamydia Screening")]
    [CqlValueSet("http://cts.nlm.nih.gov/fhir/ValueSet/2.16.840.1.113883.3.464.1003.110.12.1052")]
	public CqlValueSet Chlamydia_Screening	(CqlContext context) => 
		new CqlValueSet("http://cts.nlm.nih.gov/fhir/ValueSet/2.16.840.1.113883.3.464.1003.110.12.1052", default);


    [CqlDeclaration("Complications of Pregnancy, Childbirth and the Puerperium")]
    [CqlValueSet("http://cts.nlm.nih.gov/fhir/ValueSet/2.16.840.1.113883.3.464.1003.111.12.1012")]
	public CqlValueSet Complications_of_Pregnancy__Childbirth_and_the_Puerperium	(CqlContext context) => 
		new CqlValueSet("http://cts.nlm.nih.gov/fhir/ValueSet/2.16.840.1.113883.3.464.1003.111.12.1012", default);


    [CqlDeclaration("Contraceptive Medications")]
    [CqlValueSet("http://cts.nlm.nih.gov/fhir/ValueSet/2.16.840.1.113883.3.464.1003.196.12.1080")]
	public CqlValueSet Contraceptive_Medications	(CqlContext context) => 
		new CqlValueSet("http://cts.nlm.nih.gov/fhir/ValueSet/2.16.840.1.113883.3.464.1003.196.12.1080", default);


    [CqlDeclaration("Diagnoses Used to Indicate Sexual Activity")]
    [CqlValueSet("http://cts.nlm.nih.gov/fhir/ValueSet/2.16.840.1.113883.3.464.1003.111.12.1018")]
	public CqlValueSet Diagnoses_Used_to_Indicate_Sexual_Activity	(CqlContext context) => 
		new CqlValueSet("http://cts.nlm.nih.gov/fhir/ValueSet/2.16.840.1.113883.3.464.1003.111.12.1018", default);


    [CqlDeclaration("Diagnostic Studies During Pregnancy")]
    [CqlValueSet("http://cts.nlm.nih.gov/fhir/ValueSet/2.16.840.1.113883.3.464.1003.111.12.1008")]
	public CqlValueSet Diagnostic_Studies_During_Pregnancy	(CqlContext context) => 
		new CqlValueSet("http://cts.nlm.nih.gov/fhir/ValueSet/2.16.840.1.113883.3.464.1003.111.12.1008", default);


    [CqlDeclaration("HIV")]
    [CqlValueSet("http://cts.nlm.nih.gov/fhir/ValueSet/2.16.840.1.113883.3.464.1003.120.12.1003")]
	public CqlValueSet HIV	(CqlContext context) => 
		new CqlValueSet("http://cts.nlm.nih.gov/fhir/ValueSet/2.16.840.1.113883.3.464.1003.120.12.1003", default);


    [CqlDeclaration("Home Healthcare Services")]
    [CqlValueSet("http://cts.nlm.nih.gov/fhir/ValueSet/2.16.840.1.113883.3.464.1003.101.12.1016")]
	public CqlValueSet Home_Healthcare_Services	(CqlContext context) => 
		new CqlValueSet("http://cts.nlm.nih.gov/fhir/ValueSet/2.16.840.1.113883.3.464.1003.101.12.1016", default);


    [CqlDeclaration("Isotretinoin")]
    [CqlValueSet("http://cts.nlm.nih.gov/fhir/ValueSet/2.16.840.1.113883.3.464.1003.196.12.1143")]
	public CqlValueSet Isotretinoin	(CqlContext context) => 
		new CqlValueSet("http://cts.nlm.nih.gov/fhir/ValueSet/2.16.840.1.113883.3.464.1003.196.12.1143", default);


    [CqlDeclaration("Lab Tests During Pregnancy")]
    [CqlValueSet("http://cts.nlm.nih.gov/fhir/ValueSet/2.16.840.1.113883.3.464.1003.111.12.1007")]
	public CqlValueSet Lab_Tests_During_Pregnancy	(CqlContext context) => 
		new CqlValueSet("http://cts.nlm.nih.gov/fhir/ValueSet/2.16.840.1.113883.3.464.1003.111.12.1007", default);


    [CqlDeclaration("Lab Tests for Sexually Transmitted Infections")]
    [CqlValueSet("http://cts.nlm.nih.gov/fhir/ValueSet/2.16.840.1.113883.3.464.1003.110.12.1051")]
	public CqlValueSet Lab_Tests_for_Sexually_Transmitted_Infections	(CqlContext context) => 
		new CqlValueSet("http://cts.nlm.nih.gov/fhir/ValueSet/2.16.840.1.113883.3.464.1003.110.12.1051", default);


    [CqlDeclaration("Office Visit")]
    [CqlValueSet("http://cts.nlm.nih.gov/fhir/ValueSet/2.16.840.1.113883.3.464.1003.101.12.1001")]
	public CqlValueSet Office_Visit	(CqlContext context) => 
		new CqlValueSet("http://cts.nlm.nih.gov/fhir/ValueSet/2.16.840.1.113883.3.464.1003.101.12.1001", default);


    [CqlDeclaration("Online Assessments")]
    [CqlValueSet("http://cts.nlm.nih.gov/fhir/ValueSet/2.16.840.1.113883.3.464.1003.101.12.1089")]
	public CqlValueSet Online_Assessments	(CqlContext context) => 
		new CqlValueSet("http://cts.nlm.nih.gov/fhir/ValueSet/2.16.840.1.113883.3.464.1003.101.12.1089", default);


    [CqlDeclaration("Pap Test")]
    [CqlValueSet("http://cts.nlm.nih.gov/fhir/ValueSet/2.16.840.1.113883.3.464.1003.108.12.1017")]
	public CqlValueSet Pap_Test	(CqlContext context) => 
		new CqlValueSet("http://cts.nlm.nih.gov/fhir/ValueSet/2.16.840.1.113883.3.464.1003.108.12.1017", default);


    [CqlDeclaration("Pregnancy Test")]
    [CqlValueSet("http://cts.nlm.nih.gov/fhir/ValueSet/2.16.840.1.113883.3.464.1003.111.12.1011")]
	public CqlValueSet Pregnancy_Test	(CqlContext context) => 
		new CqlValueSet("http://cts.nlm.nih.gov/fhir/ValueSet/2.16.840.1.113883.3.464.1003.111.12.1011", default);


    [CqlDeclaration("Preventive Care Services Established Office Visit, 18 and Up")]
    [CqlValueSet("http://cts.nlm.nih.gov/fhir/ValueSet/2.16.840.1.113883.3.464.1003.101.12.1025")]
	public CqlValueSet Preventive_Care_Services_Established_Office_Visit__18_and_Up	(CqlContext context) => 
		new CqlValueSet("http://cts.nlm.nih.gov/fhir/ValueSet/2.16.840.1.113883.3.464.1003.101.12.1025", default);


    [CqlDeclaration("Preventive Care Services Initial Office Visit, 18 and Up")]
    [CqlValueSet("http://cts.nlm.nih.gov/fhir/ValueSet/2.16.840.1.113883.3.464.1003.101.12.1023")]
	public CqlValueSet Preventive_Care_Services_Initial_Office_Visit__18_and_Up	(CqlContext context) => 
		new CqlValueSet("http://cts.nlm.nih.gov/fhir/ValueSet/2.16.840.1.113883.3.464.1003.101.12.1023", default);


    [CqlDeclaration("Preventive Care Services, Initial Office Visit, 0 to 17")]
    [CqlValueSet("http://cts.nlm.nih.gov/fhir/ValueSet/2.16.840.1.113883.3.464.1003.101.12.1022")]
	public CqlValueSet Preventive_Care_Services__Initial_Office_Visit__0_to_17	(CqlContext context) => 
		new CqlValueSet("http://cts.nlm.nih.gov/fhir/ValueSet/2.16.840.1.113883.3.464.1003.101.12.1022", default);


    [CqlDeclaration("Preventive Care, Established Office Visit, 0 to 17")]
    [CqlValueSet("http://cts.nlm.nih.gov/fhir/ValueSet/2.16.840.1.113883.3.464.1003.101.12.1024")]
	public CqlValueSet Preventive_Care__Established_Office_Visit__0_to_17	(CqlContext context) => 
		new CqlValueSet("http://cts.nlm.nih.gov/fhir/ValueSet/2.16.840.1.113883.3.464.1003.101.12.1024", default);


    [CqlDeclaration("Procedures Used to Indicate Sexual Activity")]
    [CqlValueSet("http://cts.nlm.nih.gov/fhir/ValueSet/2.16.840.1.113883.3.464.1003.111.12.1017")]
	public CqlValueSet Procedures_Used_to_Indicate_Sexual_Activity	(CqlContext context) => 
		new CqlValueSet("http://cts.nlm.nih.gov/fhir/ValueSet/2.16.840.1.113883.3.464.1003.111.12.1017", default);


    [CqlDeclaration("Telephone Visits")]
    [CqlValueSet("http://cts.nlm.nih.gov/fhir/ValueSet/2.16.840.1.113883.3.464.1003.101.12.1080")]
	public CqlValueSet Telephone_Visits	(CqlContext context) => 
		new CqlValueSet("http://cts.nlm.nih.gov/fhir/ValueSet/2.16.840.1.113883.3.464.1003.101.12.1080", default);


    [CqlDeclaration("XRay Study")]
    [CqlValueSet("http://cts.nlm.nih.gov/fhir/ValueSet/2.16.840.1.113883.3.464.1003.198.12.1034")]
	public CqlValueSet XRay_Study	(CqlContext context) => 
		new CqlValueSet("http://cts.nlm.nih.gov/fhir/ValueSet/2.16.840.1.113883.3.464.1003.198.12.1034", default);


    [CqlDeclaration("Female")]
	public CqlCode Female	(CqlContext context) => 
		new CqlCode("F", "http://terminology.hl7.org/CodeSystem/v3-AdministrativeGender", default, default);


    [CqlDeclaration("Have you ever had vaginal intercourse [PhenX]")]
	public CqlCode Have_you_ever_had_vaginal_intercourse__PhenX_	(CqlContext context) => 
		new CqlCode("64728-9", "http://loinc.org", default, default);


    [CqlDeclaration("Yes (qualifier value)")]
	public CqlCode Yes__qualifier_value_	(CqlContext context) => 
		new CqlCode("373066001", "http://snomed.info/sct", default, default);


    [CqlDeclaration("AdministrativeGender")]
	public CqlCode[] AdministrativeGender	(CqlContext context)
	{
		CqlCode[] a_ = [
			new CqlCode("F", "http://terminology.hl7.org/CodeSystem/v3-AdministrativeGender", default, default),
		];

		return a_;
	}


    [CqlDeclaration("LOINC")]
	public CqlCode[] LOINC	(CqlContext context)
	{
		CqlCode[] a_ = [
			new CqlCode("64728-9", "http://loinc.org", default, default),
		];

		return a_;
	}


    [CqlDeclaration("SNOMEDCT")]
	public CqlCode[] SNOMEDCT	(CqlContext context)
	{
		CqlCode[] a_ = [
			new CqlCode("373066001", "http://snomed.info/sct", default, default),
		];

		return a_;
	}


    [CqlDeclaration("Measurement Period")]
	public CqlInterval<CqlDateTime> Measurement_Period	(CqlContext context)
	{
		CqlDateTime a_ = context.Operators.DateTime(2025, 1, 1, 0, 0, 0, 0, default);
		CqlDateTime b_ = context.Operators.DateTime(2026, 1, 1, 0, 0, 0, 0, default);
		CqlInterval<CqlDateTime> c_ = context.Operators.Interval(a_, b_, true, false);
		object d_ = context.ResolveParameter("ChlamydiaScreeninginWomenFHIR-0.1.000", "Measurement Period", c_);

		return (CqlInterval<CqlDateTime>)d_;
	}


    [CqlDeclaration("Patient")]
	public Patient Patient	(CqlContext context)
	{
		IEnumerable<Patient> a_ = context.Operators.Retrieve<Patient>(new RetrieveParameters(default, default, default, "http://hl7.org/fhir/us/qicore/StructureDefinition/qicore-patient"));
		Patient b_ = context.Operators.SingletonFrom<Patient>(a_);

		return b_;
	}


    [CqlDeclaration("SDE Ethnicity")]
<<<<<<< HEAD
	public (CqlTupleMetadata, IEnumerable<CqlCode> codes, string display)? SDE_Ethnicity(CqlContext context)
=======
	public (IEnumerable<CqlCode> codes, string display)? SDE_Ethnicity	(CqlContext context)
>>>>>>> 3aa01216
	{
		(CqlTupleMetadata, IEnumerable<CqlCode> codes, string display)? a_ = SupplementalDataElements_3_4_000.Instance.SDE_Ethnicity(context);

		return a_;
	}


    [CqlDeclaration("SDE Payer")]
<<<<<<< HEAD
	public IEnumerable<(CqlTupleMetadata, CqlConcept code, CqlInterval<CqlDateTime> period)?> SDE_Payer(CqlContext context)
=======
	public IEnumerable<(CqlConcept code, CqlInterval<CqlDateTime> period)?> SDE_Payer	(CqlContext context)
>>>>>>> 3aa01216
	{
		IEnumerable<(CqlTupleMetadata, CqlConcept code, CqlInterval<CqlDateTime> period)?> a_ = SupplementalDataElements_3_4_000.Instance.SDE_Payer(context);

		return a_;
	}


    [CqlDeclaration("SDE Race")]
<<<<<<< HEAD
	public (CqlTupleMetadata, IEnumerable<CqlCode> codes, string display)? SDE_Race(CqlContext context)
=======
	public (IEnumerable<CqlCode> codes, string display)? SDE_Race	(CqlContext context)
>>>>>>> 3aa01216
	{
		(CqlTupleMetadata, IEnumerable<CqlCode> codes, string display)? a_ = SupplementalDataElements_3_4_000.Instance.SDE_Race(context);

		return a_;
	}


    [CqlDeclaration("SDE Sex")]
	public CqlCode SDE_Sex	(CqlContext context)
	{
		CqlCode a_ = SupplementalDataElements_3_4_000.Instance.SDE_Sex(context);

		return a_;
	}


    [CqlDeclaration("Qualifying Encounters")]
	public IEnumerable<Encounter> Qualifying_Encounters	(CqlContext context)
	{
		CqlValueSet a_ = this.Office_Visit(context);
		IEnumerable<Encounter> b_ = context.Operators.Retrieve<Encounter>(new RetrieveParameters(default, a_, default, "http://hl7.org/fhir/us/qicore/StructureDefinition/qicore-encounter"));
		CqlValueSet c_ = this.Preventive_Care_Services_Established_Office_Visit__18_and_Up(context);
		IEnumerable<Encounter> d_ = context.Operators.Retrieve<Encounter>(new RetrieveParameters(default, c_, default, "http://hl7.org/fhir/us/qicore/StructureDefinition/qicore-encounter"));
		IEnumerable<Encounter> e_ = context.Operators.Union<Encounter>(b_, d_);
		CqlValueSet f_ = this.Preventive_Care_Services_Initial_Office_Visit__18_and_Up(context);
		IEnumerable<Encounter> g_ = context.Operators.Retrieve<Encounter>(new RetrieveParameters(default, f_, default, "http://hl7.org/fhir/us/qicore/StructureDefinition/qicore-encounter"));
		CqlValueSet h_ = this.Preventive_Care_Services__Initial_Office_Visit__0_to_17(context);
		IEnumerable<Encounter> i_ = context.Operators.Retrieve<Encounter>(new RetrieveParameters(default, h_, default, "http://hl7.org/fhir/us/qicore/StructureDefinition/qicore-encounter"));
		IEnumerable<Encounter> j_ = context.Operators.Union<Encounter>(g_, i_);
		IEnumerable<Encounter> k_ = context.Operators.Union<Encounter>(e_, j_);
		CqlValueSet l_ = this.Preventive_Care__Established_Office_Visit__0_to_17(context);
		IEnumerable<Encounter> m_ = context.Operators.Retrieve<Encounter>(new RetrieveParameters(default, l_, default, "http://hl7.org/fhir/us/qicore/StructureDefinition/qicore-encounter"));
		CqlValueSet n_ = this.Home_Healthcare_Services(context);
		IEnumerable<Encounter> o_ = context.Operators.Retrieve<Encounter>(new RetrieveParameters(default, n_, default, "http://hl7.org/fhir/us/qicore/StructureDefinition/qicore-encounter"));
		IEnumerable<Encounter> p_ = context.Operators.Union<Encounter>(m_, o_);
		IEnumerable<Encounter> q_ = context.Operators.Union<Encounter>(k_, p_);
		CqlValueSet r_ = this.Telephone_Visits(context);
		IEnumerable<Encounter> s_ = context.Operators.Retrieve<Encounter>(new RetrieveParameters(default, r_, default, "http://hl7.org/fhir/us/qicore/StructureDefinition/qicore-encounter"));
		CqlValueSet t_ = this.Online_Assessments(context);
		IEnumerable<Encounter> u_ = context.Operators.Retrieve<Encounter>(new RetrieveParameters(default, t_, default, "http://hl7.org/fhir/us/qicore/StructureDefinition/qicore-encounter"));
		IEnumerable<Encounter> v_ = context.Operators.Union<Encounter>(s_, u_);
		IEnumerable<Encounter> w_ = context.Operators.Union<Encounter>(q_, v_);
		IEnumerable<Encounter> x_ = Status_1_6_000.Instance.Finished_Encounter(context, w_);
		bool? y_		(Encounter ValidEncounters)
		{
			CqlInterval<CqlDateTime> aa_ = this.Measurement_Period(context);
			Period ab_ = ValidEncounters?.Period;
			CqlInterval<CqlDateTime> ac_ = FHIRHelpers_4_3_000.Instance.ToInterval(context, ab_);
			CqlInterval<CqlDateTime> ad_ = QICoreCommon_2_0_000.Instance.ToInterval(context, ac_ as object);
			bool? ae_ = context.Operators.IntervalIncludesInterval<CqlDateTime>(aa_, ad_, "day");

			return ae_;
		};
		IEnumerable<Encounter> z_ = context.Operators.Where<Encounter>(x_, y_);

		return z_;
	}


    [CqlDeclaration("Has Assessments Identifying Sexual Activity")]
	public bool? Has_Assessments_Identifying_Sexual_Activity	(CqlContext context)
	{
		CqlCode a_ = this.Have_you_ever_had_vaginal_intercourse__PhenX_(context);
		IEnumerable<CqlCode> b_ = context.Operators.ToList<CqlCode>(a_);
		IEnumerable<Observation> c_ = context.Operators.Retrieve<Observation>(new RetrieveParameters(default, default, b_, "http://hl7.org/fhir/us/qicore/StructureDefinition/qicore-observation"));
		IEnumerable<Observation> d_ = Status_1_6_000.Instance.Final_Survey_Observation(context, c_);
		bool? e_		(Observation SexualActivityAssessment)
		{
			DataType h_ = SexualActivityAssessment?.Value;
			object i_ = FHIRHelpers_4_3_000.Instance.ToValue(context, h_);
			CqlCode j_ = this.Yes__qualifier_value_(context);
			CqlConcept k_ = context.Operators.ConvertCodeToConcept(j_);
			bool? l_ = context.Operators.Equivalent(i_ as CqlConcept, k_);
			DataType m_ = SexualActivityAssessment?.Effective;
			object n_ = FHIRHelpers_4_3_000.Instance.ToValue(context, m_);
			CqlInterval<CqlDateTime> o_ = QICoreCommon_2_0_000.Instance.ToInterval(context, n_);
			CqlInterval<CqlDateTime> p_			()
			{
				bool s_				()
				{
					CqlInterval<CqlDateTime> t_ = this.Measurement_Period(context);
					CqlDateTime u_ = context.Operators.End(t_);

					return u_ is null;
				};
				if (s_())
				{
					return default;
				}
				else
				{
CqlInterval<CqlDateTime> v_ = this.Measurement_Period(context);
CqlDateTime w_ = context.Operators.End(v_);
CqlDateTime y_ = context.Operators.End(v_);
CqlInterval<CqlDateTime> z_ = context.Operators.Interval(w_, y_, true, true);

					return z_;
				}
			};
			bool? q_ = context.Operators.SameOrBefore(o_, p_(), default);
			bool? r_ = context.Operators.And(l_, q_);

			return r_;
		};
		IEnumerable<Observation> f_ = context.Operators.Where<Observation>(d_, e_);
		bool? g_ = context.Operators.Exists<Observation>(f_);

		return g_;
	}


    [CqlDeclaration("Has Diagnoses Identifying Sexual Activity")]
	public bool? Has_Diagnoses_Identifying_Sexual_Activity	(CqlContext context)
	{
		CqlValueSet a_ = this.Diagnoses_Used_to_Indicate_Sexual_Activity(context);
		IEnumerable<Condition> b_ = context.Operators.Retrieve<Condition>(new RetrieveParameters(default, a_, default, "http://hl7.org/fhir/us/qicore/StructureDefinition/qicore-condition"));
		CqlValueSet c_ = this.HIV(context);
		IEnumerable<Condition> d_ = context.Operators.Retrieve<Condition>(new RetrieveParameters(default, c_, default, "http://hl7.org/fhir/us/qicore/StructureDefinition/qicore-condition"));
		IEnumerable<Condition> e_ = context.Operators.Union<Condition>(b_, d_);
		CqlValueSet f_ = this.Complications_of_Pregnancy__Childbirth_and_the_Puerperium(context);
		IEnumerable<Condition> g_ = context.Operators.Retrieve<Condition>(new RetrieveParameters(default, f_, default, "http://hl7.org/fhir/us/qicore/StructureDefinition/qicore-condition"));
		IEnumerable<Condition> h_ = context.Operators.Union<Condition>(e_, g_);
		bool? i_		(Condition SexualActivityDiagnosis)
		{
			CqlInterval<CqlDateTime> l_ = QICoreCommon_2_0_000.Instance.ToPrevalenceInterval(context, SexualActivityDiagnosis);
			CqlInterval<CqlDateTime> m_ = this.Measurement_Period(context);
			bool? n_ = context.Operators.Overlaps(l_, m_, default);

			return n_;
		};
		IEnumerable<Condition> j_ = context.Operators.Where<Condition>(h_, i_);
		bool? k_ = context.Operators.Exists<Condition>(j_);

		return k_;
	}


    [CqlDeclaration("Has Active Contraceptive Medications")]
	public bool? Has_Active_Contraceptive_Medications	(CqlContext context)
	{
		CqlValueSet a_ = this.Contraceptive_Medications(context);
		IEnumerable<MedicationRequest> b_ = context.Operators.Retrieve<MedicationRequest>(new RetrieveParameters(default, a_, default, "http://hl7.org/fhir/us/qicore/StructureDefinition/qicore-medicationrequest"));
		IEnumerable<MedicationRequest> d_ = context.Operators.Retrieve<MedicationRequest>(new RetrieveParameters(default, a_, default, "http://hl7.org/fhir/us/qicore/StructureDefinition/qicore-medicationrequest"));
		IEnumerable<MedicationRequest> e_ = context.Operators.Union<MedicationRequest>(b_, d_);
		IEnumerable<MedicationRequest> f_ = Status_1_6_000.Instance.Active_Medication(context, e_);
		bool? g_		(MedicationRequest ActiveContraceptives)
		{
			CqlInterval<CqlDate> j_ = CumulativeMedicationDuration_4_0_000.Instance.MedicationRequestPeriod(context, ActiveContraceptives);
			CqlDate k_ = j_?.low;
			CqlDateTime l_ = context.Operators.ConvertDateToDateTime(k_);
			CqlDate n_ = j_?.high;
			CqlDateTime o_ = context.Operators.ConvertDateToDateTime(n_);
			bool? q_ = j_?.lowClosed;
			bool? s_ = j_?.highClosed;
			CqlInterval<CqlDateTime> t_ = context.Operators.Interval(l_, o_, q_, s_);
			CqlInterval<CqlDateTime> u_ = this.Measurement_Period(context);
			bool? v_ = context.Operators.Overlaps(t_, u_, default);

			return v_;
		};
		IEnumerable<MedicationRequest> h_ = context.Operators.Where<MedicationRequest>(f_, g_);
		bool? i_ = context.Operators.Exists<MedicationRequest>(h_);

		return i_;
	}


    [CqlDeclaration("Has Ordered Contraceptive Medications")]
	public bool? Has_Ordered_Contraceptive_Medications	(CqlContext context)
	{
		CqlValueSet a_ = this.Contraceptive_Medications(context);
		IEnumerable<MedicationRequest> b_ = context.Operators.Retrieve<MedicationRequest>(new RetrieveParameters(default, a_, default, "http://hl7.org/fhir/us/qicore/StructureDefinition/qicore-medicationrequest"));
		IEnumerable<MedicationRequest> d_ = context.Operators.Retrieve<MedicationRequest>(new RetrieveParameters(default, a_, default, "http://hl7.org/fhir/us/qicore/StructureDefinition/qicore-medicationrequest"));
		IEnumerable<MedicationRequest> e_ = context.Operators.Union<MedicationRequest>(b_, d_);
		IEnumerable<MedicationRequest> f_ = Status_1_6_000.Instance.Active_or_Completed_Medication_Request(context, e_);
		bool? g_		(MedicationRequest OrderedContraceptives)
		{
			CqlInterval<CqlDateTime> j_ = this.Measurement_Period(context);
			FhirDateTime k_ = OrderedContraceptives?.AuthoredOnElement;
			CqlDateTime l_ = context.Operators.Convert<CqlDateTime>(k_);
			CqlInterval<CqlDateTime> m_ = QICoreCommon_2_0_000.Instance.ToInterval(context, l_ as object);
			bool? n_ = context.Operators.IntervalIncludesInterval<CqlDateTime>(j_, m_, "day");

			return n_;
		};
		IEnumerable<MedicationRequest> h_ = context.Operators.Where<MedicationRequest>(f_, g_);
		bool? i_ = context.Operators.Exists<MedicationRequest>(h_);

		return i_;
	}


    [CqlDeclaration("Has Laboratory Tests Identifying Sexual Activity But Not Pregnancy")]
	public bool? Has_Laboratory_Tests_Identifying_Sexual_Activity_But_Not_Pregnancy	(CqlContext context)
	{
		CqlValueSet a_ = this.Pap_Test(context);
		IEnumerable<ServiceRequest> b_ = context.Operators.Retrieve<ServiceRequest>(new RetrieveParameters(default, a_, default, "http://hl7.org/fhir/us/qicore/StructureDefinition/qicore-servicerequest"));
		CqlValueSet c_ = this.Lab_Tests_During_Pregnancy(context);
		IEnumerable<ServiceRequest> d_ = context.Operators.Retrieve<ServiceRequest>(new RetrieveParameters(default, c_, default, "http://hl7.org/fhir/us/qicore/StructureDefinition/qicore-servicerequest"));
		IEnumerable<ServiceRequest> e_ = context.Operators.Union<ServiceRequest>(b_, d_);
		CqlValueSet f_ = this.Lab_Tests_for_Sexually_Transmitted_Infections(context);
		IEnumerable<ServiceRequest> g_ = context.Operators.Retrieve<ServiceRequest>(new RetrieveParameters(default, f_, default, "http://hl7.org/fhir/us/qicore/StructureDefinition/qicore-servicerequest"));
		IEnumerable<ServiceRequest> h_ = context.Operators.Union<ServiceRequest>(e_, g_);
		IEnumerable<ServiceRequest> i_ = Status_1_6_000.Instance.Completed_or_Ongoing_Service_Request(context, h_);
		bool? j_		(ServiceRequest LabOrders)
		{
			CqlInterval<CqlDateTime> m_ = this.Measurement_Period(context);
			FhirDateTime n_ = LabOrders?.AuthoredOnElement;
			CqlDateTime o_ = context.Operators.Convert<CqlDateTime>(n_);
			CqlInterval<CqlDateTime> p_ = QICoreCommon_2_0_000.Instance.ToInterval(context, o_ as object);
			bool? q_ = context.Operators.IntervalIncludesInterval<CqlDateTime>(m_, p_, "day");

			return q_;
		};
		IEnumerable<ServiceRequest> k_ = context.Operators.Where<ServiceRequest>(i_, j_);
		bool? l_ = context.Operators.Exists<ServiceRequest>(k_);

		return l_;
	}


    [CqlDeclaration("Has Laboratory Tests Identifying Sexual Activity")]
	public bool? Has_Laboratory_Tests_Identifying_Sexual_Activity	(CqlContext context)
	{
		CqlValueSet a_ = this.Pregnancy_Test(context);
		IEnumerable<ServiceRequest> b_ = context.Operators.Retrieve<ServiceRequest>(new RetrieveParameters(default, a_, default, "http://hl7.org/fhir/us/qicore/StructureDefinition/qicore-servicerequest"));
		IEnumerable<ServiceRequest> c_ = Status_1_6_000.Instance.Completed_or_Ongoing_Service_Request(context, b_);
		bool? d_		(ServiceRequest PregnancyTest)
		{
			CqlInterval<CqlDateTime> i_ = this.Measurement_Period(context);
			FhirDateTime j_ = PregnancyTest?.AuthoredOnElement;
			CqlDateTime k_ = context.Operators.Convert<CqlDateTime>(j_);
			CqlInterval<CqlDateTime> l_ = QICoreCommon_2_0_000.Instance.ToInterval(context, k_ as object);
			bool? m_ = context.Operators.IntervalIncludesInterval<CqlDateTime>(i_, l_, "day");

			return m_;
		};
		IEnumerable<ServiceRequest> e_ = context.Operators.Where<ServiceRequest>(c_, d_);
		bool? f_ = context.Operators.Exists<ServiceRequest>(e_);
		bool? g_ = this.Has_Laboratory_Tests_Identifying_Sexual_Activity_But_Not_Pregnancy(context);
		bool? h_ = context.Operators.Or(f_, g_);

		return h_;
	}


    [CqlDeclaration("Has Diagnostic Studies Identifying Sexual Activity")]
	public bool? Has_Diagnostic_Studies_Identifying_Sexual_Activity	(CqlContext context)
	{
		CqlValueSet a_ = this.Diagnostic_Studies_During_Pregnancy(context);
		IEnumerable<ServiceRequest> b_ = context.Operators.Retrieve<ServiceRequest>(new RetrieveParameters(default, a_, default, "http://hl7.org/fhir/us/qicore/StructureDefinition/qicore-servicerequest"));
		IEnumerable<ServiceRequest> c_ = Status_1_6_000.Instance.Completed_or_Ongoing_Service_Request(context, b_);
		bool? d_		(ServiceRequest SexualActivityDiagnostics)
		{
			CqlInterval<CqlDateTime> g_ = this.Measurement_Period(context);
			FhirDateTime h_ = SexualActivityDiagnostics?.AuthoredOnElement;
			CqlDateTime i_ = context.Operators.Convert<CqlDateTime>(h_);
			CqlInterval<CqlDateTime> j_ = QICoreCommon_2_0_000.Instance.ToInterval(context, i_ as object);
			bool? k_ = context.Operators.IntervalIncludesInterval<CqlDateTime>(g_, j_, "day");

			return k_;
		};
		IEnumerable<ServiceRequest> e_ = context.Operators.Where<ServiceRequest>(c_, d_);
		bool? f_ = context.Operators.Exists<ServiceRequest>(e_);

		return f_;
	}


    [CqlDeclaration("Has Procedures Identifying Sexual Activity")]
	public bool? Has_Procedures_Identifying_Sexual_Activity	(CqlContext context)
	{
		CqlValueSet a_ = this.Procedures_Used_to_Indicate_Sexual_Activity(context);
		IEnumerable<Procedure> b_ = context.Operators.Retrieve<Procedure>(new RetrieveParameters(default, a_, default, "http://hl7.org/fhir/us/qicore/StructureDefinition/qicore-procedure"));
		IEnumerable<Procedure> c_ = Status_1_6_000.Instance.Completed_Procedure(context, b_);
		bool? d_		(Procedure ProceduresForSexualActivity)
		{
			CqlInterval<CqlDateTime> g_ = this.Measurement_Period(context);
			DataType h_ = ProceduresForSexualActivity?.Performed;
			object i_ = FHIRHelpers_4_3_000.Instance.ToValue(context, h_);
			CqlInterval<CqlDateTime> j_ = QICoreCommon_2_0_000.Instance.ToInterval(context, i_);
			bool? k_ = context.Operators.IntervalIncludesInterval<CqlDateTime>(g_, j_, "day");

			return k_;
		};
		IEnumerable<Procedure> e_ = context.Operators.Where<Procedure>(c_, d_);
		bool? f_ = context.Operators.Exists<Procedure>(e_);

		return f_;
	}


    [CqlDeclaration("Initial Population")]
	public bool? Initial_Population	(CqlContext context)
	{
		Patient a_ = this.Patient(context);
		Date b_ = a_?.BirthDateElement;
		string c_ = b_?.Value;
		CqlDate d_ = context.Operators.ConvertStringToDate(c_);
		CqlInterval<CqlDateTime> e_ = this.Measurement_Period(context);
		CqlDateTime f_ = context.Operators.End(e_);
		CqlDate g_ = context.Operators.DateFrom(f_);
		int? h_ = context.Operators.CalculateAgeAt(d_, g_, "year");
		CqlInterval<int?> i_ = context.Operators.Interval(16, 24, true, true);
		bool? j_ = context.Operators.In<int?>(h_, i_, default);
		Code<AdministrativeGender> l_ = a_?.GenderElement;
		AdministrativeGender? m_ = l_?.Value;
		string n_ = context.Operators.Convert<string>(m_);
		bool? o_ = context.Operators.Equal(n_, "female");
		bool? p_ = context.Operators.And(j_, o_);
		IEnumerable<Encounter> q_ = this.Qualifying_Encounters(context);
		bool? r_ = context.Operators.Exists<Encounter>(q_);
		bool? s_ = context.Operators.And(p_, r_);
		bool? t_ = this.Has_Assessments_Identifying_Sexual_Activity(context);
		bool? u_ = this.Has_Diagnoses_Identifying_Sexual_Activity(context);
		bool? v_ = context.Operators.Or(t_, u_);
		bool? w_ = this.Has_Active_Contraceptive_Medications(context);
		bool? x_ = context.Operators.Or(v_, w_);
		bool? y_ = this.Has_Ordered_Contraceptive_Medications(context);
		bool? z_ = context.Operators.Or(x_, y_);
		bool? aa_ = this.Has_Laboratory_Tests_Identifying_Sexual_Activity(context);
		bool? ab_ = context.Operators.Or(z_, aa_);
		bool? ac_ = this.Has_Diagnostic_Studies_Identifying_Sexual_Activity(context);
		bool? ad_ = context.Operators.Or(ab_, ac_);
		bool? ae_ = this.Has_Procedures_Identifying_Sexual_Activity(context);
		bool? af_ = context.Operators.Or(ad_, ae_);
		bool? ag_ = context.Operators.And(s_, af_);

		return ag_;
	}


    [CqlDeclaration("Denominator")]
	public bool? Denominator	(CqlContext context)
	{
		bool? a_ = this.Initial_Population(context);

		return a_;
	}


    [CqlDeclaration("Has Pregnancy Test Exclusion")]
	public bool? Has_Pregnancy_Test_Exclusion	(CqlContext context)
	{
		CqlValueSet a_ = this.Pregnancy_Test(context);
		IEnumerable<ServiceRequest> b_ = context.Operators.Retrieve<ServiceRequest>(new RetrieveParameters(default, a_, default, "http://hl7.org/fhir/us/qicore/StructureDefinition/qicore-servicerequest"));
		IEnumerable<ServiceRequest> c_ = Status_1_6_000.Instance.Completed_or_Ongoing_Service_Request(context, b_);
		IEnumerable<ServiceRequest> d_		(ServiceRequest PregnancyTest)
		{
			CqlValueSet m_ = this.XRay_Study(context);
			IEnumerable<ServiceRequest> n_ = context.Operators.Retrieve<ServiceRequest>(new RetrieveParameters(default, m_, default, "http://hl7.org/fhir/us/qicore/StructureDefinition/qicore-servicerequest"));
			IEnumerable<ServiceRequest> o_ = Status_1_6_000.Instance.Completed_or_Ongoing_Service_Request(context, n_);
			bool? p_			(ServiceRequest XrayOrder)
			{
				FhirDateTime t_ = XrayOrder?.AuthoredOnElement;
				CqlDateTime u_ = context.Operators.Convert<CqlDateTime>(t_);
				CqlInterval<CqlDateTime> v_ = QICoreCommon_2_0_000.Instance.ToInterval(context, u_ as object);
				CqlDateTime w_ = context.Operators.Start(v_);
				FhirDateTime x_ = PregnancyTest?.AuthoredOnElement;
				CqlDateTime y_ = context.Operators.Convert<CqlDateTime>(x_);
				CqlInterval<CqlDateTime> z_ = QICoreCommon_2_0_000.Instance.ToInterval(context, y_ as object);
				CqlDateTime aa_ = context.Operators.End(z_);
				CqlDateTime ac_ = context.Operators.Convert<CqlDateTime>(x_);
				CqlInterval<CqlDateTime> ad_ = QICoreCommon_2_0_000.Instance.ToInterval(context, ac_ as object);
				CqlDateTime ae_ = context.Operators.End(ad_);
				CqlQuantity af_ = context.Operators.Quantity(6m, "days");
				CqlDateTime ag_ = context.Operators.Add(ae_, af_);
				CqlInterval<CqlDateTime> ah_ = context.Operators.Interval(aa_, ag_, true, true);
				bool? ai_ = context.Operators.In<CqlDateTime>(w_, ah_, "day");
				CqlDateTime ak_ = context.Operators.Convert<CqlDateTime>(x_);
				CqlInterval<CqlDateTime> al_ = QICoreCommon_2_0_000.Instance.ToInterval(context, ak_ as object);
				CqlDateTime am_ = context.Operators.End(al_);
				bool? an_ = context.Operators.Not((bool?)(am_ is null));
				bool? ao_ = context.Operators.And(ai_, an_);
				CqlInterval<CqlDateTime> ap_ = this.Measurement_Period(context);
				CqlDateTime ar_ = context.Operators.Convert<CqlDateTime>(x_);
				CqlInterval<CqlDateTime> as_ = QICoreCommon_2_0_000.Instance.ToInterval(context, ar_ as object);
				bool? at_ = context.Operators.IntervalIncludesInterval<CqlDateTime>(ap_, as_, default);
				bool? au_ = context.Operators.And(ao_, at_);

				return au_;
			};
			IEnumerable<ServiceRequest> q_ = context.Operators.Where<ServiceRequest>(o_, p_);
			ServiceRequest r_			(ServiceRequest XrayOrder) => 
				PregnancyTest;
			IEnumerable<ServiceRequest> s_ = context.Operators.Select<ServiceRequest, ServiceRequest>(q_, r_);

			return s_;
		};
		IEnumerable<ServiceRequest> e_ = context.Operators.SelectMany<ServiceRequest, ServiceRequest>(c_, d_);
		IEnumerable<ServiceRequest> g_ = context.Operators.Retrieve<ServiceRequest>(new RetrieveParameters(default, a_, default, "http://hl7.org/fhir/us/qicore/StructureDefinition/qicore-servicerequest"));
		IEnumerable<ServiceRequest> h_ = Status_1_6_000.Instance.Completed_or_Ongoing_Service_Request(context, g_);
		IEnumerable<ServiceRequest> i_		(ServiceRequest PregnancyTestOrder)
		{
			CqlValueSet av_ = this.Isotretinoin(context);
			IEnumerable<MedicationRequest> aw_ = context.Operators.Retrieve<MedicationRequest>(new RetrieveParameters(default, av_, default, "http://hl7.org/fhir/us/qicore/StructureDefinition/qicore-medicationrequest"));
			IEnumerable<MedicationRequest> ay_ = context.Operators.Retrieve<MedicationRequest>(new RetrieveParameters(default, av_, default, "http://hl7.org/fhir/us/qicore/StructureDefinition/qicore-medicationrequest"));
			IEnumerable<MedicationRequest> az_ = context.Operators.Union<MedicationRequest>(aw_, ay_);
			IEnumerable<MedicationRequest> ba_ = Status_1_6_000.Instance.Active_or_Completed_Medication_Request(context, az_);
			bool? bb_			(MedicationRequest AccutaneOrder)
			{
				FhirDateTime bf_ = AccutaneOrder?.AuthoredOnElement;
				CqlDateTime bg_ = context.Operators.Convert<CqlDateTime>(bf_);
				CqlInterval<CqlDateTime> bh_ = QICoreCommon_2_0_000.Instance.ToInterval(context, bg_ as object);
				CqlDateTime bi_ = context.Operators.Start(bh_);
				FhirDateTime bj_ = PregnancyTestOrder?.AuthoredOnElement;
				CqlDateTime bk_ = context.Operators.Convert<CqlDateTime>(bj_);
				CqlInterval<CqlDateTime> bl_ = QICoreCommon_2_0_000.Instance.ToInterval(context, bk_ as object);
				CqlDateTime bm_ = context.Operators.End(bl_);
				CqlDateTime bo_ = context.Operators.Convert<CqlDateTime>(bj_);
				CqlInterval<CqlDateTime> bp_ = QICoreCommon_2_0_000.Instance.ToInterval(context, bo_ as object);
				CqlDateTime bq_ = context.Operators.End(bp_);
				CqlQuantity br_ = context.Operators.Quantity(6m, "days");
				CqlDateTime bs_ = context.Operators.Add(bq_, br_);
				CqlInterval<CqlDateTime> bt_ = context.Operators.Interval(bm_, bs_, true, true);
				bool? bu_ = context.Operators.In<CqlDateTime>(bi_, bt_, "day");
				CqlDateTime bw_ = context.Operators.Convert<CqlDateTime>(bj_);
				CqlInterval<CqlDateTime> bx_ = QICoreCommon_2_0_000.Instance.ToInterval(context, bw_ as object);
				CqlDateTime by_ = context.Operators.End(bx_);
				bool? bz_ = context.Operators.Not((bool?)(by_ is null));
				bool? ca_ = context.Operators.And(bu_, bz_);
				CqlInterval<CqlDateTime> cb_ = this.Measurement_Period(context);
				CqlDateTime cd_ = context.Operators.Convert<CqlDateTime>(bj_);
				CqlInterval<CqlDateTime> ce_ = QICoreCommon_2_0_000.Instance.ToInterval(context, cd_ as object);
				bool? cf_ = context.Operators.IntervalIncludesInterval<CqlDateTime>(cb_, ce_, default);
				bool? cg_ = context.Operators.And(ca_, cf_);

				return cg_;
			};
			IEnumerable<MedicationRequest> bc_ = context.Operators.Where<MedicationRequest>(ba_, bb_);
			ServiceRequest bd_			(MedicationRequest AccutaneOrder) => 
				PregnancyTestOrder;
			IEnumerable<ServiceRequest> be_ = context.Operators.Select<MedicationRequest, ServiceRequest>(bc_, bd_);

			return be_;
		};
		IEnumerable<ServiceRequest> j_ = context.Operators.SelectMany<ServiceRequest, ServiceRequest>(h_, i_);
		IEnumerable<ServiceRequest> k_ = context.Operators.Union<ServiceRequest>(e_, j_);
		bool? l_ = context.Operators.Exists<ServiceRequest>(k_);

		return l_;
	}


    [CqlDeclaration("Denominator Exclusions")]
	public bool? Denominator_Exclusions	(CqlContext context)
	{
		bool? a_ = Hospice_6_9_000.Instance.Has_Hospice_Services(context);
		bool? b_ = this.Has_Pregnancy_Test_Exclusion(context);
		bool? c_ = this.Has_Assessments_Identifying_Sexual_Activity(context);
		bool? d_ = context.Operators.Not(c_);
		bool? e_ = context.Operators.And(b_, d_);
		bool? f_ = this.Has_Diagnoses_Identifying_Sexual_Activity(context);
		bool? g_ = context.Operators.Not(f_);
		bool? h_ = context.Operators.And(e_, g_);
		bool? i_ = this.Has_Active_Contraceptive_Medications(context);
		bool? j_ = context.Operators.Not(i_);
		bool? k_ = context.Operators.And(h_, j_);
		bool? l_ = this.Has_Ordered_Contraceptive_Medications(context);
		bool? m_ = context.Operators.Not(l_);
		bool? n_ = context.Operators.And(k_, m_);
		bool? o_ = this.Has_Laboratory_Tests_Identifying_Sexual_Activity_But_Not_Pregnancy(context);
		bool? p_ = context.Operators.Not(o_);
		bool? q_ = context.Operators.And(n_, p_);
		bool? r_ = this.Has_Diagnostic_Studies_Identifying_Sexual_Activity(context);
		bool? s_ = context.Operators.Not(r_);
		bool? t_ = context.Operators.And(q_, s_);
		bool? u_ = this.Has_Procedures_Identifying_Sexual_Activity(context);
		bool? v_ = context.Operators.Not(u_);
		bool? w_ = context.Operators.And(t_, v_);
		bool? x_ = context.Operators.Or(a_, w_);

		return x_;
	}


    [CqlDeclaration("Numerator")]
	public bool? Numerator	(CqlContext context)
	{
		CqlValueSet a_ = this.Chlamydia_Screening(context);
		IEnumerable<Observation> b_ = context.Operators.Retrieve<Observation>(new RetrieveParameters(default, a_, default, "http://hl7.org/fhir/us/qicore/StructureDefinition/qicore-observation"));
		IEnumerable<Observation> c_ = Status_1_6_000.Instance.Final_Lab_Observation(context, b_);
		bool? d_		(Observation ChlamydiaTest)
		{
			object g_			()
			{
				bool o_				()
				{
					DataType r_ = ChlamydiaTest?.Effective;
					object s_ = FHIRHelpers_4_3_000.Instance.ToValue(context, r_);
					bool t_ = s_ is CqlDateTime;

					return t_;
				};
				bool p_				()
				{
					DataType u_ = ChlamydiaTest?.Effective;
					object v_ = FHIRHelpers_4_3_000.Instance.ToValue(context, u_);
					bool w_ = v_ is CqlInterval<CqlDateTime>;

					return w_;
				};
				bool q_				()
				{
					DataType x_ = ChlamydiaTest?.Effective;
					object y_ = FHIRHelpers_4_3_000.Instance.ToValue(context, x_);
					bool z_ = y_ is CqlDateTime;

					return z_;
				};
				if (o_())
				{
DataType aa_ = ChlamydiaTest?.Effective;
object ab_ = FHIRHelpers_4_3_000.Instance.ToValue(context, aa_);

					return (ab_ as CqlDateTime) as object;
				}
				else if (p_())
				{
DataType ac_ = ChlamydiaTest?.Effective;
object ad_ = FHIRHelpers_4_3_000.Instance.ToValue(context, ac_);

					return (ad_ as CqlInterval<CqlDateTime>) as object;
				}
				else if (q_())
				{
DataType ae_ = ChlamydiaTest?.Effective;
object af_ = FHIRHelpers_4_3_000.Instance.ToValue(context, ae_);

					return (af_ as CqlDateTime) as object;
				}
				else
				{
					return null;
				}
			};
			CqlDateTime h_ = QICoreCommon_2_0_000.Instance.Latest(context, g_());
			CqlInterval<CqlDateTime> i_ = this.Measurement_Period(context);
			bool? j_ = context.Operators.In<CqlDateTime>(h_, i_, "day");
			DataType k_ = ChlamydiaTest?.Value;
			object l_ = FHIRHelpers_4_3_000.Instance.ToValue(context, k_);
			bool? m_ = context.Operators.Not((bool?)(l_ is null));
			bool? n_ = context.Operators.And(j_, m_);

			return n_;
		};
		IEnumerable<Observation> e_ = context.Operators.Where<Observation>(c_, d_);
		bool? f_ = context.Operators.Exists<Observation>(e_);

		return f_;
	}


    [CqlDeclaration("Stratification 1")]
	public bool? Stratification_1	(CqlContext context)
	{
		Patient a_ = this.Patient(context);
		Date b_ = a_?.BirthDateElement;
		string c_ = b_?.Value;
		CqlDate d_ = context.Operators.ConvertStringToDate(c_);
		CqlInterval<CqlDateTime> e_ = this.Measurement_Period(context);
		CqlDateTime f_ = context.Operators.End(e_);
		CqlDate g_ = context.Operators.DateFrom(f_);
		int? h_ = context.Operators.CalculateAgeAt(d_, g_, "year");
		CqlInterval<int?> i_ = context.Operators.Interval(16, 20, true, true);
		bool? j_ = context.Operators.In<int?>(h_, i_, default);

		return j_;
	}


    [CqlDeclaration("Stratification 2")]
	public bool? Stratification_2	(CqlContext context)
	{
		Patient a_ = this.Patient(context);
		Date b_ = a_?.BirthDateElement;
		string c_ = b_?.Value;
		CqlDate d_ = context.Operators.ConvertStringToDate(c_);
		CqlInterval<CqlDateTime> e_ = this.Measurement_Period(context);
		CqlDateTime f_ = context.Operators.End(e_);
		CqlDate g_ = context.Operators.DateFrom(f_);
		int? h_ = context.Operators.CalculateAgeAt(d_, g_, "year");
		CqlInterval<int?> i_ = context.Operators.Interval(21, 24, true, true);
		bool? j_ = context.Operators.In<int?>(h_, i_, default);

		return j_;
	}

}<|MERGE_RESOLUTION|>--- conflicted
+++ resolved
@@ -222,11 +222,7 @@
 
 
     [CqlDeclaration("SDE Ethnicity")]
-<<<<<<< HEAD
-	public (CqlTupleMetadata, IEnumerable<CqlCode> codes, string display)? SDE_Ethnicity(CqlContext context)
-=======
-	public (IEnumerable<CqlCode> codes, string display)? SDE_Ethnicity	(CqlContext context)
->>>>>>> 3aa01216
+	public (CqlTupleMetadata, IEnumerable<CqlCode> codes, string display)? SDE_Ethnicity	(CqlContext context)
 	{
 		(CqlTupleMetadata, IEnumerable<CqlCode> codes, string display)? a_ = SupplementalDataElements_3_4_000.Instance.SDE_Ethnicity(context);
 
@@ -235,11 +231,7 @@
 
 
     [CqlDeclaration("SDE Payer")]
-<<<<<<< HEAD
-	public IEnumerable<(CqlTupleMetadata, CqlConcept code, CqlInterval<CqlDateTime> period)?> SDE_Payer(CqlContext context)
-=======
-	public IEnumerable<(CqlConcept code, CqlInterval<CqlDateTime> period)?> SDE_Payer	(CqlContext context)
->>>>>>> 3aa01216
+	public IEnumerable<(CqlTupleMetadata, CqlConcept code, CqlInterval<CqlDateTime> period)?> SDE_Payer	(CqlContext context)
 	{
 		IEnumerable<(CqlTupleMetadata, CqlConcept code, CqlInterval<CqlDateTime> period)?> a_ = SupplementalDataElements_3_4_000.Instance.SDE_Payer(context);
 
@@ -248,11 +240,7 @@
 
 
     [CqlDeclaration("SDE Race")]
-<<<<<<< HEAD
-	public (CqlTupleMetadata, IEnumerable<CqlCode> codes, string display)? SDE_Race(CqlContext context)
-=======
-	public (IEnumerable<CqlCode> codes, string display)? SDE_Race	(CqlContext context)
->>>>>>> 3aa01216
+	public (CqlTupleMetadata, IEnumerable<CqlCode> codes, string display)? SDE_Race	(CqlContext context)
 	{
 		(CqlTupleMetadata, IEnumerable<CqlCode> codes, string display)? a_ = SupplementalDataElements_3_4_000.Instance.SDE_Race(context);
 
@@ -344,10 +332,10 @@
 				}
 				else
 				{
-CqlInterval<CqlDateTime> v_ = this.Measurement_Period(context);
-CqlDateTime w_ = context.Operators.End(v_);
-CqlDateTime y_ = context.Operators.End(v_);
-CqlInterval<CqlDateTime> z_ = context.Operators.Interval(w_, y_, true, true);
+					CqlInterval<CqlDateTime> v_ = this.Measurement_Period(context);
+					CqlDateTime w_ = context.Operators.End(v_);
+					CqlDateTime y_ = context.Operators.End(v_);
+					CqlInterval<CqlDateTime> z_ = context.Operators.Interval(w_, y_, true, true);
 
 					return z_;
 				}
@@ -765,22 +753,22 @@
 				};
 				if (o_())
 				{
-DataType aa_ = ChlamydiaTest?.Effective;
-object ab_ = FHIRHelpers_4_3_000.Instance.ToValue(context, aa_);
+					DataType aa_ = ChlamydiaTest?.Effective;
+					object ab_ = FHIRHelpers_4_3_000.Instance.ToValue(context, aa_);
 
 					return (ab_ as CqlDateTime) as object;
 				}
 				else if (p_())
 				{
-DataType ac_ = ChlamydiaTest?.Effective;
-object ad_ = FHIRHelpers_4_3_000.Instance.ToValue(context, ac_);
+					DataType ac_ = ChlamydiaTest?.Effective;
+					object ad_ = FHIRHelpers_4_3_000.Instance.ToValue(context, ac_);
 
 					return (ad_ as CqlInterval<CqlDateTime>) as object;
 				}
 				else if (q_())
 				{
-DataType ae_ = ChlamydiaTest?.Effective;
-object af_ = FHIRHelpers_4_3_000.Instance.ToValue(context, ae_);
+					DataType ae_ = ChlamydiaTest?.Effective;
+					object af_ = FHIRHelpers_4_3_000.Instance.ToValue(context, ae_);
 
 					return (af_ as CqlDateTime) as object;
 				}
