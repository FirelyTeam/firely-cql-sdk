﻿using System;
using System.Linq;
using System.Collections.Generic;
using Hl7.Cql.Runtime;
using Hl7.Cql.Primitives;
using Hl7.Cql.Abstractions;
using Hl7.Cql.ValueSets;
using Hl7.Cql.Iso8601;
using System.Reflection;
using Hl7.Fhir.Model;
using Range = Hl7.Fhir.Model.Range;
using Task = Hl7.Fhir.Model.Task;
[System.CodeDom.Compiler.GeneratedCode(".NET Code Generation", "2.0.0.0")]
[CqlLibrary("AdultOutpatientEncounters", "4.8.000")]
public class AdultOutpatientEncounters_4_8_000
{


    internal CqlContext context;

    #region Cached values

    internal Lazy<CqlValueSet> __Annual_Wellness_Visit;
    internal Lazy<CqlValueSet> __Home_Healthcare_Services;
    internal Lazy<CqlValueSet> __Office_Visit;
    internal Lazy<CqlValueSet> __Online_Assessments;
    internal Lazy<CqlValueSet> __Preventive_Care_Services_Established_Office_Visit__18_and_Up;
    internal Lazy<CqlValueSet> __Preventive_Care_Services_Initial_Office_Visit__18_and_Up;
    internal Lazy<CqlValueSet> __Telephone_Visits;
    internal Lazy<CqlInterval<CqlDateTime>> __Measurement_Period;
    internal Lazy<Patient> __Patient;
    internal Lazy<IEnumerable<Encounter>> __Qualifying_Encounters;

    #endregion
    public AdultOutpatientEncounters_4_8_000(CqlContext context)
    {
        this.context = context ?? throw new ArgumentNullException("context");

        FHIRHelpers_4_3_000 = new FHIRHelpers_4_3_000(context);
        QICoreCommon_2_0_000 = new QICoreCommon_2_0_000(context);
        Status_1_6_000 = new Status_1_6_000(context);

        __Annual_Wellness_Visit = new Lazy<CqlValueSet>(this.Annual_Wellness_Visit_Value);
        __Home_Healthcare_Services = new Lazy<CqlValueSet>(this.Home_Healthcare_Services_Value);
        __Office_Visit = new Lazy<CqlValueSet>(this.Office_Visit_Value);
        __Online_Assessments = new Lazy<CqlValueSet>(this.Online_Assessments_Value);
        __Preventive_Care_Services_Established_Office_Visit__18_and_Up = new Lazy<CqlValueSet>(this.Preventive_Care_Services_Established_Office_Visit__18_and_Up_Value);
        __Preventive_Care_Services_Initial_Office_Visit__18_and_Up = new Lazy<CqlValueSet>(this.Preventive_Care_Services_Initial_Office_Visit__18_and_Up_Value);
        __Telephone_Visits = new Lazy<CqlValueSet>(this.Telephone_Visits_Value);
        __Measurement_Period = new Lazy<CqlInterval<CqlDateTime>>(this.Measurement_Period_Value);
        __Patient = new Lazy<Patient>(this.Patient_Value);
        __Qualifying_Encounters = new Lazy<IEnumerable<Encounter>>(this.Qualifying_Encounters_Value);
    }
    #region Dependencies

    public FHIRHelpers_4_3_000 FHIRHelpers_4_3_000 { get; }
    public QICoreCommon_2_0_000 QICoreCommon_2_0_000 { get; }
    public Status_1_6_000 Status_1_6_000 { get; }

    #endregion

	private CqlValueSet Annual_Wellness_Visit_Value() => 
		new CqlValueSet("http://cts.nlm.nih.gov/fhir/ValueSet/2.16.840.1.113883.3.526.3.1240", null);

    [CqlDeclaration("Annual Wellness Visit")]
    [CqlValueSet("http://cts.nlm.nih.gov/fhir/ValueSet/2.16.840.1.113883.3.526.3.1240")]
	public CqlValueSet Annual_Wellness_Visit() => 
		__Annual_Wellness_Visit?.Value;

	private CqlValueSet Home_Healthcare_Services_Value() => 
		new CqlValueSet("http://cts.nlm.nih.gov/fhir/ValueSet/2.16.840.1.113883.3.464.1003.101.12.1016", null);

    [CqlDeclaration("Home Healthcare Services")]
    [CqlValueSet("http://cts.nlm.nih.gov/fhir/ValueSet/2.16.840.1.113883.3.464.1003.101.12.1016")]
	public CqlValueSet Home_Healthcare_Services() => 
		__Home_Healthcare_Services?.Value;

	private CqlValueSet Office_Visit_Value() => 
		new CqlValueSet("http://cts.nlm.nih.gov/fhir/ValueSet/2.16.840.1.113883.3.464.1003.101.12.1001", null);

    [CqlDeclaration("Office Visit")]
    [CqlValueSet("http://cts.nlm.nih.gov/fhir/ValueSet/2.16.840.1.113883.3.464.1003.101.12.1001")]
	public CqlValueSet Office_Visit() => 
		__Office_Visit?.Value;

	private CqlValueSet Online_Assessments_Value() => 
		new CqlValueSet("http://cts.nlm.nih.gov/fhir/ValueSet/2.16.840.1.113883.3.464.1003.101.12.1089", null);

    [CqlDeclaration("Online Assessments")]
    [CqlValueSet("http://cts.nlm.nih.gov/fhir/ValueSet/2.16.840.1.113883.3.464.1003.101.12.1089")]
	public CqlValueSet Online_Assessments() => 
		__Online_Assessments?.Value;

	private CqlValueSet Preventive_Care_Services_Established_Office_Visit__18_and_Up_Value() => 
		new CqlValueSet("http://cts.nlm.nih.gov/fhir/ValueSet/2.16.840.1.113883.3.464.1003.101.12.1025", null);

    [CqlDeclaration("Preventive Care Services Established Office Visit, 18 and Up")]
    [CqlValueSet("http://cts.nlm.nih.gov/fhir/ValueSet/2.16.840.1.113883.3.464.1003.101.12.1025")]
	public CqlValueSet Preventive_Care_Services_Established_Office_Visit__18_and_Up() => 
		__Preventive_Care_Services_Established_Office_Visit__18_and_Up?.Value;

	private CqlValueSet Preventive_Care_Services_Initial_Office_Visit__18_and_Up_Value() => 
		new CqlValueSet("http://cts.nlm.nih.gov/fhir/ValueSet/2.16.840.1.113883.3.464.1003.101.12.1023", null);

    [CqlDeclaration("Preventive Care Services Initial Office Visit, 18 and Up")]
    [CqlValueSet("http://cts.nlm.nih.gov/fhir/ValueSet/2.16.840.1.113883.3.464.1003.101.12.1023")]
	public CqlValueSet Preventive_Care_Services_Initial_Office_Visit__18_and_Up() => 
		__Preventive_Care_Services_Initial_Office_Visit__18_and_Up?.Value;

	private CqlValueSet Telephone_Visits_Value() => 
		new CqlValueSet("http://cts.nlm.nih.gov/fhir/ValueSet/2.16.840.1.113883.3.464.1003.101.12.1080", null);

    [CqlDeclaration("Telephone Visits")]
    [CqlValueSet("http://cts.nlm.nih.gov/fhir/ValueSet/2.16.840.1.113883.3.464.1003.101.12.1080")]
	public CqlValueSet Telephone_Visits() => 
		__Telephone_Visits?.Value;

	private CqlInterval<CqlDateTime> Measurement_Period_Value()
	{
		object a_ = context.ResolveParameter("AdultOutpatientEncounters-4.8.000", "Measurement Period", null);

		return (CqlInterval<CqlDateTime>)a_;
	}

    [CqlDeclaration("Measurement Period")]
	public CqlInterval<CqlDateTime> Measurement_Period() => 
		__Measurement_Period?.Value;

	private Patient Patient_Value()
	{
<<<<<<< HEAD
		IEnumerable<Patient> a_ = context?.Operators.RetrieveByValueSet<Patient>(null, null);
		Patient b_ = context?.Operators.SingletonFrom<Patient>(a_);
=======
		IEnumerable<Patient> a_ = context.Operators.RetrieveByValueSet<Patient>(null, null);
		Patient b_ = context.Operators.SingletonFrom<Patient>(a_);
>>>>>>> 54dd61a5

		return b_;
	}

    [CqlDeclaration("Patient")]
	public Patient Patient() => 
		__Patient?.Value;

	private IEnumerable<Encounter> Qualifying_Encounters_Value()
	{
		CqlValueSet a_ = this.Office_Visit();
<<<<<<< HEAD
		IEnumerable<Encounter> b_ = context?.Operators.RetrieveByValueSet<Encounter>(a_, null);
		CqlValueSet c_ = this.Annual_Wellness_Visit();
		IEnumerable<Encounter> d_ = context?.Operators.RetrieveByValueSet<Encounter>(c_, null);
		IEnumerable<Encounter> e_ = context?.Operators.Union<Encounter>(b_, d_);
		CqlValueSet f_ = this.Preventive_Care_Services_Established_Office_Visit__18_and_Up();
		IEnumerable<Encounter> g_ = context?.Operators.RetrieveByValueSet<Encounter>(f_, null);
		CqlValueSet h_ = this.Preventive_Care_Services_Initial_Office_Visit__18_and_Up();
		IEnumerable<Encounter> i_ = context?.Operators.RetrieveByValueSet<Encounter>(h_, null);
		IEnumerable<Encounter> j_ = context?.Operators.Union<Encounter>(g_, i_);
		IEnumerable<Encounter> k_ = context?.Operators.Union<Encounter>(e_, j_);
		CqlValueSet l_ = this.Home_Healthcare_Services();
		IEnumerable<Encounter> m_ = context?.Operators.RetrieveByValueSet<Encounter>(l_, null);
		CqlValueSet n_ = this.Online_Assessments();
		IEnumerable<Encounter> o_ = context?.Operators.RetrieveByValueSet<Encounter>(n_, null);
		IEnumerable<Encounter> p_ = context?.Operators.Union<Encounter>(m_, o_);
		IEnumerable<Encounter> q_ = context?.Operators.Union<Encounter>(k_, p_);
		CqlValueSet r_ = this.Telephone_Visits();
		IEnumerable<Encounter> s_ = context?.Operators.RetrieveByValueSet<Encounter>(r_, null);
		IEnumerable<Encounter> t_ = context?.Operators.Union<Encounter>(q_, s_);
=======
		IEnumerable<Encounter> b_ = context.Operators.RetrieveByValueSet<Encounter>(a_, null);
		CqlValueSet c_ = this.Annual_Wellness_Visit();
		IEnumerable<Encounter> d_ = context.Operators.RetrieveByValueSet<Encounter>(c_, null);
		IEnumerable<Encounter> e_ = context.Operators.Union<Encounter>(b_, d_);
		CqlValueSet f_ = this.Preventive_Care_Services_Established_Office_Visit__18_and_Up();
		IEnumerable<Encounter> g_ = context.Operators.RetrieveByValueSet<Encounter>(f_, null);
		CqlValueSet h_ = this.Preventive_Care_Services_Initial_Office_Visit__18_and_Up();
		IEnumerable<Encounter> i_ = context.Operators.RetrieveByValueSet<Encounter>(h_, null);
		IEnumerable<Encounter> j_ = context.Operators.Union<Encounter>(g_, i_);
		IEnumerable<Encounter> k_ = context.Operators.Union<Encounter>(e_, j_);
		CqlValueSet l_ = this.Home_Healthcare_Services();
		IEnumerable<Encounter> m_ = context.Operators.RetrieveByValueSet<Encounter>(l_, null);
		CqlValueSet n_ = this.Online_Assessments();
		IEnumerable<Encounter> o_ = context.Operators.RetrieveByValueSet<Encounter>(n_, null);
		IEnumerable<Encounter> p_ = context.Operators.Union<Encounter>(m_, o_);
		IEnumerable<Encounter> q_ = context.Operators.Union<Encounter>(k_, p_);
		CqlValueSet r_ = this.Telephone_Visits();
		IEnumerable<Encounter> s_ = context.Operators.RetrieveByValueSet<Encounter>(r_, null);
		IEnumerable<Encounter> t_ = context.Operators.Union<Encounter>(q_, s_);
>>>>>>> 54dd61a5
		IEnumerable<Encounter> u_ = Status_1_6_000.isEncounterPerformed(t_);
		bool? v_(Encounter ValidEncounter)
		{
			CqlInterval<CqlDateTime> x_ = this.Measurement_Period();
<<<<<<< HEAD
			Period y_ = ValidEncounter.Period;
			CqlInterval<CqlDateTime> z_ = FHIRHelpers_4_3_000.ToInterval(y_);
			CqlInterval<CqlDateTime> aa_ = QICoreCommon_2_0_000.toInterval((z_ as object));
			bool? ab_ = context?.Operators.IntervalIncludesInterval<CqlDateTime>(x_, aa_, "day");

			return ab_;
		};
		IEnumerable<Encounter> w_ = context?.Operators.Where<Encounter>(u_, v_);
=======
			Period y_ = ValidEncounter?.Period;
			CqlInterval<CqlDateTime> z_ = FHIRHelpers_4_3_000.ToInterval(y_);
			CqlInterval<CqlDateTime> aa_ = QICoreCommon_2_0_000.toInterval((z_ as object));
			bool? ab_ = context.Operators.IntervalIncludesInterval<CqlDateTime>(x_, aa_, null);

			return ab_;
		};
		IEnumerable<Encounter> w_ = context.Operators.Where<Encounter>(u_, v_);
>>>>>>> 54dd61a5

		return w_;
	}

    [CqlDeclaration("Qualifying Encounters")]
	public IEnumerable<Encounter> Qualifying_Encounters() => 
		__Qualifying_Encounters?.Value;

}<|MERGE_RESOLUTION|>--- conflicted
+++ resolved
@@ -128,13 +128,8 @@
 
 	private Patient Patient_Value()
 	{
-<<<<<<< HEAD
 		IEnumerable<Patient> a_ = context?.Operators.RetrieveByValueSet<Patient>(null, null);
 		Patient b_ = context?.Operators.SingletonFrom<Patient>(a_);
-=======
-		IEnumerable<Patient> a_ = context.Operators.RetrieveByValueSet<Patient>(null, null);
-		Patient b_ = context.Operators.SingletonFrom<Patient>(a_);
->>>>>>> 54dd61a5
 
 		return b_;
 	}
@@ -146,7 +141,6 @@
 	private IEnumerable<Encounter> Qualifying_Encounters_Value()
 	{
 		CqlValueSet a_ = this.Office_Visit();
-<<<<<<< HEAD
 		IEnumerable<Encounter> b_ = context?.Operators.RetrieveByValueSet<Encounter>(a_, null);
 		CqlValueSet c_ = this.Annual_Wellness_Visit();
 		IEnumerable<Encounter> d_ = context?.Operators.RetrieveByValueSet<Encounter>(c_, null);
@@ -166,50 +160,18 @@
 		CqlValueSet r_ = this.Telephone_Visits();
 		IEnumerable<Encounter> s_ = context?.Operators.RetrieveByValueSet<Encounter>(r_, null);
 		IEnumerable<Encounter> t_ = context?.Operators.Union<Encounter>(q_, s_);
-=======
-		IEnumerable<Encounter> b_ = context.Operators.RetrieveByValueSet<Encounter>(a_, null);
-		CqlValueSet c_ = this.Annual_Wellness_Visit();
-		IEnumerable<Encounter> d_ = context.Operators.RetrieveByValueSet<Encounter>(c_, null);
-		IEnumerable<Encounter> e_ = context.Operators.Union<Encounter>(b_, d_);
-		CqlValueSet f_ = this.Preventive_Care_Services_Established_Office_Visit__18_and_Up();
-		IEnumerable<Encounter> g_ = context.Operators.RetrieveByValueSet<Encounter>(f_, null);
-		CqlValueSet h_ = this.Preventive_Care_Services_Initial_Office_Visit__18_and_Up();
-		IEnumerable<Encounter> i_ = context.Operators.RetrieveByValueSet<Encounter>(h_, null);
-		IEnumerable<Encounter> j_ = context.Operators.Union<Encounter>(g_, i_);
-		IEnumerable<Encounter> k_ = context.Operators.Union<Encounter>(e_, j_);
-		CqlValueSet l_ = this.Home_Healthcare_Services();
-		IEnumerable<Encounter> m_ = context.Operators.RetrieveByValueSet<Encounter>(l_, null);
-		CqlValueSet n_ = this.Online_Assessments();
-		IEnumerable<Encounter> o_ = context.Operators.RetrieveByValueSet<Encounter>(n_, null);
-		IEnumerable<Encounter> p_ = context.Operators.Union<Encounter>(m_, o_);
-		IEnumerable<Encounter> q_ = context.Operators.Union<Encounter>(k_, p_);
-		CqlValueSet r_ = this.Telephone_Visits();
-		IEnumerable<Encounter> s_ = context.Operators.RetrieveByValueSet<Encounter>(r_, null);
-		IEnumerable<Encounter> t_ = context.Operators.Union<Encounter>(q_, s_);
->>>>>>> 54dd61a5
 		IEnumerable<Encounter> u_ = Status_1_6_000.isEncounterPerformed(t_);
 		bool? v_(Encounter ValidEncounter)
 		{
 			CqlInterval<CqlDateTime> x_ = this.Measurement_Period();
-<<<<<<< HEAD
 			Period y_ = ValidEncounter.Period;
 			CqlInterval<CqlDateTime> z_ = FHIRHelpers_4_3_000.ToInterval(y_);
 			CqlInterval<CqlDateTime> aa_ = QICoreCommon_2_0_000.toInterval((z_ as object));
-			bool? ab_ = context?.Operators.IntervalIncludesInterval<CqlDateTime>(x_, aa_, "day");
+			bool? ab_ = context?.Operators.IntervalIncludesInterval<CqlDateTime>(x_, aa_, null);
 
 			return ab_;
 		};
 		IEnumerable<Encounter> w_ = context?.Operators.Where<Encounter>(u_, v_);
-=======
-			Period y_ = ValidEncounter?.Period;
-			CqlInterval<CqlDateTime> z_ = FHIRHelpers_4_3_000.ToInterval(y_);
-			CqlInterval<CqlDateTime> aa_ = QICoreCommon_2_0_000.toInterval((z_ as object));
-			bool? ab_ = context.Operators.IntervalIncludesInterval<CqlDateTime>(x_, aa_, null);
-
-			return ab_;
-		};
-		IEnumerable<Encounter> w_ = context.Operators.Where<Encounter>(u_, v_);
->>>>>>> 54dd61a5
 
 		return w_;
 	}
