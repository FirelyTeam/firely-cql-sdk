--- conflicted
+++ resolved
@@ -737,17 +737,10 @@
 			string f_ = e_.Value;
 			CqlDate g_ = context?.Operators.ConvertStringToDate(f_);
 			CqlInterval<CqlDateTime> h_ = this.Measurement_Period();
-<<<<<<< HEAD
 			CqlDateTime i_ = context?.Operators.Start(h_);
 			CqlDate j_ = context?.Operators.DateFrom(i_);
-			int? k_ = context?.Operators.CalculateAgeAt(g_, j_, "year");
+			int? k_ = context?.Operators.CalculateAgeAt(g_, j_, null);
 			bool? l_ = context?.Operators.GreaterOrEqual(k_, 18);
-=======
-			CqlDateTime i_ = context.Operators.Start(h_);
-			CqlDate j_ = context.Operators.DateFrom(i_);
-			int? k_ = context.Operators.CalculateAgeAt(g_, j_, null);
-			bool? l_ = context.Operators.GreaterOrEqual(k_, 18);
->>>>>>> 54dd61a5
 
 			return l_;
 		};
@@ -991,19 +984,11 @@
 				CqlDateTime u_ = context?.Operators.End(t_);
 				object w_ = FHIRHelpers_4_3_000.ToValue(r_);
 				CqlInterval<CqlDateTime> x_ = QICoreCommon_2_0_000.toInterval(w_);
-<<<<<<< HEAD
 				CqlDateTime y_ = context?.Operators.End(x_);
 				CqlQuantity z_ = context?.Operators.Quantity(90m, "days");
 				CqlDateTime aa_ = context?.Operators.Add(y_, z_);
 				CqlInterval<CqlDateTime> ab_ = context?.Operators.Interval(u_, aa_, false, true);
-				bool? ac_ = context?.Operators.In<CqlDateTime>(q_, ab_, "day");
-=======
-				CqlDateTime y_ = context.Operators.End(x_);
-				CqlQuantity z_ = context.Operators.Quantity(90m, "days");
-				CqlDateTime aa_ = context.Operators.Add(y_, z_);
-				CqlInterval<CqlDateTime> ab_ = context.Operators.Interval(u_, aa_, false, true);
-				bool? ac_ = context.Operators.In<CqlDateTime>(q_, ab_, null);
->>>>>>> 54dd61a5
+				bool? ac_ = context?.Operators.In<CqlDateTime>(q_, ab_, null);
 				object ae_ = FHIRHelpers_4_3_000.ToValue(r_);
 				CqlInterval<CqlDateTime> af_ = QICoreCommon_2_0_000.toInterval(ae_);
 				CqlDateTime ag_ = context?.Operators.End(af_);
