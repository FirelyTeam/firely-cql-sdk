--- conflicted
+++ resolved
@@ -203,13 +203,8 @@
 			CqlInterval<CqlDateTime> be_ = QICoreCommon_2_0_000.toInterval((bd_ as object));
 			CqlDateTime bf_ = context?.Operators.End(be_);
 			CqlInterval<CqlDateTime> bg_ = this.Measurement_Period();
-<<<<<<< HEAD
-			bool? bh_ = context?.Operators.In<CqlDateTime>(bf_, bg_, "day");
+			bool? bh_ = context?.Operators.In<CqlDateTime>(bf_, bg_, null);
 			bool? bi_ = context?.Operators.And(bb_, bh_);
-=======
-			bool? bh_ = context.Operators.In<CqlDateTime>(bf_, bg_, null);
-			bool? bi_ = context.Operators.And(bb_, bh_);
->>>>>>> 54dd61a5
 
 			return bi_;
 		};
@@ -224,11 +219,7 @@
 			CqlInterval<CqlDateTime> bk_ = FHIRHelpers_4_3_000.ToInterval(bj_);
 			CqlInterval<CqlDateTime> bl_ = QICoreCommon_2_0_000.toInterval((bk_ as object));
 			CqlInterval<CqlDateTime> bm_ = this.Measurement_Period();
-<<<<<<< HEAD
-			bool? bn_ = context?.Operators.Overlaps(bl_, bm_, "day");
-=======
-			bool? bn_ = context.Operators.Overlaps(bl_, bm_, null);
->>>>>>> 54dd61a5
+			bool? bn_ = context?.Operators.Overlaps(bl_, bm_, null);
 
 			return bn_;
 		};
@@ -250,13 +241,8 @@
 			object bu_ = FHIRHelpers_4_3_000.ToValue(bt_);
 			CqlInterval<CqlDateTime> bv_ = QICoreCommon_2_0_000.toInterval(bu_);
 			CqlInterval<CqlDateTime> bw_ = this.Measurement_Period();
-<<<<<<< HEAD
-			bool? bx_ = context?.Operators.Overlaps(bv_, bw_, "day");
+			bool? bx_ = context?.Operators.Overlaps(bv_, bw_, null);
 			bool? by_ = context?.Operators.And(bs_, bx_);
-=======
-			bool? bx_ = context.Operators.Overlaps(bv_, bw_, null);
-			bool? by_ = context.Operators.And(bs_, bx_);
->>>>>>> 54dd61a5
 
 			return by_;
 		};
@@ -272,11 +258,7 @@
 			FhirDateTime ca_ = HospiceOrder.AuthoredOnElement;
 			CqlDateTime cb_ = context?.Operators.Convert<CqlDateTime>(ca_);
 			CqlInterval<CqlDateTime> cc_ = QICoreCommon_2_0_000.toInterval((cb_ as object));
-<<<<<<< HEAD
-			bool? cd_ = context?.Operators.IntervalIncludesInterval<CqlDateTime>(bz_, cc_, "day");
-=======
-			bool? cd_ = context.Operators.IntervalIncludesInterval<CqlDateTime>(bz_, cc_, null);
->>>>>>> 54dd61a5
+			bool? cd_ = context?.Operators.IntervalIncludesInterval<CqlDateTime>(bz_, cc_, null);
 
 			return cd_;
 		};
@@ -291,11 +273,7 @@
 			object cf_ = FHIRHelpers_4_3_000.ToValue(ce_);
 			CqlInterval<CqlDateTime> cg_ = QICoreCommon_2_0_000.toInterval(cf_);
 			CqlInterval<CqlDateTime> ch_ = this.Measurement_Period();
-<<<<<<< HEAD
-			bool? ci_ = context?.Operators.Overlaps(cg_, ch_, "day");
-=======
-			bool? ci_ = context.Operators.Overlaps(cg_, ch_, null);
->>>>>>> 54dd61a5
+			bool? ci_ = context?.Operators.Overlaps(cg_, ch_, null);
 
 			return ci_;
 		};
@@ -308,11 +286,7 @@
 		{
 			CqlInterval<CqlDateTime> cj_ = QICoreCommon_2_0_000.prevalenceInterval(HospiceCareDiagnosis);
 			CqlInterval<CqlDateTime> ck_ = this.Measurement_Period();
-<<<<<<< HEAD
-			bool? cl_ = context?.Operators.Overlaps(cj_, ck_, "day");
-=======
-			bool? cl_ = context.Operators.Overlaps(cj_, ck_, null);
->>>>>>> 54dd61a5
+			bool? cl_ = context?.Operators.Overlaps(cj_, ck_, null);
 
 			return cl_;
 		};
