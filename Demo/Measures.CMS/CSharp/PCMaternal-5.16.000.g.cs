﻿using System;
using System.Linq;
using System.Collections.Generic;
using Hl7.Cql.Runtime;
using Hl7.Cql.Primitives;
using Hl7.Cql.Abstractions;
using Hl7.Cql.ValueSets;
using Hl7.Cql.Iso8601;
using System.Reflection;
using Hl7.Fhir.Model;
using Range = Hl7.Fhir.Model.Range;
using Task = Hl7.Fhir.Model.Task;
[System.CodeDom.Compiler.GeneratedCode(".NET Code Generation", "2.0.0.0")]
[CqlLibrary("PCMaternal", "5.16.000")]
public class PCMaternal_5_16_000
{


    internal CqlContext context;

    #region Cached values

    internal Lazy<CqlValueSet> __Delivery_Procedures;
    internal Lazy<CqlValueSet> __ED_Visit_and_OB_Triage;
    internal Lazy<CqlValueSet> __Encounter_Inpatient;
    internal Lazy<CqlValueSet> __Estimated_Gestational_Age_at_Delivery;
    internal Lazy<CqlValueSet> __Observation_Services;
    internal Lazy<CqlCode> __Date_and_time_of_obstetric_delivery;
    internal Lazy<CqlCode> __Delivery_date_Estimated;
    internal Lazy<CqlCode[]> __LOINC;
    internal Lazy<CqlInterval<CqlDateTime>> __Measurement_Period;
    internal Lazy<Patient> __Patient;
    internal Lazy<IEnumerable<Encounter>> __Encounter_with_Age_Range;
    internal Lazy<IEnumerable<Encounter>> __Delivery_Encounter_with_Age_Range;
    internal Lazy<IEnumerable<(string EncounterID, int? CalculatedCGA)?>> __Variable_Calculated_Gestational_Age;

    #endregion
    public PCMaternal_5_16_000(CqlContext context)
    {
        this.context = context ?? throw new ArgumentNullException("context");

        FHIRHelpers_4_3_000 = new FHIRHelpers_4_3_000(context);
        CQMCommon_2_0_000 = new CQMCommon_2_0_000(context);
        QICoreCommon_2_0_000 = new QICoreCommon_2_0_000(context);

        __Delivery_Procedures = new Lazy<CqlValueSet>(this.Delivery_Procedures_Value);
        __ED_Visit_and_OB_Triage = new Lazy<CqlValueSet>(this.ED_Visit_and_OB_Triage_Value);
        __Encounter_Inpatient = new Lazy<CqlValueSet>(this.Encounter_Inpatient_Value);
        __Estimated_Gestational_Age_at_Delivery = new Lazy<CqlValueSet>(this.Estimated_Gestational_Age_at_Delivery_Value);
        __Observation_Services = new Lazy<CqlValueSet>(this.Observation_Services_Value);
        __Date_and_time_of_obstetric_delivery = new Lazy<CqlCode>(this.Date_and_time_of_obstetric_delivery_Value);
        __Delivery_date_Estimated = new Lazy<CqlCode>(this.Delivery_date_Estimated_Value);
        __LOINC = new Lazy<CqlCode[]>(this.LOINC_Value);
        __Measurement_Period = new Lazy<CqlInterval<CqlDateTime>>(this.Measurement_Period_Value);
        __Patient = new Lazy<Patient>(this.Patient_Value);
        __Encounter_with_Age_Range = new Lazy<IEnumerable<Encounter>>(this.Encounter_with_Age_Range_Value);
        __Delivery_Encounter_with_Age_Range = new Lazy<IEnumerable<Encounter>>(this.Delivery_Encounter_with_Age_Range_Value);
        __Variable_Calculated_Gestational_Age = new Lazy<IEnumerable<(string EncounterID, int? CalculatedCGA)?>>(this.Variable_Calculated_Gestational_Age_Value);
    }
    #region Dependencies

    public FHIRHelpers_4_3_000 FHIRHelpers_4_3_000 { get; }
    public CQMCommon_2_0_000 CQMCommon_2_0_000 { get; }
    public QICoreCommon_2_0_000 QICoreCommon_2_0_000 { get; }

    #endregion

	private CqlValueSet Delivery_Procedures_Value() => 
		new CqlValueSet("http://cts.nlm.nih.gov/fhir/ValueSet/2.16.840.1.113762.1.4.1045.59", null);

    [CqlDeclaration("Delivery Procedures")]
    [CqlValueSet("http://cts.nlm.nih.gov/fhir/ValueSet/2.16.840.1.113762.1.4.1045.59")]
	public CqlValueSet Delivery_Procedures() => 
		__Delivery_Procedures?.Value;

	private CqlValueSet ED_Visit_and_OB_Triage_Value() => 
		new CqlValueSet("http://cts.nlm.nih.gov/fhir/ValueSet/2.16.840.1.113762.1.4.1029.369", null);

    [CqlDeclaration("ED Visit and OB Triage")]
    [CqlValueSet("http://cts.nlm.nih.gov/fhir/ValueSet/2.16.840.1.113762.1.4.1029.369")]
	public CqlValueSet ED_Visit_and_OB_Triage() => 
		__ED_Visit_and_OB_Triage?.Value;

	private CqlValueSet Encounter_Inpatient_Value() => 
		new CqlValueSet("http://cts.nlm.nih.gov/fhir/ValueSet/2.16.840.1.113883.3.666.5.307", null);

    [CqlDeclaration("Encounter Inpatient")]
    [CqlValueSet("http://cts.nlm.nih.gov/fhir/ValueSet/2.16.840.1.113883.3.666.5.307")]
	public CqlValueSet Encounter_Inpatient() => 
		__Encounter_Inpatient?.Value;

	private CqlValueSet Estimated_Gestational_Age_at_Delivery_Value() => 
		new CqlValueSet("http://cts.nlm.nih.gov/fhir/ValueSet/2.16.840.1.113762.1.4.1045.26", null);

    [CqlDeclaration("Estimated Gestational Age at Delivery")]
    [CqlValueSet("http://cts.nlm.nih.gov/fhir/ValueSet/2.16.840.1.113762.1.4.1045.26")]
	public CqlValueSet Estimated_Gestational_Age_at_Delivery() => 
		__Estimated_Gestational_Age_at_Delivery?.Value;

	private CqlValueSet Observation_Services_Value() => 
		new CqlValueSet("http://cts.nlm.nih.gov/fhir/ValueSet/2.16.840.1.113762.1.4.1111.143", null);

    [CqlDeclaration("Observation Services")]
    [CqlValueSet("http://cts.nlm.nih.gov/fhir/ValueSet/2.16.840.1.113762.1.4.1111.143")]
	public CqlValueSet Observation_Services() => 
		__Observation_Services?.Value;

	private CqlCode Date_and_time_of_obstetric_delivery_Value() => 
		new CqlCode("93857-1", "http://loinc.org", null, null);

    [CqlDeclaration("Date and time of obstetric delivery")]
	public CqlCode Date_and_time_of_obstetric_delivery() => 
		__Date_and_time_of_obstetric_delivery?.Value;

	private CqlCode Delivery_date_Estimated_Value() => 
		new CqlCode("11778-8", "http://loinc.org", null, null);

    [CqlDeclaration("Delivery date Estimated")]
	public CqlCode Delivery_date_Estimated() => 
		__Delivery_date_Estimated?.Value;

	private CqlCode[] LOINC_Value()
	{
		CqlCode[] a_ = /* ARR1 */ [
			new CqlCode("93857-1", "http://loinc.org", null, null),
			new CqlCode("11778-8", "http://loinc.org", null, null),
		];

		return a_;
	}

    [CqlDeclaration("LOINC")]
	public CqlCode[] LOINC() => 
		__LOINC?.Value;

	private CqlInterval<CqlDateTime> Measurement_Period_Value()
	{
		CqlDateTime a_ = context?.Operators.DateTime(2025, 1, 1, 0, 0, 0, 0, default);
		CqlDateTime b_ = context?.Operators.DateTime(2026, 1, 1, 0, 0, 0, 0, default);
		CqlInterval<CqlDateTime> c_ = context?.Operators.Interval(a_, b_, true, false);
		object d_ = context.ResolveParameter("PCMaternal-5.16.000", "Measurement Period", c_);

		return (CqlInterval<CqlDateTime>)d_;
	}

    [CqlDeclaration("Measurement Period")]
	public CqlInterval<CqlDateTime> Measurement_Period() => 
		__Measurement_Period?.Value;

	private Patient Patient_Value()
	{
		IEnumerable<Patient> a_ = context?.Operators.RetrieveByValueSet<Patient>(null, null);
		Patient b_ = context?.Operators.SingletonFrom<Patient>(a_);

		return b_;
	}

    [CqlDeclaration("Patient")]
	public Patient Patient() => 
		__Patient?.Value;

	private IEnumerable<Encounter> Encounter_with_Age_Range_Value()
	{
		IEnumerable<Encounter> a_ = CQMCommon_2_0_000.Inpatient_Encounter();
		bool? b_(Encounter InpatientEncounter)
		{
			Patient d_ = this.Patient();
			Date e_ = d_.BirthDateElement;
			string f_ = e_.Value;
			CqlDate g_ = context?.Operators.ConvertStringToDate(f_);
			Period h_ = InpatientEncounter.Period;
			CqlInterval<CqlDateTime> i_ = FHIRHelpers_4_3_000.ToInterval(h_);
<<<<<<< HEAD
			CqlDateTime j_ = context?.Operators.Start(i_);
			CqlDate k_ = context?.Operators.DateFrom(j_);
			int? l_ = context?.Operators.CalculateAgeAt(g_, k_, "year");
			CqlInterval<int?> m_ = context?.Operators.Interval(8, 65, true, false);
			bool? n_ = context?.Operators.In<int?>(l_, m_, null);
=======
			CqlDateTime j_ = context.Operators.Start(i_);
			CqlDate k_ = context.Operators.DateFrom(j_);
			int? l_ = context.Operators.CalculateAgeAt(g_, k_, null);
			CqlInterval<int?> m_ = context.Operators.Interval(8, 65, true, false);
			bool? n_ = context.Operators.In<int?>(l_, m_, null);
>>>>>>> 54dd61a5

			return n_;
		};
		IEnumerable<Encounter> c_ = context?.Operators.Where<Encounter>(a_, b_);

		return c_;
	}

    [CqlDeclaration("Encounter with Age Range")]
	public IEnumerable<Encounter> Encounter_with_Age_Range() => 
		__Encounter_with_Age_Range?.Value;

    [CqlDeclaration("hospitalizationWithEDOBTriageObservation")]
	public CqlInterval<CqlDateTime> hospitalizationWithEDOBTriageObservation(Encounter TheEncounter)
	{
		Encounter[] a_ = /* ARR1 */ [
			TheEncounter,
		];
		CqlInterval<CqlDateTime> b_(Encounter Visit)
		{
			CqlValueSet e_ = this.ED_Visit_and_OB_Triage();
			IEnumerable<Encounter> f_ = context?.Operators.RetrieveByValueSet<Encounter>(e_, null);
			bool? g_(Encounter LastEDOBTriage)
			{
				Period af_ = LastEDOBTriage.Period;
				CqlInterval<CqlDateTime> ag_ = FHIRHelpers_4_3_000.ToInterval(af_);
				CqlDateTime ah_ = context?.Operators.End(ag_);
				CqlValueSet ai_ = this.Observation_Services();
				IEnumerable<Encounter> aj_ = context?.Operators.RetrieveByValueSet<Encounter>(ai_, null);
				bool? ak_(Encounter LastObs)
				{
					Period cg_ = LastObs.Period;
					CqlInterval<CqlDateTime> ch_ = FHIRHelpers_4_3_000.ToInterval(cg_);
					CqlDateTime ci_ = context?.Operators.End(ch_);
					Period cj_ = Visit.Period;
					CqlInterval<CqlDateTime> ck_ = FHIRHelpers_4_3_000.ToInterval(cj_);
					CqlDateTime cl_ = context?.Operators.Start(ck_);
					CqlQuantity cm_ = context?.Operators.Quantity(1m, "hour");
					CqlDateTime cn_ = context?.Operators.Subtract(cl_, cm_);
					CqlInterval<CqlDateTime> cp_ = FHIRHelpers_4_3_000.ToInterval(cj_);
					CqlDateTime cq_ = context?.Operators.Start(cp_);
					CqlInterval<CqlDateTime> cr_ = context?.Operators.Interval(cn_, cq_, true, true);
					bool? cs_ = context?.Operators.In<CqlDateTime>(ci_, cr_, null);
					CqlInterval<CqlDateTime> cu_ = FHIRHelpers_4_3_000.ToInterval(cj_);
					CqlDateTime cv_ = context?.Operators.Start(cu_);
					bool? cw_ = context?.Operators.Not((bool?)(cv_ is null));
					bool? cx_ = context?.Operators.And(cs_, cw_);
					Code<Encounter.EncounterStatus> cy_ = LastObs.StatusElement;
					Encounter.EncounterStatus? cz_ = cy_.Value;
					Code<Encounter.EncounterStatus> da_ = context?.Operators.Convert<Code<Encounter.EncounterStatus>>(cz_);
					bool? db_ = context?.Operators.Equal(da_, "finished");
					bool? dc_ = context?.Operators.And(cx_, db_);

					return dc_;
				};
				IEnumerable<Encounter> al_ = context?.Operators.Where<Encounter>(aj_, ak_);
				object am_(Encounter @this)
				{
					Period dd_ = @this.Period;
					CqlInterval<CqlDateTime> de_ = FHIRHelpers_4_3_000.ToInterval(dd_);
					CqlDateTime df_ = context?.Operators.End(de_);

					return df_;
				};
				IEnumerable<Encounter> an_ = context?.Operators.SortBy<Encounter>(al_, am_, System.ComponentModel.ListSortDirection.Ascending);
				Encounter ao_ = context?.Operators.Last<Encounter>(an_);
				Period ap_ = ao_.Period;
				CqlInterval<CqlDateTime> aq_ = FHIRHelpers_4_3_000.ToInterval(ap_);
				CqlDateTime ar_ = context?.Operators.Start(aq_);
				Period as_ = Visit.Period;
				CqlInterval<CqlDateTime> at_ = FHIRHelpers_4_3_000.ToInterval(as_);
				CqlDateTime au_ = context?.Operators.Start(at_);
				CqlQuantity av_ = context?.Operators.Quantity(1m, "hour");
				CqlDateTime aw_ = context?.Operators.Subtract((ar_ ?? au_), av_);
				IEnumerable<Encounter> ay_ = context?.Operators.RetrieveByValueSet<Encounter>(ai_, null);
				bool? az_(Encounter LastObs)
				{
					Period dg_ = LastObs.Period;
					CqlInterval<CqlDateTime> dh_ = FHIRHelpers_4_3_000.ToInterval(dg_);
					CqlDateTime di_ = context?.Operators.End(dh_);
					Period dj_ = Visit.Period;
					CqlInterval<CqlDateTime> dk_ = FHIRHelpers_4_3_000.ToInterval(dj_);
					CqlDateTime dl_ = context?.Operators.Start(dk_);
					CqlQuantity dm_ = context?.Operators.Quantity(1m, "hour");
					CqlDateTime dn_ = context?.Operators.Subtract(dl_, dm_);
					CqlInterval<CqlDateTime> dp_ = FHIRHelpers_4_3_000.ToInterval(dj_);
					CqlDateTime dq_ = context?.Operators.Start(dp_);
					CqlInterval<CqlDateTime> dr_ = context?.Operators.Interval(dn_, dq_, true, true);
					bool? ds_ = context?.Operators.In<CqlDateTime>(di_, dr_, null);
					CqlInterval<CqlDateTime> du_ = FHIRHelpers_4_3_000.ToInterval(dj_);
					CqlDateTime dv_ = context?.Operators.Start(du_);
					bool? dw_ = context?.Operators.Not((bool?)(dv_ is null));
					bool? dx_ = context?.Operators.And(ds_, dw_);
					Code<Encounter.EncounterStatus> dy_ = LastObs.StatusElement;
					Encounter.EncounterStatus? dz_ = dy_.Value;
					Code<Encounter.EncounterStatus> ea_ = context?.Operators.Convert<Code<Encounter.EncounterStatus>>(dz_);
					bool? eb_ = context?.Operators.Equal(ea_, "finished");
					bool? ec_ = context?.Operators.And(dx_, eb_);

					return ec_;
				};
				IEnumerable<Encounter> ba_ = context?.Operators.Where<Encounter>(ay_, az_);
				object bb_(Encounter @this)
				{
					Period ed_ = @this.Period;
					CqlInterval<CqlDateTime> ee_ = FHIRHelpers_4_3_000.ToInterval(ed_);
					CqlDateTime ef_ = context?.Operators.End(ee_);

					return ef_;
				};
				IEnumerable<Encounter> bc_ = context?.Operators.SortBy<Encounter>(ba_, bb_, System.ComponentModel.ListSortDirection.Ascending);
				Encounter bd_ = context?.Operators.Last<Encounter>(bc_);
				Period be_ = bd_.Period;
				CqlInterval<CqlDateTime> bf_ = FHIRHelpers_4_3_000.ToInterval(be_);
				CqlDateTime bg_ = context?.Operators.Start(bf_);
				CqlInterval<CqlDateTime> bi_ = FHIRHelpers_4_3_000.ToInterval(as_);
				CqlDateTime bj_ = context?.Operators.Start(bi_);
				CqlInterval<CqlDateTime> bk_ = context?.Operators.Interval(aw_, (bg_ ?? bj_), true, true);
				bool? bl_ = context?.Operators.In<CqlDateTime>(ah_, bk_, null);
				IEnumerable<Encounter> bn_ = context?.Operators.RetrieveByValueSet<Encounter>(ai_, null);
				bool? bo_(Encounter LastObs)
				{
					Period eg_ = LastObs.Period;
					CqlInterval<CqlDateTime> eh_ = FHIRHelpers_4_3_000.ToInterval(eg_);
					CqlDateTime ei_ = context?.Operators.End(eh_);
					Period ej_ = Visit.Period;
					CqlInterval<CqlDateTime> ek_ = FHIRHelpers_4_3_000.ToInterval(ej_);
					CqlDateTime el_ = context?.Operators.Start(ek_);
					CqlQuantity em_ = context?.Operators.Quantity(1m, "hour");
					CqlDateTime en_ = context?.Operators.Subtract(el_, em_);
					CqlInterval<CqlDateTime> ep_ = FHIRHelpers_4_3_000.ToInterval(ej_);
					CqlDateTime eq_ = context?.Operators.Start(ep_);
					CqlInterval<CqlDateTime> er_ = context?.Operators.Interval(en_, eq_, true, true);
					bool? es_ = context?.Operators.In<CqlDateTime>(ei_, er_, null);
					CqlInterval<CqlDateTime> eu_ = FHIRHelpers_4_3_000.ToInterval(ej_);
					CqlDateTime ev_ = context?.Operators.Start(eu_);
					bool? ew_ = context?.Operators.Not((bool?)(ev_ is null));
					bool? ex_ = context?.Operators.And(es_, ew_);
					Code<Encounter.EncounterStatus> ey_ = LastObs.StatusElement;
					Encounter.EncounterStatus? ez_ = ey_.Value;
					Code<Encounter.EncounterStatus> fa_ = context?.Operators.Convert<Code<Encounter.EncounterStatus>>(ez_);
					bool? fb_ = context?.Operators.Equal(fa_, "finished");
					bool? fc_ = context?.Operators.And(ex_, fb_);

					return fc_;
				};
				IEnumerable<Encounter> bp_ = context?.Operators.Where<Encounter>(bn_, bo_);
				object bq_(Encounter @this)
				{
					Period fd_ = @this.Period;
					CqlInterval<CqlDateTime> fe_ = FHIRHelpers_4_3_000.ToInterval(fd_);
					CqlDateTime ff_ = context?.Operators.End(fe_);

					return ff_;
				};
				IEnumerable<Encounter> br_ = context?.Operators.SortBy<Encounter>(bp_, bq_, System.ComponentModel.ListSortDirection.Ascending);
				Encounter bs_ = context?.Operators.Last<Encounter>(br_);
				Period bt_ = bs_.Period;
				CqlInterval<CqlDateTime> bu_ = FHIRHelpers_4_3_000.ToInterval(bt_);
				CqlDateTime bv_ = context?.Operators.Start(bu_);
				CqlInterval<CqlDateTime> bx_ = FHIRHelpers_4_3_000.ToInterval(as_);
				CqlDateTime by_ = context?.Operators.Start(bx_);
				bool? bz_ = context?.Operators.Not((bool?)((bv_ ?? by_) is null));
				bool? ca_ = context?.Operators.And(bl_, bz_);
				Code<Encounter.EncounterStatus> cb_ = LastEDOBTriage.StatusElement;
				Encounter.EncounterStatus? cc_ = cb_.Value;
				Code<Encounter.EncounterStatus> cd_ = context?.Operators.Convert<Code<Encounter.EncounterStatus>>(cc_);
				bool? ce_ = context?.Operators.Equal(cd_, "finished");
				bool? cf_ = context?.Operators.And(ca_, ce_);

				return cf_;
			};
			IEnumerable<Encounter> h_ = context?.Operators.Where<Encounter>(f_, g_);
			object i_(Encounter @this)
			{
				Period fg_ = @this.Period;
				CqlInterval<CqlDateTime> fh_ = FHIRHelpers_4_3_000.ToInterval(fg_);
				CqlDateTime fi_ = context?.Operators.End(fh_);

				return fi_;
			};
			IEnumerable<Encounter> j_ = context?.Operators.SortBy<Encounter>(h_, i_, System.ComponentModel.ListSortDirection.Ascending);
			Encounter k_ = context?.Operators.Last<Encounter>(j_);
			Period l_ = k_.Period;
			CqlInterval<CqlDateTime> m_ = FHIRHelpers_4_3_000.ToInterval(l_);
			CqlDateTime n_ = context?.Operators.Start(m_);
			CqlValueSet o_ = this.Observation_Services();
			IEnumerable<Encounter> p_ = context?.Operators.RetrieveByValueSet<Encounter>(o_, null);
			bool? q_(Encounter LastObs)
			{
				Period fj_ = LastObs.Period;
				CqlInterval<CqlDateTime> fk_ = FHIRHelpers_4_3_000.ToInterval(fj_);
				CqlDateTime fl_ = context?.Operators.End(fk_);
				Period fm_ = Visit.Period;
				CqlInterval<CqlDateTime> fn_ = FHIRHelpers_4_3_000.ToInterval(fm_);
				CqlDateTime fo_ = context?.Operators.Start(fn_);
				CqlQuantity fp_ = context?.Operators.Quantity(1m, "hour");
				CqlDateTime fq_ = context?.Operators.Subtract(fo_, fp_);
				CqlInterval<CqlDateTime> fs_ = FHIRHelpers_4_3_000.ToInterval(fm_);
				CqlDateTime ft_ = context?.Operators.Start(fs_);
				CqlInterval<CqlDateTime> fu_ = context?.Operators.Interval(fq_, ft_, true, true);
				bool? fv_ = context?.Operators.In<CqlDateTime>(fl_, fu_, null);
				CqlInterval<CqlDateTime> fx_ = FHIRHelpers_4_3_000.ToInterval(fm_);
				CqlDateTime fy_ = context?.Operators.Start(fx_);
				bool? fz_ = context?.Operators.Not((bool?)(fy_ is null));
				bool? ga_ = context?.Operators.And(fv_, fz_);
				Code<Encounter.EncounterStatus> gb_ = LastObs.StatusElement;
				Encounter.EncounterStatus? gc_ = gb_.Value;
				Code<Encounter.EncounterStatus> gd_ = context?.Operators.Convert<Code<Encounter.EncounterStatus>>(gc_);
				bool? ge_ = context?.Operators.Equal(gd_, "finished");
				bool? gf_ = context?.Operators.And(ga_, ge_);

				return gf_;
			};
			IEnumerable<Encounter> r_ = context?.Operators.Where<Encounter>(p_, q_);
			object s_(Encounter @this)
			{
				Period gg_ = @this.Period;
				CqlInterval<CqlDateTime> gh_ = FHIRHelpers_4_3_000.ToInterval(gg_);
				CqlDateTime gi_ = context?.Operators.End(gh_);

				return gi_;
			};
			IEnumerable<Encounter> t_ = context?.Operators.SortBy<Encounter>(r_, s_, System.ComponentModel.ListSortDirection.Ascending);
			Encounter u_ = context?.Operators.Last<Encounter>(t_);
			Period v_ = u_.Period;
			CqlInterval<CqlDateTime> w_ = FHIRHelpers_4_3_000.ToInterval(v_);
			CqlDateTime x_ = context?.Operators.Start(w_);
			Period y_ = Visit.Period;
			CqlInterval<CqlDateTime> z_ = FHIRHelpers_4_3_000.ToInterval(y_);
			CqlDateTime aa_ = context?.Operators.Start(z_);
			CqlInterval<CqlDateTime> ac_ = FHIRHelpers_4_3_000.ToInterval(y_);
			CqlDateTime ad_ = context?.Operators.End(ac_);
			CqlInterval<CqlDateTime> ae_ = context?.Operators.Interval((n_ ?? (x_ ?? aa_)), ad_, true, true);

			return ae_;
		};
		IEnumerable<CqlInterval<CqlDateTime>> c_ = context?.Operators.Select<Encounter, CqlInterval<CqlDateTime>>((IEnumerable<Encounter>)a_, b_);
		CqlInterval<CqlDateTime> d_ = context?.Operators.SingletonFrom<CqlInterval<CqlDateTime>>(c_);

		return d_;
	}

	private IEnumerable<Encounter> Delivery_Encounter_with_Age_Range_Value()
	{
		IEnumerable<Encounter> a_ = this.Encounter_with_Age_Range();
		IEnumerable<Encounter> b_(Encounter EncounterWithAge)
		{
			CqlValueSet d_ = this.Delivery_Procedures();
			IEnumerable<Procedure> e_ = context?.Operators.RetrieveByValueSet<Procedure>(d_, null);
			bool? f_(Procedure DeliveryProcedure)
			{
				Code<EventStatus> j_ = DeliveryProcedure.StatusElement;
				EventStatus? k_ = j_.Value;
				string l_ = context?.Operators.Convert<string>(k_);
				bool? m_ = context?.Operators.Equal(l_, "completed");
				DataType n_ = DeliveryProcedure.Performed;
				object o_ = FHIRHelpers_4_3_000.ToValue(n_);
				CqlInterval<CqlDateTime> p_ = QICoreCommon_2_0_000.toInterval(o_);
				CqlDateTime q_ = context?.Operators.Start(p_);
				CqlInterval<CqlDateTime> r_ = this.hospitalizationWithEDOBTriageObservation(EncounterWithAge);
				bool? s_ = context?.Operators.In<CqlDateTime>(q_, r_, null);
				bool? t_ = context?.Operators.And(m_, s_);

				return t_;
			};
			IEnumerable<Procedure> g_ = context?.Operators.Where<Procedure>(e_, f_);
			Encounter h_(Procedure DeliveryProcedure) => 
				EncounterWithAge;
			IEnumerable<Encounter> i_ = context?.Operators.Select<Procedure, Encounter>(g_, h_);

			return i_;
		};
		IEnumerable<Encounter> c_ = context?.Operators.SelectMany<Encounter, Encounter>(a_, b_);

		return c_;
	}

    [CqlDeclaration("Delivery Encounter with Age Range")]
	public IEnumerable<Encounter> Delivery_Encounter_with_Age_Range() => 
		__Delivery_Encounter_with_Age_Range?.Value;

    [CqlDeclaration("lastTimeOfDelivery")]
	public CqlDateTime lastTimeOfDelivery(Encounter TheEncounter)
	{
		CqlCode a_ = this.Date_and_time_of_obstetric_delivery();
		IEnumerable<CqlCode> b_ = context?.Operators.ToList<CqlCode>(a_);
		IEnumerable<Observation> c_ = context?.Operators.RetrieveByCodes<Observation>(b_, null);
		bool? d_(Observation TimeOfDelivery)
		{
			DataType k_ = TimeOfDelivery.Value;
			object l_ = FHIRHelpers_4_3_000.ToValue(k_);
			bool? m_ = context?.Operators.Not((bool?)((l_ as CqlDateTime) is null));
			Code<ObservationStatus> n_ = TimeOfDelivery.StatusElement;
			ObservationStatus? o_ = n_.Value;
			Code<ObservationStatus> p_ = context?.Operators.Convert<Code<ObservationStatus>>(o_);
			string q_ = context?.Operators.Convert<string>(p_);
			string[] r_ = /* ARR1 */ [
				"final",
				"amended",
				"corrected",
			];
			bool? s_ = context?.Operators.In<string>(q_, (r_ as IEnumerable<string>));
			bool? t_ = context?.Operators.And(m_, s_);
			object u_()
			{
				bool ae_()
				{
					DataType ah_ = TimeOfDelivery.Effective;
					object ai_ = FHIRHelpers_4_3_000.ToValue(ah_);
					bool aj_ = ai_ is CqlDateTime;

					return aj_;
				};
				bool af_()
				{
					DataType ak_ = TimeOfDelivery.Effective;
					object al_ = FHIRHelpers_4_3_000.ToValue(ak_);
					bool am_ = al_ is CqlInterval<CqlDateTime>;

					return am_;
				};
				bool ag_()
				{
					DataType an_ = TimeOfDelivery.Effective;
					object ao_ = FHIRHelpers_4_3_000.ToValue(an_);
					bool ap_ = ao_ is CqlDateTime;

					return ap_;
				};
				if (ae_())
				{
					DataType aq_ = TimeOfDelivery.Effective;
					object ar_ = FHIRHelpers_4_3_000.ToValue(aq_);

					return ((ar_ as CqlDateTime) as object);
				}
				else if (af_())
				{
					DataType as_ = TimeOfDelivery.Effective;
					object at_ = FHIRHelpers_4_3_000.ToValue(as_);

					return ((at_ as CqlInterval<CqlDateTime>) as object);
				}
				else if (ag_())
				{
					DataType au_ = TimeOfDelivery.Effective;
					object av_ = FHIRHelpers_4_3_000.ToValue(au_);

					return ((av_ as CqlDateTime) as object);
				}
				else
				{
					return null;
				}
			};
			CqlDateTime v_ = QICoreCommon_2_0_000.earliest(u_());
			CqlInterval<CqlDateTime> w_ = this.hospitalizationWithEDOBTriageObservation(TheEncounter);
			bool? x_ = context?.Operators.In<CqlDateTime>(v_, w_, null);
			bool? y_ = context?.Operators.And(t_, x_);
			object aa_ = FHIRHelpers_4_3_000.ToValue(k_);
			bool? ac_ = context?.Operators.In<CqlDateTime>((aa_ as CqlDateTime), w_, null);
			bool? ad_ = context?.Operators.And(y_, ac_);

			return ad_;
		};
		IEnumerable<Observation> e_ = context?.Operators.Where<Observation>(c_, d_);
		object f_(Observation @this)
		{
			object aw_()
			{
				bool ay_()
				{
					DataType bb_ = @this.Effective;
					object bc_ = FHIRHelpers_4_3_000.ToValue(bb_);
					bool bd_ = bc_ is CqlDateTime;

					return bd_;
				};
				bool az_()
				{
					DataType be_ = @this.Effective;
					object bf_ = FHIRHelpers_4_3_000.ToValue(be_);
					bool bg_ = bf_ is CqlInterval<CqlDateTime>;

					return bg_;
				};
				bool ba_()
				{
					DataType bh_ = @this.Effective;
					object bi_ = FHIRHelpers_4_3_000.ToValue(bh_);
					bool bj_ = bi_ is CqlDateTime;

					return bj_;
				};
				if (ay_())
				{
					DataType bk_ = @this.Effective;
					object bl_ = FHIRHelpers_4_3_000.ToValue(bk_);

					return ((bl_ as CqlDateTime) as object);
				}
				else if (az_())
				{
					DataType bm_ = @this.Effective;
					object bn_ = FHIRHelpers_4_3_000.ToValue(bm_);

					return ((bn_ as CqlInterval<CqlDateTime>) as object);
				}
				else if (ba_())
				{
					DataType bo_ = @this.Effective;
					object bp_ = FHIRHelpers_4_3_000.ToValue(bo_);

					return ((bp_ as CqlDateTime) as object);
				}
				else
				{
					return null;
				}
			};
			CqlDateTime ax_ = QICoreCommon_2_0_000.earliest(aw_());

			return ax_;
		};
		IEnumerable<Observation> g_ = context?.Operators.SortBy<Observation>(e_, f_, System.ComponentModel.ListSortDirection.Ascending);
		Observation h_ = context?.Operators.Last<Observation>(g_);
		DataType i_ = h_.Value;
		object j_ = FHIRHelpers_4_3_000.ToValue(i_);

		return (j_ as CqlDateTime);
	}

    [CqlDeclaration("lastEstimatedDeliveryDate")]
	public CqlDateTime lastEstimatedDeliveryDate(Encounter TheEncounter)
	{
		CqlCode a_ = this.Delivery_date_Estimated();
		IEnumerable<CqlCode> b_ = context?.Operators.ToList<CqlCode>(a_);
		IEnumerable<Observation> c_ = context?.Operators.RetrieveByCodes<Observation>(b_, null);
		bool? d_(Observation EstimatedDateOfDelivery)
		{
			DataType k_ = EstimatedDateOfDelivery.Value;
			object l_ = FHIRHelpers_4_3_000.ToValue(k_);
			bool? m_ = context?.Operators.Not((bool?)((l_ as CqlDateTime) is null));
			Code<ObservationStatus> n_ = EstimatedDateOfDelivery.StatusElement;
			ObservationStatus? o_ = n_.Value;
			Code<ObservationStatus> p_ = context?.Operators.Convert<Code<ObservationStatus>>(o_);
			string q_ = context?.Operators.Convert<string>(p_);
			string[] r_ = /* ARR1 */ [
				"final",
				"amended",
				"corrected",
			];
			bool? s_ = context?.Operators.In<string>(q_, (r_ as IEnumerable<string>));
			bool? t_ = context?.Operators.And(m_, s_);
			object u_()
			{
				bool ag_()
				{
					DataType aj_ = EstimatedDateOfDelivery.Effective;
					object ak_ = FHIRHelpers_4_3_000.ToValue(aj_);
					bool al_ = ak_ is CqlDateTime;

					return al_;
				};
				bool ah_()
				{
					DataType am_ = EstimatedDateOfDelivery.Effective;
					object an_ = FHIRHelpers_4_3_000.ToValue(am_);
					bool ao_ = an_ is CqlInterval<CqlDateTime>;

					return ao_;
				};
				bool ai_()
				{
					DataType ap_ = EstimatedDateOfDelivery.Effective;
					object aq_ = FHIRHelpers_4_3_000.ToValue(ap_);
					bool ar_ = aq_ is CqlDateTime;

					return ar_;
				};
				if (ag_())
				{
					DataType as_ = EstimatedDateOfDelivery.Effective;
					object at_ = FHIRHelpers_4_3_000.ToValue(as_);

					return ((at_ as CqlDateTime) as object);
				}
				else if (ah_())
				{
					DataType au_ = EstimatedDateOfDelivery.Effective;
					object av_ = FHIRHelpers_4_3_000.ToValue(au_);

					return ((av_ as CqlInterval<CqlDateTime>) as object);
				}
				else if (ai_())
				{
					DataType aw_ = EstimatedDateOfDelivery.Effective;
					object ax_ = FHIRHelpers_4_3_000.ToValue(aw_);

					return ((ax_ as CqlDateTime) as object);
				}
				else
				{
					return null;
				}
			};
			CqlDateTime v_ = QICoreCommon_2_0_000.earliest(u_());
			CqlDateTime w_ = this.lastTimeOfDelivery(TheEncounter);
			CqlQuantity x_ = context?.Operators.Quantity(42m, "weeks");
			CqlDateTime y_ = context?.Operators.Subtract(w_, x_);
			CqlInterval<CqlDateTime> aa_ = context?.Operators.Interval(y_, w_, true, true);
			bool? ab_ = context?.Operators.In<CqlDateTime>(v_, aa_, null);
			bool? ad_ = context?.Operators.Not((bool?)(w_ is null));
			bool? ae_ = context?.Operators.And(ab_, ad_);
			bool? af_ = context?.Operators.And(t_, ae_);

			return af_;
		};
		IEnumerable<Observation> e_ = context?.Operators.Where<Observation>(c_, d_);
		object f_(Observation @this)
		{
			object ay_()
			{
				bool ba_()
				{
					DataType bd_ = @this.Effective;
					object be_ = FHIRHelpers_4_3_000.ToValue(bd_);
					bool bf_ = be_ is CqlDateTime;

					return bf_;
				};
				bool bb_()
				{
					DataType bg_ = @this.Effective;
					object bh_ = FHIRHelpers_4_3_000.ToValue(bg_);
					bool bi_ = bh_ is CqlInterval<CqlDateTime>;

					return bi_;
				};
				bool bc_()
				{
					DataType bj_ = @this.Effective;
					object bk_ = FHIRHelpers_4_3_000.ToValue(bj_);
					bool bl_ = bk_ is CqlDateTime;

					return bl_;
				};
				if (ba_())
				{
					DataType bm_ = @this.Effective;
					object bn_ = FHIRHelpers_4_3_000.ToValue(bm_);

					return ((bn_ as CqlDateTime) as object);
				}
				else if (bb_())
				{
					DataType bo_ = @this.Effective;
					object bp_ = FHIRHelpers_4_3_000.ToValue(bo_);

					return ((bp_ as CqlInterval<CqlDateTime>) as object);
				}
				else if (bc_())
				{
					DataType bq_ = @this.Effective;
					object br_ = FHIRHelpers_4_3_000.ToValue(bq_);

					return ((br_ as CqlDateTime) as object);
				}
				else
				{
					return null;
				}
			};
			CqlDateTime az_ = QICoreCommon_2_0_000.earliest(ay_());

			return az_;
		};
		IEnumerable<Observation> g_ = context?.Operators.SortBy<Observation>(e_, f_, System.ComponentModel.ListSortDirection.Ascending);
		Observation h_ = context?.Operators.Last<Observation>(g_);
		DataType i_ = h_.Value;
		object j_ = FHIRHelpers_4_3_000.ToValue(i_);

		return (j_ as CqlDateTime);
	}

    [CqlDeclaration("calculatedGestationalAge")]
	public int? calculatedGestationalAge(Encounter TheEncounter)
	{
		CqlDateTime a_ = this.lastTimeOfDelivery(TheEncounter);
		CqlDateTime b_ = this.lastEstimatedDeliveryDate(TheEncounter);
<<<<<<< HEAD
		int? c_ = context?.Operators.DifferenceBetween(a_, b_, "day");
		int? d_ = context?.Operators.Subtract(280, c_);
		int? e_ = context?.Operators.TruncatedDivide(d_, 7);
=======
		int? c_ = context.Operators.DifferenceBetween(a_, b_, null);
		int? d_ = context.Operators.Subtract(280, c_);
		int? e_ = context.Operators.TruncatedDivide(d_, 7);
>>>>>>> 54dd61a5

		return e_;
	}

	private IEnumerable<(string EncounterID, int? CalculatedCGA)?> Variable_Calculated_Gestational_Age_Value()
	{
		IEnumerable<Encounter> a_ = this.Delivery_Encounter_with_Age_Range();
		(string EncounterID, int? CalculatedCGA)? b_(Encounter DeliveryEncounter)
		{
			Id d_ = DeliveryEncounter.IdElement;
			string e_ = d_.Value;
			int? f_ = this.calculatedGestationalAge(DeliveryEncounter);
			(string EncounterID, int? CalculatedCGA)? g_ = (e_, f_);

			return g_;
		};
		IEnumerable<(string EncounterID, int? CalculatedCGA)?> c_ = context?.Operators.Select<Encounter, (string EncounterID, int? CalculatedCGA)?>(a_, b_);

		return c_;
	}

    [CqlDeclaration("Variable Calculated Gestational Age")]
	public IEnumerable<(string EncounterID, int? CalculatedCGA)?> Variable_Calculated_Gestational_Age() => 
		__Variable_Calculated_Gestational_Age?.Value;

    [CqlDeclaration("lastEstimatedGestationalAge")]
	public CqlQuantity lastEstimatedGestationalAge(Encounter TheEncounter)
	{
		CqlValueSet a_ = this.Estimated_Gestational_Age_at_Delivery();
		IEnumerable<Observation> b_ = context?.Operators.RetrieveByValueSet<Observation>(a_, null);
		bool? c_(Observation EstimatedGestationalAge)
		{
			object j_()
			{
				bool at_()
				{
					DataType aw_ = EstimatedGestationalAge.Effective;
					object ax_ = FHIRHelpers_4_3_000.ToValue(aw_);
					bool ay_ = ax_ is CqlDateTime;

					return ay_;
				};
				bool au_()
				{
					DataType az_ = EstimatedGestationalAge.Effective;
					object ba_ = FHIRHelpers_4_3_000.ToValue(az_);
					bool bb_ = ba_ is CqlInterval<CqlDateTime>;

					return bb_;
				};
				bool av_()
				{
					DataType bc_ = EstimatedGestationalAge.Effective;
					object bd_ = FHIRHelpers_4_3_000.ToValue(bc_);
					bool be_ = bd_ is CqlDateTime;

					return be_;
				};
				if (at_())
				{
					DataType bf_ = EstimatedGestationalAge.Effective;
					object bg_ = FHIRHelpers_4_3_000.ToValue(bf_);

					return ((bg_ as CqlDateTime) as object);
				}
				else if (au_())
				{
					DataType bh_ = EstimatedGestationalAge.Effective;
					object bi_ = FHIRHelpers_4_3_000.ToValue(bh_);

					return ((bi_ as CqlInterval<CqlDateTime>) as object);
				}
				else if (av_())
				{
					DataType bj_ = EstimatedGestationalAge.Effective;
					object bk_ = FHIRHelpers_4_3_000.ToValue(bj_);

					return ((bk_ as CqlDateTime) as object);
				}
				else
				{
					return null;
				}
			};
			CqlDateTime k_ = QICoreCommon_2_0_000.earliest(j_());
			CqlDateTime l_ = this.lastTimeOfDelivery(TheEncounter);
			CqlQuantity m_ = context?.Operators.Quantity(24m, "hours");
			CqlDateTime n_ = context?.Operators.Subtract(l_, m_);
			CqlInterval<CqlDateTime> p_ = context?.Operators.Interval(n_, l_, true, true);
			bool? q_ = context?.Operators.In<CqlDateTime>(k_, p_, null);
			bool? s_ = context?.Operators.Not((bool?)(l_ is null));
			bool? t_ = context?.Operators.And(q_, s_);
			DataType u_ = EstimatedGestationalAge.Value;
			object v_ = FHIRHelpers_4_3_000.ToValue(u_);
			bool? w_ = context?.Operators.Not((bool?)(v_ is null));
			bool? x_ = context?.Operators.And(t_, w_);
			Code<ObservationStatus> y_ = EstimatedGestationalAge.StatusElement;
			ObservationStatus? z_ = y_.Value;
			Code<ObservationStatus> aa_ = context?.Operators.Convert<Code<ObservationStatus>>(z_);
			string ab_ = context?.Operators.Convert<string>(aa_);
			string[] ac_ = /* ARR1 */ [
				"final",
				"amended",
				"corrected",
			];
			bool? ad_ = context?.Operators.In<string>(ab_, (ac_ as IEnumerable<string>));
			bool? ae_ = context?.Operators.And(x_, ad_);
			object af_()
			{
				bool bl_()
				{
					DataType bo_ = EstimatedGestationalAge.Effective;
					object bp_ = FHIRHelpers_4_3_000.ToValue(bo_);
					bool bq_ = bp_ is CqlDateTime;

					return bq_;
				};
				bool bm_()
				{
					DataType br_ = EstimatedGestationalAge.Effective;
					object bs_ = FHIRHelpers_4_3_000.ToValue(br_);
					bool bt_ = bs_ is CqlInterval<CqlDateTime>;

					return bt_;
				};
				bool bn_()
				{
					DataType bu_ = EstimatedGestationalAge.Effective;
					object bv_ = FHIRHelpers_4_3_000.ToValue(bu_);
					bool bw_ = bv_ is CqlDateTime;

					return bw_;
				};
				if (bl_())
				{
					DataType bx_ = EstimatedGestationalAge.Effective;
					object by_ = FHIRHelpers_4_3_000.ToValue(bx_);

					return ((by_ as CqlDateTime) as object);
				}
				else if (bm_())
				{
					DataType bz_ = EstimatedGestationalAge.Effective;
					object ca_ = FHIRHelpers_4_3_000.ToValue(bz_);

					return ((ca_ as CqlInterval<CqlDateTime>) as object);
				}
				else if (bn_())
				{
					DataType cb_ = EstimatedGestationalAge.Effective;
					object cc_ = FHIRHelpers_4_3_000.ToValue(cb_);

					return ((cc_ as CqlDateTime) as object);
				}
				else
				{
					return null;
				}
			};
			CqlDateTime ag_ = QICoreCommon_2_0_000.earliest(af_());
<<<<<<< HEAD
			bool? ai_ = context?.Operators.SameAs(ag_, l_, "day");
=======
			bool? ai_ = context.Operators.SameAs(ag_, l_, null);
>>>>>>> 54dd61a5
			object aj_()
			{
				bool cd_()
				{
					DataType cg_ = EstimatedGestationalAge.Effective;
					object ch_ = FHIRHelpers_4_3_000.ToValue(cg_);
					bool ci_ = ch_ is CqlDateTime;

					return ci_;
				};
				bool ce_()
				{
					DataType cj_ = EstimatedGestationalAge.Effective;
					object ck_ = FHIRHelpers_4_3_000.ToValue(cj_);
					bool cl_ = ck_ is CqlInterval<CqlDateTime>;

					return cl_;
				};
				bool cf_()
				{
					DataType cm_ = EstimatedGestationalAge.Effective;
					object cn_ = FHIRHelpers_4_3_000.ToValue(cm_);
					bool co_ = cn_ is CqlDateTime;

					return co_;
				};
				if (cd_())
				{
					DataType cp_ = EstimatedGestationalAge.Effective;
					object cq_ = FHIRHelpers_4_3_000.ToValue(cp_);

					return ((cq_ as CqlDateTime) as object);
				}
				else if (ce_())
				{
					DataType cr_ = EstimatedGestationalAge.Effective;
					object cs_ = FHIRHelpers_4_3_000.ToValue(cr_);

					return ((cs_ as CqlInterval<CqlDateTime>) as object);
				}
				else if (cf_())
				{
					DataType ct_ = EstimatedGestationalAge.Effective;
					object cu_ = FHIRHelpers_4_3_000.ToValue(ct_);

					return ((cu_ as CqlDateTime) as object);
				}
				else
				{
					return null;
				}
			};
			CqlDateTime ak_ = QICoreCommon_2_0_000.earliest(aj_());
			CqlInterval<CqlDateTime> al_ = this.hospitalizationWithEDOBTriageObservation(TheEncounter);
			bool? am_ = context?.Operators.In<CqlDateTime>(ak_, al_, null);
			bool? an_ = context?.Operators.And(ai_, am_);
			object ap_ = FHIRHelpers_4_3_000.ToValue(u_);
			bool? aq_ = context?.Operators.Not((bool?)(ap_ is null));
			bool? ar_ = context?.Operators.And(an_, aq_);
			bool? as_ = context?.Operators.Or(ae_, ar_);

			return as_;
		};
		IEnumerable<Observation> d_ = context?.Operators.Where<Observation>(b_, c_);
		object e_(Observation @this)
		{
			object cv_()
			{
				bool cx_()
				{
					DataType da_ = @this.Effective;
					object db_ = FHIRHelpers_4_3_000.ToValue(da_);
					bool dc_ = db_ is CqlDateTime;

					return dc_;
				};
				bool cy_()
				{
					DataType dd_ = @this.Effective;
					object de_ = FHIRHelpers_4_3_000.ToValue(dd_);
					bool df_ = de_ is CqlInterval<CqlDateTime>;

					return df_;
				};
				bool cz_()
				{
					DataType dg_ = @this.Effective;
					object dh_ = FHIRHelpers_4_3_000.ToValue(dg_);
					bool di_ = dh_ is CqlDateTime;

					return di_;
				};
				if (cx_())
				{
					DataType dj_ = @this.Effective;
					object dk_ = FHIRHelpers_4_3_000.ToValue(dj_);

					return ((dk_ as CqlDateTime) as object);
				}
				else if (cy_())
				{
					DataType dl_ = @this.Effective;
					object dm_ = FHIRHelpers_4_3_000.ToValue(dl_);

					return ((dm_ as CqlInterval<CqlDateTime>) as object);
				}
				else if (cz_())
				{
					DataType dn_ = @this.Effective;
					object do_ = FHIRHelpers_4_3_000.ToValue(dn_);

					return ((do_ as CqlDateTime) as object);
				}
				else
				{
					return null;
				}
			};
			CqlDateTime cw_ = QICoreCommon_2_0_000.earliest(cv_());

			return cw_;
		};
		IEnumerable<Observation> f_ = context?.Operators.SortBy<Observation>(d_, e_, System.ComponentModel.ListSortDirection.Ascending);
		Observation g_ = context?.Operators.Last<Observation>(f_);
		DataType h_ = g_.Value;
		object i_ = FHIRHelpers_4_3_000.ToValue(h_);

		return (i_ as CqlQuantity);
	}

}<|MERGE_RESOLUTION|>--- conflicted
+++ resolved
@@ -170,19 +170,11 @@
 			CqlDate g_ = context?.Operators.ConvertStringToDate(f_);
 			Period h_ = InpatientEncounter.Period;
 			CqlInterval<CqlDateTime> i_ = FHIRHelpers_4_3_000.ToInterval(h_);
-<<<<<<< HEAD
 			CqlDateTime j_ = context?.Operators.Start(i_);
 			CqlDate k_ = context?.Operators.DateFrom(j_);
-			int? l_ = context?.Operators.CalculateAgeAt(g_, k_, "year");
+			int? l_ = context?.Operators.CalculateAgeAt(g_, k_, null);
 			CqlInterval<int?> m_ = context?.Operators.Interval(8, 65, true, false);
 			bool? n_ = context?.Operators.In<int?>(l_, m_, null);
-=======
-			CqlDateTime j_ = context.Operators.Start(i_);
-			CqlDate k_ = context.Operators.DateFrom(j_);
-			int? l_ = context.Operators.CalculateAgeAt(g_, k_, null);
-			CqlInterval<int?> m_ = context.Operators.Interval(8, 65, true, false);
-			bool? n_ = context.Operators.In<int?>(l_, m_, null);
->>>>>>> 54dd61a5
 
 			return n_;
 		};
@@ -774,15 +766,9 @@
 	{
 		CqlDateTime a_ = this.lastTimeOfDelivery(TheEncounter);
 		CqlDateTime b_ = this.lastEstimatedDeliveryDate(TheEncounter);
-<<<<<<< HEAD
-		int? c_ = context?.Operators.DifferenceBetween(a_, b_, "day");
+		int? c_ = context?.Operators.DifferenceBetween(a_, b_, null);
 		int? d_ = context?.Operators.Subtract(280, c_);
 		int? e_ = context?.Operators.TruncatedDivide(d_, 7);
-=======
-		int? c_ = context.Operators.DifferenceBetween(a_, b_, null);
-		int? d_ = context.Operators.Subtract(280, c_);
-		int? e_ = context.Operators.TruncatedDivide(d_, 7);
->>>>>>> 54dd61a5
 
 		return e_;
 	}
@@ -943,11 +929,7 @@
 				}
 			};
 			CqlDateTime ag_ = QICoreCommon_2_0_000.earliest(af_());
-<<<<<<< HEAD
-			bool? ai_ = context?.Operators.SameAs(ag_, l_, "day");
-=======
-			bool? ai_ = context.Operators.SameAs(ag_, l_, null);
->>>>>>> 54dd61a5
+			bool? ai_ = context?.Operators.SameAs(ag_, l_, null);
 			object aj_()
 			{
 				bool cd_()
