﻿using System;
using System.Linq;
using System.Collections.Generic;
using Hl7.Cql.Runtime;
using Hl7.Cql.Primitives;
using Hl7.Cql.Abstractions;
using Hl7.Cql.ValueSets;
using Hl7.Cql.Iso8601;
using System.Reflection;
using Hl7.Cql.Operators;
using Hl7.Fhir.Model;
using Range = Hl7.Fhir.Model.Range;
using Task = Hl7.Fhir.Model.Task;
[System.CodeDom.Compiler.GeneratedCode(".NET Code Generation", "2.0.4.0")]
[CqlLibrary("PCMaternal", "5.16.000")]
public class PCMaternal_5_16_000
{


    internal CqlContext context;

    #region Cached values

    internal Lazy<CqlValueSet> __Delivery_Procedures;
    internal Lazy<CqlValueSet> __ED_Visit_and_OB_Triage;
    internal Lazy<CqlValueSet> __Encounter_Inpatient;
    internal Lazy<CqlValueSet> __Estimated_Gestational_Age_at_Delivery;
    internal Lazy<CqlValueSet> __Observation_Services;
    internal Lazy<CqlCode> __Date_and_time_of_obstetric_delivery;
    internal Lazy<CqlCode> __Delivery_date_Estimated;
    internal Lazy<CqlCode[]> __LOINC;
    internal Lazy<CqlInterval<CqlDateTime>> __Measurement_Period;
    internal Lazy<Patient> __Patient;
    internal Lazy<IEnumerable<Encounter>> __Encounter_with_Age_Range;
    internal Lazy<IEnumerable<Encounter>> __Delivery_Encounter_with_Age_Range;
    internal Lazy<IEnumerable<(string EncounterID, int? CalculatedCGA)?>> __Variable_Calculated_Gestational_Age;

    #endregion
    public PCMaternal_5_16_000(CqlContext context)
    {
        this.context = context ?? throw new ArgumentNullException("context");

        FHIRHelpers_4_3_000 = new FHIRHelpers_4_3_000(context);
        CQMCommon_2_0_000 = new CQMCommon_2_0_000(context);
        QICoreCommon_2_0_000 = new QICoreCommon_2_0_000(context);

        __Delivery_Procedures = new Lazy<CqlValueSet>(this.Delivery_Procedures_Value);
        __ED_Visit_and_OB_Triage = new Lazy<CqlValueSet>(this.ED_Visit_and_OB_Triage_Value);
        __Encounter_Inpatient = new Lazy<CqlValueSet>(this.Encounter_Inpatient_Value);
        __Estimated_Gestational_Age_at_Delivery = new Lazy<CqlValueSet>(this.Estimated_Gestational_Age_at_Delivery_Value);
        __Observation_Services = new Lazy<CqlValueSet>(this.Observation_Services_Value);
        __Date_and_time_of_obstetric_delivery = new Lazy<CqlCode>(this.Date_and_time_of_obstetric_delivery_Value);
        __Delivery_date_Estimated = new Lazy<CqlCode>(this.Delivery_date_Estimated_Value);
        __LOINC = new Lazy<CqlCode[]>(this.LOINC_Value);
        __Measurement_Period = new Lazy<CqlInterval<CqlDateTime>>(this.Measurement_Period_Value);
        __Patient = new Lazy<Patient>(this.Patient_Value);
        __Encounter_with_Age_Range = new Lazy<IEnumerable<Encounter>>(this.Encounter_with_Age_Range_Value);
        __Delivery_Encounter_with_Age_Range = new Lazy<IEnumerable<Encounter>>(this.Delivery_Encounter_with_Age_Range_Value);
        __Variable_Calculated_Gestational_Age = new Lazy<IEnumerable<(string EncounterID, int? CalculatedCGA)?>>(this.Variable_Calculated_Gestational_Age_Value);
    }
    #region Dependencies

    public FHIRHelpers_4_3_000 FHIRHelpers_4_3_000 { get; }
    public CQMCommon_2_0_000 CQMCommon_2_0_000 { get; }
    public QICoreCommon_2_0_000 QICoreCommon_2_0_000 { get; }

    #endregion

	private CqlValueSet Delivery_Procedures_Value() => 
		new CqlValueSet("http://cts.nlm.nih.gov/fhir/ValueSet/2.16.840.1.113762.1.4.1045.59", default);

    [CqlDeclaration("Delivery Procedures")]
    [CqlValueSet("http://cts.nlm.nih.gov/fhir/ValueSet/2.16.840.1.113762.1.4.1045.59")]
	public CqlValueSet Delivery_Procedures() => 
		__Delivery_Procedures.Value;

	private CqlValueSet ED_Visit_and_OB_Triage_Value() => 
		new CqlValueSet("http://cts.nlm.nih.gov/fhir/ValueSet/2.16.840.1.113762.1.4.1029.369", default);

    [CqlDeclaration("ED Visit and OB Triage")]
    [CqlValueSet("http://cts.nlm.nih.gov/fhir/ValueSet/2.16.840.1.113762.1.4.1029.369")]
	public CqlValueSet ED_Visit_and_OB_Triage() => 
		__ED_Visit_and_OB_Triage.Value;

	private CqlValueSet Encounter_Inpatient_Value() => 
		new CqlValueSet("http://cts.nlm.nih.gov/fhir/ValueSet/2.16.840.1.113883.3.666.5.307", default);

    [CqlDeclaration("Encounter Inpatient")]
    [CqlValueSet("http://cts.nlm.nih.gov/fhir/ValueSet/2.16.840.1.113883.3.666.5.307")]
	public CqlValueSet Encounter_Inpatient() => 
		__Encounter_Inpatient.Value;

	private CqlValueSet Estimated_Gestational_Age_at_Delivery_Value() => 
		new CqlValueSet("http://cts.nlm.nih.gov/fhir/ValueSet/2.16.840.1.113762.1.4.1045.26", default);

    [CqlDeclaration("Estimated Gestational Age at Delivery")]
    [CqlValueSet("http://cts.nlm.nih.gov/fhir/ValueSet/2.16.840.1.113762.1.4.1045.26")]
	public CqlValueSet Estimated_Gestational_Age_at_Delivery() => 
		__Estimated_Gestational_Age_at_Delivery.Value;

	private CqlValueSet Observation_Services_Value() => 
		new CqlValueSet("http://cts.nlm.nih.gov/fhir/ValueSet/2.16.840.1.113762.1.4.1111.143", default);

    [CqlDeclaration("Observation Services")]
    [CqlValueSet("http://cts.nlm.nih.gov/fhir/ValueSet/2.16.840.1.113762.1.4.1111.143")]
	public CqlValueSet Observation_Services() => 
		__Observation_Services.Value;

	private CqlCode Date_and_time_of_obstetric_delivery_Value() => 
		new CqlCode("93857-1", "http://loinc.org", default, default);

    [CqlDeclaration("Date and time of obstetric delivery")]
	public CqlCode Date_and_time_of_obstetric_delivery() => 
		__Date_and_time_of_obstetric_delivery.Value;

	private CqlCode Delivery_date_Estimated_Value() => 
		new CqlCode("11778-8", "http://loinc.org", default, default);

    [CqlDeclaration("Delivery date Estimated")]
	public CqlCode Delivery_date_Estimated() => 
		__Delivery_date_Estimated.Value;

	private CqlCode[] LOINC_Value()
	{
		CqlCode[] a_ = [
			new CqlCode("93857-1", "http://loinc.org", default, default),
			new CqlCode("11778-8", "http://loinc.org", default, default),
		];

		return a_;
	}

    [CqlDeclaration("LOINC")]
	public CqlCode[] LOINC() => 
		__LOINC.Value;

	private CqlInterval<CqlDateTime> Measurement_Period_Value()
	{
		CqlDateTime a_ = context.Operators.DateTime(2025, 1, 1, 0, 0, 0, 0, default);
		CqlDateTime b_ = context.Operators.DateTime(2026, 1, 1, 0, 0, 0, 0, default);
		CqlInterval<CqlDateTime> c_ = context.Operators.Interval(a_, b_, true, false);
		object d_ = context.ResolveParameter("PCMaternal-5.16.000", "Measurement Period", c_);

		return (CqlInterval<CqlDateTime>)d_;
	}

    [CqlDeclaration("Measurement Period")]
	public CqlInterval<CqlDateTime> Measurement_Period() => 
		__Measurement_Period.Value;

	private Patient Patient_Value()
	{
		IEnumerable<Patient> a_ = context.Operators.Retrieve<Patient>(new RetrieveParameters(default, default, default, "http://hl7.org/fhir/us/qicore/StructureDefinition/qicore-patient"));
		Patient b_ = context.Operators.SingletonFrom<Patient>(a_);

		return b_;
	}

    [CqlDeclaration("Patient")]
	public Patient Patient() => 
		__Patient.Value;

	private IEnumerable<Encounter> Encounter_with_Age_Range_Value()
	{
		IEnumerable<Encounter> a_ = CQMCommon_2_0_000.Inpatient_Encounter();
		bool? b_(Encounter InpatientEncounter)
		{
			Patient d_ = this.Patient();
			Date e_ = d_?.BirthDateElement;
			string f_ = e_?.Value;
			CqlDate g_ = context.Operators.ConvertStringToDate(f_);
			Period h_ = InpatientEncounter?.Period;
			CqlInterval<CqlDateTime> i_ = FHIRHelpers_4_3_000.ToInterval(h_);
			CqlDateTime j_ = context.Operators.Start(i_);
			CqlDate k_ = context.Operators.DateFrom(j_);
			int? l_ = context.Operators.CalculateAgeAt(g_, k_, "year");
			CqlInterval<int?> m_ = context.Operators.Interval(8, 65, true, false);
			bool? n_ = context.Operators.In<int?>(l_, m_, default);

			return n_;
		};
		IEnumerable<Encounter> c_ = context.Operators.Where<Encounter>(a_, b_);

		return c_;
	}

    [CqlDeclaration("Encounter with Age Range")]
	public IEnumerable<Encounter> Encounter_with_Age_Range() => 
		__Encounter_with_Age_Range.Value;

    [CqlDeclaration("hospitalizationWithEDOBTriageObservation")]
	public CqlInterval<CqlDateTime> hospitalizationWithEDOBTriageObservation(Encounter TheEncounter)
	{
		Encounter[] a_ = [
			TheEncounter,
		];
		CqlInterval<CqlDateTime> b_(Encounter Visit)
		{
			CqlValueSet e_ = this.ED_Visit_and_OB_Triage();
			IEnumerable<Encounter> f_ = context.Operators.Retrieve<Encounter>(new RetrieveParameters(default, e_, default, "http://hl7.org/fhir/us/qicore/StructureDefinition/qicore-encounter"));
			bool? g_(Encounter LastEDOBTriage)
			{
				Period af_ = LastEDOBTriage?.Period;
				CqlInterval<CqlDateTime> ag_ = FHIRHelpers_4_3_000.ToInterval(af_);
				CqlDateTime ah_ = context.Operators.End(ag_);
				CqlValueSet ai_ = this.Observation_Services();
				IEnumerable<Encounter> aj_ = context.Operators.Retrieve<Encounter>(new RetrieveParameters(default, ai_, default, "http://hl7.org/fhir/us/qicore/StructureDefinition/qicore-encounter"));
				bool? ak_(Encounter LastObs)
				{
					Period cg_ = LastObs?.Period;
					CqlInterval<CqlDateTime> ch_ = FHIRHelpers_4_3_000.ToInterval(cg_);
					CqlDateTime ci_ = context.Operators.End(ch_);
					Period cj_ = Visit?.Period;
					CqlInterval<CqlDateTime> ck_ = FHIRHelpers_4_3_000.ToInterval(cj_);
					CqlDateTime cl_ = context.Operators.Start(ck_);
					CqlQuantity cm_ = context.Operators.Quantity(1m, "hour");
					CqlDateTime cn_ = context.Operators.Subtract(cl_, cm_);
					CqlInterval<CqlDateTime> cp_ = FHIRHelpers_4_3_000.ToInterval(cj_);
					CqlDateTime cq_ = context.Operators.Start(cp_);
					CqlInterval<CqlDateTime> cr_ = context.Operators.Interval(cn_, cq_, true, true);
					bool? cs_ = context.Operators.In<CqlDateTime>(ci_, cr_, default);
					CqlInterval<CqlDateTime> cu_ = FHIRHelpers_4_3_000.ToInterval(cj_);
					CqlDateTime cv_ = context.Operators.Start(cu_);
					bool? cw_ = context.Operators.Not((bool?)(cv_ is null));
					bool? cx_ = context.Operators.And(cs_, cw_);
					Code<Encounter.EncounterStatus> cy_ = LastObs?.StatusElement;
					Encounter.EncounterStatus? cz_ = cy_?.Value;
					Code<Encounter.EncounterStatus> da_ = context.Operators.Convert<Code<Encounter.EncounterStatus>>(cz_);
					bool? db_ = context.Operators.Equal(da_, "finished");
					bool? dc_ = context.Operators.And(cx_, db_);

					return dc_;
				};
				IEnumerable<Encounter> al_ = context.Operators.Where<Encounter>(aj_, ak_);
				object am_(Encounter @this)
				{
					Period dd_ = @this?.Period;
					CqlInterval<CqlDateTime> de_ = FHIRHelpers_4_3_000.ToInterval(dd_);
					CqlDateTime df_ = context.Operators.End(de_);

					return df_;
				};
				IEnumerable<Encounter> an_ = context.Operators.SortBy<Encounter>(al_, am_, System.ComponentModel.ListSortDirection.Ascending);
				Encounter ao_ = context.Operators.Last<Encounter>(an_);
				Period ap_ = ao_?.Period;
				CqlInterval<CqlDateTime> aq_ = FHIRHelpers_4_3_000.ToInterval(ap_);
				CqlDateTime ar_ = context.Operators.Start(aq_);
				Period as_ = Visit?.Period;
				CqlInterval<CqlDateTime> at_ = FHIRHelpers_4_3_000.ToInterval(as_);
				CqlDateTime au_ = context.Operators.Start(at_);
				CqlQuantity av_ = context.Operators.Quantity(1m, "hour");
<<<<<<< HEAD
				CqlDateTime aw_ = context.Operators.Subtract((ar_ ?? au_), av_);
				IEnumerable<Encounter> ay_ = context.Operators.Retrieve<Encounter>(new RetrieveParameters(default, ai_, default, "http://hl7.org/fhir/us/qicore/StructureDefinition/qicore-encounter"));
=======
				CqlDateTime aw_ = context.Operators.Subtract(ar_ ?? au_, av_);
				IEnumerable<Encounter> ay_ = context.Operators.RetrieveByValueSet<Encounter>(ai_, default);
>>>>>>> bbe5d9b7
				bool? az_(Encounter LastObs)
				{
					Period dg_ = LastObs?.Period;
					CqlInterval<CqlDateTime> dh_ = FHIRHelpers_4_3_000.ToInterval(dg_);
					CqlDateTime di_ = context.Operators.End(dh_);
					Period dj_ = Visit?.Period;
					CqlInterval<CqlDateTime> dk_ = FHIRHelpers_4_3_000.ToInterval(dj_);
					CqlDateTime dl_ = context.Operators.Start(dk_);
					CqlQuantity dm_ = context.Operators.Quantity(1m, "hour");
					CqlDateTime dn_ = context.Operators.Subtract(dl_, dm_);
					CqlInterval<CqlDateTime> dp_ = FHIRHelpers_4_3_000.ToInterval(dj_);
					CqlDateTime dq_ = context.Operators.Start(dp_);
					CqlInterval<CqlDateTime> dr_ = context.Operators.Interval(dn_, dq_, true, true);
					bool? ds_ = context.Operators.In<CqlDateTime>(di_, dr_, default);
					CqlInterval<CqlDateTime> du_ = FHIRHelpers_4_3_000.ToInterval(dj_);
					CqlDateTime dv_ = context.Operators.Start(du_);
					bool? dw_ = context.Operators.Not((bool?)(dv_ is null));
					bool? dx_ = context.Operators.And(ds_, dw_);
					Code<Encounter.EncounterStatus> dy_ = LastObs?.StatusElement;
					Encounter.EncounterStatus? dz_ = dy_?.Value;
					Code<Encounter.EncounterStatus> ea_ = context.Operators.Convert<Code<Encounter.EncounterStatus>>(dz_);
					bool? eb_ = context.Operators.Equal(ea_, "finished");
					bool? ec_ = context.Operators.And(dx_, eb_);

					return ec_;
				};
				IEnumerable<Encounter> ba_ = context.Operators.Where<Encounter>(ay_, az_);
				object bb_(Encounter @this)
				{
					Period ed_ = @this?.Period;
					CqlInterval<CqlDateTime> ee_ = FHIRHelpers_4_3_000.ToInterval(ed_);
					CqlDateTime ef_ = context.Operators.End(ee_);

					return ef_;
				};
				IEnumerable<Encounter> bc_ = context.Operators.SortBy<Encounter>(ba_, bb_, System.ComponentModel.ListSortDirection.Ascending);
				Encounter bd_ = context.Operators.Last<Encounter>(bc_);
				Period be_ = bd_?.Period;
				CqlInterval<CqlDateTime> bf_ = FHIRHelpers_4_3_000.ToInterval(be_);
				CqlDateTime bg_ = context.Operators.Start(bf_);
				CqlInterval<CqlDateTime> bi_ = FHIRHelpers_4_3_000.ToInterval(as_);
				CqlDateTime bj_ = context.Operators.Start(bi_);
				CqlInterval<CqlDateTime> bk_ = context.Operators.Interval(aw_, bg_ ?? bj_, true, true);
				bool? bl_ = context.Operators.In<CqlDateTime>(ah_, bk_, default);
				IEnumerable<Encounter> bn_ = context.Operators.Retrieve<Encounter>(new RetrieveParameters(default, ai_, default, "http://hl7.org/fhir/us/qicore/StructureDefinition/qicore-encounter"));
				bool? bo_(Encounter LastObs)
				{
					Period eg_ = LastObs?.Period;
					CqlInterval<CqlDateTime> eh_ = FHIRHelpers_4_3_000.ToInterval(eg_);
					CqlDateTime ei_ = context.Operators.End(eh_);
					Period ej_ = Visit?.Period;
					CqlInterval<CqlDateTime> ek_ = FHIRHelpers_4_3_000.ToInterval(ej_);
					CqlDateTime el_ = context.Operators.Start(ek_);
					CqlQuantity em_ = context.Operators.Quantity(1m, "hour");
					CqlDateTime en_ = context.Operators.Subtract(el_, em_);
					CqlInterval<CqlDateTime> ep_ = FHIRHelpers_4_3_000.ToInterval(ej_);
					CqlDateTime eq_ = context.Operators.Start(ep_);
					CqlInterval<CqlDateTime> er_ = context.Operators.Interval(en_, eq_, true, true);
					bool? es_ = context.Operators.In<CqlDateTime>(ei_, er_, default);
					CqlInterval<CqlDateTime> eu_ = FHIRHelpers_4_3_000.ToInterval(ej_);
					CqlDateTime ev_ = context.Operators.Start(eu_);
					bool? ew_ = context.Operators.Not((bool?)(ev_ is null));
					bool? ex_ = context.Operators.And(es_, ew_);
					Code<Encounter.EncounterStatus> ey_ = LastObs?.StatusElement;
					Encounter.EncounterStatus? ez_ = ey_?.Value;
					Code<Encounter.EncounterStatus> fa_ = context.Operators.Convert<Code<Encounter.EncounterStatus>>(ez_);
					bool? fb_ = context.Operators.Equal(fa_, "finished");
					bool? fc_ = context.Operators.And(ex_, fb_);

					return fc_;
				};
				IEnumerable<Encounter> bp_ = context.Operators.Where<Encounter>(bn_, bo_);
				object bq_(Encounter @this)
				{
					Period fd_ = @this?.Period;
					CqlInterval<CqlDateTime> fe_ = FHIRHelpers_4_3_000.ToInterval(fd_);
					CqlDateTime ff_ = context.Operators.End(fe_);

					return ff_;
				};
				IEnumerable<Encounter> br_ = context.Operators.SortBy<Encounter>(bp_, bq_, System.ComponentModel.ListSortDirection.Ascending);
				Encounter bs_ = context.Operators.Last<Encounter>(br_);
				Period bt_ = bs_?.Period;
				CqlInterval<CqlDateTime> bu_ = FHIRHelpers_4_3_000.ToInterval(bt_);
				CqlDateTime bv_ = context.Operators.Start(bu_);
				CqlInterval<CqlDateTime> bx_ = FHIRHelpers_4_3_000.ToInterval(as_);
				CqlDateTime by_ = context.Operators.Start(bx_);
				bool? bz_ = context.Operators.Not((bool?)((bv_ ?? by_) is null));
				bool? ca_ = context.Operators.And(bl_, bz_);
				Code<Encounter.EncounterStatus> cb_ = LastEDOBTriage?.StatusElement;
				Encounter.EncounterStatus? cc_ = cb_?.Value;
				Code<Encounter.EncounterStatus> cd_ = context.Operators.Convert<Code<Encounter.EncounterStatus>>(cc_);
				bool? ce_ = context.Operators.Equal(cd_, "finished");
				bool? cf_ = context.Operators.And(ca_, ce_);

				return cf_;
			};
			IEnumerable<Encounter> h_ = context.Operators.Where<Encounter>(f_, g_);
			object i_(Encounter @this)
			{
				Period fg_ = @this?.Period;
				CqlInterval<CqlDateTime> fh_ = FHIRHelpers_4_3_000.ToInterval(fg_);
				CqlDateTime fi_ = context.Operators.End(fh_);

				return fi_;
			};
			IEnumerable<Encounter> j_ = context.Operators.SortBy<Encounter>(h_, i_, System.ComponentModel.ListSortDirection.Ascending);
			Encounter k_ = context.Operators.Last<Encounter>(j_);
			Period l_ = k_?.Period;
			CqlInterval<CqlDateTime> m_ = FHIRHelpers_4_3_000.ToInterval(l_);
			CqlDateTime n_ = context.Operators.Start(m_);
			CqlValueSet o_ = this.Observation_Services();
			IEnumerable<Encounter> p_ = context.Operators.Retrieve<Encounter>(new RetrieveParameters(default, o_, default, "http://hl7.org/fhir/us/qicore/StructureDefinition/qicore-encounter"));
			bool? q_(Encounter LastObs)
			{
				Period fj_ = LastObs?.Period;
				CqlInterval<CqlDateTime> fk_ = FHIRHelpers_4_3_000.ToInterval(fj_);
				CqlDateTime fl_ = context.Operators.End(fk_);
				Period fm_ = Visit?.Period;
				CqlInterval<CqlDateTime> fn_ = FHIRHelpers_4_3_000.ToInterval(fm_);
				CqlDateTime fo_ = context.Operators.Start(fn_);
				CqlQuantity fp_ = context.Operators.Quantity(1m, "hour");
				CqlDateTime fq_ = context.Operators.Subtract(fo_, fp_);
				CqlInterval<CqlDateTime> fs_ = FHIRHelpers_4_3_000.ToInterval(fm_);
				CqlDateTime ft_ = context.Operators.Start(fs_);
				CqlInterval<CqlDateTime> fu_ = context.Operators.Interval(fq_, ft_, true, true);
				bool? fv_ = context.Operators.In<CqlDateTime>(fl_, fu_, default);
				CqlInterval<CqlDateTime> fx_ = FHIRHelpers_4_3_000.ToInterval(fm_);
				CqlDateTime fy_ = context.Operators.Start(fx_);
				bool? fz_ = context.Operators.Not((bool?)(fy_ is null));
				bool? ga_ = context.Operators.And(fv_, fz_);
				Code<Encounter.EncounterStatus> gb_ = LastObs?.StatusElement;
				Encounter.EncounterStatus? gc_ = gb_?.Value;
				Code<Encounter.EncounterStatus> gd_ = context.Operators.Convert<Code<Encounter.EncounterStatus>>(gc_);
				bool? ge_ = context.Operators.Equal(gd_, "finished");
				bool? gf_ = context.Operators.And(ga_, ge_);

				return gf_;
			};
			IEnumerable<Encounter> r_ = context.Operators.Where<Encounter>(p_, q_);
			object s_(Encounter @this)
			{
				Period gg_ = @this?.Period;
				CqlInterval<CqlDateTime> gh_ = FHIRHelpers_4_3_000.ToInterval(gg_);
				CqlDateTime gi_ = context.Operators.End(gh_);

				return gi_;
			};
			IEnumerable<Encounter> t_ = context.Operators.SortBy<Encounter>(r_, s_, System.ComponentModel.ListSortDirection.Ascending);
			Encounter u_ = context.Operators.Last<Encounter>(t_);
			Period v_ = u_?.Period;
			CqlInterval<CqlDateTime> w_ = FHIRHelpers_4_3_000.ToInterval(v_);
			CqlDateTime x_ = context.Operators.Start(w_);
			Period y_ = Visit?.Period;
			CqlInterval<CqlDateTime> z_ = FHIRHelpers_4_3_000.ToInterval(y_);
			CqlDateTime aa_ = context.Operators.Start(z_);
			CqlInterval<CqlDateTime> ac_ = FHIRHelpers_4_3_000.ToInterval(y_);
			CqlDateTime ad_ = context.Operators.End(ac_);
			CqlInterval<CqlDateTime> ae_ = context.Operators.Interval(n_ ?? x_ ?? aa_, ad_, true, true);

			return ae_;
		};
		IEnumerable<CqlInterval<CqlDateTime>> c_ = context.Operators.Select<Encounter, CqlInterval<CqlDateTime>>((IEnumerable<Encounter>)a_, b_);
		CqlInterval<CqlDateTime> d_ = context.Operators.SingletonFrom<CqlInterval<CqlDateTime>>(c_);

		return d_;
	}

	private IEnumerable<Encounter> Delivery_Encounter_with_Age_Range_Value()
	{
		IEnumerable<Encounter> a_ = this.Encounter_with_Age_Range();
		IEnumerable<Encounter> b_(Encounter EncounterWithAge)
		{
			CqlValueSet d_ = this.Delivery_Procedures();
			IEnumerable<Procedure> e_ = context.Operators.Retrieve<Procedure>(new RetrieveParameters(default, d_, default, "http://hl7.org/fhir/us/qicore/StructureDefinition/qicore-procedure"));
			bool? f_(Procedure DeliveryProcedure)
			{
				Code<EventStatus> j_ = DeliveryProcedure?.StatusElement;
				EventStatus? k_ = j_?.Value;
				string l_ = context.Operators.Convert<string>(k_);
				bool? m_ = context.Operators.Equal(l_, "completed");
				DataType n_ = DeliveryProcedure?.Performed;
				object o_ = FHIRHelpers_4_3_000.ToValue(n_);
				CqlInterval<CqlDateTime> p_ = QICoreCommon_2_0_000.toInterval(o_);
				CqlDateTime q_ = context.Operators.Start(p_);
				CqlInterval<CqlDateTime> r_ = this.hospitalizationWithEDOBTriageObservation(EncounterWithAge);
				bool? s_ = context.Operators.In<CqlDateTime>(q_, r_, default);
				bool? t_ = context.Operators.And(m_, s_);

				return t_;
			};
			IEnumerable<Procedure> g_ = context.Operators.Where<Procedure>(e_, f_);
			Encounter h_(Procedure DeliveryProcedure) => 
				EncounterWithAge;
			IEnumerable<Encounter> i_ = context.Operators.Select<Procedure, Encounter>(g_, h_);

			return i_;
		};
		IEnumerable<Encounter> c_ = context.Operators.SelectMany<Encounter, Encounter>(a_, b_);

		return c_;
	}

    [CqlDeclaration("Delivery Encounter with Age Range")]
	public IEnumerable<Encounter> Delivery_Encounter_with_Age_Range() => 
		__Delivery_Encounter_with_Age_Range.Value;

    [CqlDeclaration("lastTimeOfDelivery")]
	public CqlDateTime lastTimeOfDelivery(Encounter TheEncounter)
	{
		CqlCode a_ = this.Date_and_time_of_obstetric_delivery();
		IEnumerable<CqlCode> b_ = context.Operators.ToList<CqlCode>(a_);
		IEnumerable<Observation> c_ = context.Operators.Retrieve<Observation>(new RetrieveParameters(default, default, b_, "http://hl7.org/fhir/us/qicore/StructureDefinition/qicore-observation"));
		bool? d_(Observation TimeOfDelivery)
		{
			DataType k_ = TimeOfDelivery?.Value;
			object l_ = FHIRHelpers_4_3_000.ToValue(k_);
			bool? m_ = context.Operators.Not((bool?)((l_ as CqlDateTime) is null));
			Code<ObservationStatus> n_ = TimeOfDelivery?.StatusElement;
			ObservationStatus? o_ = n_?.Value;
			Code<ObservationStatus> p_ = context.Operators.Convert<Code<ObservationStatus>>(o_);
			string q_ = context.Operators.Convert<string>(p_);
			string[] r_ = [
				"final",
				"amended",
				"corrected",
			];
			bool? s_ = context.Operators.In<string>(q_, r_ as IEnumerable<string>);
			bool? t_ = context.Operators.And(m_, s_);
			object u_()
			{
				bool ae_()
				{
					DataType ah_ = TimeOfDelivery?.Effective;
					object ai_ = FHIRHelpers_4_3_000.ToValue(ah_);
					bool aj_ = ai_ is CqlDateTime;

					return aj_;
				};
				bool af_()
				{
					DataType ak_ = TimeOfDelivery?.Effective;
					object al_ = FHIRHelpers_4_3_000.ToValue(ak_);
					bool am_ = al_ is CqlInterval<CqlDateTime>;

					return am_;
				};
				bool ag_()
				{
					DataType an_ = TimeOfDelivery?.Effective;
					object ao_ = FHIRHelpers_4_3_000.ToValue(an_);
					bool ap_ = ao_ is CqlDateTime;

					return ap_;
				};
				if (ae_())
				{
					DataType aq_ = TimeOfDelivery?.Effective;
					object ar_ = FHIRHelpers_4_3_000.ToValue(aq_);

					return (ar_ as CqlDateTime) as object;
				}
				else if (af_())
				{
					DataType as_ = TimeOfDelivery?.Effective;
					object at_ = FHIRHelpers_4_3_000.ToValue(as_);

					return (at_ as CqlInterval<CqlDateTime>) as object;
				}
				else if (ag_())
				{
					DataType au_ = TimeOfDelivery?.Effective;
					object av_ = FHIRHelpers_4_3_000.ToValue(au_);

					return (av_ as CqlDateTime) as object;
				}
				else
				{
					return null;
				}
			};
			CqlDateTime v_ = QICoreCommon_2_0_000.earliest(u_());
			CqlInterval<CqlDateTime> w_ = this.hospitalizationWithEDOBTriageObservation(TheEncounter);
			bool? x_ = context.Operators.In<CqlDateTime>(v_, w_, default);
			bool? y_ = context.Operators.And(t_, x_);
			object aa_ = FHIRHelpers_4_3_000.ToValue(k_);
			bool? ac_ = context.Operators.In<CqlDateTime>(aa_ as CqlDateTime, w_, default);
			bool? ad_ = context.Operators.And(y_, ac_);

			return ad_;
		};
		IEnumerable<Observation> e_ = context.Operators.Where<Observation>(c_, d_);
		object f_(Observation @this)
		{
			object aw_()
			{
				bool ay_()
				{
					DataType bb_ = @this?.Effective;
					object bc_ = FHIRHelpers_4_3_000.ToValue(bb_);
					bool bd_ = bc_ is CqlDateTime;

					return bd_;
				};
				bool az_()
				{
					DataType be_ = @this?.Effective;
					object bf_ = FHIRHelpers_4_3_000.ToValue(be_);
					bool bg_ = bf_ is CqlInterval<CqlDateTime>;

					return bg_;
				};
				bool ba_()
				{
					DataType bh_ = @this?.Effective;
					object bi_ = FHIRHelpers_4_3_000.ToValue(bh_);
					bool bj_ = bi_ is CqlDateTime;

					return bj_;
				};
				if (ay_())
				{
					DataType bk_ = @this?.Effective;
					object bl_ = FHIRHelpers_4_3_000.ToValue(bk_);

					return (bl_ as CqlDateTime) as object;
				}
				else if (az_())
				{
					DataType bm_ = @this?.Effective;
					object bn_ = FHIRHelpers_4_3_000.ToValue(bm_);

					return (bn_ as CqlInterval<CqlDateTime>) as object;
				}
				else if (ba_())
				{
					DataType bo_ = @this?.Effective;
					object bp_ = FHIRHelpers_4_3_000.ToValue(bo_);

					return (bp_ as CqlDateTime) as object;
				}
				else
				{
					return null;
				}
			};
			CqlDateTime ax_ = QICoreCommon_2_0_000.earliest(aw_());

			return ax_;
		};
		IEnumerable<Observation> g_ = context.Operators.SortBy<Observation>(e_, f_, System.ComponentModel.ListSortDirection.Ascending);
		Observation h_ = context.Operators.Last<Observation>(g_);
		DataType i_ = h_?.Value;
		object j_ = FHIRHelpers_4_3_000.ToValue(i_);

		return j_ as CqlDateTime;
	}

    [CqlDeclaration("lastEstimatedDeliveryDate")]
	public CqlDateTime lastEstimatedDeliveryDate(Encounter TheEncounter)
	{
		CqlCode a_ = this.Delivery_date_Estimated();
		IEnumerable<CqlCode> b_ = context.Operators.ToList<CqlCode>(a_);
		IEnumerable<Observation> c_ = context.Operators.Retrieve<Observation>(new RetrieveParameters(default, default, b_, "http://hl7.org/fhir/us/qicore/StructureDefinition/qicore-observation"));
		bool? d_(Observation EstimatedDateOfDelivery)
		{
			DataType k_ = EstimatedDateOfDelivery?.Value;
			object l_ = FHIRHelpers_4_3_000.ToValue(k_);
			bool? m_ = context.Operators.Not((bool?)((l_ as CqlDateTime) is null));
			Code<ObservationStatus> n_ = EstimatedDateOfDelivery?.StatusElement;
			ObservationStatus? o_ = n_?.Value;
			Code<ObservationStatus> p_ = context.Operators.Convert<Code<ObservationStatus>>(o_);
			string q_ = context.Operators.Convert<string>(p_);
			string[] r_ = [
				"final",
				"amended",
				"corrected",
			];
			bool? s_ = context.Operators.In<string>(q_, r_ as IEnumerable<string>);
			bool? t_ = context.Operators.And(m_, s_);
			object u_()
			{
				bool ag_()
				{
					DataType aj_ = EstimatedDateOfDelivery?.Effective;
					object ak_ = FHIRHelpers_4_3_000.ToValue(aj_);
					bool al_ = ak_ is CqlDateTime;

					return al_;
				};
				bool ah_()
				{
					DataType am_ = EstimatedDateOfDelivery?.Effective;
					object an_ = FHIRHelpers_4_3_000.ToValue(am_);
					bool ao_ = an_ is CqlInterval<CqlDateTime>;

					return ao_;
				};
				bool ai_()
				{
					DataType ap_ = EstimatedDateOfDelivery?.Effective;
					object aq_ = FHIRHelpers_4_3_000.ToValue(ap_);
					bool ar_ = aq_ is CqlDateTime;

					return ar_;
				};
				if (ag_())
				{
					DataType as_ = EstimatedDateOfDelivery?.Effective;
					object at_ = FHIRHelpers_4_3_000.ToValue(as_);

					return (at_ as CqlDateTime) as object;
				}
				else if (ah_())
				{
					DataType au_ = EstimatedDateOfDelivery?.Effective;
					object av_ = FHIRHelpers_4_3_000.ToValue(au_);

					return (av_ as CqlInterval<CqlDateTime>) as object;
				}
				else if (ai_())
				{
					DataType aw_ = EstimatedDateOfDelivery?.Effective;
					object ax_ = FHIRHelpers_4_3_000.ToValue(aw_);

					return (ax_ as CqlDateTime) as object;
				}
				else
				{
					return null;
				}
			};
			CqlDateTime v_ = QICoreCommon_2_0_000.earliest(u_());
			CqlDateTime w_ = this.lastTimeOfDelivery(TheEncounter);
			CqlQuantity x_ = context.Operators.Quantity(42m, "weeks");
			CqlDateTime y_ = context.Operators.Subtract(w_, x_);
			CqlInterval<CqlDateTime> aa_ = context.Operators.Interval(y_, w_, true, true);
			bool? ab_ = context.Operators.In<CqlDateTime>(v_, aa_, default);
			bool? ad_ = context.Operators.Not((bool?)(w_ is null));
			bool? ae_ = context.Operators.And(ab_, ad_);
			bool? af_ = context.Operators.And(t_, ae_);

			return af_;
		};
		IEnumerable<Observation> e_ = context.Operators.Where<Observation>(c_, d_);
		object f_(Observation @this)
		{
			object ay_()
			{
				bool ba_()
				{
					DataType bd_ = @this?.Effective;
					object be_ = FHIRHelpers_4_3_000.ToValue(bd_);
					bool bf_ = be_ is CqlDateTime;

					return bf_;
				};
				bool bb_()
				{
					DataType bg_ = @this?.Effective;
					object bh_ = FHIRHelpers_4_3_000.ToValue(bg_);
					bool bi_ = bh_ is CqlInterval<CqlDateTime>;

					return bi_;
				};
				bool bc_()
				{
					DataType bj_ = @this?.Effective;
					object bk_ = FHIRHelpers_4_3_000.ToValue(bj_);
					bool bl_ = bk_ is CqlDateTime;

					return bl_;
				};
				if (ba_())
				{
					DataType bm_ = @this?.Effective;
					object bn_ = FHIRHelpers_4_3_000.ToValue(bm_);

					return (bn_ as CqlDateTime) as object;
				}
				else if (bb_())
				{
					DataType bo_ = @this?.Effective;
					object bp_ = FHIRHelpers_4_3_000.ToValue(bo_);

					return (bp_ as CqlInterval<CqlDateTime>) as object;
				}
				else if (bc_())
				{
					DataType bq_ = @this?.Effective;
					object br_ = FHIRHelpers_4_3_000.ToValue(bq_);

					return (br_ as CqlDateTime) as object;
				}
				else
				{
					return null;
				}
			};
			CqlDateTime az_ = QICoreCommon_2_0_000.earliest(ay_());

			return az_;
		};
		IEnumerable<Observation> g_ = context.Operators.SortBy<Observation>(e_, f_, System.ComponentModel.ListSortDirection.Ascending);
		Observation h_ = context.Operators.Last<Observation>(g_);
		DataType i_ = h_?.Value;
		object j_ = FHIRHelpers_4_3_000.ToValue(i_);

		return j_ as CqlDateTime;
	}

    [CqlDeclaration("calculatedGestationalAge")]
	public int? calculatedGestationalAge(Encounter TheEncounter)
	{
		CqlDateTime a_ = this.lastTimeOfDelivery(TheEncounter);
		CqlDateTime b_ = this.lastEstimatedDeliveryDate(TheEncounter);
		int? c_ = context.Operators.DifferenceBetween(a_, b_, "day");
		int? d_ = context.Operators.Subtract(280, c_);
		int? e_ = context.Operators.TruncatedDivide(d_, 7);

		return e_;
	}

	private IEnumerable<(string EncounterID, int? CalculatedCGA)?> Variable_Calculated_Gestational_Age_Value()
	{
		IEnumerable<Encounter> a_ = this.Delivery_Encounter_with_Age_Range();
		(string EncounterID, int? CalculatedCGA)? b_(Encounter DeliveryEncounter)
		{
			Id d_ = DeliveryEncounter?.IdElement;
			string e_ = d_?.Value;
			int? f_ = this.calculatedGestationalAge(DeliveryEncounter);
			(string EncounterID, int? CalculatedCGA)? g_ = (e_, f_);

			return g_;
		};
		IEnumerable<(string EncounterID, int? CalculatedCGA)?> c_ = context.Operators.Select<Encounter, (string EncounterID, int? CalculatedCGA)?>(a_, b_);

		return c_;
	}

    [CqlDeclaration("Variable Calculated Gestational Age")]
	public IEnumerable<(string EncounterID, int? CalculatedCGA)?> Variable_Calculated_Gestational_Age() => 
		__Variable_Calculated_Gestational_Age.Value;

    [CqlDeclaration("lastEstimatedGestationalAge")]
	public CqlQuantity lastEstimatedGestationalAge(Encounter TheEncounter)
	{
		CqlValueSet a_ = this.Estimated_Gestational_Age_at_Delivery();
		IEnumerable<Observation> b_ = context.Operators.Retrieve<Observation>(new RetrieveParameters(default, a_, default, "http://hl7.org/fhir/us/qicore/StructureDefinition/qicore-observation"));
		bool? c_(Observation EstimatedGestationalAge)
		{
			object j_()
			{
				bool at_()
				{
					DataType aw_ = EstimatedGestationalAge?.Effective;
					object ax_ = FHIRHelpers_4_3_000.ToValue(aw_);
					bool ay_ = ax_ is CqlDateTime;

					return ay_;
				};
				bool au_()
				{
					DataType az_ = EstimatedGestationalAge?.Effective;
					object ba_ = FHIRHelpers_4_3_000.ToValue(az_);
					bool bb_ = ba_ is CqlInterval<CqlDateTime>;

					return bb_;
				};
				bool av_()
				{
					DataType bc_ = EstimatedGestationalAge?.Effective;
					object bd_ = FHIRHelpers_4_3_000.ToValue(bc_);
					bool be_ = bd_ is CqlDateTime;

					return be_;
				};
				if (at_())
				{
					DataType bf_ = EstimatedGestationalAge?.Effective;
					object bg_ = FHIRHelpers_4_3_000.ToValue(bf_);

					return (bg_ as CqlDateTime) as object;
				}
				else if (au_())
				{
					DataType bh_ = EstimatedGestationalAge?.Effective;
					object bi_ = FHIRHelpers_4_3_000.ToValue(bh_);

					return (bi_ as CqlInterval<CqlDateTime>) as object;
				}
				else if (av_())
				{
					DataType bj_ = EstimatedGestationalAge?.Effective;
					object bk_ = FHIRHelpers_4_3_000.ToValue(bj_);

					return (bk_ as CqlDateTime) as object;
				}
				else
				{
					return null;
				}
			};
			CqlDateTime k_ = QICoreCommon_2_0_000.earliest(j_());
			CqlDateTime l_ = this.lastTimeOfDelivery(TheEncounter);
			CqlQuantity m_ = context.Operators.Quantity(24m, "hours");
			CqlDateTime n_ = context.Operators.Subtract(l_, m_);
			CqlInterval<CqlDateTime> p_ = context.Operators.Interval(n_, l_, true, true);
			bool? q_ = context.Operators.In<CqlDateTime>(k_, p_, default);
			bool? s_ = context.Operators.Not((bool?)(l_ is null));
			bool? t_ = context.Operators.And(q_, s_);
			DataType u_ = EstimatedGestationalAge?.Value;
			object v_ = FHIRHelpers_4_3_000.ToValue(u_);
			bool? w_ = context.Operators.Not((bool?)(v_ is null));
			bool? x_ = context.Operators.And(t_, w_);
			Code<ObservationStatus> y_ = EstimatedGestationalAge?.StatusElement;
			ObservationStatus? z_ = y_?.Value;
			Code<ObservationStatus> aa_ = context.Operators.Convert<Code<ObservationStatus>>(z_);
			string ab_ = context.Operators.Convert<string>(aa_);
			string[] ac_ = [
				"final",
				"amended",
				"corrected",
			];
			bool? ad_ = context.Operators.In<string>(ab_, ac_ as IEnumerable<string>);
			bool? ae_ = context.Operators.And(x_, ad_);
			object af_()
			{
				bool bl_()
				{
					DataType bo_ = EstimatedGestationalAge?.Effective;
					object bp_ = FHIRHelpers_4_3_000.ToValue(bo_);
					bool bq_ = bp_ is CqlDateTime;

					return bq_;
				};
				bool bm_()
				{
					DataType br_ = EstimatedGestationalAge?.Effective;
					object bs_ = FHIRHelpers_4_3_000.ToValue(br_);
					bool bt_ = bs_ is CqlInterval<CqlDateTime>;

					return bt_;
				};
				bool bn_()
				{
					DataType bu_ = EstimatedGestationalAge?.Effective;
					object bv_ = FHIRHelpers_4_3_000.ToValue(bu_);
					bool bw_ = bv_ is CqlDateTime;

					return bw_;
				};
				if (bl_())
				{
					DataType bx_ = EstimatedGestationalAge?.Effective;
					object by_ = FHIRHelpers_4_3_000.ToValue(bx_);

					return (by_ as CqlDateTime) as object;
				}
				else if (bm_())
				{
					DataType bz_ = EstimatedGestationalAge?.Effective;
					object ca_ = FHIRHelpers_4_3_000.ToValue(bz_);

					return (ca_ as CqlInterval<CqlDateTime>) as object;
				}
				else if (bn_())
				{
					DataType cb_ = EstimatedGestationalAge?.Effective;
					object cc_ = FHIRHelpers_4_3_000.ToValue(cb_);

					return (cc_ as CqlDateTime) as object;
				}
				else
				{
					return null;
				}
			};
			CqlDateTime ag_ = QICoreCommon_2_0_000.earliest(af_());
			bool? ai_ = context.Operators.SameAs(ag_, l_, "day");
			object aj_()
			{
				bool cd_()
				{
					DataType cg_ = EstimatedGestationalAge?.Effective;
					object ch_ = FHIRHelpers_4_3_000.ToValue(cg_);
					bool ci_ = ch_ is CqlDateTime;

					return ci_;
				};
				bool ce_()
				{
					DataType cj_ = EstimatedGestationalAge?.Effective;
					object ck_ = FHIRHelpers_4_3_000.ToValue(cj_);
					bool cl_ = ck_ is CqlInterval<CqlDateTime>;

					return cl_;
				};
				bool cf_()
				{
					DataType cm_ = EstimatedGestationalAge?.Effective;
					object cn_ = FHIRHelpers_4_3_000.ToValue(cm_);
					bool co_ = cn_ is CqlDateTime;

					return co_;
				};
				if (cd_())
				{
					DataType cp_ = EstimatedGestationalAge?.Effective;
					object cq_ = FHIRHelpers_4_3_000.ToValue(cp_);

					return (cq_ as CqlDateTime) as object;
				}
				else if (ce_())
				{
					DataType cr_ = EstimatedGestationalAge?.Effective;
					object cs_ = FHIRHelpers_4_3_000.ToValue(cr_);

					return (cs_ as CqlInterval<CqlDateTime>) as object;
				}
				else if (cf_())
				{
					DataType ct_ = EstimatedGestationalAge?.Effective;
					object cu_ = FHIRHelpers_4_3_000.ToValue(ct_);

					return (cu_ as CqlDateTime) as object;
				}
				else
				{
					return null;
				}
			};
			CqlDateTime ak_ = QICoreCommon_2_0_000.earliest(aj_());
			CqlInterval<CqlDateTime> al_ = this.hospitalizationWithEDOBTriageObservation(TheEncounter);
			bool? am_ = context.Operators.In<CqlDateTime>(ak_, al_, default);
			bool? an_ = context.Operators.And(ai_, am_);
			object ap_ = FHIRHelpers_4_3_000.ToValue(u_);
			bool? aq_ = context.Operators.Not((bool?)(ap_ is null));
			bool? ar_ = context.Operators.And(an_, aq_);
			bool? as_ = context.Operators.Or(ae_, ar_);

			return as_;
		};
		IEnumerable<Observation> d_ = context.Operators.Where<Observation>(b_, c_);
		object e_(Observation @this)
		{
			object cv_()
			{
				bool cx_()
				{
					DataType da_ = @this?.Effective;
					object db_ = FHIRHelpers_4_3_000.ToValue(da_);
					bool dc_ = db_ is CqlDateTime;

					return dc_;
				};
				bool cy_()
				{
					DataType dd_ = @this?.Effective;
					object de_ = FHIRHelpers_4_3_000.ToValue(dd_);
					bool df_ = de_ is CqlInterval<CqlDateTime>;

					return df_;
				};
				bool cz_()
				{
					DataType dg_ = @this?.Effective;
					object dh_ = FHIRHelpers_4_3_000.ToValue(dg_);
					bool di_ = dh_ is CqlDateTime;

					return di_;
				};
				if (cx_())
				{
					DataType dj_ = @this?.Effective;
					object dk_ = FHIRHelpers_4_3_000.ToValue(dj_);

					return (dk_ as CqlDateTime) as object;
				}
				else if (cy_())
				{
					DataType dl_ = @this?.Effective;
					object dm_ = FHIRHelpers_4_3_000.ToValue(dl_);

					return (dm_ as CqlInterval<CqlDateTime>) as object;
				}
				else if (cz_())
				{
					DataType dn_ = @this?.Effective;
					object do_ = FHIRHelpers_4_3_000.ToValue(dn_);

					return (do_ as CqlDateTime) as object;
				}
				else
				{
					return null;
				}
			};
			CqlDateTime cw_ = QICoreCommon_2_0_000.earliest(cv_());

			return cw_;
		};
		IEnumerable<Observation> f_ = context.Operators.SortBy<Observation>(d_, e_, System.ComponentModel.ListSortDirection.Ascending);
		Observation g_ = context.Operators.Last<Observation>(f_);
		DataType h_ = g_?.Value;
		object i_ = FHIRHelpers_4_3_000.ToValue(h_);

		return i_ as CqlQuantity;
	}

}<|MERGE_RESOLUTION|>--- conflicted
+++ resolved
@@ -7,7 +7,6 @@
 using Hl7.Cql.ValueSets;
 using Hl7.Cql.Iso8601;
 using System.Reflection;
-using Hl7.Cql.Operators;
 using Hl7.Fhir.Model;
 using Range = Hl7.Fhir.Model.Range;
 using Task = Hl7.Fhir.Model.Task;
@@ -150,7 +149,7 @@
 
 	private Patient Patient_Value()
 	{
-		IEnumerable<Patient> a_ = context.Operators.Retrieve<Patient>(new RetrieveParameters(default, default, default, "http://hl7.org/fhir/us/qicore/StructureDefinition/qicore-patient"));
+		IEnumerable<Patient> a_ = context.Operators.RetrieveByValueSet<Patient>(default, default);
 		Patient b_ = context.Operators.SingletonFrom<Patient>(a_);
 
 		return b_;
@@ -197,14 +196,14 @@
 		CqlInterval<CqlDateTime> b_(Encounter Visit)
 		{
 			CqlValueSet e_ = this.ED_Visit_and_OB_Triage();
-			IEnumerable<Encounter> f_ = context.Operators.Retrieve<Encounter>(new RetrieveParameters(default, e_, default, "http://hl7.org/fhir/us/qicore/StructureDefinition/qicore-encounter"));
+			IEnumerable<Encounter> f_ = context.Operators.RetrieveByValueSet<Encounter>(e_, default);
 			bool? g_(Encounter LastEDOBTriage)
 			{
 				Period af_ = LastEDOBTriage?.Period;
 				CqlInterval<CqlDateTime> ag_ = FHIRHelpers_4_3_000.ToInterval(af_);
 				CqlDateTime ah_ = context.Operators.End(ag_);
 				CqlValueSet ai_ = this.Observation_Services();
-				IEnumerable<Encounter> aj_ = context.Operators.Retrieve<Encounter>(new RetrieveParameters(default, ai_, default, "http://hl7.org/fhir/us/qicore/StructureDefinition/qicore-encounter"));
+				IEnumerable<Encounter> aj_ = context.Operators.RetrieveByValueSet<Encounter>(ai_, default);
 				bool? ak_(Encounter LastObs)
 				{
 					Period cg_ = LastObs?.Period;
@@ -249,13 +248,8 @@
 				CqlInterval<CqlDateTime> at_ = FHIRHelpers_4_3_000.ToInterval(as_);
 				CqlDateTime au_ = context.Operators.Start(at_);
 				CqlQuantity av_ = context.Operators.Quantity(1m, "hour");
-<<<<<<< HEAD
-				CqlDateTime aw_ = context.Operators.Subtract((ar_ ?? au_), av_);
-				IEnumerable<Encounter> ay_ = context.Operators.Retrieve<Encounter>(new RetrieveParameters(default, ai_, default, "http://hl7.org/fhir/us/qicore/StructureDefinition/qicore-encounter"));
-=======
 				CqlDateTime aw_ = context.Operators.Subtract(ar_ ?? au_, av_);
 				IEnumerable<Encounter> ay_ = context.Operators.RetrieveByValueSet<Encounter>(ai_, default);
->>>>>>> bbe5d9b7
 				bool? az_(Encounter LastObs)
 				{
 					Period dg_ = LastObs?.Period;
@@ -300,7 +294,7 @@
 				CqlDateTime bj_ = context.Operators.Start(bi_);
 				CqlInterval<CqlDateTime> bk_ = context.Operators.Interval(aw_, bg_ ?? bj_, true, true);
 				bool? bl_ = context.Operators.In<CqlDateTime>(ah_, bk_, default);
-				IEnumerable<Encounter> bn_ = context.Operators.Retrieve<Encounter>(new RetrieveParameters(default, ai_, default, "http://hl7.org/fhir/us/qicore/StructureDefinition/qicore-encounter"));
+				IEnumerable<Encounter> bn_ = context.Operators.RetrieveByValueSet<Encounter>(ai_, default);
 				bool? bo_(Encounter LastObs)
 				{
 					Period eg_ = LastObs?.Period;
@@ -368,7 +362,7 @@
 			CqlInterval<CqlDateTime> m_ = FHIRHelpers_4_3_000.ToInterval(l_);
 			CqlDateTime n_ = context.Operators.Start(m_);
 			CqlValueSet o_ = this.Observation_Services();
-			IEnumerable<Encounter> p_ = context.Operators.Retrieve<Encounter>(new RetrieveParameters(default, o_, default, "http://hl7.org/fhir/us/qicore/StructureDefinition/qicore-encounter"));
+			IEnumerable<Encounter> p_ = context.Operators.RetrieveByValueSet<Encounter>(o_, default);
 			bool? q_(Encounter LastObs)
 			{
 				Period fj_ = LastObs?.Period;
@@ -430,7 +424,7 @@
 		IEnumerable<Encounter> b_(Encounter EncounterWithAge)
 		{
 			CqlValueSet d_ = this.Delivery_Procedures();
-			IEnumerable<Procedure> e_ = context.Operators.Retrieve<Procedure>(new RetrieveParameters(default, d_, default, "http://hl7.org/fhir/us/qicore/StructureDefinition/qicore-procedure"));
+			IEnumerable<Procedure> e_ = context.Operators.RetrieveByValueSet<Procedure>(d_, default);
 			bool? f_(Procedure DeliveryProcedure)
 			{
 				Code<EventStatus> j_ = DeliveryProcedure?.StatusElement;
@@ -468,7 +462,7 @@
 	{
 		CqlCode a_ = this.Date_and_time_of_obstetric_delivery();
 		IEnumerable<CqlCode> b_ = context.Operators.ToList<CqlCode>(a_);
-		IEnumerable<Observation> c_ = context.Operators.Retrieve<Observation>(new RetrieveParameters(default, default, b_, "http://hl7.org/fhir/us/qicore/StructureDefinition/qicore-observation"));
+		IEnumerable<Observation> c_ = context.Operators.RetrieveByCodes<Observation>(b_, default);
 		bool? d_(Observation TimeOfDelivery)
 		{
 			DataType k_ = TimeOfDelivery?.Value;
@@ -619,7 +613,7 @@
 	{
 		CqlCode a_ = this.Delivery_date_Estimated();
 		IEnumerable<CqlCode> b_ = context.Operators.ToList<CqlCode>(a_);
-		IEnumerable<Observation> c_ = context.Operators.Retrieve<Observation>(new RetrieveParameters(default, default, b_, "http://hl7.org/fhir/us/qicore/StructureDefinition/qicore-observation"));
+		IEnumerable<Observation> c_ = context.Operators.RetrieveByCodes<Observation>(b_, default);
 		bool? d_(Observation EstimatedDateOfDelivery)
 		{
 			DataType k_ = EstimatedDateOfDelivery?.Value;
@@ -804,7 +798,7 @@
 	public CqlQuantity lastEstimatedGestationalAge(Encounter TheEncounter)
 	{
 		CqlValueSet a_ = this.Estimated_Gestational_Age_at_Delivery();
-		IEnumerable<Observation> b_ = context.Operators.Retrieve<Observation>(new RetrieveParameters(default, a_, default, "http://hl7.org/fhir/us/qicore/StructureDefinition/qicore-observation"));
+		IEnumerable<Observation> b_ = context.Operators.RetrieveByValueSet<Observation>(a_, default);
 		bool? c_(Observation EstimatedGestationalAge)
 		{
 			object j_()
