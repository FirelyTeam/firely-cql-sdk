﻿using System;
using System.Linq;
using System.Collections.Generic;
using Hl7.Cql.Runtime;
using Hl7.Cql.Primitives;
using Hl7.Cql.Abstractions;
using Hl7.Cql.ValueSets;
using Hl7.Cql.Iso8601;
using System.Reflection;
using Hl7.Cql.Operators;
using Hl7.Fhir.Model;
using Range = Hl7.Fhir.Model.Range;
using Task = Hl7.Fhir.Model.Task;
[System.CodeDom.Compiler.GeneratedCode(".NET Code Generation", "2.0.5.0")]
[CqlLibrary("CesareanBirthFHIR", "0.2.000")]
public partial class CesareanBirthFHIR_0_2_000 : ILibrary, ISingleton<CesareanBirthFHIR_0_2_000>
{
    private CesareanBirthFHIR_0_2_000() {}

    public static CesareanBirthFHIR_0_2_000 Instance { get; } = new();

    #region Library Members
    public string Name => "CesareanBirthFHIR";
    public string Version => "0.2.000";
    public ILibrary[] Dependencies => [CQMCommon_2_0_000.Instance, FHIRHelpers_4_3_000.Instance, SupplementalDataElements_3_4_000.Instance, PCMaternal_5_16_000.Instance, QICoreCommon_2_0_000.Instance];
    #endregion Library Members

    [CqlDeclaration("Abnormal Presentation")]
    [CqlValueSet("http://cts.nlm.nih.gov/fhir/ValueSet/2.16.840.1.113762.1.4.1045.105")]
	public CqlValueSet Abnormal_Presentation(CqlContext context) => 
		new CqlValueSet("http://cts.nlm.nih.gov/fhir/ValueSet/2.16.840.1.113762.1.4.1045.105", default);


    [CqlDeclaration("Cesarean Birth")]
    [CqlValueSet("http://cts.nlm.nih.gov/fhir/ValueSet/2.16.840.1.113883.3.117.1.7.1.282")]
	public CqlValueSet Cesarean_Birth(CqlContext context) => 
		new CqlValueSet("http://cts.nlm.nih.gov/fhir/ValueSet/2.16.840.1.113883.3.117.1.7.1.282", default);


    [CqlDeclaration("Delivery of Singleton")]
    [CqlValueSet("http://cts.nlm.nih.gov/fhir/ValueSet/2.16.840.1.113762.1.4.1045.99")]
	public CqlValueSet Delivery_of_Singleton(CqlContext context) => 
		new CqlValueSet("http://cts.nlm.nih.gov/fhir/ValueSet/2.16.840.1.113762.1.4.1045.99", default);


    [CqlDeclaration("Delivery Procedures")]
    [CqlValueSet("http://cts.nlm.nih.gov/fhir/ValueSet/2.16.840.1.113762.1.4.1045.59")]
	public CqlValueSet Delivery_Procedures(CqlContext context) => 
		new CqlValueSet("http://cts.nlm.nih.gov/fhir/ValueSet/2.16.840.1.113762.1.4.1045.59", default);


    [CqlDeclaration("Encounter Inpatient")]
    [CqlValueSet("http://cts.nlm.nih.gov/fhir/ValueSet/2.16.840.1.113883.3.666.5.307")]
	public CqlValueSet Encounter_Inpatient(CqlContext context) => 
		new CqlValueSet("http://cts.nlm.nih.gov/fhir/ValueSet/2.16.840.1.113883.3.666.5.307", default);


    [CqlDeclaration("Genital Herpes")]
    [CqlValueSet("http://cts.nlm.nih.gov/fhir/ValueSet/2.16.840.1.113883.3.464.1003.110.12.1049")]
	public CqlValueSet Genital_Herpes(CqlContext context) => 
		new CqlValueSet("http://cts.nlm.nih.gov/fhir/ValueSet/2.16.840.1.113883.3.464.1003.110.12.1049", default);


    [CqlDeclaration("Placenta Previa Accreta Increta Percreta or Vasa Previa")]
    [CqlValueSet("http://cts.nlm.nih.gov/fhir/ValueSet/2.16.840.1.113762.1.4.1110.37")]
	public CqlValueSet Placenta_Previa_Accreta_Increta_Percreta_or_Vasa_Previa(CqlContext context) => 
		new CqlValueSet("http://cts.nlm.nih.gov/fhir/ValueSet/2.16.840.1.113762.1.4.1110.37", default);


    [CqlDeclaration("37 to 42 Plus Weeks Gestation")]
    [CqlValueSet("http://cts.nlm.nih.gov/fhir/ValueSet/2.16.840.1.113762.1.4.1110.68")]
	public CqlValueSet _37_to_42_Plus_Weeks_Gestation(CqlContext context) => 
		new CqlValueSet("http://cts.nlm.nih.gov/fhir/ValueSet/2.16.840.1.113762.1.4.1110.68", default);


    [CqlDeclaration("[#] Births.preterm")]
	public CqlCode ____Births_preterm(CqlContext context) => 
		new CqlCode("11637-6", "http://loinc.org", default, default);


    [CqlDeclaration("[#] Births.term")]
	public CqlCode ____Births_term(CqlContext context) => 
		new CqlCode("11639-2", "http://loinc.org", default, default);


    [CqlDeclaration("[#] Parity")]
	public CqlCode ____Parity(CqlContext context) => 
		new CqlCode("11977-6", "http://loinc.org", default, default);


    [CqlDeclaration("[#] Pregnancies")]
	public CqlCode ____Pregnancies(CqlContext context) => 
		new CqlCode("11996-6", "http://loinc.org", default, default);


    [CqlDeclaration("Date and time of obstetric delivery")]
	public CqlCode Date_and_time_of_obstetric_delivery(CqlContext context) => 
		new CqlCode("93857-1", "http://loinc.org", default, default);


    [CqlDeclaration("LOINC")]
	public CqlCode[] LOINC(CqlContext context)
	{
		CqlCode[] a_ = [
			new CqlCode("11637-6", "http://loinc.org", default, default),
			new CqlCode("11639-2", "http://loinc.org", default, default),
			new CqlCode("11977-6", "http://loinc.org", default, default),
			new CqlCode("11996-6", "http://loinc.org", default, default),
			new CqlCode("93857-1", "http://loinc.org", default, default),
		];

		return a_;
	}


    [CqlDeclaration("Measurement Period")]
	public CqlInterval<CqlDateTime> Measurement_Period(CqlContext context)
	{
		CqlDateTime a_ = context.Operators.DateTime(2025, 1, 1, 0, 0, 0, 0, default);
		CqlDateTime b_ = context.Operators.DateTime(2026, 1, 1, 0, 0, 0, 0, default);
		CqlInterval<CqlDateTime> c_ = context.Operators.Interval(a_, b_, true, false);
		object d_ = context.ResolveParameter("CesareanBirthFHIR-0.2.000", "Measurement Period", c_);

		return (CqlInterval<CqlDateTime>)d_;
	}


    [CqlDeclaration("Patient")]
	public Patient Patient(CqlContext context)
	{
		IEnumerable<Patient> a_ = context.Operators.Retrieve<Patient>(new RetrieveParameters(default, default, default, "http://hl7.org/fhir/us/qicore/StructureDefinition/qicore-patient"));
		Patient b_ = context.Operators.SingletonFrom<Patient>(a_);

		return b_;
	}


    [CqlDeclaration("Delivery Encounter with Calculated Gestational Age Greater than or Equal to 37 Weeks")]
	public IEnumerable<Encounter> Delivery_Encounter_with_Calculated_Gestational_Age_Greater_than_or_Equal_to_37_Weeks(CqlContext context)
	{
		IEnumerable<Encounter> a_ = PCMaternal_5_16_000.Instance.Delivery_Encounter_with_Age_Range(context);
		bool? b_(Encounter DeliveryEncounter)
		{
			int? d_ = PCMaternal_5_16_000.Instance.calculatedGestationalAge(context, DeliveryEncounter);
			bool? e_ = context.Operators.GreaterOrEqual(d_, 37);

			return e_;
		};
		IEnumerable<Encounter> c_ = context.Operators.Where<Encounter>(a_, b_);

		return c_;
	}


    [CqlDeclaration("Delivery Encounter with Estimated Gestational Age Greater than or Equal to 37 Weeks")]
	public IEnumerable<Encounter> Delivery_Encounter_with_Estimated_Gestational_Age_Greater_than_or_Equal_to_37_Weeks(CqlContext context)
	{
		IEnumerable<Encounter> a_ = PCMaternal_5_16_000.Instance.Delivery_Encounter_with_Age_Range(context);
		bool? b_(Encounter DeliveryEncounter)
		{
			int? d_ = PCMaternal_5_16_000.Instance.calculatedGestationalAge(context, DeliveryEncounter);
			CqlQuantity e_ = PCMaternal_5_16_000.Instance.lastEstimatedGestationalAge(context, DeliveryEncounter);
			CqlQuantity f_ = context.Operators.Quantity(37m, "weeks");
			bool? g_ = context.Operators.GreaterOrEqual(e_, f_);
			bool? h_ = context.Operators.And((bool?)(d_ is null), g_);

			return h_;
		};
		IEnumerable<Encounter> c_ = context.Operators.Where<Encounter>(a_, b_);

		return c_;
	}


    [CqlDeclaration("Delivery Encounter with Gestational Age Greater than or Equal to 37 Weeks Based on Coding")]
	public IEnumerable<Encounter> Delivery_Encounter_with_Gestational_Age_Greater_than_or_Equal_to_37_Weeks_Based_on_Coding(CqlContext context)
	{
		IEnumerable<Encounter> a_ = PCMaternal_5_16_000.Instance.Delivery_Encounter_with_Age_Range(context);
		bool? b_(Encounter DeliveryEncounter)
		{
			int? d_ = PCMaternal_5_16_000.Instance.calculatedGestationalAge(context, DeliveryEncounter);
			CqlQuantity e_ = PCMaternal_5_16_000.Instance.lastEstimatedGestationalAge(context, DeliveryEncounter);
			bool? f_ = context.Operators.And((bool?)(d_ is null), (bool?)(e_ is null));
			IEnumerable<Condition> g_ = CQMCommon_2_0_000.Instance.encounterDiagnosis(context, DeliveryEncounter);
			bool? h_(Condition EncounterDiagnosis)
			{
				CodeableConcept l_ = EncounterDiagnosis?.Code;
				CqlConcept m_ = FHIRHelpers_4_3_000.Instance.ToConcept(context, l_);
				CqlValueSet n_ = this._37_to_42_Plus_Weeks_Gestation(context);
				bool? o_ = context.Operators.ConceptInValueSet(m_, n_);

				return o_;
			};
			IEnumerable<Condition> i_ = context.Operators.Where<Condition>(g_, h_);
			bool? j_ = context.Operators.Exists<Condition>(i_);
			bool? k_ = context.Operators.And(f_, j_);

			return k_;
		};
		IEnumerable<Encounter> c_ = context.Operators.Where<Encounter>(a_, b_);

		return c_;
	}


    [CqlDeclaration("Delivery Encounter with Gestational Age Greater than or Equal to 37 Weeks")]
	public IEnumerable<Encounter> Delivery_Encounter_with_Gestational_Age_Greater_than_or_Equal_to_37_Weeks(CqlContext context)
	{
		IEnumerable<Encounter> a_ = this.Delivery_Encounter_with_Calculated_Gestational_Age_Greater_than_or_Equal_to_37_Weeks(context);
		IEnumerable<Encounter> b_ = this.Delivery_Encounter_with_Estimated_Gestational_Age_Greater_than_or_Equal_to_37_Weeks(context);
		IEnumerable<Encounter> c_ = context.Operators.Union<Encounter>(a_, b_);
		IEnumerable<Encounter> d_ = this.Delivery_Encounter_with_Gestational_Age_Greater_than_or_Equal_to_37_Weeks_Based_on_Coding(context);
		IEnumerable<Encounter> e_ = context.Operators.Union<Encounter>(c_, d_);

		return e_;
	}


    [CqlDeclaration("Encounter with Singleton Delivery")]
	public IEnumerable<Encounter> Encounter_with_Singleton_Delivery(CqlContext context)
	{
		IEnumerable<Encounter> a_ = PCMaternal_5_16_000.Instance.Delivery_Encounter_with_Age_Range(context);
		bool? b_(Encounter DeliveryEncounter)
		{
			IEnumerable<Condition> d_ = CQMCommon_2_0_000.Instance.encounterDiagnosis(context, DeliveryEncounter);
			bool? e_(Condition EncounterDiagnosis)
			{
				CodeableConcept h_ = EncounterDiagnosis?.Code;
				CqlConcept i_ = FHIRHelpers_4_3_000.Instance.ToConcept(context, h_);
				CqlValueSet j_ = this.Delivery_of_Singleton(context);
				bool? k_ = context.Operators.ConceptInValueSet(i_, j_);

				return k_;
			};
			IEnumerable<Condition> f_ = context.Operators.Where<Condition>(d_, e_);
			bool? g_ = context.Operators.Exists<Condition>(f_);

			return g_;
		};
		IEnumerable<Encounter> c_ = context.Operators.Where<Encounter>(a_, b_);

		return c_;
	}

	public int? lastGravida(CqlContext context, Encounter TheEncounter)
	{
		CqlCode a_ = this.____Pregnancies(context);
		IEnumerable<CqlCode> b_ = context.Operators.ToList<CqlCode>(a_);
		IEnumerable<Observation> c_ = context.Operators.Retrieve<Observation>(new RetrieveParameters(default, default, b_, "http://hl7.org/fhir/us/qicore/StructureDefinition/qicore-observation"));
		bool? d_(Observation Gravida)
		{
			DataType k_ = Gravida?.Value;
			object l_ = FHIRHelpers_4_3_000.Instance.ToValue(context, k_);
			bool? m_ = context.Operators.Not((bool?)(l_ is null));
			Code<ObservationStatus> n_ = Gravida?.StatusElement;
			ObservationStatus? o_ = n_?.Value;
			Code<ObservationStatus> p_ = context.Operators.Convert<Code<ObservationStatus>>(o_);
			string q_ = context.Operators.Convert<string>(p_);
			string[] r_ = [
				"final",
				"amended",
				"corrected",
			];
			bool? s_ = context.Operators.In<string>(q_, r_ as IEnumerable<string>);
			bool? t_ = context.Operators.And(m_, s_);
			object u_()
			{
				bool ag_()
				{
					DataType aj_ = Gravida?.Effective;
					object ak_ = FHIRHelpers_4_3_000.Instance.ToValue(context, aj_);
					bool al_ = ak_ is CqlDateTime;

					return al_;
				};
				bool ah_()
				{
					DataType am_ = Gravida?.Effective;
					object an_ = FHIRHelpers_4_3_000.Instance.ToValue(context, am_);
					bool ao_ = an_ is CqlInterval<CqlDateTime>;

					return ao_;
				};
				bool ai_()
				{
					DataType ap_ = Gravida?.Effective;
					object aq_ = FHIRHelpers_4_3_000.Instance.ToValue(context, ap_);
					bool ar_ = aq_ is CqlDateTime;

					return ar_;
				};
				if (ag_())
				{
					DataType as_ = Gravida?.Effective;
					object at_ = FHIRHelpers_4_3_000.Instance.ToValue(context, as_);

					return (at_ as CqlDateTime) as object;
				}
				else if (ah_())
				{
					DataType au_ = Gravida?.Effective;
					object av_ = FHIRHelpers_4_3_000.Instance.ToValue(context, au_);

					return (av_ as CqlInterval<CqlDateTime>) as object;
				}
				else if (ai_())
				{
					DataType aw_ = Gravida?.Effective;
					object ax_ = FHIRHelpers_4_3_000.Instance.ToValue(context, aw_);

					return (ax_ as CqlDateTime) as object;
				}
				else
				{
					return null;
				}
			};
			CqlDateTime v_ = QICoreCommon_2_0_000.Instance.earliest(context, u_());
			CqlDateTime w_ = PCMaternal_5_16_000.Instance.lastTimeOfDelivery(context, TheEncounter);
			CqlQuantity x_ = context.Operators.Quantity(42m, "weeks");
			CqlDateTime y_ = context.Operators.Subtract(w_, x_);
			CqlInterval<CqlDateTime> aa_ = context.Operators.Interval(y_, w_, true, false);
			bool? ab_ = context.Operators.In<CqlDateTime>(v_, aa_, default);
			bool? ad_ = context.Operators.Not((bool?)(w_ is null));
			bool? ae_ = context.Operators.And(ab_, ad_);
			bool? af_ = context.Operators.And(t_, ae_);

			return af_;
		};
		IEnumerable<Observation> e_ = context.Operators.Where<Observation>(c_, d_);
		object f_(Observation @this)
		{
			object ay_()
			{
				bool ba_()
				{
					DataType bd_ = @this?.Effective;
					object be_ = FHIRHelpers_4_3_000.Instance.ToValue(context, bd_);
					bool bf_ = be_ is CqlDateTime;

					return bf_;
				};
				bool bb_()
				{
					DataType bg_ = @this?.Effective;
					object bh_ = FHIRHelpers_4_3_000.Instance.ToValue(context, bg_);
					bool bi_ = bh_ is CqlInterval<CqlDateTime>;

					return bi_;
				};
				bool bc_()
				{
					DataType bj_ = @this?.Effective;
					object bk_ = FHIRHelpers_4_3_000.Instance.ToValue(context, bj_);
					bool bl_ = bk_ is CqlDateTime;

					return bl_;
				};
				if (ba_())
				{
					DataType bm_ = @this?.Effective;
					object bn_ = FHIRHelpers_4_3_000.Instance.ToValue(context, bm_);

					return (bn_ as CqlDateTime) as object;
				}
				else if (bb_())
				{
					DataType bo_ = @this?.Effective;
					object bp_ = FHIRHelpers_4_3_000.Instance.ToValue(context, bo_);

					return (bp_ as CqlInterval<CqlDateTime>) as object;
				}
				else if (bc_())
				{
					DataType bq_ = @this?.Effective;
					object br_ = FHIRHelpers_4_3_000.Instance.ToValue(context, bq_);

					return (br_ as CqlDateTime) as object;
				}
				else
				{
					return null;
				}
			};
			CqlDateTime az_ = QICoreCommon_2_0_000.Instance.earliest(context, ay_());

			return az_;
		};
		IEnumerable<Observation> g_ = context.Operators.SortBy<Observation>(e_, f_, System.ComponentModel.ListSortDirection.Ascending);
		Observation h_ = context.Operators.Last<Observation>(g_);
		DataType i_ = h_?.Value;
		object j_ = FHIRHelpers_4_3_000.Instance.ToValue(context, i_);

		return j_ as int?;
	}

	public int? lastParity(CqlContext context, Encounter TheEncounter)
	{
		CqlCode a_ = this.____Parity(context);
		IEnumerable<CqlCode> b_ = context.Operators.ToList<CqlCode>(a_);
		IEnumerable<Observation> c_ = context.Operators.Retrieve<Observation>(new RetrieveParameters(default, default, b_, "http://hl7.org/fhir/us/qicore/StructureDefinition/qicore-observation"));
		bool? d_(Observation Parity)
		{
			object k_()
			{
				bool ag_()
				{
					DataType aj_ = Parity?.Effective;
					object ak_ = FHIRHelpers_4_3_000.Instance.ToValue(context, aj_);
					bool al_ = ak_ is CqlDateTime;

					return al_;
				};
				bool ah_()
				{
					DataType am_ = Parity?.Effective;
					object an_ = FHIRHelpers_4_3_000.Instance.ToValue(context, am_);
					bool ao_ = an_ is CqlInterval<CqlDateTime>;

					return ao_;
				};
				bool ai_()
				{
					DataType ap_ = Parity?.Effective;
					object aq_ = FHIRHelpers_4_3_000.Instance.ToValue(context, ap_);
					bool ar_ = aq_ is CqlDateTime;

					return ar_;
				};
				if (ag_())
				{
					DataType as_ = Parity?.Effective;
					object at_ = FHIRHelpers_4_3_000.Instance.ToValue(context, as_);

					return (at_ as CqlDateTime) as object;
				}
				else if (ah_())
				{
					DataType au_ = Parity?.Effective;
					object av_ = FHIRHelpers_4_3_000.Instance.ToValue(context, au_);

					return (av_ as CqlInterval<CqlDateTime>) as object;
				}
				else if (ai_())
				{
					DataType aw_ = Parity?.Effective;
					object ax_ = FHIRHelpers_4_3_000.Instance.ToValue(context, aw_);

					return (ax_ as CqlDateTime) as object;
				}
				else
				{
					return null;
				}
			};
			CqlDateTime l_ = QICoreCommon_2_0_000.Instance.earliest(context, k_());
			CqlDateTime m_ = PCMaternal_5_16_000.Instance.lastTimeOfDelivery(context, TheEncounter);
			CqlQuantity n_ = context.Operators.Quantity(42m, "weeks");
			CqlDateTime o_ = context.Operators.Subtract(m_, n_);
			CqlInterval<CqlDateTime> q_ = context.Operators.Interval(o_, m_, true, false);
			bool? r_ = context.Operators.In<CqlDateTime>(l_, q_, default);
			bool? t_ = context.Operators.Not((bool?)(m_ is null));
			bool? u_ = context.Operators.And(r_, t_);
			Code<ObservationStatus> v_ = Parity?.StatusElement;
			ObservationStatus? w_ = v_?.Value;
			Code<ObservationStatus> x_ = context.Operators.Convert<Code<ObservationStatus>>(w_);
			string y_ = context.Operators.Convert<string>(x_);
			string[] z_ = [
				"final",
				"amended",
				"corrected",
			];
			bool? aa_ = context.Operators.In<string>(y_, z_ as IEnumerable<string>);
			bool? ab_ = context.Operators.And(u_, aa_);
			DataType ac_ = Parity?.Value;
			object ad_ = FHIRHelpers_4_3_000.Instance.ToValue(context, ac_);
			bool? ae_ = context.Operators.Not((bool?)(ad_ is null));
			bool? af_ = context.Operators.And(ab_, ae_);

			return af_;
		};
		IEnumerable<Observation> e_ = context.Operators.Where<Observation>(c_, d_);
		object f_(Observation @this)
		{
			object ay_()
			{
				bool ba_()
				{
					DataType bd_ = @this?.Effective;
					object be_ = FHIRHelpers_4_3_000.Instance.ToValue(context, bd_);
					bool bf_ = be_ is CqlDateTime;

					return bf_;
				};
				bool bb_()
				{
					DataType bg_ = @this?.Effective;
					object bh_ = FHIRHelpers_4_3_000.Instance.ToValue(context, bg_);
					bool bi_ = bh_ is CqlInterval<CqlDateTime>;

					return bi_;
				};
				bool bc_()
				{
					DataType bj_ = @this?.Effective;
					object bk_ = FHIRHelpers_4_3_000.Instance.ToValue(context, bj_);
					bool bl_ = bk_ is CqlDateTime;

					return bl_;
				};
				if (ba_())
				{
					DataType bm_ = @this?.Effective;
					object bn_ = FHIRHelpers_4_3_000.Instance.ToValue(context, bm_);

					return (bn_ as CqlDateTime) as object;
				}
				else if (bb_())
				{
					DataType bo_ = @this?.Effective;
					object bp_ = FHIRHelpers_4_3_000.Instance.ToValue(context, bo_);

					return (bp_ as CqlInterval<CqlDateTime>) as object;
				}
				else if (bc_())
				{
					DataType bq_ = @this?.Effective;
					object br_ = FHIRHelpers_4_3_000.Instance.ToValue(context, bq_);

					return (br_ as CqlDateTime) as object;
				}
				else
				{
					return null;
				}
			};
			CqlDateTime az_ = QICoreCommon_2_0_000.Instance.earliest(context, ay_());

			return az_;
		};
		IEnumerable<Observation> g_ = context.Operators.SortBy<Observation>(e_, f_, System.ComponentModel.ListSortDirection.Ascending);
		Observation h_ = context.Operators.Last<Observation>(g_);
		DataType i_ = h_?.Value;
		object j_ = FHIRHelpers_4_3_000.Instance.ToValue(context, i_);

		return j_ as int?;
	}

	public int? lastHistoryPretermBirth(CqlContext context, Encounter TheEncounter)
	{
		CqlCode a_ = this.____Births_preterm(context);
		IEnumerable<CqlCode> b_ = context.Operators.ToList<CqlCode>(a_);
		IEnumerable<Observation> c_ = context.Operators.Retrieve<Observation>(new RetrieveParameters(default, default, b_, "http://hl7.org/fhir/us/qicore/StructureDefinition/qicore-observation"));
		bool? d_(Observation PretermBirth)
		{
			object k_()
			{
				bool ag_()
				{
					DataType aj_ = PretermBirth?.Effective;
					object ak_ = FHIRHelpers_4_3_000.Instance.ToValue(context, aj_);
					bool al_ = ak_ is CqlDateTime;

					return al_;
				};
				bool ah_()
				{
					DataType am_ = PretermBirth?.Effective;
					object an_ = FHIRHelpers_4_3_000.Instance.ToValue(context, am_);
					bool ao_ = an_ is CqlInterval<CqlDateTime>;

					return ao_;
				};
				bool ai_()
				{
					DataType ap_ = PretermBirth?.Effective;
					object aq_ = FHIRHelpers_4_3_000.Instance.ToValue(context, ap_);
					bool ar_ = aq_ is CqlDateTime;

					return ar_;
				};
				if (ag_())
				{
					DataType as_ = PretermBirth?.Effective;
					object at_ = FHIRHelpers_4_3_000.Instance.ToValue(context, as_);

					return (at_ as CqlDateTime) as object;
				}
				else if (ah_())
				{
					DataType au_ = PretermBirth?.Effective;
					object av_ = FHIRHelpers_4_3_000.Instance.ToValue(context, au_);

					return (av_ as CqlInterval<CqlDateTime>) as object;
				}
				else if (ai_())
				{
					DataType aw_ = PretermBirth?.Effective;
					object ax_ = FHIRHelpers_4_3_000.Instance.ToValue(context, aw_);

					return (ax_ as CqlDateTime) as object;
				}
				else
				{
					return null;
				}
			};
			CqlDateTime l_ = QICoreCommon_2_0_000.Instance.earliest(context, k_());
			CqlDateTime m_ = PCMaternal_5_16_000.Instance.lastTimeOfDelivery(context, TheEncounter);
			CqlQuantity n_ = context.Operators.Quantity(42m, "weeks");
			CqlDateTime o_ = context.Operators.Subtract(m_, n_);
			CqlInterval<CqlDateTime> q_ = context.Operators.Interval(o_, m_, true, false);
			bool? r_ = context.Operators.In<CqlDateTime>(l_, q_, default);
			bool? t_ = context.Operators.Not((bool?)(m_ is null));
			bool? u_ = context.Operators.And(r_, t_);
			Code<ObservationStatus> v_ = PretermBirth?.StatusElement;
			ObservationStatus? w_ = v_?.Value;
			Code<ObservationStatus> x_ = context.Operators.Convert<Code<ObservationStatus>>(w_);
			string y_ = context.Operators.Convert<string>(x_);
			string[] z_ = [
				"final",
				"amended",
				"corrected",
			];
			bool? aa_ = context.Operators.In<string>(y_, z_ as IEnumerable<string>);
			bool? ab_ = context.Operators.And(u_, aa_);
			DataType ac_ = PretermBirth?.Value;
			object ad_ = FHIRHelpers_4_3_000.Instance.ToValue(context, ac_);
			bool? ae_ = context.Operators.Not((bool?)(ad_ is null));
			bool? af_ = context.Operators.And(ab_, ae_);

			return af_;
		};
		IEnumerable<Observation> e_ = context.Operators.Where<Observation>(c_, d_);
		object f_(Observation @this)
		{
			object ay_()
			{
				bool ba_()
				{
					DataType bd_ = @this?.Effective;
					object be_ = FHIRHelpers_4_3_000.Instance.ToValue(context, bd_);
					bool bf_ = be_ is CqlDateTime;

					return bf_;
				};
				bool bb_()
				{
					DataType bg_ = @this?.Effective;
					object bh_ = FHIRHelpers_4_3_000.Instance.ToValue(context, bg_);
					bool bi_ = bh_ is CqlInterval<CqlDateTime>;

					return bi_;
				};
				bool bc_()
				{
					DataType bj_ = @this?.Effective;
					object bk_ = FHIRHelpers_4_3_000.Instance.ToValue(context, bj_);
					bool bl_ = bk_ is CqlDateTime;

					return bl_;
				};
				if (ba_())
				{
					DataType bm_ = @this?.Effective;
					object bn_ = FHIRHelpers_4_3_000.Instance.ToValue(context, bm_);

					return (bn_ as CqlDateTime) as object;
				}
				else if (bb_())
				{
					DataType bo_ = @this?.Effective;
					object bp_ = FHIRHelpers_4_3_000.Instance.ToValue(context, bo_);

					return (bp_ as CqlInterval<CqlDateTime>) as object;
				}
				else if (bc_())
				{
					DataType bq_ = @this?.Effective;
					object br_ = FHIRHelpers_4_3_000.Instance.ToValue(context, bq_);

					return (br_ as CqlDateTime) as object;
				}
				else
				{
					return null;
				}
			};
			CqlDateTime az_ = QICoreCommon_2_0_000.Instance.earliest(context, ay_());

			return az_;
		};
		IEnumerable<Observation> g_ = context.Operators.SortBy<Observation>(e_, f_, System.ComponentModel.ListSortDirection.Ascending);
		Observation h_ = context.Operators.Last<Observation>(g_);
		DataType i_ = h_?.Value;
		object j_ = FHIRHelpers_4_3_000.Instance.ToValue(context, i_);

		return j_ as int?;
	}

	public int? lastHistoryTermBirth(CqlContext context, Encounter TheEncounter)
	{
		CqlCode a_ = this.____Births_term(context);
		IEnumerable<CqlCode> b_ = context.Operators.ToList<CqlCode>(a_);
		IEnumerable<Observation> c_ = context.Operators.Retrieve<Observation>(new RetrieveParameters(default, default, b_, "http://hl7.org/fhir/us/qicore/StructureDefinition/qicore-observation"));
		bool? d_(Observation TermBirth)
		{
			object k_()
			{
				bool ag_()
				{
					DataType aj_ = TermBirth?.Effective;
					object ak_ = FHIRHelpers_4_3_000.Instance.ToValue(context, aj_);
					bool al_ = ak_ is CqlDateTime;

					return al_;
				};
				bool ah_()
				{
					DataType am_ = TermBirth?.Effective;
					object an_ = FHIRHelpers_4_3_000.Instance.ToValue(context, am_);
					bool ao_ = an_ is CqlInterval<CqlDateTime>;

					return ao_;
				};
				bool ai_()
				{
					DataType ap_ = TermBirth?.Effective;
					object aq_ = FHIRHelpers_4_3_000.Instance.ToValue(context, ap_);
					bool ar_ = aq_ is CqlDateTime;

					return ar_;
				};
				if (ag_())
				{
					DataType as_ = TermBirth?.Effective;
					object at_ = FHIRHelpers_4_3_000.Instance.ToValue(context, as_);

					return (at_ as CqlDateTime) as object;
				}
				else if (ah_())
				{
					DataType au_ = TermBirth?.Effective;
					object av_ = FHIRHelpers_4_3_000.Instance.ToValue(context, au_);

					return (av_ as CqlInterval<CqlDateTime>) as object;
				}
				else if (ai_())
				{
					DataType aw_ = TermBirth?.Effective;
					object ax_ = FHIRHelpers_4_3_000.Instance.ToValue(context, aw_);

					return (ax_ as CqlDateTime) as object;
				}
				else
				{
					return null;
				}
			};
			CqlDateTime l_ = QICoreCommon_2_0_000.Instance.earliest(context, k_());
			CqlDateTime m_ = PCMaternal_5_16_000.Instance.lastTimeOfDelivery(context, TheEncounter);
			CqlQuantity n_ = context.Operators.Quantity(42m, "weeks");
			CqlDateTime o_ = context.Operators.Subtract(m_, n_);
			CqlInterval<CqlDateTime> q_ = context.Operators.Interval(o_, m_, true, false);
			bool? r_ = context.Operators.In<CqlDateTime>(l_, q_, default);
			bool? t_ = context.Operators.Not((bool?)(m_ is null));
			bool? u_ = context.Operators.And(r_, t_);
			Code<ObservationStatus> v_ = TermBirth?.StatusElement;
			ObservationStatus? w_ = v_?.Value;
			Code<ObservationStatus> x_ = context.Operators.Convert<Code<ObservationStatus>>(w_);
			string y_ = context.Operators.Convert<string>(x_);
			string[] z_ = [
				"final",
				"amended",
				"corrected",
			];
			bool? aa_ = context.Operators.In<string>(y_, z_ as IEnumerable<string>);
			bool? ab_ = context.Operators.And(u_, aa_);
			DataType ac_ = TermBirth?.Value;
			object ad_ = FHIRHelpers_4_3_000.Instance.ToValue(context, ac_);
			bool? ae_ = context.Operators.Not((bool?)(ad_ is null));
			bool? af_ = context.Operators.And(ab_, ae_);

			return af_;
		};
		IEnumerable<Observation> e_ = context.Operators.Where<Observation>(c_, d_);
		object f_(Observation @this)
		{
			object ay_()
			{
				bool ba_()
				{
					DataType bd_ = @this?.Effective;
					object be_ = FHIRHelpers_4_3_000.Instance.ToValue(context, bd_);
					bool bf_ = be_ is CqlDateTime;

					return bf_;
				};
				bool bb_()
				{
					DataType bg_ = @this?.Effective;
					object bh_ = FHIRHelpers_4_3_000.Instance.ToValue(context, bg_);
					bool bi_ = bh_ is CqlInterval<CqlDateTime>;

					return bi_;
				};
				bool bc_()
				{
					DataType bj_ = @this?.Effective;
					object bk_ = FHIRHelpers_4_3_000.Instance.ToValue(context, bj_);
					bool bl_ = bk_ is CqlDateTime;

					return bl_;
				};
				if (ba_())
				{
					DataType bm_ = @this?.Effective;
					object bn_ = FHIRHelpers_4_3_000.Instance.ToValue(context, bm_);

					return (bn_ as CqlDateTime) as object;
				}
				else if (bb_())
				{
					DataType bo_ = @this?.Effective;
					object bp_ = FHIRHelpers_4_3_000.Instance.ToValue(context, bo_);

					return (bp_ as CqlInterval<CqlDateTime>) as object;
				}
				else if (bc_())
				{
					DataType bq_ = @this?.Effective;
					object br_ = FHIRHelpers_4_3_000.Instance.ToValue(context, bq_);

					return (br_ as CqlDateTime) as object;
				}
				else
				{
					return null;
				}
			};
			CqlDateTime az_ = QICoreCommon_2_0_000.Instance.earliest(context, ay_());

			return az_;
		};
		IEnumerable<Observation> g_ = context.Operators.SortBy<Observation>(e_, f_, System.ComponentModel.ListSortDirection.Ascending);
		Observation h_ = context.Operators.Last<Observation>(g_);
		DataType i_ = h_?.Value;
		object j_ = FHIRHelpers_4_3_000.Instance.ToValue(context, i_);

		return j_ as int?;
	}


    [CqlDeclaration("Singleton Delivery Encounters at 37 Plus Weeks Gravida 1 Parity 0, No Previous Births")]
	public IEnumerable<Encounter> Singleton_Delivery_Encounters_at_37_Plus_Weeks_Gravida_1_Parity_0__No_Previous_Births(CqlContext context)
	{
		IEnumerable<Encounter> a_ = this.Delivery_Encounter_with_Gestational_Age_Greater_than_or_Equal_to_37_Weeks(context);
		IEnumerable<Encounter> b_ = this.Encounter_with_Singleton_Delivery(context);
		IEnumerable<Encounter> c_ = context.Operators.Intersect<Encounter>(a_, b_);
		bool? d_(Encounter SingletonEncounterGE37Weeks)
		{
			int? f_ = this.lastGravida(context, SingletonEncounterGE37Weeks);
			bool? g_ = context.Operators.Equal(f_, 1);
			int? h_ = this.lastParity(context, SingletonEncounterGE37Weeks);
			bool? i_ = context.Operators.Equal(h_, 0);
			bool? j_ = context.Operators.Or(g_, i_);
			int? k_ = this.lastHistoryPretermBirth(context, SingletonEncounterGE37Weeks);
			bool? l_ = context.Operators.Equal(k_, 0);
			int? m_ = this.lastHistoryTermBirth(context, SingletonEncounterGE37Weeks);
			bool? n_ = context.Operators.Equal(m_, 0);
			bool? o_ = context.Operators.And(l_, n_);
			bool? p_ = context.Operators.Or(j_, o_);

			return p_;
		};
		IEnumerable<Encounter> e_ = context.Operators.Where<Encounter>(c_, d_);

		return e_;
	}


    [CqlDeclaration("Encounter with Abnormal Presentation")]
	public IEnumerable<Encounter> Encounter_with_Abnormal_Presentation(CqlContext context)
	{
		IEnumerable<Encounter> a_ = this.Singleton_Delivery_Encounters_at_37_Plus_Weeks_Gravida_1_Parity_0__No_Previous_Births(context);
		bool? b_(Encounter ThirtysevenWeeksPlusEncounter)
		{
			object d_()
			{
				bool n_()
				{
<<<<<<< HEAD
					CqlValueSet q_ = this.Abnormal_Presentation(context);
					IEnumerable<Observation> r_ = context.Operators.RetrieveByValueSet<Observation>(q_, default);
=======
					CqlValueSet q_ = this.Abnormal_Presentation();
					IEnumerable<Observation> r_ = context.Operators.Retrieve<Observation>(new RetrieveParameters(default, q_, default, "http://hl7.org/fhir/us/qicore/StructureDefinition/qicore-observation"));
>>>>>>> b4fd34f1
					bool? s_(Observation AbnormalPresentation)
					{
						object aa_()
						{
							bool al_()
							{
								DataType ao_ = AbnormalPresentation?.Effective;
								object ap_ = FHIRHelpers_4_3_000.Instance.ToValue(context, ao_);
								bool aq_ = ap_ is CqlDateTime;

								return aq_;
							};
							bool am_()
							{
								DataType ar_ = AbnormalPresentation?.Effective;
								object as_ = FHIRHelpers_4_3_000.Instance.ToValue(context, ar_);
								bool at_ = as_ is CqlInterval<CqlDateTime>;

								return at_;
							};
							bool an_()
							{
								DataType au_ = AbnormalPresentation?.Effective;
								object av_ = FHIRHelpers_4_3_000.Instance.ToValue(context, au_);
								bool aw_ = av_ is CqlDateTime;

								return aw_;
							};
							if (al_())
							{
								DataType ax_ = AbnormalPresentation?.Effective;
								object ay_ = FHIRHelpers_4_3_000.Instance.ToValue(context, ax_);

								return (ay_ as CqlDateTime) as object;
							}
							else if (am_())
							{
								DataType az_ = AbnormalPresentation?.Effective;
								object ba_ = FHIRHelpers_4_3_000.Instance.ToValue(context, az_);

								return (ba_ as CqlInterval<CqlDateTime>) as object;
							}
							else if (an_())
							{
								DataType bb_ = AbnormalPresentation?.Effective;
								object bc_ = FHIRHelpers_4_3_000.Instance.ToValue(context, bb_);

								return (bc_ as CqlDateTime) as object;
							}
							else
							{
								return null;
							}
						};
						CqlDateTime ab_ = QICoreCommon_2_0_000.Instance.earliest(context, aa_());
						CqlDateTime ac_ = PCMaternal_5_16_000.Instance.lastTimeOfDelivery(context, ThirtysevenWeeksPlusEncounter);
						bool? ad_ = context.Operators.SameOrBefore(ab_, ac_, default);
						Code<ObservationStatus> ae_ = AbnormalPresentation?.StatusElement;
						ObservationStatus? af_ = ae_?.Value;
						Code<ObservationStatus> ag_ = context.Operators.Convert<Code<ObservationStatus>>(af_);
						string ah_ = context.Operators.Convert<string>(ag_);
						string[] ai_ = [
							"final",
							"amended",
							"corrected",
						];
						bool? aj_ = context.Operators.In<string>(ah_, ai_ as IEnumerable<string>);
						bool? ak_ = context.Operators.And(ad_, aj_);

						return ak_;
					};
					IEnumerable<Observation> t_ = context.Operators.Where<Observation>(r_, s_);
					object u_(Observation @this)
					{
						object bd_()
						{
							bool bf_()
							{
								DataType bi_ = @this?.Effective;
								object bj_ = FHIRHelpers_4_3_000.Instance.ToValue(context, bi_);
								bool bk_ = bj_ is CqlDateTime;

								return bk_;
							};
							bool bg_()
							{
								DataType bl_ = @this?.Effective;
								object bm_ = FHIRHelpers_4_3_000.Instance.ToValue(context, bl_);
								bool bn_ = bm_ is CqlInterval<CqlDateTime>;

								return bn_;
							};
							bool bh_()
							{
								DataType bo_ = @this?.Effective;
								object bp_ = FHIRHelpers_4_3_000.Instance.ToValue(context, bo_);
								bool bq_ = bp_ is CqlDateTime;

								return bq_;
							};
							if (bf_())
							{
								DataType br_ = @this?.Effective;
								object bs_ = FHIRHelpers_4_3_000.Instance.ToValue(context, br_);

								return (bs_ as CqlDateTime) as object;
							}
							else if (bg_())
							{
								DataType bt_ = @this?.Effective;
								object bu_ = FHIRHelpers_4_3_000.Instance.ToValue(context, bt_);

								return (bu_ as CqlInterval<CqlDateTime>) as object;
							}
							else if (bh_())
							{
								DataType bv_ = @this?.Effective;
								object bw_ = FHIRHelpers_4_3_000.Instance.ToValue(context, bv_);

								return (bw_ as CqlDateTime) as object;
							}
							else
							{
								return null;
							}
						};
						CqlDateTime be_ = QICoreCommon_2_0_000.Instance.earliest(context, bd_());

						return be_;
					};
					IEnumerable<Observation> v_ = context.Operators.SortBy<Observation>(t_, u_, System.ComponentModel.ListSortDirection.Ascending);
					Observation w_ = context.Operators.Last<Observation>(v_);
					DataType x_ = w_?.Effective;
					object y_ = FHIRHelpers_4_3_000.Instance.ToValue(context, x_);
					bool z_ = y_ is CqlDateTime;

					return z_;
				};
				bool o_()
				{
<<<<<<< HEAD
					CqlValueSet bx_ = this.Abnormal_Presentation(context);
					IEnumerable<Observation> by_ = context.Operators.RetrieveByValueSet<Observation>(bx_, default);
=======
					CqlValueSet bx_ = this.Abnormal_Presentation();
					IEnumerable<Observation> by_ = context.Operators.Retrieve<Observation>(new RetrieveParameters(default, bx_, default, "http://hl7.org/fhir/us/qicore/StructureDefinition/qicore-observation"));
>>>>>>> b4fd34f1
					bool? bz_(Observation AbnormalPresentation)
					{
						object ch_()
						{
							bool cs_()
							{
								DataType cv_ = AbnormalPresentation?.Effective;
								object cw_ = FHIRHelpers_4_3_000.Instance.ToValue(context, cv_);
								bool cx_ = cw_ is CqlDateTime;

								return cx_;
							};
							bool ct_()
							{
								DataType cy_ = AbnormalPresentation?.Effective;
								object cz_ = FHIRHelpers_4_3_000.Instance.ToValue(context, cy_);
								bool da_ = cz_ is CqlInterval<CqlDateTime>;

								return da_;
							};
							bool cu_()
							{
								DataType db_ = AbnormalPresentation?.Effective;
								object dc_ = FHIRHelpers_4_3_000.Instance.ToValue(context, db_);
								bool dd_ = dc_ is CqlDateTime;

								return dd_;
							};
							if (cs_())
							{
								DataType de_ = AbnormalPresentation?.Effective;
								object df_ = FHIRHelpers_4_3_000.Instance.ToValue(context, de_);

								return (df_ as CqlDateTime) as object;
							}
							else if (ct_())
							{
								DataType dg_ = AbnormalPresentation?.Effective;
								object dh_ = FHIRHelpers_4_3_000.Instance.ToValue(context, dg_);

								return (dh_ as CqlInterval<CqlDateTime>) as object;
							}
							else if (cu_())
							{
								DataType di_ = AbnormalPresentation?.Effective;
								object dj_ = FHIRHelpers_4_3_000.Instance.ToValue(context, di_);

								return (dj_ as CqlDateTime) as object;
							}
							else
							{
								return null;
							}
						};
						CqlDateTime ci_ = QICoreCommon_2_0_000.Instance.earliest(context, ch_());
						CqlDateTime cj_ = PCMaternal_5_16_000.Instance.lastTimeOfDelivery(context, ThirtysevenWeeksPlusEncounter);
						bool? ck_ = context.Operators.SameOrBefore(ci_, cj_, default);
						Code<ObservationStatus> cl_ = AbnormalPresentation?.StatusElement;
						ObservationStatus? cm_ = cl_?.Value;
						Code<ObservationStatus> cn_ = context.Operators.Convert<Code<ObservationStatus>>(cm_);
						string co_ = context.Operators.Convert<string>(cn_);
						string[] cp_ = [
							"final",
							"amended",
							"corrected",
						];
						bool? cq_ = context.Operators.In<string>(co_, cp_ as IEnumerable<string>);
						bool? cr_ = context.Operators.And(ck_, cq_);

						return cr_;
					};
					IEnumerable<Observation> ca_ = context.Operators.Where<Observation>(by_, bz_);
					object cb_(Observation @this)
					{
						object dk_()
						{
							bool dm_()
							{
								DataType dp_ = @this?.Effective;
								object dq_ = FHIRHelpers_4_3_000.Instance.ToValue(context, dp_);
								bool dr_ = dq_ is CqlDateTime;

								return dr_;
							};
							bool dn_()
							{
								DataType ds_ = @this?.Effective;
								object dt_ = FHIRHelpers_4_3_000.Instance.ToValue(context, ds_);
								bool du_ = dt_ is CqlInterval<CqlDateTime>;

								return du_;
							};
							bool do_()
							{
								DataType dv_ = @this?.Effective;
								object dw_ = FHIRHelpers_4_3_000.Instance.ToValue(context, dv_);
								bool dx_ = dw_ is CqlDateTime;

								return dx_;
							};
							if (dm_())
							{
								DataType dy_ = @this?.Effective;
								object dz_ = FHIRHelpers_4_3_000.Instance.ToValue(context, dy_);

								return (dz_ as CqlDateTime) as object;
							}
							else if (dn_())
							{
								DataType ea_ = @this?.Effective;
								object eb_ = FHIRHelpers_4_3_000.Instance.ToValue(context, ea_);

								return (eb_ as CqlInterval<CqlDateTime>) as object;
							}
							else if (do_())
							{
								DataType ec_ = @this?.Effective;
								object ed_ = FHIRHelpers_4_3_000.Instance.ToValue(context, ec_);

								return (ed_ as CqlDateTime) as object;
							}
							else
							{
								return null;
							}
						};
						CqlDateTime dl_ = QICoreCommon_2_0_000.Instance.earliest(context, dk_());

						return dl_;
					};
					IEnumerable<Observation> cc_ = context.Operators.SortBy<Observation>(ca_, cb_, System.ComponentModel.ListSortDirection.Ascending);
					Observation cd_ = context.Operators.Last<Observation>(cc_);
					DataType ce_ = cd_?.Effective;
					object cf_ = FHIRHelpers_4_3_000.Instance.ToValue(context, ce_);
					bool cg_ = cf_ is CqlInterval<CqlDateTime>;

					return cg_;
				};
				bool p_()
				{
<<<<<<< HEAD
					CqlValueSet ee_ = this.Abnormal_Presentation(context);
					IEnumerable<Observation> ef_ = context.Operators.RetrieveByValueSet<Observation>(ee_, default);
=======
					CqlValueSet ee_ = this.Abnormal_Presentation();
					IEnumerable<Observation> ef_ = context.Operators.Retrieve<Observation>(new RetrieveParameters(default, ee_, default, "http://hl7.org/fhir/us/qicore/StructureDefinition/qicore-observation"));
>>>>>>> b4fd34f1
					bool? eg_(Observation AbnormalPresentation)
					{
						object eo_()
						{
							bool ez_()
							{
								DataType fc_ = AbnormalPresentation?.Effective;
								object fd_ = FHIRHelpers_4_3_000.Instance.ToValue(context, fc_);
								bool fe_ = fd_ is CqlDateTime;

								return fe_;
							};
							bool fa_()
							{
								DataType ff_ = AbnormalPresentation?.Effective;
								object fg_ = FHIRHelpers_4_3_000.Instance.ToValue(context, ff_);
								bool fh_ = fg_ is CqlInterval<CqlDateTime>;

								return fh_;
							};
							bool fb_()
							{
								DataType fi_ = AbnormalPresentation?.Effective;
								object fj_ = FHIRHelpers_4_3_000.Instance.ToValue(context, fi_);
								bool fk_ = fj_ is CqlDateTime;

								return fk_;
							};
							if (ez_())
							{
								DataType fl_ = AbnormalPresentation?.Effective;
								object fm_ = FHIRHelpers_4_3_000.Instance.ToValue(context, fl_);

								return (fm_ as CqlDateTime) as object;
							}
							else if (fa_())
							{
								DataType fn_ = AbnormalPresentation?.Effective;
								object fo_ = FHIRHelpers_4_3_000.Instance.ToValue(context, fn_);

								return (fo_ as CqlInterval<CqlDateTime>) as object;
							}
							else if (fb_())
							{
								DataType fp_ = AbnormalPresentation?.Effective;
								object fq_ = FHIRHelpers_4_3_000.Instance.ToValue(context, fp_);

								return (fq_ as CqlDateTime) as object;
							}
							else
							{
								return null;
							}
						};
						CqlDateTime ep_ = QICoreCommon_2_0_000.Instance.earliest(context, eo_());
						CqlDateTime eq_ = PCMaternal_5_16_000.Instance.lastTimeOfDelivery(context, ThirtysevenWeeksPlusEncounter);
						bool? er_ = context.Operators.SameOrBefore(ep_, eq_, default);
						Code<ObservationStatus> es_ = AbnormalPresentation?.StatusElement;
						ObservationStatus? et_ = es_?.Value;
						Code<ObservationStatus> eu_ = context.Operators.Convert<Code<ObservationStatus>>(et_);
						string ev_ = context.Operators.Convert<string>(eu_);
						string[] ew_ = [
							"final",
							"amended",
							"corrected",
						];
						bool? ex_ = context.Operators.In<string>(ev_, ew_ as IEnumerable<string>);
						bool? ey_ = context.Operators.And(er_, ex_);

						return ey_;
					};
					IEnumerable<Observation> eh_ = context.Operators.Where<Observation>(ef_, eg_);
					object ei_(Observation @this)
					{
						object fr_()
						{
							bool ft_()
							{
								DataType fw_ = @this?.Effective;
								object fx_ = FHIRHelpers_4_3_000.Instance.ToValue(context, fw_);
								bool fy_ = fx_ is CqlDateTime;

								return fy_;
							};
							bool fu_()
							{
								DataType fz_ = @this?.Effective;
								object ga_ = FHIRHelpers_4_3_000.Instance.ToValue(context, fz_);
								bool gb_ = ga_ is CqlInterval<CqlDateTime>;

								return gb_;
							};
							bool fv_()
							{
								DataType gc_ = @this?.Effective;
								object gd_ = FHIRHelpers_4_3_000.Instance.ToValue(context, gc_);
								bool ge_ = gd_ is CqlDateTime;

								return ge_;
							};
							if (ft_())
							{
								DataType gf_ = @this?.Effective;
								object gg_ = FHIRHelpers_4_3_000.Instance.ToValue(context, gf_);

								return (gg_ as CqlDateTime) as object;
							}
							else if (fu_())
							{
								DataType gh_ = @this?.Effective;
								object gi_ = FHIRHelpers_4_3_000.Instance.ToValue(context, gh_);

								return (gi_ as CqlInterval<CqlDateTime>) as object;
							}
							else if (fv_())
							{
								DataType gj_ = @this?.Effective;
								object gk_ = FHIRHelpers_4_3_000.Instance.ToValue(context, gj_);

								return (gk_ as CqlDateTime) as object;
							}
							else
							{
								return null;
							}
						};
						CqlDateTime fs_ = QICoreCommon_2_0_000.Instance.earliest(context, fr_());

						return fs_;
					};
					IEnumerable<Observation> ej_ = context.Operators.SortBy<Observation>(eh_, ei_, System.ComponentModel.ListSortDirection.Ascending);
					Observation ek_ = context.Operators.Last<Observation>(ej_);
					DataType el_ = ek_?.Effective;
					object em_ = FHIRHelpers_4_3_000.Instance.ToValue(context, el_);
					bool en_ = em_ is CqlDateTime;

					return en_;
				};
				if (n_())
				{
<<<<<<< HEAD
					CqlValueSet gl_ = this.Abnormal_Presentation(context);
					IEnumerable<Observation> gm_ = context.Operators.RetrieveByValueSet<Observation>(gl_, default);
=======
					CqlValueSet gl_ = this.Abnormal_Presentation();
					IEnumerable<Observation> gm_ = context.Operators.Retrieve<Observation>(new RetrieveParameters(default, gl_, default, "http://hl7.org/fhir/us/qicore/StructureDefinition/qicore-observation"));
>>>>>>> b4fd34f1
					bool? gn_(Observation AbnormalPresentation)
					{
						object gu_()
						{
							bool hf_()
							{
								DataType hi_ = AbnormalPresentation?.Effective;
								object hj_ = FHIRHelpers_4_3_000.Instance.ToValue(context, hi_);
								bool hk_ = hj_ is CqlDateTime;

								return hk_;
							};
							bool hg_()
							{
								DataType hl_ = AbnormalPresentation?.Effective;
								object hm_ = FHIRHelpers_4_3_000.Instance.ToValue(context, hl_);
								bool hn_ = hm_ is CqlInterval<CqlDateTime>;

								return hn_;
							};
							bool hh_()
							{
								DataType ho_ = AbnormalPresentation?.Effective;
								object hp_ = FHIRHelpers_4_3_000.Instance.ToValue(context, ho_);
								bool hq_ = hp_ is CqlDateTime;

								return hq_;
							};
							if (hf_())
							{
								DataType hr_ = AbnormalPresentation?.Effective;
								object hs_ = FHIRHelpers_4_3_000.Instance.ToValue(context, hr_);

								return (hs_ as CqlDateTime) as object;
							}
							else if (hg_())
							{
								DataType ht_ = AbnormalPresentation?.Effective;
								object hu_ = FHIRHelpers_4_3_000.Instance.ToValue(context, ht_);

								return (hu_ as CqlInterval<CqlDateTime>) as object;
							}
							else if (hh_())
							{
								DataType hv_ = AbnormalPresentation?.Effective;
								object hw_ = FHIRHelpers_4_3_000.Instance.ToValue(context, hv_);

								return (hw_ as CqlDateTime) as object;
							}
							else
							{
								return null;
							}
						};
						CqlDateTime gv_ = QICoreCommon_2_0_000.Instance.earliest(context, gu_());
						CqlDateTime gw_ = PCMaternal_5_16_000.Instance.lastTimeOfDelivery(context, ThirtysevenWeeksPlusEncounter);
						bool? gx_ = context.Operators.SameOrBefore(gv_, gw_, default);
						Code<ObservationStatus> gy_ = AbnormalPresentation?.StatusElement;
						ObservationStatus? gz_ = gy_?.Value;
						Code<ObservationStatus> ha_ = context.Operators.Convert<Code<ObservationStatus>>(gz_);
						string hb_ = context.Operators.Convert<string>(ha_);
						string[] hc_ = [
							"final",
							"amended",
							"corrected",
						];
						bool? hd_ = context.Operators.In<string>(hb_, hc_ as IEnumerable<string>);
						bool? he_ = context.Operators.And(gx_, hd_);

						return he_;
					};
					IEnumerable<Observation> go_ = context.Operators.Where<Observation>(gm_, gn_);
					object gp_(Observation @this)
					{
						object hx_()
						{
							bool hz_()
							{
								DataType ic_ = @this?.Effective;
								object id_ = FHIRHelpers_4_3_000.Instance.ToValue(context, ic_);
								bool ie_ = id_ is CqlDateTime;

								return ie_;
							};
							bool ia_()
							{
								DataType if_ = @this?.Effective;
								object ig_ = FHIRHelpers_4_3_000.Instance.ToValue(context, if_);
								bool ih_ = ig_ is CqlInterval<CqlDateTime>;

								return ih_;
							};
							bool ib_()
							{
								DataType ii_ = @this?.Effective;
								object ij_ = FHIRHelpers_4_3_000.Instance.ToValue(context, ii_);
								bool ik_ = ij_ is CqlDateTime;

								return ik_;
							};
							if (hz_())
							{
								DataType il_ = @this?.Effective;
								object im_ = FHIRHelpers_4_3_000.Instance.ToValue(context, il_);

								return (im_ as CqlDateTime) as object;
							}
							else if (ia_())
							{
								DataType in_ = @this?.Effective;
								object io_ = FHIRHelpers_4_3_000.Instance.ToValue(context, in_);

								return (io_ as CqlInterval<CqlDateTime>) as object;
							}
							else if (ib_())
							{
								DataType ip_ = @this?.Effective;
								object iq_ = FHIRHelpers_4_3_000.Instance.ToValue(context, ip_);

								return (iq_ as CqlDateTime) as object;
							}
							else
							{
								return null;
							}
						};
						CqlDateTime hy_ = QICoreCommon_2_0_000.Instance.earliest(context, hx_());

						return hy_;
					};
					IEnumerable<Observation> gq_ = context.Operators.SortBy<Observation>(go_, gp_, System.ComponentModel.ListSortDirection.Ascending);
					Observation gr_ = context.Operators.Last<Observation>(gq_);
					DataType gs_ = gr_?.Effective;
					object gt_ = FHIRHelpers_4_3_000.Instance.ToValue(context, gs_);

					return (gt_ as CqlDateTime) as object;
				}
				else if (o_())
				{
<<<<<<< HEAD
					CqlValueSet ir_ = this.Abnormal_Presentation(context);
					IEnumerable<Observation> is_ = context.Operators.RetrieveByValueSet<Observation>(ir_, default);
=======
					CqlValueSet ir_ = this.Abnormal_Presentation();
					IEnumerable<Observation> is_ = context.Operators.Retrieve<Observation>(new RetrieveParameters(default, ir_, default, "http://hl7.org/fhir/us/qicore/StructureDefinition/qicore-observation"));
>>>>>>> b4fd34f1
					bool? it_(Observation AbnormalPresentation)
					{
						object ja_()
						{
							bool jl_()
							{
								DataType jo_ = AbnormalPresentation?.Effective;
								object jp_ = FHIRHelpers_4_3_000.Instance.ToValue(context, jo_);
								bool jq_ = jp_ is CqlDateTime;

								return jq_;
							};
							bool jm_()
							{
								DataType jr_ = AbnormalPresentation?.Effective;
								object js_ = FHIRHelpers_4_3_000.Instance.ToValue(context, jr_);
								bool jt_ = js_ is CqlInterval<CqlDateTime>;

								return jt_;
							};
							bool jn_()
							{
								DataType ju_ = AbnormalPresentation?.Effective;
								object jv_ = FHIRHelpers_4_3_000.Instance.ToValue(context, ju_);
								bool jw_ = jv_ is CqlDateTime;

								return jw_;
							};
							if (jl_())
							{
								DataType jx_ = AbnormalPresentation?.Effective;
								object jy_ = FHIRHelpers_4_3_000.Instance.ToValue(context, jx_);

								return (jy_ as CqlDateTime) as object;
							}
							else if (jm_())
							{
								DataType jz_ = AbnormalPresentation?.Effective;
								object ka_ = FHIRHelpers_4_3_000.Instance.ToValue(context, jz_);

								return (ka_ as CqlInterval<CqlDateTime>) as object;
							}
							else if (jn_())
							{
								DataType kb_ = AbnormalPresentation?.Effective;
								object kc_ = FHIRHelpers_4_3_000.Instance.ToValue(context, kb_);

								return (kc_ as CqlDateTime) as object;
							}
							else
							{
								return null;
							}
						};
						CqlDateTime jb_ = QICoreCommon_2_0_000.Instance.earliest(context, ja_());
						CqlDateTime jc_ = PCMaternal_5_16_000.Instance.lastTimeOfDelivery(context, ThirtysevenWeeksPlusEncounter);
						bool? jd_ = context.Operators.SameOrBefore(jb_, jc_, default);
						Code<ObservationStatus> je_ = AbnormalPresentation?.StatusElement;
						ObservationStatus? jf_ = je_?.Value;
						Code<ObservationStatus> jg_ = context.Operators.Convert<Code<ObservationStatus>>(jf_);
						string jh_ = context.Operators.Convert<string>(jg_);
						string[] ji_ = [
							"final",
							"amended",
							"corrected",
						];
						bool? jj_ = context.Operators.In<string>(jh_, ji_ as IEnumerable<string>);
						bool? jk_ = context.Operators.And(jd_, jj_);

						return jk_;
					};
					IEnumerable<Observation> iu_ = context.Operators.Where<Observation>(is_, it_);
					object iv_(Observation @this)
					{
						object kd_()
						{
							bool kf_()
							{
								DataType ki_ = @this?.Effective;
								object kj_ = FHIRHelpers_4_3_000.Instance.ToValue(context, ki_);
								bool kk_ = kj_ is CqlDateTime;

								return kk_;
							};
							bool kg_()
							{
								DataType kl_ = @this?.Effective;
								object km_ = FHIRHelpers_4_3_000.Instance.ToValue(context, kl_);
								bool kn_ = km_ is CqlInterval<CqlDateTime>;

								return kn_;
							};
							bool kh_()
							{
								DataType ko_ = @this?.Effective;
								object kp_ = FHIRHelpers_4_3_000.Instance.ToValue(context, ko_);
								bool kq_ = kp_ is CqlDateTime;

								return kq_;
							};
							if (kf_())
							{
								DataType kr_ = @this?.Effective;
								object ks_ = FHIRHelpers_4_3_000.Instance.ToValue(context, kr_);

								return (ks_ as CqlDateTime) as object;
							}
							else if (kg_())
							{
								DataType kt_ = @this?.Effective;
								object ku_ = FHIRHelpers_4_3_000.Instance.ToValue(context, kt_);

								return (ku_ as CqlInterval<CqlDateTime>) as object;
							}
							else if (kh_())
							{
								DataType kv_ = @this?.Effective;
								object kw_ = FHIRHelpers_4_3_000.Instance.ToValue(context, kv_);

								return (kw_ as CqlDateTime) as object;
							}
							else
							{
								return null;
							}
						};
						CqlDateTime ke_ = QICoreCommon_2_0_000.Instance.earliest(context, kd_());

						return ke_;
					};
					IEnumerable<Observation> iw_ = context.Operators.SortBy<Observation>(iu_, iv_, System.ComponentModel.ListSortDirection.Ascending);
					Observation ix_ = context.Operators.Last<Observation>(iw_);
					DataType iy_ = ix_?.Effective;
					object iz_ = FHIRHelpers_4_3_000.Instance.ToValue(context, iy_);

					return (iz_ as CqlInterval<CqlDateTime>) as object;
				}
				else if (p_())
				{
<<<<<<< HEAD
					CqlValueSet kx_ = this.Abnormal_Presentation(context);
					IEnumerable<Observation> ky_ = context.Operators.RetrieveByValueSet<Observation>(kx_, default);
=======
					CqlValueSet kx_ = this.Abnormal_Presentation();
					IEnumerable<Observation> ky_ = context.Operators.Retrieve<Observation>(new RetrieveParameters(default, kx_, default, "http://hl7.org/fhir/us/qicore/StructureDefinition/qicore-observation"));
>>>>>>> b4fd34f1
					bool? kz_(Observation AbnormalPresentation)
					{
						object lg_()
						{
							bool lr_()
							{
								DataType lu_ = AbnormalPresentation?.Effective;
								object lv_ = FHIRHelpers_4_3_000.Instance.ToValue(context, lu_);
								bool lw_ = lv_ is CqlDateTime;

								return lw_;
							};
							bool ls_()
							{
								DataType lx_ = AbnormalPresentation?.Effective;
								object ly_ = FHIRHelpers_4_3_000.Instance.ToValue(context, lx_);
								bool lz_ = ly_ is CqlInterval<CqlDateTime>;

								return lz_;
							};
							bool lt_()
							{
								DataType ma_ = AbnormalPresentation?.Effective;
								object mb_ = FHIRHelpers_4_3_000.Instance.ToValue(context, ma_);
								bool mc_ = mb_ is CqlDateTime;

								return mc_;
							};
							if (lr_())
							{
								DataType md_ = AbnormalPresentation?.Effective;
								object me_ = FHIRHelpers_4_3_000.Instance.ToValue(context, md_);

								return (me_ as CqlDateTime) as object;
							}
							else if (ls_())
							{
								DataType mf_ = AbnormalPresentation?.Effective;
								object mg_ = FHIRHelpers_4_3_000.Instance.ToValue(context, mf_);

								return (mg_ as CqlInterval<CqlDateTime>) as object;
							}
							else if (lt_())
							{
								DataType mh_ = AbnormalPresentation?.Effective;
								object mi_ = FHIRHelpers_4_3_000.Instance.ToValue(context, mh_);

								return (mi_ as CqlDateTime) as object;
							}
							else
							{
								return null;
							}
						};
						CqlDateTime lh_ = QICoreCommon_2_0_000.Instance.earliest(context, lg_());
						CqlDateTime li_ = PCMaternal_5_16_000.Instance.lastTimeOfDelivery(context, ThirtysevenWeeksPlusEncounter);
						bool? lj_ = context.Operators.SameOrBefore(lh_, li_, default);
						Code<ObservationStatus> lk_ = AbnormalPresentation?.StatusElement;
						ObservationStatus? ll_ = lk_?.Value;
						Code<ObservationStatus> lm_ = context.Operators.Convert<Code<ObservationStatus>>(ll_);
						string ln_ = context.Operators.Convert<string>(lm_);
						string[] lo_ = [
							"final",
							"amended",
							"corrected",
						];
						bool? lp_ = context.Operators.In<string>(ln_, lo_ as IEnumerable<string>);
						bool? lq_ = context.Operators.And(lj_, lp_);

						return lq_;
					};
					IEnumerable<Observation> la_ = context.Operators.Where<Observation>(ky_, kz_);
					object lb_(Observation @this)
					{
						object mj_()
						{
							bool ml_()
							{
								DataType mo_ = @this?.Effective;
								object mp_ = FHIRHelpers_4_3_000.Instance.ToValue(context, mo_);
								bool mq_ = mp_ is CqlDateTime;

								return mq_;
							};
							bool mm_()
							{
								DataType mr_ = @this?.Effective;
								object ms_ = FHIRHelpers_4_3_000.Instance.ToValue(context, mr_);
								bool mt_ = ms_ is CqlInterval<CqlDateTime>;

								return mt_;
							};
							bool mn_()
							{
								DataType mu_ = @this?.Effective;
								object mv_ = FHIRHelpers_4_3_000.Instance.ToValue(context, mu_);
								bool mw_ = mv_ is CqlDateTime;

								return mw_;
							};
							if (ml_())
							{
								DataType mx_ = @this?.Effective;
								object my_ = FHIRHelpers_4_3_000.Instance.ToValue(context, mx_);

								return (my_ as CqlDateTime) as object;
							}
							else if (mm_())
							{
								DataType mz_ = @this?.Effective;
								object na_ = FHIRHelpers_4_3_000.Instance.ToValue(context, mz_);

								return (na_ as CqlInterval<CqlDateTime>) as object;
							}
							else if (mn_())
							{
								DataType nb_ = @this?.Effective;
								object nc_ = FHIRHelpers_4_3_000.Instance.ToValue(context, nb_);

								return (nc_ as CqlDateTime) as object;
							}
							else
							{
								return null;
							}
						};
						CqlDateTime mk_ = QICoreCommon_2_0_000.Instance.earliest(context, mj_());

						return mk_;
					};
					IEnumerable<Observation> lc_ = context.Operators.SortBy<Observation>(la_, lb_, System.ComponentModel.ListSortDirection.Ascending);
					Observation ld_ = context.Operators.Last<Observation>(lc_);
					DataType le_ = ld_?.Effective;
					object lf_ = FHIRHelpers_4_3_000.Instance.ToValue(context, le_);

					return (lf_ as CqlDateTime) as object;
				}
				else
				{
					return null;
				}
			};
			CqlDateTime e_ = QICoreCommon_2_0_000.Instance.earliest(context, d_());
			Period f_ = ThirtysevenWeeksPlusEncounter?.Period;
			CqlInterval<CqlDateTime> g_ = FHIRHelpers_4_3_000.Instance.ToInterval(context, f_);
			bool? h_ = context.Operators.In<CqlDateTime>(e_, g_, default);
			IEnumerable<Condition> i_ = CQMCommon_2_0_000.Instance.encounterDiagnosis(context, ThirtysevenWeeksPlusEncounter);
			bool? j_(Condition EncounterDiagnosis)
			{
				CodeableConcept nd_ = EncounterDiagnosis?.Code;
				CqlConcept ne_ = FHIRHelpers_4_3_000.Instance.ToConcept(context, nd_);
				CqlValueSet nf_ = this.Abnormal_Presentation(context);
				bool? ng_ = context.Operators.ConceptInValueSet(ne_, nf_);

				return ng_;
			};
			IEnumerable<Condition> k_ = context.Operators.Where<Condition>(i_, j_);
			bool? l_ = context.Operators.Exists<Condition>(k_);
			bool? m_ = context.Operators.Or(h_, l_);

			return m_;
		};
		IEnumerable<Encounter> c_ = context.Operators.Where<Encounter>(a_, b_);

		return c_;
	}


    [CqlDeclaration("Encounter with Genital Herpes, Placenta Previa, Vasa Previa or Placenta Accreta Spectrum")]
	public IEnumerable<Encounter> Encounter_with_Genital_Herpes__Placenta_Previa__Vasa_Previa_or_Placenta_Accreta_Spectrum(CqlContext context)
	{
		IEnumerable<Encounter> a_ = this.Singleton_Delivery_Encounters_at_37_Plus_Weeks_Gravida_1_Parity_0__No_Previous_Births(context);
		bool? b_(Encounter ThirtysevenWeeksPlusEncounter)
		{
			IEnumerable<Condition> d_ = CQMCommon_2_0_000.Instance.encounterDiagnosis(context, ThirtysevenWeeksPlusEncounter);
			bool? e_(Condition EncounterDiagnosis)
			{
				CodeableConcept h_ = EncounterDiagnosis?.Code;
				CqlConcept i_ = FHIRHelpers_4_3_000.Instance.ToConcept(context, h_);
				CqlValueSet j_ = this.Placenta_Previa_Accreta_Increta_Percreta_or_Vasa_Previa(context);
				bool? k_ = context.Operators.ConceptInValueSet(i_, j_);
				CqlConcept m_ = FHIRHelpers_4_3_000.Instance.ToConcept(context, h_);
				CqlValueSet n_ = this.Genital_Herpes(context);
				bool? o_ = context.Operators.ConceptInValueSet(m_, n_);
				bool? p_ = context.Operators.Or(k_, o_);

				return p_;
			};
			IEnumerable<Condition> f_ = context.Operators.Where<Condition>(d_, e_);
			bool? g_ = context.Operators.Exists<Condition>(f_);

			return g_;
		};
		IEnumerable<Encounter> c_ = context.Operators.Where<Encounter>(a_, b_);

		return c_;
	}


    [CqlDeclaration("Delivery Encounter with Abnormal Presentation, Genital Herpes, Placenta Previa, Vasa Previa or Placenta Accreta Spectrum")]
	public IEnumerable<Encounter> Delivery_Encounter_with_Abnormal_Presentation__Genital_Herpes__Placenta_Previa__Vasa_Previa_or_Placenta_Accreta_Spectrum(CqlContext context)
	{
		IEnumerable<Encounter> a_ = this.Encounter_with_Abnormal_Presentation(context);
		IEnumerable<Encounter> b_ = this.Encounter_with_Genital_Herpes__Placenta_Previa__Vasa_Previa_or_Placenta_Accreta_Spectrum(context);
		IEnumerable<Encounter> c_ = context.Operators.Union<Encounter>(a_, b_);

		return c_;
	}


    [CqlDeclaration("Denominator")]
	public IEnumerable<Encounter> Denominator(CqlContext context)
	{
		IEnumerable<Encounter> a_ = this.Singleton_Delivery_Encounters_at_37_Plus_Weeks_Gravida_1_Parity_0__No_Previous_Births(context);

		return a_;
	}


    [CqlDeclaration("Denominator Exclusions")]
	public IEnumerable<Encounter> Denominator_Exclusions(CqlContext context)
	{
		IEnumerable<Encounter> a_ = this.Delivery_Encounter_with_Abnormal_Presentation__Genital_Herpes__Placenta_Previa__Vasa_Previa_or_Placenta_Accreta_Spectrum(context);

		return a_;
	}


    [CqlDeclaration("Initial Population")]
	public IEnumerable<Encounter> Initial_Population(CqlContext context)
	{
		IEnumerable<Encounter> a_ = PCMaternal_5_16_000.Instance.Delivery_Encounter_with_Age_Range(context);

		return a_;
	}


    [CqlDeclaration("Delivery Encounter with Cesarean Birth")]
	public IEnumerable<Encounter> Delivery_Encounter_with_Cesarean_Birth(CqlContext context)
	{
		IEnumerable<Encounter> a_ = this.Singleton_Delivery_Encounters_at_37_Plus_Weeks_Gravida_1_Parity_0__No_Previous_Births(context);
		IEnumerable<Encounter> b_(Encounter ThirtysevenWeeksPlusEncounter)
		{
<<<<<<< HEAD
			CqlValueSet d_ = this.Cesarean_Birth(context);
			IEnumerable<Procedure> e_ = context.Operators.RetrieveByValueSet<Procedure>(d_, default);
=======
			CqlValueSet d_ = this.Cesarean_Birth();
			IEnumerable<Procedure> e_ = context.Operators.Retrieve<Procedure>(new RetrieveParameters(default, d_, default, "http://hl7.org/fhir/us/qicore/StructureDefinition/qicore-procedure"));
>>>>>>> b4fd34f1
			bool? f_(Procedure CSection)
			{
				CqlInterval<CqlDateTime> j_ = PCMaternal_5_16_000.Instance.hospitalizationWithEDOBTriageObservation(context, ThirtysevenWeeksPlusEncounter);
				DataType k_ = CSection?.Performed;
				object l_ = FHIRHelpers_4_3_000.Instance.ToValue(context, k_);
				CqlInterval<CqlDateTime> m_ = QICoreCommon_2_0_000.Instance.toInterval(context, l_);
				bool? n_ = context.Operators.IntervalIncludesInterval<CqlDateTime>(j_, m_, default);
				Code<EventStatus> o_ = CSection?.StatusElement;
				EventStatus? p_ = o_?.Value;
				string q_ = context.Operators.Convert<string>(p_);
				bool? r_ = context.Operators.Equal(q_, "completed");
				bool? s_ = context.Operators.And(n_, r_);

				return s_;
			};
			IEnumerable<Procedure> g_ = context.Operators.Where<Procedure>(e_, f_);
			Encounter h_(Procedure CSection) => 
				ThirtysevenWeeksPlusEncounter;
			IEnumerable<Encounter> i_ = context.Operators.Select<Procedure, Encounter>(g_, h_);

			return i_;
		};
		IEnumerable<Encounter> c_ = context.Operators.SelectMany<Encounter, Encounter>(a_, b_);

		return c_;
	}


    [CqlDeclaration("Numerator")]
	public IEnumerable<Encounter> Numerator(CqlContext context)
	{
		IEnumerable<Encounter> a_ = this.Delivery_Encounter_with_Cesarean_Birth(context);

		return a_;
	}


    [CqlDeclaration("SDE Ethnicity")]
	public (IEnumerable<CqlCode> codes, string display)? SDE_Ethnicity(CqlContext context)
	{
		(IEnumerable<CqlCode> codes, string display)? a_ = SupplementalDataElements_3_4_000.Instance.SDE_Ethnicity(context);

		return a_;
	}


    [CqlDeclaration("SDE Payer")]
	public IEnumerable<(CqlConcept code, CqlInterval<CqlDateTime> period)?> SDE_Payer(CqlContext context)
	{
		IEnumerable<(CqlConcept code, CqlInterval<CqlDateTime> period)?> a_ = SupplementalDataElements_3_4_000.Instance.SDE_Payer(context);

		return a_;
	}


    [CqlDeclaration("SDE Race")]
	public (IEnumerable<CqlCode> codes, string display)? SDE_Race(CqlContext context)
	{
		(IEnumerable<CqlCode> codes, string display)? a_ = SupplementalDataElements_3_4_000.Instance.SDE_Race(context);

		return a_;
	}


    [CqlDeclaration("SDE Sex")]
	public CqlCode SDE_Sex(CqlContext context)
	{
		CqlCode a_ = SupplementalDataElements_3_4_000.Instance.SDE_Sex(context);

		return a_;
	}


    [CqlDeclaration("Variable Calculated Gestational Age")]
	public IEnumerable<(string EncounterID, int? CalculatedCGA)?> Variable_Calculated_Gestational_Age(CqlContext context)
	{
		IEnumerable<(string EncounterID, int? CalculatedCGA)?> a_ = PCMaternal_5_16_000.Instance.Variable_Calculated_Gestational_Age(context);

		return a_;
	}

}<|MERGE_RESOLUTION|>--- conflicted
+++ resolved
@@ -889,13 +889,8 @@
 			{
 				bool n_()
 				{
-<<<<<<< HEAD
 					CqlValueSet q_ = this.Abnormal_Presentation(context);
-					IEnumerable<Observation> r_ = context.Operators.RetrieveByValueSet<Observation>(q_, default);
-=======
-					CqlValueSet q_ = this.Abnormal_Presentation();
 					IEnumerable<Observation> r_ = context.Operators.Retrieve<Observation>(new RetrieveParameters(default, q_, default, "http://hl7.org/fhir/us/qicore/StructureDefinition/qicore-observation"));
->>>>>>> b4fd34f1
 					bool? s_(Observation AbnormalPresentation)
 					{
 						object aa_()
@@ -1036,13 +1031,8 @@
 				};
 				bool o_()
 				{
-<<<<<<< HEAD
 					CqlValueSet bx_ = this.Abnormal_Presentation(context);
-					IEnumerable<Observation> by_ = context.Operators.RetrieveByValueSet<Observation>(bx_, default);
-=======
-					CqlValueSet bx_ = this.Abnormal_Presentation();
 					IEnumerable<Observation> by_ = context.Operators.Retrieve<Observation>(new RetrieveParameters(default, bx_, default, "http://hl7.org/fhir/us/qicore/StructureDefinition/qicore-observation"));
->>>>>>> b4fd34f1
 					bool? bz_(Observation AbnormalPresentation)
 					{
 						object ch_()
@@ -1183,13 +1173,8 @@
 				};
 				bool p_()
 				{
-<<<<<<< HEAD
 					CqlValueSet ee_ = this.Abnormal_Presentation(context);
-					IEnumerable<Observation> ef_ = context.Operators.RetrieveByValueSet<Observation>(ee_, default);
-=======
-					CqlValueSet ee_ = this.Abnormal_Presentation();
 					IEnumerable<Observation> ef_ = context.Operators.Retrieve<Observation>(new RetrieveParameters(default, ee_, default, "http://hl7.org/fhir/us/qicore/StructureDefinition/qicore-observation"));
->>>>>>> b4fd34f1
 					bool? eg_(Observation AbnormalPresentation)
 					{
 						object eo_()
@@ -1330,13 +1315,8 @@
 				};
 				if (n_())
 				{
-<<<<<<< HEAD
 					CqlValueSet gl_ = this.Abnormal_Presentation(context);
-					IEnumerable<Observation> gm_ = context.Operators.RetrieveByValueSet<Observation>(gl_, default);
-=======
-					CqlValueSet gl_ = this.Abnormal_Presentation();
 					IEnumerable<Observation> gm_ = context.Operators.Retrieve<Observation>(new RetrieveParameters(default, gl_, default, "http://hl7.org/fhir/us/qicore/StructureDefinition/qicore-observation"));
->>>>>>> b4fd34f1
 					bool? gn_(Observation AbnormalPresentation)
 					{
 						object gu_()
@@ -1476,13 +1456,8 @@
 				}
 				else if (o_())
 				{
-<<<<<<< HEAD
 					CqlValueSet ir_ = this.Abnormal_Presentation(context);
-					IEnumerable<Observation> is_ = context.Operators.RetrieveByValueSet<Observation>(ir_, default);
-=======
-					CqlValueSet ir_ = this.Abnormal_Presentation();
 					IEnumerable<Observation> is_ = context.Operators.Retrieve<Observation>(new RetrieveParameters(default, ir_, default, "http://hl7.org/fhir/us/qicore/StructureDefinition/qicore-observation"));
->>>>>>> b4fd34f1
 					bool? it_(Observation AbnormalPresentation)
 					{
 						object ja_()
@@ -1622,13 +1597,8 @@
 				}
 				else if (p_())
 				{
-<<<<<<< HEAD
 					CqlValueSet kx_ = this.Abnormal_Presentation(context);
-					IEnumerable<Observation> ky_ = context.Operators.RetrieveByValueSet<Observation>(kx_, default);
-=======
-					CqlValueSet kx_ = this.Abnormal_Presentation();
 					IEnumerable<Observation> ky_ = context.Operators.Retrieve<Observation>(new RetrieveParameters(default, kx_, default, "http://hl7.org/fhir/us/qicore/StructureDefinition/qicore-observation"));
->>>>>>> b4fd34f1
 					bool? kz_(Observation AbnormalPresentation)
 					{
 						object lg_()
@@ -1872,13 +1842,8 @@
 		IEnumerable<Encounter> a_ = this.Singleton_Delivery_Encounters_at_37_Plus_Weeks_Gravida_1_Parity_0__No_Previous_Births(context);
 		IEnumerable<Encounter> b_(Encounter ThirtysevenWeeksPlusEncounter)
 		{
-<<<<<<< HEAD
 			CqlValueSet d_ = this.Cesarean_Birth(context);
-			IEnumerable<Procedure> e_ = context.Operators.RetrieveByValueSet<Procedure>(d_, default);
-=======
-			CqlValueSet d_ = this.Cesarean_Birth();
 			IEnumerable<Procedure> e_ = context.Operators.Retrieve<Procedure>(new RetrieveParameters(default, d_, default, "http://hl7.org/fhir/us/qicore/StructureDefinition/qicore-procedure"));
->>>>>>> b4fd34f1
 			bool? f_(Procedure CSection)
 			{
 				CqlInterval<CqlDateTime> j_ = PCMaternal_5_16_000.Instance.hospitalizationWithEDOBTriageObservation(context, ThirtysevenWeeksPlusEncounter);
