--- conflicted
+++ resolved
@@ -291,22 +291,22 @@
 				};
 				if (ag_())
 				{
-DataType as_ = Gravida?.Effective;
-object at_ = FHIRHelpers_4_3_000.Instance.ToValue(context, as_);
+					DataType as_ = Gravida?.Effective;
+					object at_ = FHIRHelpers_4_3_000.Instance.ToValue(context, as_);
 
 					return (at_ as CqlDateTime) as object;
 				}
 				else if (ah_())
 				{
-DataType au_ = Gravida?.Effective;
-object av_ = FHIRHelpers_4_3_000.Instance.ToValue(context, au_);
+					DataType au_ = Gravida?.Effective;
+					object av_ = FHIRHelpers_4_3_000.Instance.ToValue(context, au_);
 
 					return (av_ as CqlInterval<CqlDateTime>) as object;
 				}
 				else if (ai_())
 				{
-DataType aw_ = Gravida?.Effective;
-object ax_ = FHIRHelpers_4_3_000.Instance.ToValue(context, aw_);
+					DataType aw_ = Gravida?.Effective;
+					object ax_ = FHIRHelpers_4_3_000.Instance.ToValue(context, aw_);
 
 					return (ax_ as CqlDateTime) as object;
 				}
@@ -358,22 +358,22 @@
 				};
 				if (ba_())
 				{
-DataType bm_ = @this?.Effective;
-object bn_ = FHIRHelpers_4_3_000.Instance.ToValue(context, bm_);
+					DataType bm_ = @this?.Effective;
+					object bn_ = FHIRHelpers_4_3_000.Instance.ToValue(context, bm_);
 
 					return (bn_ as CqlDateTime) as object;
 				}
 				else if (bb_())
 				{
-DataType bo_ = @this?.Effective;
-object bp_ = FHIRHelpers_4_3_000.Instance.ToValue(context, bo_);
+					DataType bo_ = @this?.Effective;
+					object bp_ = FHIRHelpers_4_3_000.Instance.ToValue(context, bo_);
 
 					return (bp_ as CqlInterval<CqlDateTime>) as object;
 				}
 				else if (bc_())
 				{
-DataType bq_ = @this?.Effective;
-object br_ = FHIRHelpers_4_3_000.Instance.ToValue(context, bq_);
+					DataType bq_ = @this?.Effective;
+					object br_ = FHIRHelpers_4_3_000.Instance.ToValue(context, bq_);
 
 					return (br_ as CqlDateTime) as object;
 				}
@@ -429,22 +429,22 @@
 				};
 				if (ag_())
 				{
-DataType as_ = Parity?.Effective;
-object at_ = FHIRHelpers_4_3_000.Instance.ToValue(context, as_);
+					DataType as_ = Parity?.Effective;
+					object at_ = FHIRHelpers_4_3_000.Instance.ToValue(context, as_);
 
 					return (at_ as CqlDateTime) as object;
 				}
 				else if (ah_())
 				{
-DataType au_ = Parity?.Effective;
-object av_ = FHIRHelpers_4_3_000.Instance.ToValue(context, au_);
+					DataType au_ = Parity?.Effective;
+					object av_ = FHIRHelpers_4_3_000.Instance.ToValue(context, au_);
 
 					return (av_ as CqlInterval<CqlDateTime>) as object;
 				}
 				else if (ai_())
 				{
-DataType aw_ = Parity?.Effective;
-object ax_ = FHIRHelpers_4_3_000.Instance.ToValue(context, aw_);
+					DataType aw_ = Parity?.Effective;
+					object ax_ = FHIRHelpers_4_3_000.Instance.ToValue(context, aw_);
 
 					return (ax_ as CqlDateTime) as object;
 				}
@@ -510,22 +510,22 @@
 				};
 				if (ba_())
 				{
-DataType bm_ = @this?.Effective;
-object bn_ = FHIRHelpers_4_3_000.Instance.ToValue(context, bm_);
+					DataType bm_ = @this?.Effective;
+					object bn_ = FHIRHelpers_4_3_000.Instance.ToValue(context, bm_);
 
 					return (bn_ as CqlDateTime) as object;
 				}
 				else if (bb_())
 				{
-DataType bo_ = @this?.Effective;
-object bp_ = FHIRHelpers_4_3_000.Instance.ToValue(context, bo_);
+					DataType bo_ = @this?.Effective;
+					object bp_ = FHIRHelpers_4_3_000.Instance.ToValue(context, bo_);
 
 					return (bp_ as CqlInterval<CqlDateTime>) as object;
 				}
 				else if (bc_())
 				{
-DataType bq_ = @this?.Effective;
-object br_ = FHIRHelpers_4_3_000.Instance.ToValue(context, bq_);
+					DataType bq_ = @this?.Effective;
+					object br_ = FHIRHelpers_4_3_000.Instance.ToValue(context, bq_);
 
 					return (br_ as CqlDateTime) as object;
 				}
@@ -581,22 +581,22 @@
 				};
 				if (ag_())
 				{
-DataType as_ = PretermBirth?.Effective;
-object at_ = FHIRHelpers_4_3_000.Instance.ToValue(context, as_);
+					DataType as_ = PretermBirth?.Effective;
+					object at_ = FHIRHelpers_4_3_000.Instance.ToValue(context, as_);
 
 					return (at_ as CqlDateTime) as object;
 				}
 				else if (ah_())
 				{
-DataType au_ = PretermBirth?.Effective;
-object av_ = FHIRHelpers_4_3_000.Instance.ToValue(context, au_);
+					DataType au_ = PretermBirth?.Effective;
+					object av_ = FHIRHelpers_4_3_000.Instance.ToValue(context, au_);
 
 					return (av_ as CqlInterval<CqlDateTime>) as object;
 				}
 				else if (ai_())
 				{
-DataType aw_ = PretermBirth?.Effective;
-object ax_ = FHIRHelpers_4_3_000.Instance.ToValue(context, aw_);
+					DataType aw_ = PretermBirth?.Effective;
+					object ax_ = FHIRHelpers_4_3_000.Instance.ToValue(context, aw_);
 
 					return (ax_ as CqlDateTime) as object;
 				}
@@ -662,22 +662,22 @@
 				};
 				if (ba_())
 				{
-DataType bm_ = @this?.Effective;
-object bn_ = FHIRHelpers_4_3_000.Instance.ToValue(context, bm_);
+					DataType bm_ = @this?.Effective;
+					object bn_ = FHIRHelpers_4_3_000.Instance.ToValue(context, bm_);
 
 					return (bn_ as CqlDateTime) as object;
 				}
 				else if (bb_())
 				{
-DataType bo_ = @this?.Effective;
-object bp_ = FHIRHelpers_4_3_000.Instance.ToValue(context, bo_);
+					DataType bo_ = @this?.Effective;
+					object bp_ = FHIRHelpers_4_3_000.Instance.ToValue(context, bo_);
 
 					return (bp_ as CqlInterval<CqlDateTime>) as object;
 				}
 				else if (bc_())
 				{
-DataType bq_ = @this?.Effective;
-object br_ = FHIRHelpers_4_3_000.Instance.ToValue(context, bq_);
+					DataType bq_ = @this?.Effective;
+					object br_ = FHIRHelpers_4_3_000.Instance.ToValue(context, bq_);
 
 					return (br_ as CqlDateTime) as object;
 				}
@@ -733,22 +733,22 @@
 				};
 				if (ag_())
 				{
-DataType as_ = TermBirth?.Effective;
-object at_ = FHIRHelpers_4_3_000.Instance.ToValue(context, as_);
+					DataType as_ = TermBirth?.Effective;
+					object at_ = FHIRHelpers_4_3_000.Instance.ToValue(context, as_);
 
 					return (at_ as CqlDateTime) as object;
 				}
 				else if (ah_())
 				{
-DataType au_ = TermBirth?.Effective;
-object av_ = FHIRHelpers_4_3_000.Instance.ToValue(context, au_);
+					DataType au_ = TermBirth?.Effective;
+					object av_ = FHIRHelpers_4_3_000.Instance.ToValue(context, au_);
 
 					return (av_ as CqlInterval<CqlDateTime>) as object;
 				}
 				else if (ai_())
 				{
-DataType aw_ = TermBirth?.Effective;
-object ax_ = FHIRHelpers_4_3_000.Instance.ToValue(context, aw_);
+					DataType aw_ = TermBirth?.Effective;
+					object ax_ = FHIRHelpers_4_3_000.Instance.ToValue(context, aw_);
 
 					return (ax_ as CqlDateTime) as object;
 				}
@@ -814,22 +814,22 @@
 				};
 				if (ba_())
 				{
-DataType bm_ = @this?.Effective;
-object bn_ = FHIRHelpers_4_3_000.Instance.ToValue(context, bm_);
+					DataType bm_ = @this?.Effective;
+					object bn_ = FHIRHelpers_4_3_000.Instance.ToValue(context, bm_);
 
 					return (bn_ as CqlDateTime) as object;
 				}
 				else if (bb_())
 				{
-DataType bo_ = @this?.Effective;
-object bp_ = FHIRHelpers_4_3_000.Instance.ToValue(context, bo_);
+					DataType bo_ = @this?.Effective;
+					object bp_ = FHIRHelpers_4_3_000.Instance.ToValue(context, bo_);
 
 					return (bp_ as CqlInterval<CqlDateTime>) as object;
 				}
 				else if (bc_())
 				{
-DataType bq_ = @this?.Effective;
-object br_ = FHIRHelpers_4_3_000.Instance.ToValue(context, bq_);
+					DataType bq_ = @this?.Effective;
+					object br_ = FHIRHelpers_4_3_000.Instance.ToValue(context, bq_);
 
 					return (br_ as CqlDateTime) as object;
 				}
@@ -921,22 +921,22 @@
 							};
 							if (al_())
 							{
-DataType ax_ = AbnormalPresentation?.Effective;
-object ay_ = FHIRHelpers_4_3_000.Instance.ToValue(context, ax_);
+								DataType ax_ = AbnormalPresentation?.Effective;
+								object ay_ = FHIRHelpers_4_3_000.Instance.ToValue(context, ax_);
 
 								return (ay_ as CqlDateTime) as object;
 							}
 							else if (am_())
 							{
-DataType az_ = AbnormalPresentation?.Effective;
-object ba_ = FHIRHelpers_4_3_000.Instance.ToValue(context, az_);
+								DataType az_ = AbnormalPresentation?.Effective;
+								object ba_ = FHIRHelpers_4_3_000.Instance.ToValue(context, az_);
 
 								return (ba_ as CqlInterval<CqlDateTime>) as object;
 							}
 							else if (an_())
 							{
-DataType bb_ = AbnormalPresentation?.Effective;
-object bc_ = FHIRHelpers_4_3_000.Instance.ToValue(context, bb_);
+								DataType bb_ = AbnormalPresentation?.Effective;
+								object bc_ = FHIRHelpers_4_3_000.Instance.ToValue(context, bb_);
 
 								return (bc_ as CqlDateTime) as object;
 							}
@@ -993,22 +993,22 @@
 							};
 							if (bf_())
 							{
-DataType br_ = @this?.Effective;
-object bs_ = FHIRHelpers_4_3_000.Instance.ToValue(context, br_);
+								DataType br_ = @this?.Effective;
+								object bs_ = FHIRHelpers_4_3_000.Instance.ToValue(context, br_);
 
 								return (bs_ as CqlDateTime) as object;
 							}
 							else if (bg_())
 							{
-DataType bt_ = @this?.Effective;
-object bu_ = FHIRHelpers_4_3_000.Instance.ToValue(context, bt_);
+								DataType bt_ = @this?.Effective;
+								object bu_ = FHIRHelpers_4_3_000.Instance.ToValue(context, bt_);
 
 								return (bu_ as CqlInterval<CqlDateTime>) as object;
 							}
 							else if (bh_())
 							{
-DataType bv_ = @this?.Effective;
-object bw_ = FHIRHelpers_4_3_000.Instance.ToValue(context, bv_);
+								DataType bv_ = @this?.Effective;
+								object bw_ = FHIRHelpers_4_3_000.Instance.ToValue(context, bv_);
 
 								return (bw_ as CqlDateTime) as object;
 							}
@@ -1063,22 +1063,22 @@
 							};
 							if (cs_())
 							{
-DataType de_ = AbnormalPresentation?.Effective;
-object df_ = FHIRHelpers_4_3_000.Instance.ToValue(context, de_);
+								DataType de_ = AbnormalPresentation?.Effective;
+								object df_ = FHIRHelpers_4_3_000.Instance.ToValue(context, de_);
 
 								return (df_ as CqlDateTime) as object;
 							}
 							else if (ct_())
 							{
-DataType dg_ = AbnormalPresentation?.Effective;
-object dh_ = FHIRHelpers_4_3_000.Instance.ToValue(context, dg_);
+								DataType dg_ = AbnormalPresentation?.Effective;
+								object dh_ = FHIRHelpers_4_3_000.Instance.ToValue(context, dg_);
 
 								return (dh_ as CqlInterval<CqlDateTime>) as object;
 							}
 							else if (cu_())
 							{
-DataType di_ = AbnormalPresentation?.Effective;
-object dj_ = FHIRHelpers_4_3_000.Instance.ToValue(context, di_);
+								DataType di_ = AbnormalPresentation?.Effective;
+								object dj_ = FHIRHelpers_4_3_000.Instance.ToValue(context, di_);
 
 								return (dj_ as CqlDateTime) as object;
 							}
@@ -1135,22 +1135,22 @@
 							};
 							if (dm_())
 							{
-DataType dy_ = @this?.Effective;
-object dz_ = FHIRHelpers_4_3_000.Instance.ToValue(context, dy_);
+								DataType dy_ = @this?.Effective;
+								object dz_ = FHIRHelpers_4_3_000.Instance.ToValue(context, dy_);
 
 								return (dz_ as CqlDateTime) as object;
 							}
 							else if (dn_())
 							{
-DataType ea_ = @this?.Effective;
-object eb_ = FHIRHelpers_4_3_000.Instance.ToValue(context, ea_);
+								DataType ea_ = @this?.Effective;
+								object eb_ = FHIRHelpers_4_3_000.Instance.ToValue(context, ea_);
 
 								return (eb_ as CqlInterval<CqlDateTime>) as object;
 							}
 							else if (do_())
 							{
-DataType ec_ = @this?.Effective;
-object ed_ = FHIRHelpers_4_3_000.Instance.ToValue(context, ec_);
+								DataType ec_ = @this?.Effective;
+								object ed_ = FHIRHelpers_4_3_000.Instance.ToValue(context, ec_);
 
 								return (ed_ as CqlDateTime) as object;
 							}
@@ -1205,22 +1205,22 @@
 							};
 							if (ez_())
 							{
-DataType fl_ = AbnormalPresentation?.Effective;
-object fm_ = FHIRHelpers_4_3_000.Instance.ToValue(context, fl_);
+								DataType fl_ = AbnormalPresentation?.Effective;
+								object fm_ = FHIRHelpers_4_3_000.Instance.ToValue(context, fl_);
 
 								return (fm_ as CqlDateTime) as object;
 							}
 							else if (fa_())
 							{
-DataType fn_ = AbnormalPresentation?.Effective;
-object fo_ = FHIRHelpers_4_3_000.Instance.ToValue(context, fn_);
+								DataType fn_ = AbnormalPresentation?.Effective;
+								object fo_ = FHIRHelpers_4_3_000.Instance.ToValue(context, fn_);
 
 								return (fo_ as CqlInterval<CqlDateTime>) as object;
 							}
 							else if (fb_())
 							{
-DataType fp_ = AbnormalPresentation?.Effective;
-object fq_ = FHIRHelpers_4_3_000.Instance.ToValue(context, fp_);
+								DataType fp_ = AbnormalPresentation?.Effective;
+								object fq_ = FHIRHelpers_4_3_000.Instance.ToValue(context, fp_);
 
 								return (fq_ as CqlDateTime) as object;
 							}
@@ -1277,22 +1277,22 @@
 							};
 							if (ft_())
 							{
-DataType gf_ = @this?.Effective;
-object gg_ = FHIRHelpers_4_3_000.Instance.ToValue(context, gf_);
+								DataType gf_ = @this?.Effective;
+								object gg_ = FHIRHelpers_4_3_000.Instance.ToValue(context, gf_);
 
 								return (gg_ as CqlDateTime) as object;
 							}
 							else if (fu_())
 							{
-DataType gh_ = @this?.Effective;
-object gi_ = FHIRHelpers_4_3_000.Instance.ToValue(context, gh_);
+								DataType gh_ = @this?.Effective;
+								object gi_ = FHIRHelpers_4_3_000.Instance.ToValue(context, gh_);
 
 								return (gi_ as CqlInterval<CqlDateTime>) as object;
 							}
 							else if (fv_())
 							{
-DataType gj_ = @this?.Effective;
-object gk_ = FHIRHelpers_4_3_000.Instance.ToValue(context, gj_);
+								DataType gj_ = @this?.Effective;
+								object gk_ = FHIRHelpers_4_3_000.Instance.ToValue(context, gj_);
 
 								return (gk_ as CqlDateTime) as object;
 							}
@@ -1315,15 +1315,6 @@
 				};
 				if (n_())
 				{
-<<<<<<< HEAD
-CqlValueSet gl_ = this.Abnormal_Presentation(context);
-IEnumerable<Observation> gm_ = context.Operators.Retrieve<Observation>(new RetrieveParameters(default, gl_, default, "http://hl7.org/fhir/us/qicore/StructureDefinition/qicore-observation"));
-bool? gn_(Observation AbnormalPresentation)
-					{
-object gu_()
-						{
-bool hf_()
-=======
 					CqlValueSet gl_ = this.Abnormal_Presentation(context);
 					IEnumerable<Observation> gm_ = context.Operators.Retrieve<Observation>(new RetrieveParameters(default, gl_, default, "http://hl7.org/fhir/us/qicore/StructureDefinition/qicore-observation"));
 					bool? gn_					(Observation AbnormalPresentation)
@@ -1331,56 +1322,47 @@
 						object gu_						()
 						{
 							bool hf_							()
->>>>>>> 3aa01216
-							{
-DataType hi_ = AbnormalPresentation?.Effective;
-object hj_ = FHIRHelpers_4_3_000.Instance.ToValue(context, hi_);
-bool hk_ = hj_ is CqlDateTime;
+							{
+								DataType hi_ = AbnormalPresentation?.Effective;
+								object hj_ = FHIRHelpers_4_3_000.Instance.ToValue(context, hi_);
+								bool hk_ = hj_ is CqlDateTime;
 
 								return hk_;
 							};
-<<<<<<< HEAD
-bool hg_()
-=======
 							bool hg_							()
->>>>>>> 3aa01216
-							{
-DataType hl_ = AbnormalPresentation?.Effective;
-object hm_ = FHIRHelpers_4_3_000.Instance.ToValue(context, hl_);
-bool hn_ = hm_ is CqlInterval<CqlDateTime>;
+							{
+								DataType hl_ = AbnormalPresentation?.Effective;
+								object hm_ = FHIRHelpers_4_3_000.Instance.ToValue(context, hl_);
+								bool hn_ = hm_ is CqlInterval<CqlDateTime>;
 
 								return hn_;
 							};
-<<<<<<< HEAD
-bool hh_()
-=======
 							bool hh_							()
->>>>>>> 3aa01216
-							{
-DataType ho_ = AbnormalPresentation?.Effective;
-object hp_ = FHIRHelpers_4_3_000.Instance.ToValue(context, ho_);
-bool hq_ = hp_ is CqlDateTime;
+							{
+								DataType ho_ = AbnormalPresentation?.Effective;
+								object hp_ = FHIRHelpers_4_3_000.Instance.ToValue(context, ho_);
+								bool hq_ = hp_ is CqlDateTime;
 
 								return hq_;
 							};
 							if (hf_())
 							{
-DataType hr_ = AbnormalPresentation?.Effective;
-object hs_ = FHIRHelpers_4_3_000.Instance.ToValue(context, hr_);
+								DataType hr_ = AbnormalPresentation?.Effective;
+								object hs_ = FHIRHelpers_4_3_000.Instance.ToValue(context, hr_);
 
 								return (hs_ as CqlDateTime) as object;
 							}
 							else if (hg_())
 							{
-DataType ht_ = AbnormalPresentation?.Effective;
-object hu_ = FHIRHelpers_4_3_000.Instance.ToValue(context, ht_);
+								DataType ht_ = AbnormalPresentation?.Effective;
+								object hu_ = FHIRHelpers_4_3_000.Instance.ToValue(context, ht_);
 
 								return (hu_ as CqlInterval<CqlDateTime>) as object;
 							}
 							else if (hh_())
 							{
-DataType hv_ = AbnormalPresentation?.Effective;
-object hw_ = FHIRHelpers_4_3_000.Instance.ToValue(context, hv_);
+								DataType hv_ = AbnormalPresentation?.Effective;
+								object hw_ = FHIRHelpers_4_3_000.Instance.ToValue(context, hv_);
 
 								return (hw_ as CqlDateTime) as object;
 							}
@@ -1389,87 +1371,70 @@
 								return null;
 							}
 						};
-CqlDateTime gv_ = QICoreCommon_2_0_000.Instance.earliest(context, gu_());
-CqlDateTime gw_ = PCMaternal_5_16_000.Instance.lastTimeOfDelivery(context, ThirtysevenWeeksPlusEncounter);
-bool? gx_ = context.Operators.SameOrBefore(gv_, gw_, default);
-Code<ObservationStatus> gy_ = AbnormalPresentation?.StatusElement;
-ObservationStatus? gz_ = gy_?.Value;
-Code<ObservationStatus> ha_ = context.Operators.Convert<Code<ObservationStatus>>(gz_);
-string hb_ = context.Operators.Convert<string>(ha_);
-string[] hc_ = [
+						CqlDateTime gv_ = QICoreCommon_2_0_000.Instance.earliest(context, gu_());
+						CqlDateTime gw_ = PCMaternal_5_16_000.Instance.lastTimeOfDelivery(context, ThirtysevenWeeksPlusEncounter);
+						bool? gx_ = context.Operators.SameOrBefore(gv_, gw_, default);
+						Code<ObservationStatus> gy_ = AbnormalPresentation?.StatusElement;
+						ObservationStatus? gz_ = gy_?.Value;
+						Code<ObservationStatus> ha_ = context.Operators.Convert<Code<ObservationStatus>>(gz_);
+						string hb_ = context.Operators.Convert<string>(ha_);
+						string[] hc_ = [
 							"final",
 							"amended",
 							"corrected",
 						];
-bool? hd_ = context.Operators.In<string>(hb_, hc_ as IEnumerable<string>);
-bool? he_ = context.Operators.And(gx_, hd_);
+						bool? hd_ = context.Operators.In<string>(hb_, hc_ as IEnumerable<string>);
+						bool? he_ = context.Operators.And(gx_, hd_);
 
 						return he_;
 					};
-<<<<<<< HEAD
-IEnumerable<Observation> go_ = context.Operators.Where<Observation>(gm_, gn_);
-object gp_(Observation @this)
-					{
-object hx_()
-						{
-bool hz_()
-=======
 					IEnumerable<Observation> go_ = context.Operators.Where<Observation>(gm_, gn_);
 					object gp_					(Observation @this)
 					{
 						object hx_						()
 						{
 							bool hz_							()
->>>>>>> 3aa01216
-							{
-DataType ic_ = @this?.Effective;
-object id_ = FHIRHelpers_4_3_000.Instance.ToValue(context, ic_);
-bool ie_ = id_ is CqlDateTime;
+							{
+								DataType ic_ = @this?.Effective;
+								object id_ = FHIRHelpers_4_3_000.Instance.ToValue(context, ic_);
+								bool ie_ = id_ is CqlDateTime;
 
 								return ie_;
 							};
-<<<<<<< HEAD
-bool ia_()
-=======
 							bool ia_							()
->>>>>>> 3aa01216
-							{
-DataType if_ = @this?.Effective;
-object ig_ = FHIRHelpers_4_3_000.Instance.ToValue(context, if_);
-bool ih_ = ig_ is CqlInterval<CqlDateTime>;
+							{
+								DataType if_ = @this?.Effective;
+								object ig_ = FHIRHelpers_4_3_000.Instance.ToValue(context, if_);
+								bool ih_ = ig_ is CqlInterval<CqlDateTime>;
 
 								return ih_;
 							};
-<<<<<<< HEAD
-bool ib_()
-=======
 							bool ib_							()
->>>>>>> 3aa01216
-							{
-DataType ii_ = @this?.Effective;
-object ij_ = FHIRHelpers_4_3_000.Instance.ToValue(context, ii_);
-bool ik_ = ij_ is CqlDateTime;
+							{
+								DataType ii_ = @this?.Effective;
+								object ij_ = FHIRHelpers_4_3_000.Instance.ToValue(context, ii_);
+								bool ik_ = ij_ is CqlDateTime;
 
 								return ik_;
 							};
 							if (hz_())
 							{
-DataType il_ = @this?.Effective;
-object im_ = FHIRHelpers_4_3_000.Instance.ToValue(context, il_);
+								DataType il_ = @this?.Effective;
+								object im_ = FHIRHelpers_4_3_000.Instance.ToValue(context, il_);
 
 								return (im_ as CqlDateTime) as object;
 							}
 							else if (ia_())
 							{
-DataType in_ = @this?.Effective;
-object io_ = FHIRHelpers_4_3_000.Instance.ToValue(context, in_);
+								DataType in_ = @this?.Effective;
+								object io_ = FHIRHelpers_4_3_000.Instance.ToValue(context, in_);
 
 								return (io_ as CqlInterval<CqlDateTime>) as object;
 							}
 							else if (ib_())
 							{
-DataType ip_ = @this?.Effective;
-object iq_ = FHIRHelpers_4_3_000.Instance.ToValue(context, ip_);
+								DataType ip_ = @this?.Effective;
+								object iq_ = FHIRHelpers_4_3_000.Instance.ToValue(context, ip_);
 
 								return (iq_ as CqlDateTime) as object;
 							}
@@ -1478,28 +1443,19 @@
 								return null;
 							}
 						};
-CqlDateTime hy_ = QICoreCommon_2_0_000.Instance.earliest(context, hx_());
+						CqlDateTime hy_ = QICoreCommon_2_0_000.Instance.earliest(context, hx_());
 
 						return hy_;
 					};
-IEnumerable<Observation> gq_ = context.Operators.SortBy<Observation>(go_, gp_, System.ComponentModel.ListSortDirection.Ascending);
-Observation gr_ = context.Operators.Last<Observation>(gq_);
-DataType gs_ = gr_?.Effective;
-object gt_ = FHIRHelpers_4_3_000.Instance.ToValue(context, gs_);
+					IEnumerable<Observation> gq_ = context.Operators.SortBy<Observation>(go_, gp_, System.ComponentModel.ListSortDirection.Ascending);
+					Observation gr_ = context.Operators.Last<Observation>(gq_);
+					DataType gs_ = gr_?.Effective;
+					object gt_ = FHIRHelpers_4_3_000.Instance.ToValue(context, gs_);
 
 					return (gt_ as CqlDateTime) as object;
 				}
 				else if (o_())
 				{
-<<<<<<< HEAD
-CqlValueSet ir_ = this.Abnormal_Presentation(context);
-IEnumerable<Observation> is_ = context.Operators.Retrieve<Observation>(new RetrieveParameters(default, ir_, default, "http://hl7.org/fhir/us/qicore/StructureDefinition/qicore-observation"));
-bool? it_(Observation AbnormalPresentation)
-					{
-object ja_()
-						{
-bool jl_()
-=======
 					CqlValueSet ir_ = this.Abnormal_Presentation(context);
 					IEnumerable<Observation> is_ = context.Operators.Retrieve<Observation>(new RetrieveParameters(default, ir_, default, "http://hl7.org/fhir/us/qicore/StructureDefinition/qicore-observation"));
 					bool? it_					(Observation AbnormalPresentation)
@@ -1507,56 +1463,47 @@
 						object ja_						()
 						{
 							bool jl_							()
->>>>>>> 3aa01216
-							{
-DataType jo_ = AbnormalPresentation?.Effective;
-object jp_ = FHIRHelpers_4_3_000.Instance.ToValue(context, jo_);
-bool jq_ = jp_ is CqlDateTime;
+							{
+								DataType jo_ = AbnormalPresentation?.Effective;
+								object jp_ = FHIRHelpers_4_3_000.Instance.ToValue(context, jo_);
+								bool jq_ = jp_ is CqlDateTime;
 
 								return jq_;
 							};
-<<<<<<< HEAD
-bool jm_()
-=======
 							bool jm_							()
->>>>>>> 3aa01216
-							{
-DataType jr_ = AbnormalPresentation?.Effective;
-object js_ = FHIRHelpers_4_3_000.Instance.ToValue(context, jr_);
-bool jt_ = js_ is CqlInterval<CqlDateTime>;
+							{
+								DataType jr_ = AbnormalPresentation?.Effective;
+								object js_ = FHIRHelpers_4_3_000.Instance.ToValue(context, jr_);
+								bool jt_ = js_ is CqlInterval<CqlDateTime>;
 
 								return jt_;
 							};
-<<<<<<< HEAD
-bool jn_()
-=======
 							bool jn_							()
->>>>>>> 3aa01216
-							{
-DataType ju_ = AbnormalPresentation?.Effective;
-object jv_ = FHIRHelpers_4_3_000.Instance.ToValue(context, ju_);
-bool jw_ = jv_ is CqlDateTime;
+							{
+								DataType ju_ = AbnormalPresentation?.Effective;
+								object jv_ = FHIRHelpers_4_3_000.Instance.ToValue(context, ju_);
+								bool jw_ = jv_ is CqlDateTime;
 
 								return jw_;
 							};
 							if (jl_())
 							{
-DataType jx_ = AbnormalPresentation?.Effective;
-object jy_ = FHIRHelpers_4_3_000.Instance.ToValue(context, jx_);
+								DataType jx_ = AbnormalPresentation?.Effective;
+								object jy_ = FHIRHelpers_4_3_000.Instance.ToValue(context, jx_);
 
 								return (jy_ as CqlDateTime) as object;
 							}
 							else if (jm_())
 							{
-DataType jz_ = AbnormalPresentation?.Effective;
-object ka_ = FHIRHelpers_4_3_000.Instance.ToValue(context, jz_);
+								DataType jz_ = AbnormalPresentation?.Effective;
+								object ka_ = FHIRHelpers_4_3_000.Instance.ToValue(context, jz_);
 
 								return (ka_ as CqlInterval<CqlDateTime>) as object;
 							}
 							else if (jn_())
 							{
-DataType kb_ = AbnormalPresentation?.Effective;
-object kc_ = FHIRHelpers_4_3_000.Instance.ToValue(context, kb_);
+								DataType kb_ = AbnormalPresentation?.Effective;
+								object kc_ = FHIRHelpers_4_3_000.Instance.ToValue(context, kb_);
 
 								return (kc_ as CqlDateTime) as object;
 							}
@@ -1565,87 +1512,70 @@
 								return null;
 							}
 						};
-CqlDateTime jb_ = QICoreCommon_2_0_000.Instance.earliest(context, ja_());
-CqlDateTime jc_ = PCMaternal_5_16_000.Instance.lastTimeOfDelivery(context, ThirtysevenWeeksPlusEncounter);
-bool? jd_ = context.Operators.SameOrBefore(jb_, jc_, default);
-Code<ObservationStatus> je_ = AbnormalPresentation?.StatusElement;
-ObservationStatus? jf_ = je_?.Value;
-Code<ObservationStatus> jg_ = context.Operators.Convert<Code<ObservationStatus>>(jf_);
-string jh_ = context.Operators.Convert<string>(jg_);
-string[] ji_ = [
+						CqlDateTime jb_ = QICoreCommon_2_0_000.Instance.earliest(context, ja_());
+						CqlDateTime jc_ = PCMaternal_5_16_000.Instance.lastTimeOfDelivery(context, ThirtysevenWeeksPlusEncounter);
+						bool? jd_ = context.Operators.SameOrBefore(jb_, jc_, default);
+						Code<ObservationStatus> je_ = AbnormalPresentation?.StatusElement;
+						ObservationStatus? jf_ = je_?.Value;
+						Code<ObservationStatus> jg_ = context.Operators.Convert<Code<ObservationStatus>>(jf_);
+						string jh_ = context.Operators.Convert<string>(jg_);
+						string[] ji_ = [
 							"final",
 							"amended",
 							"corrected",
 						];
-bool? jj_ = context.Operators.In<string>(jh_, ji_ as IEnumerable<string>);
-bool? jk_ = context.Operators.And(jd_, jj_);
+						bool? jj_ = context.Operators.In<string>(jh_, ji_ as IEnumerable<string>);
+						bool? jk_ = context.Operators.And(jd_, jj_);
 
 						return jk_;
 					};
-<<<<<<< HEAD
-IEnumerable<Observation> iu_ = context.Operators.Where<Observation>(is_, it_);
-object iv_(Observation @this)
-					{
-object kd_()
-						{
-bool kf_()
-=======
 					IEnumerable<Observation> iu_ = context.Operators.Where<Observation>(is_, it_);
 					object iv_					(Observation @this)
 					{
 						object kd_						()
 						{
 							bool kf_							()
->>>>>>> 3aa01216
-							{
-DataType ki_ = @this?.Effective;
-object kj_ = FHIRHelpers_4_3_000.Instance.ToValue(context, ki_);
-bool kk_ = kj_ is CqlDateTime;
+							{
+								DataType ki_ = @this?.Effective;
+								object kj_ = FHIRHelpers_4_3_000.Instance.ToValue(context, ki_);
+								bool kk_ = kj_ is CqlDateTime;
 
 								return kk_;
 							};
-<<<<<<< HEAD
-bool kg_()
-=======
 							bool kg_							()
->>>>>>> 3aa01216
-							{
-DataType kl_ = @this?.Effective;
-object km_ = FHIRHelpers_4_3_000.Instance.ToValue(context, kl_);
-bool kn_ = km_ is CqlInterval<CqlDateTime>;
+							{
+								DataType kl_ = @this?.Effective;
+								object km_ = FHIRHelpers_4_3_000.Instance.ToValue(context, kl_);
+								bool kn_ = km_ is CqlInterval<CqlDateTime>;
 
 								return kn_;
 							};
-<<<<<<< HEAD
-bool kh_()
-=======
 							bool kh_							()
->>>>>>> 3aa01216
-							{
-DataType ko_ = @this?.Effective;
-object kp_ = FHIRHelpers_4_3_000.Instance.ToValue(context, ko_);
-bool kq_ = kp_ is CqlDateTime;
+							{
+								DataType ko_ = @this?.Effective;
+								object kp_ = FHIRHelpers_4_3_000.Instance.ToValue(context, ko_);
+								bool kq_ = kp_ is CqlDateTime;
 
 								return kq_;
 							};
 							if (kf_())
 							{
-DataType kr_ = @this?.Effective;
-object ks_ = FHIRHelpers_4_3_000.Instance.ToValue(context, kr_);
+								DataType kr_ = @this?.Effective;
+								object ks_ = FHIRHelpers_4_3_000.Instance.ToValue(context, kr_);
 
 								return (ks_ as CqlDateTime) as object;
 							}
 							else if (kg_())
 							{
-DataType kt_ = @this?.Effective;
-object ku_ = FHIRHelpers_4_3_000.Instance.ToValue(context, kt_);
+								DataType kt_ = @this?.Effective;
+								object ku_ = FHIRHelpers_4_3_000.Instance.ToValue(context, kt_);
 
 								return (ku_ as CqlInterval<CqlDateTime>) as object;
 							}
 							else if (kh_())
 							{
-DataType kv_ = @this?.Effective;
-object kw_ = FHIRHelpers_4_3_000.Instance.ToValue(context, kv_);
+								DataType kv_ = @this?.Effective;
+								object kw_ = FHIRHelpers_4_3_000.Instance.ToValue(context, kv_);
 
 								return (kw_ as CqlDateTime) as object;
 							}
@@ -1654,28 +1584,19 @@
 								return null;
 							}
 						};
-CqlDateTime ke_ = QICoreCommon_2_0_000.Instance.earliest(context, kd_());
+						CqlDateTime ke_ = QICoreCommon_2_0_000.Instance.earliest(context, kd_());
 
 						return ke_;
 					};
-IEnumerable<Observation> iw_ = context.Operators.SortBy<Observation>(iu_, iv_, System.ComponentModel.ListSortDirection.Ascending);
-Observation ix_ = context.Operators.Last<Observation>(iw_);
-DataType iy_ = ix_?.Effective;
-object iz_ = FHIRHelpers_4_3_000.Instance.ToValue(context, iy_);
+					IEnumerable<Observation> iw_ = context.Operators.SortBy<Observation>(iu_, iv_, System.ComponentModel.ListSortDirection.Ascending);
+					Observation ix_ = context.Operators.Last<Observation>(iw_);
+					DataType iy_ = ix_?.Effective;
+					object iz_ = FHIRHelpers_4_3_000.Instance.ToValue(context, iy_);
 
 					return (iz_ as CqlInterval<CqlDateTime>) as object;
 				}
 				else if (p_())
 				{
-<<<<<<< HEAD
-CqlValueSet kx_ = this.Abnormal_Presentation(context);
-IEnumerable<Observation> ky_ = context.Operators.Retrieve<Observation>(new RetrieveParameters(default, kx_, default, "http://hl7.org/fhir/us/qicore/StructureDefinition/qicore-observation"));
-bool? kz_(Observation AbnormalPresentation)
-					{
-object lg_()
-						{
-bool lr_()
-=======
 					CqlValueSet kx_ = this.Abnormal_Presentation(context);
 					IEnumerable<Observation> ky_ = context.Operators.Retrieve<Observation>(new RetrieveParameters(default, kx_, default, "http://hl7.org/fhir/us/qicore/StructureDefinition/qicore-observation"));
 					bool? kz_					(Observation AbnormalPresentation)
@@ -1683,56 +1604,47 @@
 						object lg_						()
 						{
 							bool lr_							()
->>>>>>> 3aa01216
-							{
-DataType lu_ = AbnormalPresentation?.Effective;
-object lv_ = FHIRHelpers_4_3_000.Instance.ToValue(context, lu_);
-bool lw_ = lv_ is CqlDateTime;
+							{
+								DataType lu_ = AbnormalPresentation?.Effective;
+								object lv_ = FHIRHelpers_4_3_000.Instance.ToValue(context, lu_);
+								bool lw_ = lv_ is CqlDateTime;
 
 								return lw_;
 							};
-<<<<<<< HEAD
-bool ls_()
-=======
 							bool ls_							()
->>>>>>> 3aa01216
-							{
-DataType lx_ = AbnormalPresentation?.Effective;
-object ly_ = FHIRHelpers_4_3_000.Instance.ToValue(context, lx_);
-bool lz_ = ly_ is CqlInterval<CqlDateTime>;
+							{
+								DataType lx_ = AbnormalPresentation?.Effective;
+								object ly_ = FHIRHelpers_4_3_000.Instance.ToValue(context, lx_);
+								bool lz_ = ly_ is CqlInterval<CqlDateTime>;
 
 								return lz_;
 							};
-<<<<<<< HEAD
-bool lt_()
-=======
 							bool lt_							()
->>>>>>> 3aa01216
-							{
-DataType ma_ = AbnormalPresentation?.Effective;
-object mb_ = FHIRHelpers_4_3_000.Instance.ToValue(context, ma_);
-bool mc_ = mb_ is CqlDateTime;
+							{
+								DataType ma_ = AbnormalPresentation?.Effective;
+								object mb_ = FHIRHelpers_4_3_000.Instance.ToValue(context, ma_);
+								bool mc_ = mb_ is CqlDateTime;
 
 								return mc_;
 							};
 							if (lr_())
 							{
-DataType md_ = AbnormalPresentation?.Effective;
-object me_ = FHIRHelpers_4_3_000.Instance.ToValue(context, md_);
+								DataType md_ = AbnormalPresentation?.Effective;
+								object me_ = FHIRHelpers_4_3_000.Instance.ToValue(context, md_);
 
 								return (me_ as CqlDateTime) as object;
 							}
 							else if (ls_())
 							{
-DataType mf_ = AbnormalPresentation?.Effective;
-object mg_ = FHIRHelpers_4_3_000.Instance.ToValue(context, mf_);
+								DataType mf_ = AbnormalPresentation?.Effective;
+								object mg_ = FHIRHelpers_4_3_000.Instance.ToValue(context, mf_);
 
 								return (mg_ as CqlInterval<CqlDateTime>) as object;
 							}
 							else if (lt_())
 							{
-DataType mh_ = AbnormalPresentation?.Effective;
-object mi_ = FHIRHelpers_4_3_000.Instance.ToValue(context, mh_);
+								DataType mh_ = AbnormalPresentation?.Effective;
+								object mi_ = FHIRHelpers_4_3_000.Instance.ToValue(context, mh_);
 
 								return (mi_ as CqlDateTime) as object;
 							}
@@ -1741,87 +1653,70 @@
 								return null;
 							}
 						};
-CqlDateTime lh_ = QICoreCommon_2_0_000.Instance.earliest(context, lg_());
-CqlDateTime li_ = PCMaternal_5_16_000.Instance.lastTimeOfDelivery(context, ThirtysevenWeeksPlusEncounter);
-bool? lj_ = context.Operators.SameOrBefore(lh_, li_, default);
-Code<ObservationStatus> lk_ = AbnormalPresentation?.StatusElement;
-ObservationStatus? ll_ = lk_?.Value;
-Code<ObservationStatus> lm_ = context.Operators.Convert<Code<ObservationStatus>>(ll_);
-string ln_ = context.Operators.Convert<string>(lm_);
-string[] lo_ = [
+						CqlDateTime lh_ = QICoreCommon_2_0_000.Instance.earliest(context, lg_());
+						CqlDateTime li_ = PCMaternal_5_16_000.Instance.lastTimeOfDelivery(context, ThirtysevenWeeksPlusEncounter);
+						bool? lj_ = context.Operators.SameOrBefore(lh_, li_, default);
+						Code<ObservationStatus> lk_ = AbnormalPresentation?.StatusElement;
+						ObservationStatus? ll_ = lk_?.Value;
+						Code<ObservationStatus> lm_ = context.Operators.Convert<Code<ObservationStatus>>(ll_);
+						string ln_ = context.Operators.Convert<string>(lm_);
+						string[] lo_ = [
 							"final",
 							"amended",
 							"corrected",
 						];
-bool? lp_ = context.Operators.In<string>(ln_, lo_ as IEnumerable<string>);
-bool? lq_ = context.Operators.And(lj_, lp_);
+						bool? lp_ = context.Operators.In<string>(ln_, lo_ as IEnumerable<string>);
+						bool? lq_ = context.Operators.And(lj_, lp_);
 
 						return lq_;
 					};
-<<<<<<< HEAD
-IEnumerable<Observation> la_ = context.Operators.Where<Observation>(ky_, kz_);
-object lb_(Observation @this)
-					{
-object mj_()
-						{
-bool ml_()
-=======
 					IEnumerable<Observation> la_ = context.Operators.Where<Observation>(ky_, kz_);
 					object lb_					(Observation @this)
 					{
 						object mj_						()
 						{
 							bool ml_							()
->>>>>>> 3aa01216
-							{
-DataType mo_ = @this?.Effective;
-object mp_ = FHIRHelpers_4_3_000.Instance.ToValue(context, mo_);
-bool mq_ = mp_ is CqlDateTime;
+							{
+								DataType mo_ = @this?.Effective;
+								object mp_ = FHIRHelpers_4_3_000.Instance.ToValue(context, mo_);
+								bool mq_ = mp_ is CqlDateTime;
 
 								return mq_;
 							};
-<<<<<<< HEAD
-bool mm_()
-=======
 							bool mm_							()
->>>>>>> 3aa01216
-							{
-DataType mr_ = @this?.Effective;
-object ms_ = FHIRHelpers_4_3_000.Instance.ToValue(context, mr_);
-bool mt_ = ms_ is CqlInterval<CqlDateTime>;
+							{
+								DataType mr_ = @this?.Effective;
+								object ms_ = FHIRHelpers_4_3_000.Instance.ToValue(context, mr_);
+								bool mt_ = ms_ is CqlInterval<CqlDateTime>;
 
 								return mt_;
 							};
-<<<<<<< HEAD
-bool mn_()
-=======
 							bool mn_							()
->>>>>>> 3aa01216
-							{
-DataType mu_ = @this?.Effective;
-object mv_ = FHIRHelpers_4_3_000.Instance.ToValue(context, mu_);
-bool mw_ = mv_ is CqlDateTime;
+							{
+								DataType mu_ = @this?.Effective;
+								object mv_ = FHIRHelpers_4_3_000.Instance.ToValue(context, mu_);
+								bool mw_ = mv_ is CqlDateTime;
 
 								return mw_;
 							};
 							if (ml_())
 							{
-DataType mx_ = @this?.Effective;
-object my_ = FHIRHelpers_4_3_000.Instance.ToValue(context, mx_);
+								DataType mx_ = @this?.Effective;
+								object my_ = FHIRHelpers_4_3_000.Instance.ToValue(context, mx_);
 
 								return (my_ as CqlDateTime) as object;
 							}
 							else if (mm_())
 							{
-DataType mz_ = @this?.Effective;
-object na_ = FHIRHelpers_4_3_000.Instance.ToValue(context, mz_);
+								DataType mz_ = @this?.Effective;
+								object na_ = FHIRHelpers_4_3_000.Instance.ToValue(context, mz_);
 
 								return (na_ as CqlInterval<CqlDateTime>) as object;
 							}
 							else if (mn_())
 							{
-DataType nb_ = @this?.Effective;
-object nc_ = FHIRHelpers_4_3_000.Instance.ToValue(context, nb_);
+								DataType nb_ = @this?.Effective;
+								object nc_ = FHIRHelpers_4_3_000.Instance.ToValue(context, nb_);
 
 								return (nc_ as CqlDateTime) as object;
 							}
@@ -1830,14 +1725,14 @@
 								return null;
 							}
 						};
-CqlDateTime mk_ = QICoreCommon_2_0_000.Instance.earliest(context, mj_());
+						CqlDateTime mk_ = QICoreCommon_2_0_000.Instance.earliest(context, mj_());
 
 						return mk_;
 					};
-IEnumerable<Observation> lc_ = context.Operators.SortBy<Observation>(la_, lb_, System.ComponentModel.ListSortDirection.Ascending);
-Observation ld_ = context.Operators.Last<Observation>(lc_);
-DataType le_ = ld_?.Effective;
-object lf_ = FHIRHelpers_4_3_000.Instance.ToValue(context, le_);
+					IEnumerable<Observation> lc_ = context.Operators.SortBy<Observation>(la_, lb_, System.ComponentModel.ListSortDirection.Ascending);
+					Observation ld_ = context.Operators.Last<Observation>(lc_);
+					DataType le_ = ld_?.Effective;
+					object lf_ = FHIRHelpers_4_3_000.Instance.ToValue(context, le_);
 
 					return (lf_ as CqlDateTime) as object;
 				}
@@ -1987,11 +1882,7 @@
 
 
     [CqlDeclaration("SDE Ethnicity")]
-<<<<<<< HEAD
-	public (CqlTupleMetadata, IEnumerable<CqlCode> codes, string display)? SDE_Ethnicity(CqlContext context)
-=======
-	public (IEnumerable<CqlCode> codes, string display)? SDE_Ethnicity	(CqlContext context)
->>>>>>> 3aa01216
+	public (CqlTupleMetadata, IEnumerable<CqlCode> codes, string display)? SDE_Ethnicity	(CqlContext context)
 	{
 		(CqlTupleMetadata, IEnumerable<CqlCode> codes, string display)? a_ = SupplementalDataElements_3_4_000.Instance.SDE_Ethnicity(context);
 
@@ -2000,11 +1891,7 @@
 
 
     [CqlDeclaration("SDE Payer")]
-<<<<<<< HEAD
-	public IEnumerable<(CqlTupleMetadata, CqlConcept code, CqlInterval<CqlDateTime> period)?> SDE_Payer(CqlContext context)
-=======
-	public IEnumerable<(CqlConcept code, CqlInterval<CqlDateTime> period)?> SDE_Payer	(CqlContext context)
->>>>>>> 3aa01216
+	public IEnumerable<(CqlTupleMetadata, CqlConcept code, CqlInterval<CqlDateTime> period)?> SDE_Payer	(CqlContext context)
 	{
 		IEnumerable<(CqlTupleMetadata, CqlConcept code, CqlInterval<CqlDateTime> period)?> a_ = SupplementalDataElements_3_4_000.Instance.SDE_Payer(context);
 
@@ -2013,11 +1900,7 @@
 
 
     [CqlDeclaration("SDE Race")]
-<<<<<<< HEAD
-	public (CqlTupleMetadata, IEnumerable<CqlCode> codes, string display)? SDE_Race(CqlContext context)
-=======
-	public (IEnumerable<CqlCode> codes, string display)? SDE_Race	(CqlContext context)
->>>>>>> 3aa01216
+	public (CqlTupleMetadata, IEnumerable<CqlCode> codes, string display)? SDE_Race	(CqlContext context)
 	{
 		(CqlTupleMetadata, IEnumerable<CqlCode> codes, string display)? a_ = SupplementalDataElements_3_4_000.Instance.SDE_Race(context);
 
@@ -2035,11 +1918,7 @@
 
 
     [CqlDeclaration("Variable Calculated Gestational Age")]
-<<<<<<< HEAD
-	public IEnumerable<(CqlTupleMetadata, string EncounterID, int? CalculatedCGA)?> Variable_Calculated_Gestational_Age(CqlContext context)
-=======
-	public IEnumerable<(string EncounterID, int? CalculatedCGA)?> Variable_Calculated_Gestational_Age	(CqlContext context)
->>>>>>> 3aa01216
+	public IEnumerable<(CqlTupleMetadata, string EncounterID, int? CalculatedCGA)?> Variable_Calculated_Gestational_Age	(CqlContext context)
 	{
 		IEnumerable<(CqlTupleMetadata, string EncounterID, int? CalculatedCGA)?> a_ = PCMaternal_5_16_000.Instance.Variable_Calculated_Gestational_Age(context);
 
