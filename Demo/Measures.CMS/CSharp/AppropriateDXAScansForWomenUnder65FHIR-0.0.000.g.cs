--- conflicted
+++ resolved
@@ -802,11 +802,7 @@
 			Period ai_ = ValidEncounters.Period;
 			CqlInterval<CqlDateTime> aj_ = FHIRHelpers_4_3_000.ToInterval(ai_);
 			CqlInterval<CqlDateTime> ak_ = QICoreCommon_2_0_000.ToInterval((aj_ as object));
-<<<<<<< HEAD
-			bool? al_ = context?.Operators.IntervalIncludesInterval<CqlDateTime>(ah_, ak_, "day");
-=======
-			bool? al_ = context.Operators.IntervalIncludesInterval<CqlDateTime>(ah_, ak_, null);
->>>>>>> 54dd61a5
+			bool? al_ = context?.Operators.IntervalIncludesInterval<CqlDateTime>(ah_, ak_, null);
 
 			return al_;
 		};
@@ -826,10 +822,9 @@
 		string c_ = b_.Value;
 		CqlDate d_ = context?.Operators.ConvertStringToDate(c_);
 		CqlInterval<CqlDateTime> e_ = this.Measurement_Period();
-<<<<<<< HEAD
 		CqlDateTime f_ = context?.Operators.Start(e_);
 		CqlDate g_ = context?.Operators.DateFrom(f_);
-		int? h_ = context?.Operators.CalculateAgeAt(d_, g_, "year");
+		int? h_ = context?.Operators.CalculateAgeAt(d_, g_, null);
 		CqlInterval<int?> i_ = context?.Operators.Interval(50, 63, true, true);
 		bool? j_ = context?.Operators.In<int?>(h_, i_, null);
 		Code<AdministrativeGender> l_ = a_.GenderElement;
@@ -837,18 +832,6 @@
 		string n_ = context?.Operators.Convert<string>(m_);
 		bool? o_ = context?.Operators.Equal(n_, "female");
 		bool? p_ = context?.Operators.And(j_, o_);
-=======
-		CqlDateTime f_ = context.Operators.Start(e_);
-		CqlDate g_ = context.Operators.DateFrom(f_);
-		int? h_ = context.Operators.CalculateAgeAt(d_, g_, null);
-		CqlInterval<int?> i_ = context.Operators.Interval(50, 63, true, true);
-		bool? j_ = context.Operators.In<int?>(h_, i_, null);
-		Code<AdministrativeGender> l_ = a_?.GenderElement;
-		AdministrativeGender? m_ = l_?.Value;
-		string n_ = context.Operators.Convert<string>(m_);
-		bool? o_ = context.Operators.Equal(n_, "female");
-		bool? p_ = context.Operators.And(j_, o_);
->>>>>>> 54dd61a5
 		IEnumerable<Encounter> q_ = this.Qualifying_Encounter();
 		bool? r_ = context?.Operators.Exists<Encounter>(q_);
 		bool? s_ = context?.Operators.And(p_, r_);
@@ -1240,13 +1223,8 @@
 			CqlInterval<CqlDateTime> c_ = QICoreCommon_2_0_000.ToPrevalenceInterval(Dx);
 			CqlDateTime d_ = context?.Operators.Start(c_);
 			CqlInterval<CqlDateTime> e_ = this.Measurement_Period();
-<<<<<<< HEAD
 			CqlDateTime f_ = context?.Operators.End(e_);
-			bool? g_ = context?.Operators.SameOrBefore(d_, f_, "day");
-=======
-			CqlDateTime f_ = context.Operators.End(e_);
-			bool? g_ = context.Operators.SameOrBefore(d_, f_, null);
->>>>>>> 54dd61a5
+			bool? g_ = context?.Operators.SameOrBefore(d_, f_, null);
 
 			return g_;
 		};
@@ -1266,13 +1244,8 @@
 			CqlInterval<CqlDateTime> f_ = QICoreCommon_2_0_000.ToInterval(e_);
 			CqlDateTime g_ = context?.Operators.End(f_);
 			CqlInterval<CqlDateTime> h_ = this.Measurement_Period();
-<<<<<<< HEAD
 			CqlDateTime i_ = context?.Operators.End(h_);
-			bool? j_ = context?.Operators.SameOrBefore(g_, i_, "day");
-=======
-			CqlDateTime i_ = context.Operators.End(h_);
-			bool? j_ = context.Operators.SameOrBefore(g_, i_, null);
->>>>>>> 54dd61a5
+			bool? j_ = context?.Operators.SameOrBefore(g_, i_, null);
 
 			return j_;
 		};
