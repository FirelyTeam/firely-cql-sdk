﻿using System;
using System.Linq;
using System.Collections.Generic;
using Hl7.Cql.Runtime;
using Hl7.Cql.Primitives;
using Hl7.Cql.Abstractions;
using Hl7.Cql.ValueSets;
using Hl7.Cql.Iso8601;
using System.Reflection;
using Hl7.Cql.Operators;
using Hl7.Fhir.Model;
using Range = Hl7.Fhir.Model.Range;
using Task = Hl7.Fhir.Model.Task;
[System.CodeDom.Compiler.GeneratedCode(".NET Code Generation", "2.0.5.0")]
[CqlLibrary("GlobalMalnutritionCompositeFHIR", "0.1.000")]
public partial class GlobalMalnutritionCompositeFHIR_0_1_000 : ILibrary, ISingleton<GlobalMalnutritionCompositeFHIR_0_1_000>
{
    private GlobalMalnutritionCompositeFHIR_0_1_000() {}

    public static GlobalMalnutritionCompositeFHIR_0_1_000 Instance { get; } = new();

    #region Library Members
    public string Name => "GlobalMalnutritionCompositeFHIR";
    public string Version => "0.1.000";
    public ILibrary[] Dependencies => [FHIRHelpers_4_3_000.Instance, SupplementalDataElements_3_4_000.Instance, QICoreCommon_2_0_000.Instance, CQMCommon_2_0_000.Instance];
    #endregion Library Members

    [CqlDeclaration("Encounter Inpatient")]
    [CqlValueSet("http://cts.nlm.nih.gov/fhir/ValueSet/2.16.840.1.113883.3.666.5.307")]
	public CqlValueSet Encounter_Inpatient	(CqlContext context) => 
		new CqlValueSet("http://cts.nlm.nih.gov/fhir/ValueSet/2.16.840.1.113883.3.666.5.307", default);


    [CqlDeclaration("Ethnicity")]
    [CqlValueSet("http://cts.nlm.nih.gov/fhir/ValueSet/2.16.840.1.114222.4.11.837")]
	public CqlValueSet Ethnicity	(CqlContext context) => 
		new CqlValueSet("http://cts.nlm.nih.gov/fhir/ValueSet/2.16.840.1.114222.4.11.837", default);


    [CqlDeclaration("Hospital Dietitian Referral")]
    [CqlValueSet("http://cts.nlm.nih.gov/fhir/ValueSet/2.16.840.1.113762.1.4.1095.91")]
	public CqlValueSet Hospital_Dietitian_Referral	(CqlContext context) => 
		new CqlValueSet("http://cts.nlm.nih.gov/fhir/ValueSet/2.16.840.1.113762.1.4.1095.91", default);


    [CqlDeclaration("Malnutrition Diagnosis")]
    [CqlValueSet("http://cts.nlm.nih.gov/fhir/ValueSet/2.16.840.1.113762.1.4.1095.55")]
	public CqlValueSet Malnutrition_Diagnosis	(CqlContext context) => 
		new CqlValueSet("http://cts.nlm.nih.gov/fhir/ValueSet/2.16.840.1.113762.1.4.1095.55", default);


    [CqlDeclaration("Malnutrition Risk Screening")]
    [CqlValueSet("http://cts.nlm.nih.gov/fhir/ValueSet/2.16.840.1.113762.1.4.1095.92")]
	public CqlValueSet Malnutrition_Risk_Screening	(CqlContext context) => 
		new CqlValueSet("http://cts.nlm.nih.gov/fhir/ValueSet/2.16.840.1.113762.1.4.1095.92", default);


    [CqlDeclaration("Malnutrition Screening At Risk Result")]
    [CqlValueSet("http://cts.nlm.nih.gov/fhir/ValueSet/2.16.840.1.113762.1.4.1095.38")]
	public CqlValueSet Malnutrition_Screening_At_Risk_Result	(CqlContext context) => 
		new CqlValueSet("http://cts.nlm.nih.gov/fhir/ValueSet/2.16.840.1.113762.1.4.1095.38", default);


    [CqlDeclaration("Malnutrition Screening Not At Risk Result")]
    [CqlValueSet("http://cts.nlm.nih.gov/fhir/ValueSet/2.16.840.1.113762.1.4.1095.34")]
	public CqlValueSet Malnutrition_Screening_Not_At_Risk_Result	(CqlContext context) => 
		new CqlValueSet("http://cts.nlm.nih.gov/fhir/ValueSet/2.16.840.1.113762.1.4.1095.34", default);


    [CqlDeclaration("Nutrition Assessment")]
    [CqlValueSet("http://cts.nlm.nih.gov/fhir/ValueSet/2.16.840.1.113762.1.4.1095.21")]
	public CqlValueSet Nutrition_Assessment	(CqlContext context) => 
		new CqlValueSet("http://cts.nlm.nih.gov/fhir/ValueSet/2.16.840.1.113762.1.4.1095.21", default);


    [CqlDeclaration("Nutrition Assessment Status Moderately Malnourished")]
    [CqlValueSet("http://cts.nlm.nih.gov/fhir/ValueSet/2.16.840.1.113762.1.4.1095.44")]
	public CqlValueSet Nutrition_Assessment_Status_Moderately_Malnourished	(CqlContext context) => 
		new CqlValueSet("http://cts.nlm.nih.gov/fhir/ValueSet/2.16.840.1.113762.1.4.1095.44", default);


    [CqlDeclaration("Nutrition Assessment Status Not or Mildly Malnourished")]
    [CqlValueSet("http://cts.nlm.nih.gov/fhir/ValueSet/2.16.840.1.113762.1.4.1095.48")]
	public CqlValueSet Nutrition_Assessment_Status_Not_or_Mildly_Malnourished	(CqlContext context) => 
		new CqlValueSet("http://cts.nlm.nih.gov/fhir/ValueSet/2.16.840.1.113762.1.4.1095.48", default);


    [CqlDeclaration("Nutrition Assessment Status Severely Malnourished")]
    [CqlValueSet("http://cts.nlm.nih.gov/fhir/ValueSet/2.16.840.1.113762.1.4.1095.42")]
	public CqlValueSet Nutrition_Assessment_Status_Severely_Malnourished	(CqlContext context) => 
		new CqlValueSet("http://cts.nlm.nih.gov/fhir/ValueSet/2.16.840.1.113762.1.4.1095.42", default);


    [CqlDeclaration("Nutrition Care Plan")]
    [CqlValueSet("http://cts.nlm.nih.gov/fhir/ValueSet/2.16.840.1.113762.1.4.1095.93")]
	public CqlValueSet Nutrition_Care_Plan	(CqlContext context) => 
		new CqlValueSet("http://cts.nlm.nih.gov/fhir/ValueSet/2.16.840.1.113762.1.4.1095.93", default);


    [CqlDeclaration("ONC Administrative Sex")]
    [CqlValueSet("http://cts.nlm.nih.gov/fhir/ValueSet/2.16.840.1.113762.1.4.1")]
	public CqlValueSet ONC_Administrative_Sex	(CqlContext context) => 
		new CqlValueSet("http://cts.nlm.nih.gov/fhir/ValueSet/2.16.840.1.113762.1.4.1", default);


    [CqlDeclaration("Payer Type")]
    [CqlValueSet("http://cts.nlm.nih.gov/fhir/ValueSet/2.16.840.1.114222.4.11.3591")]
	public CqlValueSet Payer_Type	(CqlContext context) => 
		new CqlValueSet("http://cts.nlm.nih.gov/fhir/ValueSet/2.16.840.1.114222.4.11.3591", default);


    [CqlDeclaration("Race")]
    [CqlValueSet("http://cts.nlm.nih.gov/fhir/ValueSet/2.16.840.1.114222.4.11.836")]
	public CqlValueSet Race	(CqlContext context) => 
		new CqlValueSet("http://cts.nlm.nih.gov/fhir/ValueSet/2.16.840.1.114222.4.11.836", default);


    [CqlDeclaration("Birth date")]
	public CqlCode Birth_date	(CqlContext context) => 
		new CqlCode("21112-8", "http://loinc.org", default, default);


    [CqlDeclaration("LOINC")]
	public CqlCode[] LOINC	(CqlContext context)
	{
		CqlCode[] a_ = [
			new CqlCode("21112-8", "http://loinc.org", default, default),
		];

		return a_;
	}


    [CqlDeclaration("SNOMEDCT")]
	public CqlCode[] SNOMEDCT	(CqlContext context)
	{
		CqlCode[] a_ = []
;

		return a_;
	}


    [CqlDeclaration("ICD10CM")]
	public CqlCode[] ICD10CM	(CqlContext context)
	{
		CqlCode[] a_ = []
;

		return a_;
	}


    [CqlDeclaration("Measurement Period")]
	public CqlInterval<CqlDateTime> Measurement_Period	(CqlContext context)
	{
		CqlDateTime a_ = context.Operators.DateTime(2025, 1, 1, 0, 0, 0, 0, default);
		CqlDateTime b_ = context.Operators.DateTime(2026, 1, 1, 0, 0, 0, 0, default);
		CqlInterval<CqlDateTime> c_ = context.Operators.Interval(a_, b_, true, false);
		object d_ = context.ResolveParameter("GlobalMalnutritionCompositeFHIR-0.1.000", "Measurement Period", c_);

		return (CqlInterval<CqlDateTime>)d_;
	}


    [CqlDeclaration("Patient")]
	public Patient Patient	(CqlContext context)
	{
		IEnumerable<Patient> a_ = context.Operators.Retrieve<Patient>(new RetrieveParameters(default, default, default, "http://hl7.org/fhir/us/qicore/StructureDefinition/qicore-patient"));
		Patient b_ = context.Operators.SingletonFrom<Patient>(a_);

		return b_;
	}


    [CqlDeclaration("SDE Ethnicity")]
<<<<<<< HEAD
	public (CqlTupleMetadata, IEnumerable<CqlCode> codes, string display)? SDE_Ethnicity	(CqlContext context)
=======
	public (IEnumerable<CqlCode> codes, string display)? SDE_Ethnicity	(CqlContext context)
>>>>>>> 3aa01216
	{
		(CqlTupleMetadata, IEnumerable<CqlCode> codes, string display)? a_ = SupplementalDataElements_3_4_000.Instance.SDE_Ethnicity(context);

		return a_;
	}


    [CqlDeclaration("SDE Payer Type")]
<<<<<<< HEAD
	public IEnumerable<(CqlTupleMetadata, CqlConcept code, CqlInterval<CqlDateTime> period)?> SDE_Payer_Type	(CqlContext context)
=======
	public IEnumerable<(CqlConcept code, CqlInterval<CqlDateTime> period)?> SDE_Payer_Type	(CqlContext context)
>>>>>>> 3aa01216
	{
		IEnumerable<(CqlTupleMetadata, CqlConcept code, CqlInterval<CqlDateTime> period)?> a_ = SupplementalDataElements_3_4_000.Instance.SDE_Payer(context);

		return a_;
	}


    [CqlDeclaration("SDE Race")]
<<<<<<< HEAD
	public (CqlTupleMetadata, IEnumerable<CqlCode> codes, string display)? SDE_Race	(CqlContext context)
=======
	public (IEnumerable<CqlCode> codes, string display)? SDE_Race	(CqlContext context)
>>>>>>> 3aa01216
	{
		(CqlTupleMetadata, IEnumerable<CqlCode> codes, string display)? a_ = SupplementalDataElements_3_4_000.Instance.SDE_Race(context);

		return a_;
	}


    [CqlDeclaration("SDE Sex")]
	public CqlCode SDE_Sex	(CqlContext context)
	{
		CqlCode a_ = SupplementalDataElements_3_4_000.Instance.SDE_Sex(context);

		return a_;
	}


    [CqlDeclaration("Qualifying Encounter")]
	public IEnumerable<Encounter> Qualifying_Encounter	(CqlContext context)
	{
		CqlValueSet a_ = this.Encounter_Inpatient(context);
		IEnumerable<Encounter> b_ = context.Operators.Retrieve<Encounter>(new RetrieveParameters(default, a_, default, "http://hl7.org/fhir/us/qicore/StructureDefinition/qicore-encounter"));
		bool? c_		(Encounter EncounterInpatient)
		{
			Period e_ = EncounterInpatient?.Period;
			CqlInterval<CqlDateTime> f_ = FHIRHelpers_4_3_000.Instance.ToInterval(context, e_);
			CqlDateTime g_ = context.Operators.End(f_);
			CqlInterval<CqlDateTime> h_ = this.Measurement_Period(context);
			bool? i_ = context.Operators.In<CqlDateTime>(g_, h_, "day");
			Patient j_ = this.Patient(context);
			Date k_ = j_?.BirthDateElement;
			string l_ = k_?.Value;
			CqlDate m_ = context.Operators.ConvertStringToDate(l_);
			CqlInterval<CqlDateTime> o_ = FHIRHelpers_4_3_000.Instance.ToInterval(context, e_);
			CqlDateTime p_ = context.Operators.Start(o_);
			CqlDate q_ = context.Operators.DateFrom(p_);
			int? r_ = context.Operators.CalculateAgeAt(m_, q_, "year");
			bool? s_ = context.Operators.GreaterOrEqual(r_, 65);
			bool? t_ = context.Operators.And(i_, s_);
			CqlInterval<CqlDateTime> v_ = FHIRHelpers_4_3_000.Instance.ToInterval(context, e_);
			CqlDateTime w_ = context.Operators.Start(v_);
			CqlInterval<CqlDateTime> y_ = FHIRHelpers_4_3_000.Instance.ToInterval(context, e_);
			CqlDateTime z_ = context.Operators.End(y_);
			int? aa_ = context.Operators.DurationBetween(w_, z_, "hour");
			bool? ab_ = context.Operators.GreaterOrEqual(aa_, 24);
			bool? ac_ = context.Operators.And(t_, ab_);
			Code<Encounter.EncounterStatus> ad_ = EncounterInpatient?.StatusElement;
			Encounter.EncounterStatus? ae_ = ad_?.Value;
			Code<Encounter.EncounterStatus> af_ = context.Operators.Convert<Code<Encounter.EncounterStatus>>(ae_);
			bool? ag_ = context.Operators.Equal(af_, "finished");
			bool? ah_ = context.Operators.And(ac_, ag_);

			return ah_;
		};
		IEnumerable<Encounter> d_ = context.Operators.Where<Encounter>(b_, c_);

		return d_;
	}


    [CqlDeclaration("Initial Population")]
	public IEnumerable<Encounter> Initial_Population	(CqlContext context)
	{
		IEnumerable<Encounter> a_ = this.Qualifying_Encounter(context);

		return a_;
	}


    [CqlDeclaration("Measure Population")]
	public IEnumerable<Encounter> Measure_Population	(CqlContext context)
	{
		IEnumerable<Encounter> a_ = this.Initial_Population(context);

		return a_;
	}


    [CqlDeclaration("Encounter with Hospital Dietitian Referral")]
	public IEnumerable<Encounter> Encounter_with_Hospital_Dietitian_Referral	(CqlContext context)
	{
		IEnumerable<Encounter> a_ = this.Qualifying_Encounter(context);
		CqlValueSet b_ = this.Hospital_Dietitian_Referral(context);
		IEnumerable<Procedure> c_ = context.Operators.Retrieve<Procedure>(new RetrieveParameters(default, b_, default, "http://hl7.org/fhir/us/qicore/StructureDefinition/qicore-procedure"));
		IEnumerable<ValueTuple<Encounter, Procedure>> d_ = context.Operators.CrossJoin<Encounter, Procedure>(a_, c_);
<<<<<<< HEAD
		(CqlTupleMetadata, Encounter QualifyingEncounter, Procedure HospitalDietitianReferral)? e_		(ValueTuple<Encounter, Procedure> _valueTuple)
=======
		(Encounter QualifyingEncounter, Procedure HospitalDietitianReferral)? e_		(ValueTuple<Encounter, Procedure> _valueTuple)
>>>>>>> 3aa01216
		{
			(CqlTupleMetadata, Encounter QualifyingEncounter, Procedure HospitalDietitianReferral)? k_ = (default(CqlTupleMetadata), _valueTuple.Item1, _valueTuple.Item2);

			return k_;
		};
<<<<<<< HEAD
		IEnumerable<(CqlTupleMetadata, Encounter QualifyingEncounter, Procedure HospitalDietitianReferral)?> f_ = context.Operators.Select<ValueTuple<Encounter, Procedure>, (CqlTupleMetadata, Encounter QualifyingEncounter, Procedure HospitalDietitianReferral)?>(d_, e_);
		bool? g_		((CqlTupleMetadata, Encounter QualifyingEncounter, Procedure HospitalDietitianReferral)? tuple_blodcpfeecjfnodfofhfzlqfa)
=======
		IEnumerable<(Encounter QualifyingEncounter, Procedure HospitalDietitianReferral)?> f_ = context.Operators.Select<ValueTuple<Encounter, Procedure>, (Encounter QualifyingEncounter, Procedure HospitalDietitianReferral)?>(d_, e_);
		bool? g_		((Encounter QualifyingEncounter, Procedure HospitalDietitianReferral)? tuple_blodcpfeecjfnodfofhfzlqfa)
>>>>>>> 3aa01216
		{
			CodeableConcept l_ = tuple_blodcpfeecjfnodfofhfzlqfa?.HospitalDietitianReferral?.Code;
			CqlConcept m_ = FHIRHelpers_4_3_000.Instance.ToConcept(context, l_);
			CqlValueSet n_ = this.Hospital_Dietitian_Referral(context);
			bool? o_ = context.Operators.ConceptInValueSet(m_ as CqlConcept, n_);
			Code<EventStatus> p_ = tuple_blodcpfeecjfnodfofhfzlqfa?.HospitalDietitianReferral?.StatusElement;
			EventStatus? q_ = p_?.Value;
			string r_ = context.Operators.Convert<string>(q_);
			string[] s_ = [
				"active",
				"completed",
				"in-progress",
			];
			bool? t_ = context.Operators.In<string>(r_, s_ as IEnumerable<string>);
			bool? u_ = context.Operators.And(o_, t_);
			DataType v_ = tuple_blodcpfeecjfnodfofhfzlqfa?.HospitalDietitianReferral?.Performed;
			object w_ = FHIRHelpers_4_3_000.Instance.ToValue(context, v_);
			CqlDateTime x_ = QICoreCommon_2_0_000.Instance.earliest(context, w_);
			CqlInterval<CqlDateTime> y_ = CQMCommon_2_0_000.Instance.hospitalizationWithObservation(context, tuple_blodcpfeecjfnodfofhfzlqfa?.QualifyingEncounter);
			bool? z_ = context.Operators.In<CqlDateTime>(x_, y_, default);
			bool? aa_ = context.Operators.And(u_, z_);

			return aa_;
		};
<<<<<<< HEAD
		IEnumerable<(CqlTupleMetadata, Encounter QualifyingEncounter, Procedure HospitalDietitianReferral)?> h_ = context.Operators.Where<(CqlTupleMetadata, Encounter QualifyingEncounter, Procedure HospitalDietitianReferral)?>(f_, g_);
		Encounter i_		((CqlTupleMetadata, Encounter QualifyingEncounter, Procedure HospitalDietitianReferral)? tuple_blodcpfeecjfnodfofhfzlqfa) => 
=======
		IEnumerable<(Encounter QualifyingEncounter, Procedure HospitalDietitianReferral)?> h_ = context.Operators.Where<(Encounter QualifyingEncounter, Procedure HospitalDietitianReferral)?>(f_, g_);
		Encounter i_		((Encounter QualifyingEncounter, Procedure HospitalDietitianReferral)? tuple_blodcpfeecjfnodfofhfzlqfa) => 
>>>>>>> 3aa01216
			tuple_blodcpfeecjfnodfofhfzlqfa?.QualifyingEncounter;
		IEnumerable<Encounter> j_ = context.Operators.Select<(CqlTupleMetadata, Encounter QualifyingEncounter, Procedure HospitalDietitianReferral)?, Encounter>(h_, i_);

		return j_;
	}


    [CqlDeclaration("Encounter with Malnutrition Risk Screening")]
	public IEnumerable<Encounter> Encounter_with_Malnutrition_Risk_Screening	(CqlContext context)
	{
		IEnumerable<Encounter> a_ = this.Qualifying_Encounter(context);
		CqlValueSet b_ = this.Malnutrition_Risk_Screening(context);
		IEnumerable<Observation> c_ = context.Operators.Retrieve<Observation>(new RetrieveParameters(default, b_, default, "http://hl7.org/fhir/us/qicore/StructureDefinition/qicore-observation"));
		IEnumerable<ValueTuple<Encounter, Observation>> d_ = context.Operators.CrossJoin<Encounter, Observation>(a_, c_);
<<<<<<< HEAD
		(CqlTupleMetadata, Encounter QualifyingEncounter, Observation MalnutritionRiskScreening)? e_		(ValueTuple<Encounter, Observation> _valueTuple)
=======
		(Encounter QualifyingEncounter, Observation MalnutritionRiskScreening)? e_		(ValueTuple<Encounter, Observation> _valueTuple)
>>>>>>> 3aa01216
		{
			(CqlTupleMetadata, Encounter QualifyingEncounter, Observation MalnutritionRiskScreening)? k_ = (default(CqlTupleMetadata), _valueTuple.Item1, _valueTuple.Item2);

			return k_;
		};
<<<<<<< HEAD
		IEnumerable<(CqlTupleMetadata, Encounter QualifyingEncounter, Observation MalnutritionRiskScreening)?> f_ = context.Operators.Select<ValueTuple<Encounter, Observation>, (CqlTupleMetadata, Encounter QualifyingEncounter, Observation MalnutritionRiskScreening)?>(d_, e_);
		bool? g_		((CqlTupleMetadata, Encounter QualifyingEncounter, Observation MalnutritionRiskScreening)? tuple_bejjtwegpxjsnajsodybefddb)
=======
		IEnumerable<(Encounter QualifyingEncounter, Observation MalnutritionRiskScreening)?> f_ = context.Operators.Select<ValueTuple<Encounter, Observation>, (Encounter QualifyingEncounter, Observation MalnutritionRiskScreening)?>(d_, e_);
		bool? g_		((Encounter QualifyingEncounter, Observation MalnutritionRiskScreening)? tuple_bejjtwegpxjsnajsodybefddb)
>>>>>>> 3aa01216
		{
			CodeableConcept l_ = tuple_bejjtwegpxjsnajsodybefddb?.MalnutritionRiskScreening?.Code;
			CqlConcept m_ = FHIRHelpers_4_3_000.Instance.ToConcept(context, l_);
			CqlValueSet n_ = this.Malnutrition_Risk_Screening(context);
			bool? o_ = context.Operators.ConceptInValueSet(m_ as CqlConcept, n_);
			Code<ObservationStatus> p_ = tuple_bejjtwegpxjsnajsodybefddb?.MalnutritionRiskScreening?.StatusElement;
			ObservationStatus? q_ = p_?.Value;
			Code<ObservationStatus> r_ = context.Operators.Convert<Code<ObservationStatus>>(q_);
			string s_ = context.Operators.Convert<string>(r_);
			string[] t_ = [
				"final",
				"amended",
				"corrected",
			];
			bool? u_ = context.Operators.In<string>(s_, t_ as IEnumerable<string>);
			bool? v_ = context.Operators.And(o_, u_);
			CqlInterval<CqlDateTime> w_ = CQMCommon_2_0_000.Instance.hospitalizationWithObservation(context, tuple_bejjtwegpxjsnajsodybefddb?.QualifyingEncounter);
			DataType x_ = tuple_bejjtwegpxjsnajsodybefddb?.MalnutritionRiskScreening?.Effective;
			object y_ = FHIRHelpers_4_3_000.Instance.ToValue(context, x_);
			CqlInterval<CqlDateTime> z_ = QICoreCommon_2_0_000.Instance.toInterval(context, y_);
			bool? aa_ = context.Operators.IntervalIncludesInterval<CqlDateTime>(w_, z_, default);
			bool? ab_ = context.Operators.And(v_, aa_);
			DataType ac_ = tuple_bejjtwegpxjsnajsodybefddb?.MalnutritionRiskScreening?.Value;
			object ad_ = FHIRHelpers_4_3_000.Instance.ToValue(context, ac_);
			CqlValueSet ae_ = this.Malnutrition_Screening_Not_At_Risk_Result(context);
			bool? af_ = context.Operators.ConceptInValueSet(ad_ as CqlConcept, ae_);
			object ah_ = FHIRHelpers_4_3_000.Instance.ToValue(context, ac_);
			CqlValueSet ai_ = this.Malnutrition_Screening_At_Risk_Result(context);
			bool? aj_ = context.Operators.ConceptInValueSet(ah_ as CqlConcept, ai_);
			bool? ak_ = context.Operators.Or(af_, aj_);
			bool? al_ = context.Operators.And(ab_, ak_);

			return al_;
		};
<<<<<<< HEAD
		IEnumerable<(CqlTupleMetadata, Encounter QualifyingEncounter, Observation MalnutritionRiskScreening)?> h_ = context.Operators.Where<(CqlTupleMetadata, Encounter QualifyingEncounter, Observation MalnutritionRiskScreening)?>(f_, g_);
		Encounter i_		((CqlTupleMetadata, Encounter QualifyingEncounter, Observation MalnutritionRiskScreening)? tuple_bejjtwegpxjsnajsodybefddb) => 
=======
		IEnumerable<(Encounter QualifyingEncounter, Observation MalnutritionRiskScreening)?> h_ = context.Operators.Where<(Encounter QualifyingEncounter, Observation MalnutritionRiskScreening)?>(f_, g_);
		Encounter i_		((Encounter QualifyingEncounter, Observation MalnutritionRiskScreening)? tuple_bejjtwegpxjsnajsodybefddb) => 
>>>>>>> 3aa01216
			tuple_bejjtwegpxjsnajsodybefddb?.QualifyingEncounter;
		IEnumerable<Encounter> j_ = context.Operators.Select<(CqlTupleMetadata, Encounter QualifyingEncounter, Observation MalnutritionRiskScreening)?, Encounter>(h_, i_);

		return j_;
	}


    [CqlDeclaration("Encounter with Malnutrition Risk Screening or with Hospital Dietitian Referral")]
	public IEnumerable<Encounter> Encounter_with_Malnutrition_Risk_Screening_or_with_Hospital_Dietitian_Referral	(CqlContext context)
	{
		IEnumerable<Encounter> a_ = this.Qualifying_Encounter(context);
		bool? b_		(Encounter QualifyingEncounter)
		{
			IEnumerable<Encounter> f_ = this.Encounter_with_Malnutrition_Risk_Screening(context);
			bool? g_ = context.Operators.Contains<Encounter>(f_, QualifyingEncounter);
			IEnumerable<Encounter> h_ = this.Encounter_with_Hospital_Dietitian_Referral(context);
			bool? i_ = context.Operators.Contains<Encounter>(h_, QualifyingEncounter);
			bool? j_ = context.Operators.Or(g_, i_);

			return j_;
		};
		IEnumerable<Encounter> c_ = context.Operators.Where<Encounter>(a_, b_);
		Encounter d_		(Encounter QualifyingEncounter) => 
			QualifyingEncounter;
		IEnumerable<Encounter> e_ = context.Operators.Select<Encounter, Encounter>(c_, d_);

		return e_;
	}


    [CqlDeclaration("Encounter with Malnutrition Risk Screening Not at Risk")]
	public IEnumerable<Encounter> Encounter_with_Malnutrition_Risk_Screening_Not_at_Risk	(CqlContext context)
	{
		IEnumerable<Encounter> a_ = this.Qualifying_Encounter(context);
		CqlValueSet b_ = this.Malnutrition_Risk_Screening(context);
		IEnumerable<Observation> c_ = context.Operators.Retrieve<Observation>(new RetrieveParameters(default, b_, default, "http://hl7.org/fhir/us/qicore/StructureDefinition/qicore-observation"));
		IEnumerable<ValueTuple<Encounter, Observation>> d_ = context.Operators.CrossJoin<Encounter, Observation>(a_, c_);
<<<<<<< HEAD
		(CqlTupleMetadata, Encounter QualifyingEncounter, Observation MalnutritionRiskScreening)? e_		(ValueTuple<Encounter, Observation> _valueTuple)
=======
		(Encounter QualifyingEncounter, Observation MalnutritionRiskScreening)? e_		(ValueTuple<Encounter, Observation> _valueTuple)
>>>>>>> 3aa01216
		{
			(CqlTupleMetadata, Encounter QualifyingEncounter, Observation MalnutritionRiskScreening)? k_ = (default(CqlTupleMetadata), _valueTuple.Item1, _valueTuple.Item2);

			return k_;
		};
<<<<<<< HEAD
		IEnumerable<(CqlTupleMetadata, Encounter QualifyingEncounter, Observation MalnutritionRiskScreening)?> f_ = context.Operators.Select<ValueTuple<Encounter, Observation>, (CqlTupleMetadata, Encounter QualifyingEncounter, Observation MalnutritionRiskScreening)?>(d_, e_);
		bool? g_		((CqlTupleMetadata, Encounter QualifyingEncounter, Observation MalnutritionRiskScreening)? tuple_bejjtwegpxjsnajsodybefddb)
=======
		IEnumerable<(Encounter QualifyingEncounter, Observation MalnutritionRiskScreening)?> f_ = context.Operators.Select<ValueTuple<Encounter, Observation>, (Encounter QualifyingEncounter, Observation MalnutritionRiskScreening)?>(d_, e_);
		bool? g_		((Encounter QualifyingEncounter, Observation MalnutritionRiskScreening)? tuple_bejjtwegpxjsnajsodybefddb)
>>>>>>> 3aa01216
		{
			CodeableConcept l_ = tuple_bejjtwegpxjsnajsodybefddb?.MalnutritionRiskScreening?.Code;
			CqlConcept m_ = FHIRHelpers_4_3_000.Instance.ToConcept(context, l_);
			CqlValueSet n_ = this.Malnutrition_Risk_Screening(context);
			bool? o_ = context.Operators.ConceptInValueSet(m_ as CqlConcept, n_);
			Code<ObservationStatus> p_ = tuple_bejjtwegpxjsnajsodybefddb?.MalnutritionRiskScreening?.StatusElement;
			ObservationStatus? q_ = p_?.Value;
			Code<ObservationStatus> r_ = context.Operators.Convert<Code<ObservationStatus>>(q_);
			string s_ = context.Operators.Convert<string>(r_);
			string[] t_ = [
				"final",
				"amended",
				"corrected",
			];
			bool? u_ = context.Operators.In<string>(s_, t_ as IEnumerable<string>);
			bool? v_ = context.Operators.And(o_, u_);
			CqlInterval<CqlDateTime> w_ = CQMCommon_2_0_000.Instance.hospitalizationWithObservation(context, tuple_bejjtwegpxjsnajsodybefddb?.QualifyingEncounter);
			DataType x_ = tuple_bejjtwegpxjsnajsodybefddb?.MalnutritionRiskScreening?.Effective;
			object y_ = FHIRHelpers_4_3_000.Instance.ToValue(context, x_);
			CqlInterval<CqlDateTime> z_ = QICoreCommon_2_0_000.Instance.toInterval(context, y_);
			bool? aa_ = context.Operators.IntervalIncludesInterval<CqlDateTime>(w_, z_, default);
			bool? ab_ = context.Operators.And(v_, aa_);
			DataType ac_ = tuple_bejjtwegpxjsnajsodybefddb?.MalnutritionRiskScreening?.Value;
			object ad_ = FHIRHelpers_4_3_000.Instance.ToValue(context, ac_);
			CqlValueSet ae_ = this.Malnutrition_Screening_Not_At_Risk_Result(context);
			bool? af_ = context.Operators.ConceptInValueSet(ad_ as CqlConcept, ae_);
			bool? ag_ = context.Operators.And(ab_, af_);

			return ag_;
		};
<<<<<<< HEAD
		IEnumerable<(CqlTupleMetadata, Encounter QualifyingEncounter, Observation MalnutritionRiskScreening)?> h_ = context.Operators.Where<(CqlTupleMetadata, Encounter QualifyingEncounter, Observation MalnutritionRiskScreening)?>(f_, g_);
		Encounter i_		((CqlTupleMetadata, Encounter QualifyingEncounter, Observation MalnutritionRiskScreening)? tuple_bejjtwegpxjsnajsodybefddb) => 
=======
		IEnumerable<(Encounter QualifyingEncounter, Observation MalnutritionRiskScreening)?> h_ = context.Operators.Where<(Encounter QualifyingEncounter, Observation MalnutritionRiskScreening)?>(f_, g_);
		Encounter i_		((Encounter QualifyingEncounter, Observation MalnutritionRiskScreening)? tuple_bejjtwegpxjsnajsodybefddb) => 
>>>>>>> 3aa01216
			tuple_bejjtwegpxjsnajsodybefddb?.QualifyingEncounter;
		IEnumerable<Encounter> j_ = context.Operators.Select<(CqlTupleMetadata, Encounter QualifyingEncounter, Observation MalnutritionRiskScreening)?, Encounter>(h_, i_);

		return j_;
	}


    [CqlDeclaration("Encounter with Malnutrition Not at Risk Screening and without Hospital Dietitian Referral")]
	public IEnumerable<Encounter> Encounter_with_Malnutrition_Not_at_Risk_Screening_and_without_Hospital_Dietitian_Referral	(CqlContext context)
	{
		IEnumerable<Encounter> a_ = this.Qualifying_Encounter(context);
		bool? b_		(Encounter QualifyingEncounter)
		{
			IEnumerable<Encounter> f_ = this.Encounter_with_Malnutrition_Risk_Screening_Not_at_Risk(context);
			bool? g_ = context.Operators.Contains<Encounter>(f_, QualifyingEncounter);
			IEnumerable<Encounter> h_ = this.Encounter_with_Hospital_Dietitian_Referral(context);
			bool? i_ = context.Operators.Exists<Encounter>(h_);
			bool? j_ = context.Operators.Not(i_);
			bool? k_ = context.Operators.And(g_, j_);

			return k_;
		};
		IEnumerable<Encounter> c_ = context.Operators.Where<Encounter>(a_, b_);
		Encounter d_		(Encounter QualifyingEncounter) => 
			QualifyingEncounter;
		IEnumerable<Encounter> e_ = context.Operators.Select<Encounter, Encounter>(c_, d_);

		return e_;
	}


    [CqlDeclaration("Encounter with Malnutrition Risk Screening at Risk")]
	public IEnumerable<Encounter> Encounter_with_Malnutrition_Risk_Screening_at_Risk	(CqlContext context)
	{
		IEnumerable<Encounter> a_ = this.Qualifying_Encounter(context);
		CqlValueSet b_ = this.Malnutrition_Risk_Screening(context);
		IEnumerable<Observation> c_ = context.Operators.Retrieve<Observation>(new RetrieveParameters(default, b_, default, "http://hl7.org/fhir/us/qicore/StructureDefinition/qicore-observation"));
		IEnumerable<ValueTuple<Encounter, Observation>> d_ = context.Operators.CrossJoin<Encounter, Observation>(a_, c_);
<<<<<<< HEAD
		(CqlTupleMetadata, Encounter QualifyingEncounter, Observation MalnutritionRiskScreening)? e_		(ValueTuple<Encounter, Observation> _valueTuple)
=======
		(Encounter QualifyingEncounter, Observation MalnutritionRiskScreening)? e_		(ValueTuple<Encounter, Observation> _valueTuple)
>>>>>>> 3aa01216
		{
			(CqlTupleMetadata, Encounter QualifyingEncounter, Observation MalnutritionRiskScreening)? k_ = (default(CqlTupleMetadata), _valueTuple.Item1, _valueTuple.Item2);

			return k_;
		};
<<<<<<< HEAD
		IEnumerable<(CqlTupleMetadata, Encounter QualifyingEncounter, Observation MalnutritionRiskScreening)?> f_ = context.Operators.Select<ValueTuple<Encounter, Observation>, (CqlTupleMetadata, Encounter QualifyingEncounter, Observation MalnutritionRiskScreening)?>(d_, e_);
		bool? g_		((CqlTupleMetadata, Encounter QualifyingEncounter, Observation MalnutritionRiskScreening)? tuple_bejjtwegpxjsnajsodybefddb)
=======
		IEnumerable<(Encounter QualifyingEncounter, Observation MalnutritionRiskScreening)?> f_ = context.Operators.Select<ValueTuple<Encounter, Observation>, (Encounter QualifyingEncounter, Observation MalnutritionRiskScreening)?>(d_, e_);
		bool? g_		((Encounter QualifyingEncounter, Observation MalnutritionRiskScreening)? tuple_bejjtwegpxjsnajsodybefddb)
>>>>>>> 3aa01216
		{
			CodeableConcept l_ = tuple_bejjtwegpxjsnajsodybefddb?.MalnutritionRiskScreening?.Code;
			CqlConcept m_ = FHIRHelpers_4_3_000.Instance.ToConcept(context, l_);
			CqlValueSet n_ = this.Malnutrition_Risk_Screening(context);
			bool? o_ = context.Operators.ConceptInValueSet(m_ as CqlConcept, n_);
			Code<ObservationStatus> p_ = tuple_bejjtwegpxjsnajsodybefddb?.MalnutritionRiskScreening?.StatusElement;
			ObservationStatus? q_ = p_?.Value;
			Code<ObservationStatus> r_ = context.Operators.Convert<Code<ObservationStatus>>(q_);
			string s_ = context.Operators.Convert<string>(r_);
			string[] t_ = [
				"final",
				"amended",
				"corrected",
			];
			bool? u_ = context.Operators.In<string>(s_, t_ as IEnumerable<string>);
			bool? v_ = context.Operators.And(o_, u_);
			CqlInterval<CqlDateTime> w_ = CQMCommon_2_0_000.Instance.hospitalizationWithObservation(context, tuple_bejjtwegpxjsnajsodybefddb?.QualifyingEncounter);
			DataType x_ = tuple_bejjtwegpxjsnajsodybefddb?.MalnutritionRiskScreening?.Effective;
			object y_ = FHIRHelpers_4_3_000.Instance.ToValue(context, x_);
			CqlInterval<CqlDateTime> z_ = QICoreCommon_2_0_000.Instance.toInterval(context, y_);
			bool? aa_ = context.Operators.IntervalIncludesInterval<CqlDateTime>(w_, z_, default);
			bool? ab_ = context.Operators.And(v_, aa_);
			DataType ac_ = tuple_bejjtwegpxjsnajsodybefddb?.MalnutritionRiskScreening?.Value;
			object ad_ = FHIRHelpers_4_3_000.Instance.ToValue(context, ac_);
			CqlValueSet ae_ = this.Malnutrition_Screening_At_Risk_Result(context);
			bool? af_ = context.Operators.ConceptInValueSet(ad_ as CqlConcept, ae_);
			bool? ag_ = context.Operators.And(ab_, af_);

			return ag_;
		};
<<<<<<< HEAD
		IEnumerable<(CqlTupleMetadata, Encounter QualifyingEncounter, Observation MalnutritionRiskScreening)?> h_ = context.Operators.Where<(CqlTupleMetadata, Encounter QualifyingEncounter, Observation MalnutritionRiskScreening)?>(f_, g_);
		Encounter i_		((CqlTupleMetadata, Encounter QualifyingEncounter, Observation MalnutritionRiskScreening)? tuple_bejjtwegpxjsnajsodybefddb) => 
=======
		IEnumerable<(Encounter QualifyingEncounter, Observation MalnutritionRiskScreening)?> h_ = context.Operators.Where<(Encounter QualifyingEncounter, Observation MalnutritionRiskScreening)?>(f_, g_);
		Encounter i_		((Encounter QualifyingEncounter, Observation MalnutritionRiskScreening)? tuple_bejjtwegpxjsnajsodybefddb) => 
>>>>>>> 3aa01216
			tuple_bejjtwegpxjsnajsodybefddb?.QualifyingEncounter;
		IEnumerable<Encounter> j_ = context.Operators.Select<(CqlTupleMetadata, Encounter QualifyingEncounter, Observation MalnutritionRiskScreening)?, Encounter>(h_, i_);

		return j_;
	}


    [CqlDeclaration("Encounter with Malnutrition Risk Screening at Risk or with Hospital Dietitian Referral")]
	public IEnumerable<Encounter> Encounter_with_Malnutrition_Risk_Screening_at_Risk_or_with_Hospital_Dietitian_Referral	(CqlContext context)
	{
		IEnumerable<Encounter> a_ = this.Qualifying_Encounter(context);
		bool? b_		(Encounter QualifyingEncounter)
		{
			IEnumerable<Encounter> f_ = this.Encounter_with_Malnutrition_Risk_Screening_at_Risk(context);
			bool? g_ = context.Operators.Contains<Encounter>(f_, QualifyingEncounter);
			IEnumerable<Encounter> h_ = this.Encounter_with_Hospital_Dietitian_Referral(context);
			bool? i_ = context.Operators.Contains<Encounter>(h_, QualifyingEncounter);
			bool? j_ = context.Operators.Or(g_, i_);

			return j_;
		};
		IEnumerable<Encounter> c_ = context.Operators.Where<Encounter>(a_, b_);
		Encounter d_		(Encounter QualifyingEncounter) => 
			QualifyingEncounter;
		IEnumerable<Encounter> e_ = context.Operators.Select<Encounter, Encounter>(c_, d_);

		return e_;
	}


    [CqlDeclaration("Encounter with Nutrition Assessment and Identified Status")]
	public IEnumerable<Encounter> Encounter_with_Nutrition_Assessment_and_Identified_Status	(CqlContext context)
	{
		IEnumerable<Encounter> a_ = this.Qualifying_Encounter(context);
		CqlValueSet b_ = this.Nutrition_Assessment(context);
		IEnumerable<Observation> c_ = context.Operators.Retrieve<Observation>(new RetrieveParameters(default, b_, default, "http://hl7.org/fhir/us/qicore/StructureDefinition/qicore-observation"));
		IEnumerable<ValueTuple<Encounter, Observation>> d_ = context.Operators.CrossJoin<Encounter, Observation>(a_, c_);
<<<<<<< HEAD
		(CqlTupleMetadata, Encounter QualifyingEncounter, Observation NutritionAssessment)? e_		(ValueTuple<Encounter, Observation> _valueTuple)
=======
		(Encounter QualifyingEncounter, Observation NutritionAssessment)? e_		(ValueTuple<Encounter, Observation> _valueTuple)
>>>>>>> 3aa01216
		{
			(CqlTupleMetadata, Encounter QualifyingEncounter, Observation NutritionAssessment)? k_ = (default(CqlTupleMetadata), _valueTuple.Item1, _valueTuple.Item2);

			return k_;
		};
<<<<<<< HEAD
		IEnumerable<(CqlTupleMetadata, Encounter QualifyingEncounter, Observation NutritionAssessment)?> f_ = context.Operators.Select<ValueTuple<Encounter, Observation>, (CqlTupleMetadata, Encounter QualifyingEncounter, Observation NutritionAssessment)?>(d_, e_);
		bool? g_		((CqlTupleMetadata, Encounter QualifyingEncounter, Observation NutritionAssessment)? tuple_hhhypfjvjujitmizocefugcne)
=======
		IEnumerable<(Encounter QualifyingEncounter, Observation NutritionAssessment)?> f_ = context.Operators.Select<ValueTuple<Encounter, Observation>, (Encounter QualifyingEncounter, Observation NutritionAssessment)?>(d_, e_);
		bool? g_		((Encounter QualifyingEncounter, Observation NutritionAssessment)? tuple_hhhypfjvjujitmizocefugcne)
>>>>>>> 3aa01216
		{
			CodeableConcept l_ = tuple_hhhypfjvjujitmizocefugcne?.NutritionAssessment?.Code;
			CqlConcept m_ = FHIRHelpers_4_3_000.Instance.ToConcept(context, l_);
			CqlValueSet n_ = this.Nutrition_Assessment(context);
			bool? o_ = context.Operators.ConceptInValueSet(m_ as CqlConcept, n_);
			Code<ObservationStatus> p_ = tuple_hhhypfjvjujitmizocefugcne?.NutritionAssessment?.StatusElement;
			ObservationStatus? q_ = p_?.Value;
			Code<ObservationStatus> r_ = context.Operators.Convert<Code<ObservationStatus>>(q_);
			string s_ = context.Operators.Convert<string>(r_);
			string[] t_ = [
				"final",
				"amended",
				"corrected",
			];
			bool? u_ = context.Operators.In<string>(s_, t_ as IEnumerable<string>);
			bool? v_ = context.Operators.And(o_, u_);
			CqlInterval<CqlDateTime> w_ = CQMCommon_2_0_000.Instance.hospitalizationWithObservation(context, tuple_hhhypfjvjujitmizocefugcne?.QualifyingEncounter);
			DataType x_ = tuple_hhhypfjvjujitmizocefugcne?.NutritionAssessment?.Effective;
			object y_ = FHIRHelpers_4_3_000.Instance.ToValue(context, x_);
			CqlInterval<CqlDateTime> z_ = QICoreCommon_2_0_000.Instance.toInterval(context, y_);
			bool? aa_ = context.Operators.IntervalIncludesInterval<CqlDateTime>(w_, z_, default);
			bool? ab_ = context.Operators.And(v_, aa_);
			DataType ac_ = tuple_hhhypfjvjujitmizocefugcne?.NutritionAssessment?.Value;
			object ad_ = FHIRHelpers_4_3_000.Instance.ToValue(context, ac_);
			CqlValueSet ae_ = this.Nutrition_Assessment_Status_Moderately_Malnourished(context);
			bool? af_ = context.Operators.ConceptInValueSet(ad_ as CqlConcept, ae_);
			object ah_ = FHIRHelpers_4_3_000.Instance.ToValue(context, ac_);
			CqlValueSet ai_ = this.Nutrition_Assessment_Status_Not_or_Mildly_Malnourished(context);
			bool? aj_ = context.Operators.ConceptInValueSet(ah_ as CqlConcept, ai_);
			bool? ak_ = context.Operators.Or(af_, aj_);
			object am_ = FHIRHelpers_4_3_000.Instance.ToValue(context, ac_);
			CqlValueSet an_ = this.Nutrition_Assessment_Status_Severely_Malnourished(context);
			bool? ao_ = context.Operators.ConceptInValueSet(am_ as CqlConcept, an_);
			bool? ap_ = context.Operators.Or(ak_, ao_);
			bool? aq_ = context.Operators.And(ab_, ap_);

			return aq_;
		};
<<<<<<< HEAD
		IEnumerable<(CqlTupleMetadata, Encounter QualifyingEncounter, Observation NutritionAssessment)?> h_ = context.Operators.Where<(CqlTupleMetadata, Encounter QualifyingEncounter, Observation NutritionAssessment)?>(f_, g_);
		Encounter i_		((CqlTupleMetadata, Encounter QualifyingEncounter, Observation NutritionAssessment)? tuple_hhhypfjvjujitmizocefugcne) => 
=======
		IEnumerable<(Encounter QualifyingEncounter, Observation NutritionAssessment)?> h_ = context.Operators.Where<(Encounter QualifyingEncounter, Observation NutritionAssessment)?>(f_, g_);
		Encounter i_		((Encounter QualifyingEncounter, Observation NutritionAssessment)? tuple_hhhypfjvjujitmizocefugcne) => 
>>>>>>> 3aa01216
			tuple_hhhypfjvjujitmizocefugcne?.QualifyingEncounter;
		IEnumerable<Encounter> j_ = context.Operators.Select<(CqlTupleMetadata, Encounter QualifyingEncounter, Observation NutritionAssessment)?, Encounter>(h_, i_);

		return j_;
	}


    [CqlDeclaration("Encounter with Nutrition Assessment Status Moderately Or Severely Malnourished")]
	public IEnumerable<Encounter> Encounter_with_Nutrition_Assessment_Status_Moderately_Or_Severely_Malnourished	(CqlContext context)
	{
		IEnumerable<Encounter> a_ = this.Qualifying_Encounter(context);
		CqlValueSet b_ = this.Nutrition_Assessment(context);
		IEnumerable<Observation> c_ = context.Operators.Retrieve<Observation>(new RetrieveParameters(default, b_, default, "http://hl7.org/fhir/us/qicore/StructureDefinition/qicore-observation"));
		IEnumerable<ValueTuple<Encounter, Observation>> d_ = context.Operators.CrossJoin<Encounter, Observation>(a_, c_);
<<<<<<< HEAD
		(CqlTupleMetadata, Encounter QualifyingEncounter, Observation NutritionAssessment)? e_		(ValueTuple<Encounter, Observation> _valueTuple)
=======
		(Encounter QualifyingEncounter, Observation NutritionAssessment)? e_		(ValueTuple<Encounter, Observation> _valueTuple)
>>>>>>> 3aa01216
		{
			(CqlTupleMetadata, Encounter QualifyingEncounter, Observation NutritionAssessment)? k_ = (default(CqlTupleMetadata), _valueTuple.Item1, _valueTuple.Item2);

			return k_;
		};
<<<<<<< HEAD
		IEnumerable<(CqlTupleMetadata, Encounter QualifyingEncounter, Observation NutritionAssessment)?> f_ = context.Operators.Select<ValueTuple<Encounter, Observation>, (CqlTupleMetadata, Encounter QualifyingEncounter, Observation NutritionAssessment)?>(d_, e_);
		bool? g_		((CqlTupleMetadata, Encounter QualifyingEncounter, Observation NutritionAssessment)? tuple_hhhypfjvjujitmizocefugcne)
=======
		IEnumerable<(Encounter QualifyingEncounter, Observation NutritionAssessment)?> f_ = context.Operators.Select<ValueTuple<Encounter, Observation>, (Encounter QualifyingEncounter, Observation NutritionAssessment)?>(d_, e_);
		bool? g_		((Encounter QualifyingEncounter, Observation NutritionAssessment)? tuple_hhhypfjvjujitmizocefugcne)
>>>>>>> 3aa01216
		{
			CodeableConcept l_ = tuple_hhhypfjvjujitmizocefugcne?.NutritionAssessment?.Code;
			CqlConcept m_ = FHIRHelpers_4_3_000.Instance.ToConcept(context, l_);
			CqlValueSet n_ = this.Nutrition_Assessment(context);
			bool? o_ = context.Operators.ConceptInValueSet(m_ as CqlConcept, n_);
			Code<ObservationStatus> p_ = tuple_hhhypfjvjujitmizocefugcne?.NutritionAssessment?.StatusElement;
			ObservationStatus? q_ = p_?.Value;
			Code<ObservationStatus> r_ = context.Operators.Convert<Code<ObservationStatus>>(q_);
			string s_ = context.Operators.Convert<string>(r_);
			string[] t_ = [
				"final",
				"amended",
				"corrected",
			];
			bool? u_ = context.Operators.In<string>(s_, t_ as IEnumerable<string>);
			bool? v_ = context.Operators.And(o_, u_);
			CqlInterval<CqlDateTime> w_ = CQMCommon_2_0_000.Instance.hospitalizationWithObservation(context, tuple_hhhypfjvjujitmizocefugcne?.QualifyingEncounter);
			DataType x_ = tuple_hhhypfjvjujitmizocefugcne?.NutritionAssessment?.Effective;
			object y_ = FHIRHelpers_4_3_000.Instance.ToValue(context, x_);
			CqlInterval<CqlDateTime> z_ = QICoreCommon_2_0_000.Instance.toInterval(context, y_);
			bool? aa_ = context.Operators.IntervalIncludesInterval<CqlDateTime>(w_, z_, default);
			bool? ab_ = context.Operators.And(v_, aa_);
			DataType ac_ = tuple_hhhypfjvjujitmizocefugcne?.NutritionAssessment?.Value;
			object ad_ = FHIRHelpers_4_3_000.Instance.ToValue(context, ac_);
			CqlValueSet ae_ = this.Nutrition_Assessment_Status_Moderately_Malnourished(context);
			bool? af_ = context.Operators.ConceptInValueSet(ad_ as CqlConcept, ae_);
			object ah_ = FHIRHelpers_4_3_000.Instance.ToValue(context, ac_);
			CqlValueSet ai_ = this.Nutrition_Assessment_Status_Severely_Malnourished(context);
			bool? aj_ = context.Operators.ConceptInValueSet(ah_ as CqlConcept, ai_);
			bool? ak_ = context.Operators.Or(af_, aj_);
			bool? al_ = context.Operators.And(ab_, ak_);

			return al_;
		};
<<<<<<< HEAD
		IEnumerable<(CqlTupleMetadata, Encounter QualifyingEncounter, Observation NutritionAssessment)?> h_ = context.Operators.Where<(CqlTupleMetadata, Encounter QualifyingEncounter, Observation NutritionAssessment)?>(f_, g_);
		Encounter i_		((CqlTupleMetadata, Encounter QualifyingEncounter, Observation NutritionAssessment)? tuple_hhhypfjvjujitmizocefugcne) => 
=======
		IEnumerable<(Encounter QualifyingEncounter, Observation NutritionAssessment)?> h_ = context.Operators.Where<(Encounter QualifyingEncounter, Observation NutritionAssessment)?>(f_, g_);
		Encounter i_		((Encounter QualifyingEncounter, Observation NutritionAssessment)? tuple_hhhypfjvjujitmizocefugcne) => 
>>>>>>> 3aa01216
			tuple_hhhypfjvjujitmizocefugcne?.QualifyingEncounter;
		IEnumerable<Encounter> j_ = context.Operators.Select<(CqlTupleMetadata, Encounter QualifyingEncounter, Observation NutritionAssessment)?, Encounter>(h_, i_);

		return j_;
	}


    [CqlDeclaration("Encounter with Nutrition Assessment Not or Mildly Malnourished")]
	public IEnumerable<Encounter> Encounter_with_Nutrition_Assessment_Not_or_Mildly_Malnourished	(CqlContext context)
	{
		IEnumerable<Encounter> a_ = this.Qualifying_Encounter(context);
		CqlValueSet b_ = this.Nutrition_Assessment(context);
		IEnumerable<Observation> c_ = context.Operators.Retrieve<Observation>(new RetrieveParameters(default, b_, default, "http://hl7.org/fhir/us/qicore/StructureDefinition/qicore-observation"));
		IEnumerable<ValueTuple<Encounter, Observation>> d_ = context.Operators.CrossJoin<Encounter, Observation>(a_, c_);
<<<<<<< HEAD
		(CqlTupleMetadata, Encounter QualifyingEncounter, Observation NutritionAssessment)? e_		(ValueTuple<Encounter, Observation> _valueTuple)
=======
		(Encounter QualifyingEncounter, Observation NutritionAssessment)? e_		(ValueTuple<Encounter, Observation> _valueTuple)
>>>>>>> 3aa01216
		{
			(CqlTupleMetadata, Encounter QualifyingEncounter, Observation NutritionAssessment)? k_ = (default(CqlTupleMetadata), _valueTuple.Item1, _valueTuple.Item2);

			return k_;
		};
<<<<<<< HEAD
		IEnumerable<(CqlTupleMetadata, Encounter QualifyingEncounter, Observation NutritionAssessment)?> f_ = context.Operators.Select<ValueTuple<Encounter, Observation>, (CqlTupleMetadata, Encounter QualifyingEncounter, Observation NutritionAssessment)?>(d_, e_);
		bool? g_		((CqlTupleMetadata, Encounter QualifyingEncounter, Observation NutritionAssessment)? tuple_hhhypfjvjujitmizocefugcne)
=======
		IEnumerable<(Encounter QualifyingEncounter, Observation NutritionAssessment)?> f_ = context.Operators.Select<ValueTuple<Encounter, Observation>, (Encounter QualifyingEncounter, Observation NutritionAssessment)?>(d_, e_);
		bool? g_		((Encounter QualifyingEncounter, Observation NutritionAssessment)? tuple_hhhypfjvjujitmizocefugcne)
>>>>>>> 3aa01216
		{
			CodeableConcept l_ = tuple_hhhypfjvjujitmizocefugcne?.NutritionAssessment?.Code;
			CqlConcept m_ = FHIRHelpers_4_3_000.Instance.ToConcept(context, l_);
			CqlValueSet n_ = this.Nutrition_Assessment(context);
			bool? o_ = context.Operators.ConceptInValueSet(m_ as CqlConcept, n_);
			Code<ObservationStatus> p_ = tuple_hhhypfjvjujitmizocefugcne?.NutritionAssessment?.StatusElement;
			ObservationStatus? q_ = p_?.Value;
			Code<ObservationStatus> r_ = context.Operators.Convert<Code<ObservationStatus>>(q_);
			string s_ = context.Operators.Convert<string>(r_);
			string[] t_ = [
				"final",
				"amended",
				"corrected",
			];
			bool? u_ = context.Operators.In<string>(s_, t_ as IEnumerable<string>);
			bool? v_ = context.Operators.And(o_, u_);
			CqlInterval<CqlDateTime> w_ = CQMCommon_2_0_000.Instance.hospitalizationWithObservation(context, tuple_hhhypfjvjujitmizocefugcne?.QualifyingEncounter);
			DataType x_ = tuple_hhhypfjvjujitmizocefugcne?.NutritionAssessment?.Effective;
			object y_ = FHIRHelpers_4_3_000.Instance.ToValue(context, x_);
			CqlInterval<CqlDateTime> z_ = QICoreCommon_2_0_000.Instance.toInterval(context, y_);
			bool? aa_ = context.Operators.IntervalIncludesInterval<CqlDateTime>(w_, z_, default);
			bool? ab_ = context.Operators.And(v_, aa_);
			DataType ac_ = tuple_hhhypfjvjujitmizocefugcne?.NutritionAssessment?.Value;
			object ad_ = FHIRHelpers_4_3_000.Instance.ToValue(context, ac_);
			CqlValueSet ae_ = this.Nutrition_Assessment_Status_Not_or_Mildly_Malnourished(context);
			bool? af_ = context.Operators.ConceptInValueSet(ad_ as CqlConcept, ae_);
			bool? ag_ = context.Operators.And(ab_, af_);

			return ag_;
		};
<<<<<<< HEAD
		IEnumerable<(CqlTupleMetadata, Encounter QualifyingEncounter, Observation NutritionAssessment)?> h_ = context.Operators.Where<(CqlTupleMetadata, Encounter QualifyingEncounter, Observation NutritionAssessment)?>(f_, g_);
		Encounter i_		((CqlTupleMetadata, Encounter QualifyingEncounter, Observation NutritionAssessment)? tuple_hhhypfjvjujitmizocefugcne) => 
=======
		IEnumerable<(Encounter QualifyingEncounter, Observation NutritionAssessment)?> h_ = context.Operators.Where<(Encounter QualifyingEncounter, Observation NutritionAssessment)?>(f_, g_);
		Encounter i_		((Encounter QualifyingEncounter, Observation NutritionAssessment)? tuple_hhhypfjvjujitmizocefugcne) => 
>>>>>>> 3aa01216
			tuple_hhhypfjvjujitmizocefugcne?.QualifyingEncounter;
		IEnumerable<Encounter> j_ = context.Operators.Select<(CqlTupleMetadata, Encounter QualifyingEncounter, Observation NutritionAssessment)?, Encounter>(h_, i_);

		return j_;
	}


    [CqlDeclaration("Encounter with Malnutrition Diagnosis")]
	public IEnumerable<Encounter> Encounter_with_Malnutrition_Diagnosis	(CqlContext context)
	{
		IEnumerable<Encounter> a_ = this.Qualifying_Encounter(context);
		CqlValueSet b_ = this.Malnutrition_Diagnosis(context);
		IEnumerable<Condition> c_ = context.Operators.Retrieve<Condition>(new RetrieveParameters(default, b_, default, "http://hl7.org/fhir/us/qicore/StructureDefinition/qicore-condition"));
		IEnumerable<ValueTuple<Encounter, Condition>> d_ = context.Operators.CrossJoin<Encounter, Condition>(a_, c_);
<<<<<<< HEAD
		(CqlTupleMetadata, Encounter QualifyingEncounter, Condition MalnutritionDiagnosis)? e_		(ValueTuple<Encounter, Condition> _valueTuple)
=======
		(Encounter QualifyingEncounter, Condition MalnutritionDiagnosis)? e_		(ValueTuple<Encounter, Condition> _valueTuple)
>>>>>>> 3aa01216
		{
			(CqlTupleMetadata, Encounter QualifyingEncounter, Condition MalnutritionDiagnosis)? k_ = (default(CqlTupleMetadata), _valueTuple.Item1, _valueTuple.Item2);

			return k_;
		};
<<<<<<< HEAD
		IEnumerable<(CqlTupleMetadata, Encounter QualifyingEncounter, Condition MalnutritionDiagnosis)?> f_ = context.Operators.Select<ValueTuple<Encounter, Condition>, (CqlTupleMetadata, Encounter QualifyingEncounter, Condition MalnutritionDiagnosis)?>(d_, e_);
		bool? g_		((CqlTupleMetadata, Encounter QualifyingEncounter, Condition MalnutritionDiagnosis)? tuple_gsigyornrkjgexbhejviwntmn)
=======
		IEnumerable<(Encounter QualifyingEncounter, Condition MalnutritionDiagnosis)?> f_ = context.Operators.Select<ValueTuple<Encounter, Condition>, (Encounter QualifyingEncounter, Condition MalnutritionDiagnosis)?>(d_, e_);
		bool? g_		((Encounter QualifyingEncounter, Condition MalnutritionDiagnosis)? tuple_gsigyornrkjgexbhejviwntmn)
>>>>>>> 3aa01216
		{
			CodeableConcept l_ = tuple_gsigyornrkjgexbhejviwntmn?.MalnutritionDiagnosis?.Code;
			CqlConcept m_ = FHIRHelpers_4_3_000.Instance.ToConcept(context, l_);
			CqlValueSet n_ = this.Malnutrition_Diagnosis(context);
			bool? o_ = context.Operators.ConceptInValueSet(m_ as CqlConcept, n_);
			CqlInterval<CqlDateTime> p_ = QICoreCommon_2_0_000.Instance.prevalenceInterval(context, tuple_gsigyornrkjgexbhejviwntmn?.MalnutritionDiagnosis);
			CqlDateTime q_ = context.Operators.Start(p_);
			CqlInterval<CqlDateTime> r_ = CQMCommon_2_0_000.Instance.hospitalizationWithObservation(context, tuple_gsigyornrkjgexbhejviwntmn?.QualifyingEncounter);
			bool? s_ = context.Operators.In<CqlDateTime>(q_, r_, default);
			bool? t_ = context.Operators.And(o_, s_);

			return t_;
		};
<<<<<<< HEAD
		IEnumerable<(CqlTupleMetadata, Encounter QualifyingEncounter, Condition MalnutritionDiagnosis)?> h_ = context.Operators.Where<(CqlTupleMetadata, Encounter QualifyingEncounter, Condition MalnutritionDiagnosis)?>(f_, g_);
		Encounter i_		((CqlTupleMetadata, Encounter QualifyingEncounter, Condition MalnutritionDiagnosis)? tuple_gsigyornrkjgexbhejviwntmn) => 
=======
		IEnumerable<(Encounter QualifyingEncounter, Condition MalnutritionDiagnosis)?> h_ = context.Operators.Where<(Encounter QualifyingEncounter, Condition MalnutritionDiagnosis)?>(f_, g_);
		Encounter i_		((Encounter QualifyingEncounter, Condition MalnutritionDiagnosis)? tuple_gsigyornrkjgexbhejviwntmn) => 
>>>>>>> 3aa01216
			tuple_gsigyornrkjgexbhejviwntmn?.QualifyingEncounter;
		IEnumerable<Encounter> j_ = context.Operators.Select<(CqlTupleMetadata, Encounter QualifyingEncounter, Condition MalnutritionDiagnosis)?, Encounter>(h_, i_);

		return j_;
	}


    [CqlDeclaration("Encounter with Nutrition Care Plan")]
	public IEnumerable<Encounter> Encounter_with_Nutrition_Care_Plan	(CqlContext context)
	{
		IEnumerable<Encounter> a_ = this.Qualifying_Encounter(context);
		CqlValueSet b_ = this.Nutrition_Care_Plan(context);
		IEnumerable<Procedure> c_ = context.Operators.Retrieve<Procedure>(new RetrieveParameters(default, b_, default, "http://hl7.org/fhir/us/qicore/StructureDefinition/qicore-procedure"));
		IEnumerable<ValueTuple<Encounter, Procedure>> d_ = context.Operators.CrossJoin<Encounter, Procedure>(a_, c_);
<<<<<<< HEAD
		(CqlTupleMetadata, Encounter QualifyingEncounter, Procedure NutritionCarePlan)? e_		(ValueTuple<Encounter, Procedure> _valueTuple)
=======
		(Encounter QualifyingEncounter, Procedure NutritionCarePlan)? e_		(ValueTuple<Encounter, Procedure> _valueTuple)
>>>>>>> 3aa01216
		{
			(CqlTupleMetadata, Encounter QualifyingEncounter, Procedure NutritionCarePlan)? k_ = (default(CqlTupleMetadata), _valueTuple.Item1, _valueTuple.Item2);

			return k_;
		};
<<<<<<< HEAD
		IEnumerable<(CqlTupleMetadata, Encounter QualifyingEncounter, Procedure NutritionCarePlan)?> f_ = context.Operators.Select<ValueTuple<Encounter, Procedure>, (CqlTupleMetadata, Encounter QualifyingEncounter, Procedure NutritionCarePlan)?>(d_, e_);
		bool? g_		((CqlTupleMetadata, Encounter QualifyingEncounter, Procedure NutritionCarePlan)? tuple_igutmwhaufjcwzmijcgjeysm)
=======
		IEnumerable<(Encounter QualifyingEncounter, Procedure NutritionCarePlan)?> f_ = context.Operators.Select<ValueTuple<Encounter, Procedure>, (Encounter QualifyingEncounter, Procedure NutritionCarePlan)?>(d_, e_);
		bool? g_		((Encounter QualifyingEncounter, Procedure NutritionCarePlan)? tuple_igutmwhaufjcwzmijcgjeysm)
>>>>>>> 3aa01216
		{
			CodeableConcept l_ = tuple_igutmwhaufjcwzmijcgjeysm?.NutritionCarePlan?.Code;
			CqlConcept m_ = FHIRHelpers_4_3_000.Instance.ToConcept(context, l_);
			CqlValueSet n_ = this.Nutrition_Care_Plan(context);
			bool? o_ = context.Operators.ConceptInValueSet(m_ as CqlConcept, n_);
			Code<EventStatus> p_ = tuple_igutmwhaufjcwzmijcgjeysm?.NutritionCarePlan?.StatusElement;
			EventStatus? q_ = p_?.Value;
			string r_ = context.Operators.Convert<string>(q_);
			string[] s_ = [
				"completed",
				"in-progress",
			];
			bool? t_ = context.Operators.In<string>(r_, s_ as IEnumerable<string>);
			bool? u_ = context.Operators.And(o_, t_);
			DataType v_ = tuple_igutmwhaufjcwzmijcgjeysm?.NutritionCarePlan?.Performed;
			object w_ = FHIRHelpers_4_3_000.Instance.ToValue(context, v_);
			CqlDateTime x_ = QICoreCommon_2_0_000.Instance.earliest(context, w_);
			CqlInterval<CqlDateTime> y_ = CQMCommon_2_0_000.Instance.hospitalizationWithObservation(context, tuple_igutmwhaufjcwzmijcgjeysm?.QualifyingEncounter);
			bool? z_ = context.Operators.In<CqlDateTime>(x_, y_, default);
			bool? aa_ = context.Operators.And(u_, z_);

			return aa_;
		};
<<<<<<< HEAD
		IEnumerable<(CqlTupleMetadata, Encounter QualifyingEncounter, Procedure NutritionCarePlan)?> h_ = context.Operators.Where<(CqlTupleMetadata, Encounter QualifyingEncounter, Procedure NutritionCarePlan)?>(f_, g_);
		Encounter i_		((CqlTupleMetadata, Encounter QualifyingEncounter, Procedure NutritionCarePlan)? tuple_igutmwhaufjcwzmijcgjeysm) => 
=======
		IEnumerable<(Encounter QualifyingEncounter, Procedure NutritionCarePlan)?> h_ = context.Operators.Where<(Encounter QualifyingEncounter, Procedure NutritionCarePlan)?>(f_, g_);
		Encounter i_		((Encounter QualifyingEncounter, Procedure NutritionCarePlan)? tuple_igutmwhaufjcwzmijcgjeysm) => 
>>>>>>> 3aa01216
			tuple_igutmwhaufjcwzmijcgjeysm?.QualifyingEncounter;
		IEnumerable<Encounter> j_ = context.Operators.Select<(CqlTupleMetadata, Encounter QualifyingEncounter, Procedure NutritionCarePlan)?, Encounter>(h_, i_);

		return j_;
	}

	public int? Measure_Observation_1	(CqlContext context, Encounter MalnutritionRiskScreening) => 
		((context.Operators.Contains<Encounter>(this.Encounter_with_Malnutrition_Risk_Screening_or_with_Hospital_Dietitian_Referral(context), MalnutritionRiskScreening)) ?? false
			? 1
			: 0);

	public int? Measure_Observation_2	(CqlContext context, Encounter NutritionAssessment)
	{
		int? a_		()
		{
			bool b_			()
			{
				IEnumerable<Encounter> d_ = this.Encounter_with_Malnutrition_Not_at_Risk_Screening_and_without_Hospital_Dietitian_Referral(context);
				bool? e_ = context.Operators.Contains<Encounter>(d_, NutritionAssessment);

				return e_ ?? false;
			};
			bool c_			()
			{
				IEnumerable<Encounter> f_ = this.Encounter_with_Malnutrition_Risk_Screening_at_Risk_or_with_Hospital_Dietitian_Referral(context);
				bool? g_ = context.Operators.Contains<Encounter>(f_, NutritionAssessment);

				return g_ ?? false;
			};
			if (b_())
			{
				return 0;
			}
			else if (c_())
			{
				return ((context.Operators.Contains<Encounter>(this.Encounter_with_Nutrition_Assessment_and_Identified_Status(context), NutritionAssessment)) ?? false
	? 1
	: 0);
			}
			else
			{
				return 0;
			}
		};

		return a_();
	}

	public int? Measure_Observation_3	(CqlContext context, Encounter MalnutritionDiagonsis)
	{
		int? a_		()
		{
			bool b_			()
			{
				IEnumerable<Encounter> d_ = this.Encounter_with_Malnutrition_Not_at_Risk_Screening_and_without_Hospital_Dietitian_Referral(context);
				bool? e_ = context.Operators.Contains<Encounter>(d_, MalnutritionDiagonsis);

				return e_ ?? false;
			};
			bool c_			()
			{
				IEnumerable<Encounter> f_ = this.Encounter_with_Malnutrition_Risk_Screening_at_Risk_or_with_Hospital_Dietitian_Referral(context);
				bool? g_ = context.Operators.Contains<Encounter>(f_, MalnutritionDiagonsis);

				return g_ ?? false;
			};
			if (b_())
			{
				return 0;
			}
			else if (c_())
			{
<<<<<<< HEAD
int? h_()
				{
bool i_()
=======
				int? h_				()
				{
					bool i_					()
>>>>>>> 3aa01216
					{
IEnumerable<Encounter> j_ = this.Encounter_with_Malnutrition_Diagnosis(context);
bool? k_ = context.Operators.Contains<Encounter>(j_, MalnutritionDiagonsis);

						return k_ ?? false;
					};
					if (i_())
					{
<<<<<<< HEAD
int? l_()
						{
bool m_()
=======
						int? l_						()
						{
							bool m_							()
>>>>>>> 3aa01216
							{
IEnumerable<Encounter> o_ = this.Encounter_with_Nutrition_Assessment_Not_or_Mildly_Malnourished(context);
bool? p_ = context.Operators.Contains<Encounter>(o_, MalnutritionDiagonsis);

								return p_ ?? false;
							};
<<<<<<< HEAD
bool n_()
=======
							bool n_							()
>>>>>>> 3aa01216
							{
IEnumerable<Encounter> q_ = this.Encounter_with_Nutrition_Assessment_Status_Moderately_Or_Severely_Malnourished(context);
bool? r_ = context.Operators.Contains<Encounter>(q_, MalnutritionDiagonsis);

								return r_ ?? false;
							};
							if (m_())
							{
								return 0;
							}
							else if (n_())
							{
								return 1;
							}
							else
							{
								return 0;
							}
						};

						return l_();
					}
					else
					{
						return 0;
					}
				};

				return h_();
			}
			else
			{
				return 0;
			}
		};

		return a_();
	}

	public int? Measure_Observation_4	(CqlContext context, Encounter NutritionCarePlan)
	{
		int? a_		()
		{
			bool b_			()
			{
				IEnumerable<Encounter> d_ = this.Encounter_with_Malnutrition_Not_at_Risk_Screening_and_without_Hospital_Dietitian_Referral(context);
				bool? e_ = context.Operators.Contains<Encounter>(d_, NutritionCarePlan);

				return e_ ?? false;
			};
			bool c_			()
			{
				IEnumerable<Encounter> f_ = this.Encounter_with_Malnutrition_Risk_Screening_at_Risk_or_with_Hospital_Dietitian_Referral(context);
				bool? g_ = context.Operators.Contains<Encounter>(f_, NutritionCarePlan);

				return g_ ?? false;
			};
			if (b_())
			{
				return 0;
			}
			else if (c_())
			{
<<<<<<< HEAD
int? h_()
				{
bool i_()
=======
				int? h_				()
				{
					bool i_					()
>>>>>>> 3aa01216
					{
IEnumerable<Encounter> j_ = this.Encounter_with_Nutrition_Care_Plan(context);
bool? k_ = context.Operators.Contains<Encounter>(j_, NutritionCarePlan);

						return k_ ?? false;
					};
					if (i_())
					{
<<<<<<< HEAD
int? l_()
						{
bool m_()
=======
						int? l_						()
						{
							bool m_							()
>>>>>>> 3aa01216
							{
IEnumerable<Encounter> o_ = this.Encounter_with_Nutrition_Assessment_Not_or_Mildly_Malnourished(context);
bool? p_ = context.Operators.Contains<Encounter>(o_, NutritionCarePlan);

								return p_ ?? false;
							};
<<<<<<< HEAD
bool n_()
=======
							bool n_							()
>>>>>>> 3aa01216
							{
IEnumerable<Encounter> q_ = this.Encounter_with_Nutrition_Assessment_Status_Moderately_Or_Severely_Malnourished(context);
bool? r_ = context.Operators.Contains<Encounter>(q_, NutritionCarePlan);

								return r_ ?? false;
							};
							if (m_())
							{
								return 0;
							}
							else if (n_())
							{
								return 1;
							}
							else
							{
								return 0;
							}
						};

						return l_();
					}
					else
					{
						return 0;
					}
				};

				return h_();
			}
			else
			{
				return 0;
			}
		};

		return a_();
	}

	public int? Measure_Observation_TotalMalnutritionComponentsScore	(CqlContext context, Encounter QualifyingEncounter)
	{
		int? a_ = this.Measure_Observation_1(context, QualifyingEncounter);
		int? b_ = this.Measure_Observation_2(context, QualifyingEncounter);
		int? c_ = this.Measure_Observation_3(context, QualifyingEncounter);
		int? d_ = this.Measure_Observation_4(context, QualifyingEncounter);
		int?[] e_ = [
			a_,
			b_,
			c_,
			d_,
		];
		int? f_ = context.Operators.Sum(e_ as IEnumerable<int?>);

		return f_;
	}

	public int? TotalMalnutritionCompositeScore_Eligible_Denominators	(CqlContext context, Encounter QualifyingEncounter)
	{
		int? a_		()
		{
			bool b_			()
			{
				IEnumerable<Encounter> d_ = this.Encounter_with_Malnutrition_Risk_Screening_or_with_Hospital_Dietitian_Referral(context);
				bool? e_ = context.Operators.Contains<Encounter>(d_, QualifyingEncounter);
				IEnumerable<Encounter> f_ = this.Encounter_with_Malnutrition_Risk_Screening_Not_at_Risk(context);
				bool? g_ = context.Operators.Contains<Encounter>(f_, QualifyingEncounter);
				bool? h_ = context.Operators.And(e_, g_);
				IEnumerable<Encounter> i_ = this.Encounter_with_Hospital_Dietitian_Referral(context);
				bool? j_ = context.Operators.Contains<Encounter>(i_, QualifyingEncounter);
				bool? k_ = context.Operators.Not(j_);
				bool? l_ = context.Operators.And(h_, k_);

				return l_ ?? false;
			};
			bool c_			()
			{
				IEnumerable<Encounter> m_ = this.Encounter_with_Malnutrition_Risk_Screening_or_with_Hospital_Dietitian_Referral(context);
				bool? n_ = context.Operators.Contains<Encounter>(m_, QualifyingEncounter);
				IEnumerable<Encounter> o_ = this.Encounter_with_Malnutrition_Risk_Screening_at_Risk(context);
				bool? p_ = context.Operators.Contains<Encounter>(o_, QualifyingEncounter);
				bool? q_ = context.Operators.And(n_, p_);
				IEnumerable<Encounter> r_ = this.Encounter_with_Hospital_Dietitian_Referral(context);
				bool? s_ = context.Operators.Contains<Encounter>(r_, QualifyingEncounter);
				bool? t_ = context.Operators.Or(q_, s_);
				IEnumerable<Encounter> u_ = this.Encounter_with_Nutrition_Assessment_Not_or_Mildly_Malnourished(context);
				bool? v_ = context.Operators.Contains<Encounter>(u_, QualifyingEncounter);
				bool? w_ = context.Operators.And(t_, v_);
				IEnumerable<Encounter> x_ = this.Encounter_with_Nutrition_Assessment_and_Identified_Status(context);
				bool? y_ = context.Operators.Contains<Encounter>(x_, QualifyingEncounter);
				bool? z_ = context.Operators.Not(y_);
				bool? aa_ = context.Operators.Or(w_, z_);

				return aa_ ?? false;
			};
			if (b_())
			{
				return 1;
			}
			else if (c_())
			{
				return 2;
			}
			else
			{
				return 4;
			}
		};

		return a_();
	}

	public decimal? Measure_Observation_TotalMalnutritionCompositeScore_as_Percentage	(CqlContext context, Encounter QualifyingEncounter)
	{
		decimal? a_ = context.Operators.ConvertIntegerToDecimal(100);
		int? b_ = this.Measure_Observation_TotalMalnutritionComponentsScore(context, QualifyingEncounter);
		decimal? c_ = context.Operators.ConvertIntegerToDecimal(b_);
		int? d_ = this.TotalMalnutritionCompositeScore_Eligible_Denominators(context, QualifyingEncounter);
		decimal? e_ = context.Operators.ConvertIntegerToDecimal(d_);
		decimal? f_ = context.Operators.Divide(c_, e_);
		decimal? g_ = context.Operators.Multiply(a_, f_);

		return g_;
	}

}<|MERGE_RESOLUTION|>--- conflicted
+++ resolved
@@ -174,11 +174,7 @@
 
 
     [CqlDeclaration("SDE Ethnicity")]
-<<<<<<< HEAD
 	public (CqlTupleMetadata, IEnumerable<CqlCode> codes, string display)? SDE_Ethnicity	(CqlContext context)
-=======
-	public (IEnumerable<CqlCode> codes, string display)? SDE_Ethnicity	(CqlContext context)
->>>>>>> 3aa01216
 	{
 		(CqlTupleMetadata, IEnumerable<CqlCode> codes, string display)? a_ = SupplementalDataElements_3_4_000.Instance.SDE_Ethnicity(context);
 
@@ -187,11 +183,7 @@
 
 
     [CqlDeclaration("SDE Payer Type")]
-<<<<<<< HEAD
 	public IEnumerable<(CqlTupleMetadata, CqlConcept code, CqlInterval<CqlDateTime> period)?> SDE_Payer_Type	(CqlContext context)
-=======
-	public IEnumerable<(CqlConcept code, CqlInterval<CqlDateTime> period)?> SDE_Payer_Type	(CqlContext context)
->>>>>>> 3aa01216
 	{
 		IEnumerable<(CqlTupleMetadata, CqlConcept code, CqlInterval<CqlDateTime> period)?> a_ = SupplementalDataElements_3_4_000.Instance.SDE_Payer(context);
 
@@ -200,11 +192,7 @@
 
 
     [CqlDeclaration("SDE Race")]
-<<<<<<< HEAD
 	public (CqlTupleMetadata, IEnumerable<CqlCode> codes, string display)? SDE_Race	(CqlContext context)
-=======
-	public (IEnumerable<CqlCode> codes, string display)? SDE_Race	(CqlContext context)
->>>>>>> 3aa01216
 	{
 		(CqlTupleMetadata, IEnumerable<CqlCode> codes, string display)? a_ = SupplementalDataElements_3_4_000.Instance.SDE_Race(context);
 
@@ -289,23 +277,14 @@
 		CqlValueSet b_ = this.Hospital_Dietitian_Referral(context);
 		IEnumerable<Procedure> c_ = context.Operators.Retrieve<Procedure>(new RetrieveParameters(default, b_, default, "http://hl7.org/fhir/us/qicore/StructureDefinition/qicore-procedure"));
 		IEnumerable<ValueTuple<Encounter, Procedure>> d_ = context.Operators.CrossJoin<Encounter, Procedure>(a_, c_);
-<<<<<<< HEAD
 		(CqlTupleMetadata, Encounter QualifyingEncounter, Procedure HospitalDietitianReferral)? e_		(ValueTuple<Encounter, Procedure> _valueTuple)
-=======
-		(Encounter QualifyingEncounter, Procedure HospitalDietitianReferral)? e_		(ValueTuple<Encounter, Procedure> _valueTuple)
->>>>>>> 3aa01216
 		{
 			(CqlTupleMetadata, Encounter QualifyingEncounter, Procedure HospitalDietitianReferral)? k_ = (default(CqlTupleMetadata), _valueTuple.Item1, _valueTuple.Item2);
 
 			return k_;
 		};
-<<<<<<< HEAD
 		IEnumerable<(CqlTupleMetadata, Encounter QualifyingEncounter, Procedure HospitalDietitianReferral)?> f_ = context.Operators.Select<ValueTuple<Encounter, Procedure>, (CqlTupleMetadata, Encounter QualifyingEncounter, Procedure HospitalDietitianReferral)?>(d_, e_);
 		bool? g_		((CqlTupleMetadata, Encounter QualifyingEncounter, Procedure HospitalDietitianReferral)? tuple_blodcpfeecjfnodfofhfzlqfa)
-=======
-		IEnumerable<(Encounter QualifyingEncounter, Procedure HospitalDietitianReferral)?> f_ = context.Operators.Select<ValueTuple<Encounter, Procedure>, (Encounter QualifyingEncounter, Procedure HospitalDietitianReferral)?>(d_, e_);
-		bool? g_		((Encounter QualifyingEncounter, Procedure HospitalDietitianReferral)? tuple_blodcpfeecjfnodfofhfzlqfa)
->>>>>>> 3aa01216
 		{
 			CodeableConcept l_ = tuple_blodcpfeecjfnodfofhfzlqfa?.HospitalDietitianReferral?.Code;
 			CqlConcept m_ = FHIRHelpers_4_3_000.Instance.ToConcept(context, l_);
@@ -330,13 +309,8 @@
 
 			return aa_;
 		};
-<<<<<<< HEAD
 		IEnumerable<(CqlTupleMetadata, Encounter QualifyingEncounter, Procedure HospitalDietitianReferral)?> h_ = context.Operators.Where<(CqlTupleMetadata, Encounter QualifyingEncounter, Procedure HospitalDietitianReferral)?>(f_, g_);
 		Encounter i_		((CqlTupleMetadata, Encounter QualifyingEncounter, Procedure HospitalDietitianReferral)? tuple_blodcpfeecjfnodfofhfzlqfa) => 
-=======
-		IEnumerable<(Encounter QualifyingEncounter, Procedure HospitalDietitianReferral)?> h_ = context.Operators.Where<(Encounter QualifyingEncounter, Procedure HospitalDietitianReferral)?>(f_, g_);
-		Encounter i_		((Encounter QualifyingEncounter, Procedure HospitalDietitianReferral)? tuple_blodcpfeecjfnodfofhfzlqfa) => 
->>>>>>> 3aa01216
 			tuple_blodcpfeecjfnodfofhfzlqfa?.QualifyingEncounter;
 		IEnumerable<Encounter> j_ = context.Operators.Select<(CqlTupleMetadata, Encounter QualifyingEncounter, Procedure HospitalDietitianReferral)?, Encounter>(h_, i_);
 
@@ -351,23 +325,14 @@
 		CqlValueSet b_ = this.Malnutrition_Risk_Screening(context);
 		IEnumerable<Observation> c_ = context.Operators.Retrieve<Observation>(new RetrieveParameters(default, b_, default, "http://hl7.org/fhir/us/qicore/StructureDefinition/qicore-observation"));
 		IEnumerable<ValueTuple<Encounter, Observation>> d_ = context.Operators.CrossJoin<Encounter, Observation>(a_, c_);
-<<<<<<< HEAD
 		(CqlTupleMetadata, Encounter QualifyingEncounter, Observation MalnutritionRiskScreening)? e_		(ValueTuple<Encounter, Observation> _valueTuple)
-=======
-		(Encounter QualifyingEncounter, Observation MalnutritionRiskScreening)? e_		(ValueTuple<Encounter, Observation> _valueTuple)
->>>>>>> 3aa01216
 		{
 			(CqlTupleMetadata, Encounter QualifyingEncounter, Observation MalnutritionRiskScreening)? k_ = (default(CqlTupleMetadata), _valueTuple.Item1, _valueTuple.Item2);
 
 			return k_;
 		};
-<<<<<<< HEAD
 		IEnumerable<(CqlTupleMetadata, Encounter QualifyingEncounter, Observation MalnutritionRiskScreening)?> f_ = context.Operators.Select<ValueTuple<Encounter, Observation>, (CqlTupleMetadata, Encounter QualifyingEncounter, Observation MalnutritionRiskScreening)?>(d_, e_);
 		bool? g_		((CqlTupleMetadata, Encounter QualifyingEncounter, Observation MalnutritionRiskScreening)? tuple_bejjtwegpxjsnajsodybefddb)
-=======
-		IEnumerable<(Encounter QualifyingEncounter, Observation MalnutritionRiskScreening)?> f_ = context.Operators.Select<ValueTuple<Encounter, Observation>, (Encounter QualifyingEncounter, Observation MalnutritionRiskScreening)?>(d_, e_);
-		bool? g_		((Encounter QualifyingEncounter, Observation MalnutritionRiskScreening)? tuple_bejjtwegpxjsnajsodybefddb)
->>>>>>> 3aa01216
 		{
 			CodeableConcept l_ = tuple_bejjtwegpxjsnajsodybefddb?.MalnutritionRiskScreening?.Code;
 			CqlConcept m_ = FHIRHelpers_4_3_000.Instance.ToConcept(context, l_);
@@ -402,13 +367,8 @@
 
 			return al_;
 		};
-<<<<<<< HEAD
 		IEnumerable<(CqlTupleMetadata, Encounter QualifyingEncounter, Observation MalnutritionRiskScreening)?> h_ = context.Operators.Where<(CqlTupleMetadata, Encounter QualifyingEncounter, Observation MalnutritionRiskScreening)?>(f_, g_);
 		Encounter i_		((CqlTupleMetadata, Encounter QualifyingEncounter, Observation MalnutritionRiskScreening)? tuple_bejjtwegpxjsnajsodybefddb) => 
-=======
-		IEnumerable<(Encounter QualifyingEncounter, Observation MalnutritionRiskScreening)?> h_ = context.Operators.Where<(Encounter QualifyingEncounter, Observation MalnutritionRiskScreening)?>(f_, g_);
-		Encounter i_		((Encounter QualifyingEncounter, Observation MalnutritionRiskScreening)? tuple_bejjtwegpxjsnajsodybefddb) => 
->>>>>>> 3aa01216
 			tuple_bejjtwegpxjsnajsodybefddb?.QualifyingEncounter;
 		IEnumerable<Encounter> j_ = context.Operators.Select<(CqlTupleMetadata, Encounter QualifyingEncounter, Observation MalnutritionRiskScreening)?, Encounter>(h_, i_);
 
@@ -446,23 +406,14 @@
 		CqlValueSet b_ = this.Malnutrition_Risk_Screening(context);
 		IEnumerable<Observation> c_ = context.Operators.Retrieve<Observation>(new RetrieveParameters(default, b_, default, "http://hl7.org/fhir/us/qicore/StructureDefinition/qicore-observation"));
 		IEnumerable<ValueTuple<Encounter, Observation>> d_ = context.Operators.CrossJoin<Encounter, Observation>(a_, c_);
-<<<<<<< HEAD
 		(CqlTupleMetadata, Encounter QualifyingEncounter, Observation MalnutritionRiskScreening)? e_		(ValueTuple<Encounter, Observation> _valueTuple)
-=======
-		(Encounter QualifyingEncounter, Observation MalnutritionRiskScreening)? e_		(ValueTuple<Encounter, Observation> _valueTuple)
->>>>>>> 3aa01216
 		{
 			(CqlTupleMetadata, Encounter QualifyingEncounter, Observation MalnutritionRiskScreening)? k_ = (default(CqlTupleMetadata), _valueTuple.Item1, _valueTuple.Item2);
 
 			return k_;
 		};
-<<<<<<< HEAD
 		IEnumerable<(CqlTupleMetadata, Encounter QualifyingEncounter, Observation MalnutritionRiskScreening)?> f_ = context.Operators.Select<ValueTuple<Encounter, Observation>, (CqlTupleMetadata, Encounter QualifyingEncounter, Observation MalnutritionRiskScreening)?>(d_, e_);
 		bool? g_		((CqlTupleMetadata, Encounter QualifyingEncounter, Observation MalnutritionRiskScreening)? tuple_bejjtwegpxjsnajsodybefddb)
-=======
-		IEnumerable<(Encounter QualifyingEncounter, Observation MalnutritionRiskScreening)?> f_ = context.Operators.Select<ValueTuple<Encounter, Observation>, (Encounter QualifyingEncounter, Observation MalnutritionRiskScreening)?>(d_, e_);
-		bool? g_		((Encounter QualifyingEncounter, Observation MalnutritionRiskScreening)? tuple_bejjtwegpxjsnajsodybefddb)
->>>>>>> 3aa01216
 		{
 			CodeableConcept l_ = tuple_bejjtwegpxjsnajsodybefddb?.MalnutritionRiskScreening?.Code;
 			CqlConcept m_ = FHIRHelpers_4_3_000.Instance.ToConcept(context, l_);
@@ -493,13 +444,8 @@
 
 			return ag_;
 		};
-<<<<<<< HEAD
 		IEnumerable<(CqlTupleMetadata, Encounter QualifyingEncounter, Observation MalnutritionRiskScreening)?> h_ = context.Operators.Where<(CqlTupleMetadata, Encounter QualifyingEncounter, Observation MalnutritionRiskScreening)?>(f_, g_);
 		Encounter i_		((CqlTupleMetadata, Encounter QualifyingEncounter, Observation MalnutritionRiskScreening)? tuple_bejjtwegpxjsnajsodybefddb) => 
-=======
-		IEnumerable<(Encounter QualifyingEncounter, Observation MalnutritionRiskScreening)?> h_ = context.Operators.Where<(Encounter QualifyingEncounter, Observation MalnutritionRiskScreening)?>(f_, g_);
-		Encounter i_		((Encounter QualifyingEncounter, Observation MalnutritionRiskScreening)? tuple_bejjtwegpxjsnajsodybefddb) => 
->>>>>>> 3aa01216
 			tuple_bejjtwegpxjsnajsodybefddb?.QualifyingEncounter;
 		IEnumerable<Encounter> j_ = context.Operators.Select<(CqlTupleMetadata, Encounter QualifyingEncounter, Observation MalnutritionRiskScreening)?, Encounter>(h_, i_);
 
@@ -538,23 +484,14 @@
 		CqlValueSet b_ = this.Malnutrition_Risk_Screening(context);
 		IEnumerable<Observation> c_ = context.Operators.Retrieve<Observation>(new RetrieveParameters(default, b_, default, "http://hl7.org/fhir/us/qicore/StructureDefinition/qicore-observation"));
 		IEnumerable<ValueTuple<Encounter, Observation>> d_ = context.Operators.CrossJoin<Encounter, Observation>(a_, c_);
-<<<<<<< HEAD
 		(CqlTupleMetadata, Encounter QualifyingEncounter, Observation MalnutritionRiskScreening)? e_		(ValueTuple<Encounter, Observation> _valueTuple)
-=======
-		(Encounter QualifyingEncounter, Observation MalnutritionRiskScreening)? e_		(ValueTuple<Encounter, Observation> _valueTuple)
->>>>>>> 3aa01216
 		{
 			(CqlTupleMetadata, Encounter QualifyingEncounter, Observation MalnutritionRiskScreening)? k_ = (default(CqlTupleMetadata), _valueTuple.Item1, _valueTuple.Item2);
 
 			return k_;
 		};
-<<<<<<< HEAD
 		IEnumerable<(CqlTupleMetadata, Encounter QualifyingEncounter, Observation MalnutritionRiskScreening)?> f_ = context.Operators.Select<ValueTuple<Encounter, Observation>, (CqlTupleMetadata, Encounter QualifyingEncounter, Observation MalnutritionRiskScreening)?>(d_, e_);
 		bool? g_		((CqlTupleMetadata, Encounter QualifyingEncounter, Observation MalnutritionRiskScreening)? tuple_bejjtwegpxjsnajsodybefddb)
-=======
-		IEnumerable<(Encounter QualifyingEncounter, Observation MalnutritionRiskScreening)?> f_ = context.Operators.Select<ValueTuple<Encounter, Observation>, (Encounter QualifyingEncounter, Observation MalnutritionRiskScreening)?>(d_, e_);
-		bool? g_		((Encounter QualifyingEncounter, Observation MalnutritionRiskScreening)? tuple_bejjtwegpxjsnajsodybefddb)
->>>>>>> 3aa01216
 		{
 			CodeableConcept l_ = tuple_bejjtwegpxjsnajsodybefddb?.MalnutritionRiskScreening?.Code;
 			CqlConcept m_ = FHIRHelpers_4_3_000.Instance.ToConcept(context, l_);
@@ -585,13 +522,8 @@
 
 			return ag_;
 		};
-<<<<<<< HEAD
 		IEnumerable<(CqlTupleMetadata, Encounter QualifyingEncounter, Observation MalnutritionRiskScreening)?> h_ = context.Operators.Where<(CqlTupleMetadata, Encounter QualifyingEncounter, Observation MalnutritionRiskScreening)?>(f_, g_);
 		Encounter i_		((CqlTupleMetadata, Encounter QualifyingEncounter, Observation MalnutritionRiskScreening)? tuple_bejjtwegpxjsnajsodybefddb) => 
-=======
-		IEnumerable<(Encounter QualifyingEncounter, Observation MalnutritionRiskScreening)?> h_ = context.Operators.Where<(Encounter QualifyingEncounter, Observation MalnutritionRiskScreening)?>(f_, g_);
-		Encounter i_		((Encounter QualifyingEncounter, Observation MalnutritionRiskScreening)? tuple_bejjtwegpxjsnajsodybefddb) => 
->>>>>>> 3aa01216
 			tuple_bejjtwegpxjsnajsodybefddb?.QualifyingEncounter;
 		IEnumerable<Encounter> j_ = context.Operators.Select<(CqlTupleMetadata, Encounter QualifyingEncounter, Observation MalnutritionRiskScreening)?, Encounter>(h_, i_);
 
@@ -629,23 +561,14 @@
 		CqlValueSet b_ = this.Nutrition_Assessment(context);
 		IEnumerable<Observation> c_ = context.Operators.Retrieve<Observation>(new RetrieveParameters(default, b_, default, "http://hl7.org/fhir/us/qicore/StructureDefinition/qicore-observation"));
 		IEnumerable<ValueTuple<Encounter, Observation>> d_ = context.Operators.CrossJoin<Encounter, Observation>(a_, c_);
-<<<<<<< HEAD
 		(CqlTupleMetadata, Encounter QualifyingEncounter, Observation NutritionAssessment)? e_		(ValueTuple<Encounter, Observation> _valueTuple)
-=======
-		(Encounter QualifyingEncounter, Observation NutritionAssessment)? e_		(ValueTuple<Encounter, Observation> _valueTuple)
->>>>>>> 3aa01216
 		{
 			(CqlTupleMetadata, Encounter QualifyingEncounter, Observation NutritionAssessment)? k_ = (default(CqlTupleMetadata), _valueTuple.Item1, _valueTuple.Item2);
 
 			return k_;
 		};
-<<<<<<< HEAD
 		IEnumerable<(CqlTupleMetadata, Encounter QualifyingEncounter, Observation NutritionAssessment)?> f_ = context.Operators.Select<ValueTuple<Encounter, Observation>, (CqlTupleMetadata, Encounter QualifyingEncounter, Observation NutritionAssessment)?>(d_, e_);
 		bool? g_		((CqlTupleMetadata, Encounter QualifyingEncounter, Observation NutritionAssessment)? tuple_hhhypfjvjujitmizocefugcne)
-=======
-		IEnumerable<(Encounter QualifyingEncounter, Observation NutritionAssessment)?> f_ = context.Operators.Select<ValueTuple<Encounter, Observation>, (Encounter QualifyingEncounter, Observation NutritionAssessment)?>(d_, e_);
-		bool? g_		((Encounter QualifyingEncounter, Observation NutritionAssessment)? tuple_hhhypfjvjujitmizocefugcne)
->>>>>>> 3aa01216
 		{
 			CodeableConcept l_ = tuple_hhhypfjvjujitmizocefugcne?.NutritionAssessment?.Code;
 			CqlConcept m_ = FHIRHelpers_4_3_000.Instance.ToConcept(context, l_);
@@ -684,13 +607,8 @@
 
 			return aq_;
 		};
-<<<<<<< HEAD
 		IEnumerable<(CqlTupleMetadata, Encounter QualifyingEncounter, Observation NutritionAssessment)?> h_ = context.Operators.Where<(CqlTupleMetadata, Encounter QualifyingEncounter, Observation NutritionAssessment)?>(f_, g_);
 		Encounter i_		((CqlTupleMetadata, Encounter QualifyingEncounter, Observation NutritionAssessment)? tuple_hhhypfjvjujitmizocefugcne) => 
-=======
-		IEnumerable<(Encounter QualifyingEncounter, Observation NutritionAssessment)?> h_ = context.Operators.Where<(Encounter QualifyingEncounter, Observation NutritionAssessment)?>(f_, g_);
-		Encounter i_		((Encounter QualifyingEncounter, Observation NutritionAssessment)? tuple_hhhypfjvjujitmizocefugcne) => 
->>>>>>> 3aa01216
 			tuple_hhhypfjvjujitmizocefugcne?.QualifyingEncounter;
 		IEnumerable<Encounter> j_ = context.Operators.Select<(CqlTupleMetadata, Encounter QualifyingEncounter, Observation NutritionAssessment)?, Encounter>(h_, i_);
 
@@ -705,23 +623,14 @@
 		CqlValueSet b_ = this.Nutrition_Assessment(context);
 		IEnumerable<Observation> c_ = context.Operators.Retrieve<Observation>(new RetrieveParameters(default, b_, default, "http://hl7.org/fhir/us/qicore/StructureDefinition/qicore-observation"));
 		IEnumerable<ValueTuple<Encounter, Observation>> d_ = context.Operators.CrossJoin<Encounter, Observation>(a_, c_);
-<<<<<<< HEAD
 		(CqlTupleMetadata, Encounter QualifyingEncounter, Observation NutritionAssessment)? e_		(ValueTuple<Encounter, Observation> _valueTuple)
-=======
-		(Encounter QualifyingEncounter, Observation NutritionAssessment)? e_		(ValueTuple<Encounter, Observation> _valueTuple)
->>>>>>> 3aa01216
 		{
 			(CqlTupleMetadata, Encounter QualifyingEncounter, Observation NutritionAssessment)? k_ = (default(CqlTupleMetadata), _valueTuple.Item1, _valueTuple.Item2);
 
 			return k_;
 		};
-<<<<<<< HEAD
 		IEnumerable<(CqlTupleMetadata, Encounter QualifyingEncounter, Observation NutritionAssessment)?> f_ = context.Operators.Select<ValueTuple<Encounter, Observation>, (CqlTupleMetadata, Encounter QualifyingEncounter, Observation NutritionAssessment)?>(d_, e_);
 		bool? g_		((CqlTupleMetadata, Encounter QualifyingEncounter, Observation NutritionAssessment)? tuple_hhhypfjvjujitmizocefugcne)
-=======
-		IEnumerable<(Encounter QualifyingEncounter, Observation NutritionAssessment)?> f_ = context.Operators.Select<ValueTuple<Encounter, Observation>, (Encounter QualifyingEncounter, Observation NutritionAssessment)?>(d_, e_);
-		bool? g_		((Encounter QualifyingEncounter, Observation NutritionAssessment)? tuple_hhhypfjvjujitmizocefugcne)
->>>>>>> 3aa01216
 		{
 			CodeableConcept l_ = tuple_hhhypfjvjujitmizocefugcne?.NutritionAssessment?.Code;
 			CqlConcept m_ = FHIRHelpers_4_3_000.Instance.ToConcept(context, l_);
@@ -756,13 +665,8 @@
 
 			return al_;
 		};
-<<<<<<< HEAD
 		IEnumerable<(CqlTupleMetadata, Encounter QualifyingEncounter, Observation NutritionAssessment)?> h_ = context.Operators.Where<(CqlTupleMetadata, Encounter QualifyingEncounter, Observation NutritionAssessment)?>(f_, g_);
 		Encounter i_		((CqlTupleMetadata, Encounter QualifyingEncounter, Observation NutritionAssessment)? tuple_hhhypfjvjujitmizocefugcne) => 
-=======
-		IEnumerable<(Encounter QualifyingEncounter, Observation NutritionAssessment)?> h_ = context.Operators.Where<(Encounter QualifyingEncounter, Observation NutritionAssessment)?>(f_, g_);
-		Encounter i_		((Encounter QualifyingEncounter, Observation NutritionAssessment)? tuple_hhhypfjvjujitmizocefugcne) => 
->>>>>>> 3aa01216
 			tuple_hhhypfjvjujitmizocefugcne?.QualifyingEncounter;
 		IEnumerable<Encounter> j_ = context.Operators.Select<(CqlTupleMetadata, Encounter QualifyingEncounter, Observation NutritionAssessment)?, Encounter>(h_, i_);
 
@@ -777,23 +681,14 @@
 		CqlValueSet b_ = this.Nutrition_Assessment(context);
 		IEnumerable<Observation> c_ = context.Operators.Retrieve<Observation>(new RetrieveParameters(default, b_, default, "http://hl7.org/fhir/us/qicore/StructureDefinition/qicore-observation"));
 		IEnumerable<ValueTuple<Encounter, Observation>> d_ = context.Operators.CrossJoin<Encounter, Observation>(a_, c_);
-<<<<<<< HEAD
 		(CqlTupleMetadata, Encounter QualifyingEncounter, Observation NutritionAssessment)? e_		(ValueTuple<Encounter, Observation> _valueTuple)
-=======
-		(Encounter QualifyingEncounter, Observation NutritionAssessment)? e_		(ValueTuple<Encounter, Observation> _valueTuple)
->>>>>>> 3aa01216
 		{
 			(CqlTupleMetadata, Encounter QualifyingEncounter, Observation NutritionAssessment)? k_ = (default(CqlTupleMetadata), _valueTuple.Item1, _valueTuple.Item2);
 
 			return k_;
 		};
-<<<<<<< HEAD
 		IEnumerable<(CqlTupleMetadata, Encounter QualifyingEncounter, Observation NutritionAssessment)?> f_ = context.Operators.Select<ValueTuple<Encounter, Observation>, (CqlTupleMetadata, Encounter QualifyingEncounter, Observation NutritionAssessment)?>(d_, e_);
 		bool? g_		((CqlTupleMetadata, Encounter QualifyingEncounter, Observation NutritionAssessment)? tuple_hhhypfjvjujitmizocefugcne)
-=======
-		IEnumerable<(Encounter QualifyingEncounter, Observation NutritionAssessment)?> f_ = context.Operators.Select<ValueTuple<Encounter, Observation>, (Encounter QualifyingEncounter, Observation NutritionAssessment)?>(d_, e_);
-		bool? g_		((Encounter QualifyingEncounter, Observation NutritionAssessment)? tuple_hhhypfjvjujitmizocefugcne)
->>>>>>> 3aa01216
 		{
 			CodeableConcept l_ = tuple_hhhypfjvjujitmizocefugcne?.NutritionAssessment?.Code;
 			CqlConcept m_ = FHIRHelpers_4_3_000.Instance.ToConcept(context, l_);
@@ -824,13 +719,8 @@
 
 			return ag_;
 		};
-<<<<<<< HEAD
 		IEnumerable<(CqlTupleMetadata, Encounter QualifyingEncounter, Observation NutritionAssessment)?> h_ = context.Operators.Where<(CqlTupleMetadata, Encounter QualifyingEncounter, Observation NutritionAssessment)?>(f_, g_);
 		Encounter i_		((CqlTupleMetadata, Encounter QualifyingEncounter, Observation NutritionAssessment)? tuple_hhhypfjvjujitmizocefugcne) => 
-=======
-		IEnumerable<(Encounter QualifyingEncounter, Observation NutritionAssessment)?> h_ = context.Operators.Where<(Encounter QualifyingEncounter, Observation NutritionAssessment)?>(f_, g_);
-		Encounter i_		((Encounter QualifyingEncounter, Observation NutritionAssessment)? tuple_hhhypfjvjujitmizocefugcne) => 
->>>>>>> 3aa01216
 			tuple_hhhypfjvjujitmizocefugcne?.QualifyingEncounter;
 		IEnumerable<Encounter> j_ = context.Operators.Select<(CqlTupleMetadata, Encounter QualifyingEncounter, Observation NutritionAssessment)?, Encounter>(h_, i_);
 
@@ -845,23 +735,14 @@
 		CqlValueSet b_ = this.Malnutrition_Diagnosis(context);
 		IEnumerable<Condition> c_ = context.Operators.Retrieve<Condition>(new RetrieveParameters(default, b_, default, "http://hl7.org/fhir/us/qicore/StructureDefinition/qicore-condition"));
 		IEnumerable<ValueTuple<Encounter, Condition>> d_ = context.Operators.CrossJoin<Encounter, Condition>(a_, c_);
-<<<<<<< HEAD
 		(CqlTupleMetadata, Encounter QualifyingEncounter, Condition MalnutritionDiagnosis)? e_		(ValueTuple<Encounter, Condition> _valueTuple)
-=======
-		(Encounter QualifyingEncounter, Condition MalnutritionDiagnosis)? e_		(ValueTuple<Encounter, Condition> _valueTuple)
->>>>>>> 3aa01216
 		{
 			(CqlTupleMetadata, Encounter QualifyingEncounter, Condition MalnutritionDiagnosis)? k_ = (default(CqlTupleMetadata), _valueTuple.Item1, _valueTuple.Item2);
 
 			return k_;
 		};
-<<<<<<< HEAD
 		IEnumerable<(CqlTupleMetadata, Encounter QualifyingEncounter, Condition MalnutritionDiagnosis)?> f_ = context.Operators.Select<ValueTuple<Encounter, Condition>, (CqlTupleMetadata, Encounter QualifyingEncounter, Condition MalnutritionDiagnosis)?>(d_, e_);
 		bool? g_		((CqlTupleMetadata, Encounter QualifyingEncounter, Condition MalnutritionDiagnosis)? tuple_gsigyornrkjgexbhejviwntmn)
-=======
-		IEnumerable<(Encounter QualifyingEncounter, Condition MalnutritionDiagnosis)?> f_ = context.Operators.Select<ValueTuple<Encounter, Condition>, (Encounter QualifyingEncounter, Condition MalnutritionDiagnosis)?>(d_, e_);
-		bool? g_		((Encounter QualifyingEncounter, Condition MalnutritionDiagnosis)? tuple_gsigyornrkjgexbhejviwntmn)
->>>>>>> 3aa01216
 		{
 			CodeableConcept l_ = tuple_gsigyornrkjgexbhejviwntmn?.MalnutritionDiagnosis?.Code;
 			CqlConcept m_ = FHIRHelpers_4_3_000.Instance.ToConcept(context, l_);
@@ -875,13 +756,8 @@
 
 			return t_;
 		};
-<<<<<<< HEAD
 		IEnumerable<(CqlTupleMetadata, Encounter QualifyingEncounter, Condition MalnutritionDiagnosis)?> h_ = context.Operators.Where<(CqlTupleMetadata, Encounter QualifyingEncounter, Condition MalnutritionDiagnosis)?>(f_, g_);
 		Encounter i_		((CqlTupleMetadata, Encounter QualifyingEncounter, Condition MalnutritionDiagnosis)? tuple_gsigyornrkjgexbhejviwntmn) => 
-=======
-		IEnumerable<(Encounter QualifyingEncounter, Condition MalnutritionDiagnosis)?> h_ = context.Operators.Where<(Encounter QualifyingEncounter, Condition MalnutritionDiagnosis)?>(f_, g_);
-		Encounter i_		((Encounter QualifyingEncounter, Condition MalnutritionDiagnosis)? tuple_gsigyornrkjgexbhejviwntmn) => 
->>>>>>> 3aa01216
 			tuple_gsigyornrkjgexbhejviwntmn?.QualifyingEncounter;
 		IEnumerable<Encounter> j_ = context.Operators.Select<(CqlTupleMetadata, Encounter QualifyingEncounter, Condition MalnutritionDiagnosis)?, Encounter>(h_, i_);
 
@@ -896,23 +772,14 @@
 		CqlValueSet b_ = this.Nutrition_Care_Plan(context);
 		IEnumerable<Procedure> c_ = context.Operators.Retrieve<Procedure>(new RetrieveParameters(default, b_, default, "http://hl7.org/fhir/us/qicore/StructureDefinition/qicore-procedure"));
 		IEnumerable<ValueTuple<Encounter, Procedure>> d_ = context.Operators.CrossJoin<Encounter, Procedure>(a_, c_);
-<<<<<<< HEAD
 		(CqlTupleMetadata, Encounter QualifyingEncounter, Procedure NutritionCarePlan)? e_		(ValueTuple<Encounter, Procedure> _valueTuple)
-=======
-		(Encounter QualifyingEncounter, Procedure NutritionCarePlan)? e_		(ValueTuple<Encounter, Procedure> _valueTuple)
->>>>>>> 3aa01216
 		{
 			(CqlTupleMetadata, Encounter QualifyingEncounter, Procedure NutritionCarePlan)? k_ = (default(CqlTupleMetadata), _valueTuple.Item1, _valueTuple.Item2);
 
 			return k_;
 		};
-<<<<<<< HEAD
 		IEnumerable<(CqlTupleMetadata, Encounter QualifyingEncounter, Procedure NutritionCarePlan)?> f_ = context.Operators.Select<ValueTuple<Encounter, Procedure>, (CqlTupleMetadata, Encounter QualifyingEncounter, Procedure NutritionCarePlan)?>(d_, e_);
 		bool? g_		((CqlTupleMetadata, Encounter QualifyingEncounter, Procedure NutritionCarePlan)? tuple_igutmwhaufjcwzmijcgjeysm)
-=======
-		IEnumerable<(Encounter QualifyingEncounter, Procedure NutritionCarePlan)?> f_ = context.Operators.Select<ValueTuple<Encounter, Procedure>, (Encounter QualifyingEncounter, Procedure NutritionCarePlan)?>(d_, e_);
-		bool? g_		((Encounter QualifyingEncounter, Procedure NutritionCarePlan)? tuple_igutmwhaufjcwzmijcgjeysm)
->>>>>>> 3aa01216
 		{
 			CodeableConcept l_ = tuple_igutmwhaufjcwzmijcgjeysm?.NutritionCarePlan?.Code;
 			CqlConcept m_ = FHIRHelpers_4_3_000.Instance.ToConcept(context, l_);
@@ -936,13 +803,8 @@
 
 			return aa_;
 		};
-<<<<<<< HEAD
 		IEnumerable<(CqlTupleMetadata, Encounter QualifyingEncounter, Procedure NutritionCarePlan)?> h_ = context.Operators.Where<(CqlTupleMetadata, Encounter QualifyingEncounter, Procedure NutritionCarePlan)?>(f_, g_);
 		Encounter i_		((CqlTupleMetadata, Encounter QualifyingEncounter, Procedure NutritionCarePlan)? tuple_igutmwhaufjcwzmijcgjeysm) => 
-=======
-		IEnumerable<(Encounter QualifyingEncounter, Procedure NutritionCarePlan)?> h_ = context.Operators.Where<(Encounter QualifyingEncounter, Procedure NutritionCarePlan)?>(f_, g_);
-		Encounter i_		((Encounter QualifyingEncounter, Procedure NutritionCarePlan)? tuple_igutmwhaufjcwzmijcgjeysm) => 
->>>>>>> 3aa01216
 			tuple_igutmwhaufjcwzmijcgjeysm?.QualifyingEncounter;
 		IEnumerable<Encounter> j_ = context.Operators.Select<(CqlTupleMetadata, Encounter QualifyingEncounter, Procedure NutritionCarePlan)?, Encounter>(h_, i_);
 
@@ -979,8 +841,8 @@
 			else if (c_())
 			{
 				return ((context.Operators.Contains<Encounter>(this.Encounter_with_Nutrition_Assessment_and_Identified_Status(context), NutritionAssessment)) ?? false
-	? 1
-	: 0);
+					? 1
+					: 0);
 			}
 			else
 			{
@@ -1015,46 +877,30 @@
 			}
 			else if (c_())
 			{
-<<<<<<< HEAD
-int? h_()
-				{
-bool i_()
-=======
 				int? h_				()
 				{
 					bool i_					()
->>>>>>> 3aa01216
 					{
-IEnumerable<Encounter> j_ = this.Encounter_with_Malnutrition_Diagnosis(context);
-bool? k_ = context.Operators.Contains<Encounter>(j_, MalnutritionDiagonsis);
+						IEnumerable<Encounter> j_ = this.Encounter_with_Malnutrition_Diagnosis(context);
+						bool? k_ = context.Operators.Contains<Encounter>(j_, MalnutritionDiagonsis);
 
 						return k_ ?? false;
 					};
 					if (i_())
 					{
-<<<<<<< HEAD
-int? l_()
-						{
-bool m_()
-=======
 						int? l_						()
 						{
 							bool m_							()
->>>>>>> 3aa01216
 							{
-IEnumerable<Encounter> o_ = this.Encounter_with_Nutrition_Assessment_Not_or_Mildly_Malnourished(context);
-bool? p_ = context.Operators.Contains<Encounter>(o_, MalnutritionDiagonsis);
+								IEnumerable<Encounter> o_ = this.Encounter_with_Nutrition_Assessment_Not_or_Mildly_Malnourished(context);
+								bool? p_ = context.Operators.Contains<Encounter>(o_, MalnutritionDiagonsis);
 
 								return p_ ?? false;
 							};
-<<<<<<< HEAD
-bool n_()
-=======
 							bool n_							()
->>>>>>> 3aa01216
 							{
-IEnumerable<Encounter> q_ = this.Encounter_with_Nutrition_Assessment_Status_Moderately_Or_Severely_Malnourished(context);
-bool? r_ = context.Operators.Contains<Encounter>(q_, MalnutritionDiagonsis);
+								IEnumerable<Encounter> q_ = this.Encounter_with_Nutrition_Assessment_Status_Moderately_Or_Severely_Malnourished(context);
+								bool? r_ = context.Operators.Contains<Encounter>(q_, MalnutritionDiagonsis);
 
 								return r_ ?? false;
 							};
@@ -1115,46 +961,30 @@
 			}
 			else if (c_())
 			{
-<<<<<<< HEAD
-int? h_()
-				{
-bool i_()
-=======
 				int? h_				()
 				{
 					bool i_					()
->>>>>>> 3aa01216
 					{
-IEnumerable<Encounter> j_ = this.Encounter_with_Nutrition_Care_Plan(context);
-bool? k_ = context.Operators.Contains<Encounter>(j_, NutritionCarePlan);
+						IEnumerable<Encounter> j_ = this.Encounter_with_Nutrition_Care_Plan(context);
+						bool? k_ = context.Operators.Contains<Encounter>(j_, NutritionCarePlan);
 
 						return k_ ?? false;
 					};
 					if (i_())
 					{
-<<<<<<< HEAD
-int? l_()
-						{
-bool m_()
-=======
 						int? l_						()
 						{
 							bool m_							()
->>>>>>> 3aa01216
 							{
-IEnumerable<Encounter> o_ = this.Encounter_with_Nutrition_Assessment_Not_or_Mildly_Malnourished(context);
-bool? p_ = context.Operators.Contains<Encounter>(o_, NutritionCarePlan);
+								IEnumerable<Encounter> o_ = this.Encounter_with_Nutrition_Assessment_Not_or_Mildly_Malnourished(context);
+								bool? p_ = context.Operators.Contains<Encounter>(o_, NutritionCarePlan);
 
 								return p_ ?? false;
 							};
-<<<<<<< HEAD
-bool n_()
-=======
 							bool n_							()
->>>>>>> 3aa01216
 							{
-IEnumerable<Encounter> q_ = this.Encounter_with_Nutrition_Assessment_Status_Moderately_Or_Severely_Malnourished(context);
-bool? r_ = context.Operators.Contains<Encounter>(q_, NutritionCarePlan);
+								IEnumerable<Encounter> q_ = this.Encounter_with_Nutrition_Assessment_Status_Moderately_Or_Severely_Malnourished(context);
+								bool? r_ = context.Operators.Contains<Encounter>(q_, NutritionCarePlan);
 
 								return r_ ?? false;
 							};
