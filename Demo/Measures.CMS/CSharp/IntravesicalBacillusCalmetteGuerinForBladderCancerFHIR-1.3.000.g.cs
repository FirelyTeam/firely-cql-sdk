--- conflicted
+++ resolved
@@ -569,13 +569,8 @@
 					return az_;
 				};
 				IEnumerable<Extension> q_ = context.Operators.Where<Extension>((IEnumerable<Extension>)(BCGNotGiven is DomainResource
-<<<<<<< HEAD
-	? (BCGNotGiven as DomainResource).Extension
-	: default), p_);
-=======
 						? (BCGNotGiven as DomainResource).Extension
 						: default), p_);
->>>>>>> 3aa01216
 				DataType r_				(Extension @this)
 				{
 					DataType ba_ = @this?.Value;
@@ -611,13 +606,8 @@
 					return be_;
 				};
 				IEnumerable<Extension> ao_ = context.Operators.Where<Extension>((IEnumerable<Extension>)(BCGNotGiven is DomainResource
-<<<<<<< HEAD
-	? (BCGNotGiven as DomainResource).Extension
-	: default), an_);
-=======
 						? (BCGNotGiven as DomainResource).Extension
 						: default), an_);
->>>>>>> 3aa01216
 				DataType ap_				(Extension @this)
 				{
 					DataType bf_ = @this?.Value;
@@ -766,11 +756,7 @@
 
 
     [CqlDeclaration("SDE Ethnicity")]
-<<<<<<< HEAD
 	public (CqlTupleMetadata, IEnumerable<CqlCode> codes, string display)? SDE_Ethnicity	(CqlContext context)
-=======
-	public (IEnumerable<CqlCode> codes, string display)? SDE_Ethnicity	(CqlContext context)
->>>>>>> 3aa01216
 	{
 		(CqlTupleMetadata, IEnumerable<CqlCode> codes, string display)? a_ = SupplementalDataElements_3_4_000.Instance.SDE_Ethnicity(context);
 
@@ -779,11 +765,7 @@
 
 
     [CqlDeclaration("SDE Payer")]
-<<<<<<< HEAD
 	public IEnumerable<(CqlTupleMetadata, CqlConcept code, CqlInterval<CqlDateTime> period)?> SDE_Payer	(CqlContext context)
-=======
-	public IEnumerable<(CqlConcept code, CqlInterval<CqlDateTime> period)?> SDE_Payer	(CqlContext context)
->>>>>>> 3aa01216
 	{
 		IEnumerable<(CqlTupleMetadata, CqlConcept code, CqlInterval<CqlDateTime> period)?> a_ = SupplementalDataElements_3_4_000.Instance.SDE_Payer(context);
 
@@ -792,11 +774,7 @@
 
 
     [CqlDeclaration("SDE Race")]
-<<<<<<< HEAD
 	public (CqlTupleMetadata, IEnumerable<CqlCode> codes, string display)? SDE_Race	(CqlContext context)
-=======
-	public (IEnumerable<CqlCode> codes, string display)? SDE_Race	(CqlContext context)
->>>>>>> 3aa01216
 	{
 		(CqlTupleMetadata, IEnumerable<CqlCode> codes, string display)? a_ = SupplementalDataElements_3_4_000.Instance.SDE_Race(context);
 
@@ -1155,7 +1133,7 @@
 		{
 			if ((context.Operators.Not((bool?)(pointInTime is null))) ?? false)
 			{
-CqlInterval<CqlDateTime> b_ = context.Operators.Interval(pointInTime, pointInTime, true, true);
+				CqlInterval<CqlDateTime> b_ = context.Operators.Interval(pointInTime, pointInTime, true, true);
 
 				return b_;
 			}
