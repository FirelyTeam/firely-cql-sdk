--- conflicted
+++ resolved
@@ -90,11 +90,7 @@
 
 
     [CqlDeclaration("SDE Ethnicity")]
-<<<<<<< HEAD
-	public (CqlTupleMetadata, IEnumerable<CqlCode> codes, string display)? SDE_Ethnicity(CqlContext context)
-=======
-	public (IEnumerable<CqlCode> codes, string display)? SDE_Ethnicity	(CqlContext context)
->>>>>>> 3aa01216
+	public (CqlTupleMetadata, IEnumerable<CqlCode> codes, string display)? SDE_Ethnicity	(CqlContext context)
 	{
 		(CqlTupleMetadata, IEnumerable<CqlCode> codes, string display)? a_ = SupplementalDataElements_3_4_000.Instance.SDE_Ethnicity(context);
 
@@ -103,11 +99,7 @@
 
 
     [CqlDeclaration("SDE Payer")]
-<<<<<<< HEAD
-	public IEnumerable<(CqlTupleMetadata, CqlConcept code, CqlInterval<CqlDateTime> period)?> SDE_Payer(CqlContext context)
-=======
-	public IEnumerable<(CqlConcept code, CqlInterval<CqlDateTime> period)?> SDE_Payer	(CqlContext context)
->>>>>>> 3aa01216
+	public IEnumerable<(CqlTupleMetadata, CqlConcept code, CqlInterval<CqlDateTime> period)?> SDE_Payer	(CqlContext context)
 	{
 		IEnumerable<(CqlTupleMetadata, CqlConcept code, CqlInterval<CqlDateTime> period)?> a_ = SupplementalDataElements_3_4_000.Instance.SDE_Payer(context);
 
@@ -116,11 +108,7 @@
 
 
     [CqlDeclaration("SDE Race")]
-<<<<<<< HEAD
-	public (CqlTupleMetadata, IEnumerable<CqlCode> codes, string display)? SDE_Race(CqlContext context)
-=======
-	public (IEnumerable<CqlCode> codes, string display)? SDE_Race	(CqlContext context)
->>>>>>> 3aa01216
+	public (CqlTupleMetadata, IEnumerable<CqlCode> codes, string display)? SDE_Race	(CqlContext context)
 	{
 		(CqlTupleMetadata, IEnumerable<CqlCode> codes, string display)? a_ = SupplementalDataElements_3_4_000.Instance.SDE_Race(context);
 
@@ -273,22 +261,22 @@
 				};
 				if (n_())
 				{
-DataType z_ = FecalOccultResult?.Effective;
-object aa_ = FHIRHelpers_4_3_000.Instance.ToValue(context, z_);
+					DataType z_ = FecalOccultResult?.Effective;
+					object aa_ = FHIRHelpers_4_3_000.Instance.ToValue(context, z_);
 
 					return (aa_ as CqlDateTime) as object;
 				}
 				else if (o_())
 				{
-DataType ab_ = FecalOccultResult?.Effective;
-object ac_ = FHIRHelpers_4_3_000.Instance.ToValue(context, ab_);
+					DataType ab_ = FecalOccultResult?.Effective;
+					object ac_ = FHIRHelpers_4_3_000.Instance.ToValue(context, ab_);
 
 					return (ac_ as CqlInterval<CqlDateTime>) as object;
 				}
 				else if (p_())
 				{
-DataType ad_ = FecalOccultResult?.Effective;
-object ae_ = FHIRHelpers_4_3_000.Instance.ToValue(context, ad_);
+					DataType ad_ = FecalOccultResult?.Effective;
+					object ae_ = FHIRHelpers_4_3_000.Instance.ToValue(context, ad_);
 
 					return (ae_ as CqlDateTime) as object;
 				}
@@ -349,22 +337,22 @@
 				};
 				if (t_())
 				{
-DataType af_ = sDNATest?.Effective;
-object ag_ = FHIRHelpers_4_3_000.Instance.ToValue(context, af_);
+					DataType af_ = sDNATest?.Effective;
+					object ag_ = FHIRHelpers_4_3_000.Instance.ToValue(context, af_);
 
 					return (ag_ as CqlDateTime) as object;
 				}
 				else if (u_())
 				{
-DataType ah_ = sDNATest?.Effective;
-object ai_ = FHIRHelpers_4_3_000.Instance.ToValue(context, ah_);
+					DataType ah_ = sDNATest?.Effective;
+					object ai_ = FHIRHelpers_4_3_000.Instance.ToValue(context, ah_);
 
 					return (ai_ as CqlInterval<CqlDateTime>) as object;
 				}
 				else if (v_())
 				{
-DataType aj_ = sDNATest?.Effective;
-object ak_ = FHIRHelpers_4_3_000.Instance.ToValue(context, aj_);
+					DataType aj_ = sDNATest?.Effective;
+					object ak_ = FHIRHelpers_4_3_000.Instance.ToValue(context, aj_);
 
 					return (ak_ as CqlDateTime) as object;
 				}
