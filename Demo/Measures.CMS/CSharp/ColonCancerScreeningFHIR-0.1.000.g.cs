--- conflicted
+++ resolved
@@ -236,19 +236,11 @@
 		string c_ = b_.Value;
 		CqlDate d_ = context?.Operators.ConvertStringToDate(c_);
 		CqlInterval<CqlDateTime> e_ = this.Measurement_Period();
-<<<<<<< HEAD
 		CqlDateTime f_ = context?.Operators.End(e_);
 		CqlDate g_ = context?.Operators.DateFrom(f_);
-		int? h_ = context?.Operators.CalculateAgeAt(d_, g_, "year");
+		int? h_ = context?.Operators.CalculateAgeAt(d_, g_, null);
 		CqlInterval<int?> i_ = context?.Operators.Interval(46, 75, true, true);
 		bool? j_ = context?.Operators.In<int?>(h_, i_, null);
-=======
-		CqlDateTime f_ = context.Operators.End(e_);
-		CqlDate g_ = context.Operators.DateFrom(f_);
-		int? h_ = context.Operators.CalculateAgeAt(d_, g_, null);
-		CqlInterval<int?> i_ = context.Operators.Interval(46, 75, true, true);
-		bool? j_ = context.Operators.In<int?>(h_, i_, null);
->>>>>>> 54dd61a5
 		IEnumerable<Encounter> k_ = AdultOutpatientEncounters_4_8_000.Qualifying_Encounters();
 		bool? l_ = context?.Operators.Exists<Encounter>(k_);
 		bool? m_ = context?.Operators.And(j_, l_);
@@ -281,13 +273,8 @@
 			CqlInterval<CqlDateTime> f_ = QICoreCommon_2_0_000.ToPrevalenceInterval(ColorectalCancer);
 			CqlDateTime g_ = context?.Operators.Start(f_);
 			CqlInterval<CqlDateTime> h_ = this.Measurement_Period();
-<<<<<<< HEAD
 			CqlDateTime i_ = context?.Operators.End(h_);
-			bool? j_ = context?.Operators.SameOrBefore(g_, i_, "day");
-=======
-			CqlDateTime i_ = context.Operators.End(h_);
-			bool? j_ = context.Operators.SameOrBefore(g_, i_, null);
->>>>>>> 54dd61a5
+			bool? j_ = context?.Operators.SameOrBefore(g_, i_, null);
 
 			return j_;
 		};
@@ -312,13 +299,8 @@
 			CqlInterval<CqlDateTime> h_ = QICoreCommon_2_0_000.ToInterval(g_);
 			CqlDateTime i_ = context?.Operators.End(h_);
 			CqlInterval<CqlDateTime> j_ = this.Measurement_Period();
-<<<<<<< HEAD
 			CqlDateTime k_ = context?.Operators.End(j_);
-			bool? l_ = context?.Operators.SameOrBefore(i_, k_, "day");
-=======
-			CqlDateTime k_ = context.Operators.End(j_);
-			bool? l_ = context.Operators.SameOrBefore(i_, k_, null);
->>>>>>> 54dd61a5
+			bool? l_ = context?.Operators.SameOrBefore(i_, k_, null);
 
 			return l_;
 		};
@@ -418,13 +400,8 @@
 			};
 			CqlDateTime j_ = QICoreCommon_2_0_000.Latest(i_());
 			CqlInterval<CqlDateTime> k_ = this.Measurement_Period();
-<<<<<<< HEAD
-			bool? l_ = context?.Operators.In<CqlDateTime>(j_, k_, "day");
+			bool? l_ = context?.Operators.In<CqlDateTime>(j_, k_, null);
 			bool? m_ = context?.Operators.And(h_, l_);
-=======
-			bool? l_ = context.Operators.In<CqlDateTime>(j_, k_, null);
-			bool? m_ = context.Operators.And(h_, l_);
->>>>>>> 54dd61a5
 
 			return m_;
 		};
@@ -501,23 +478,13 @@
 			};
 			CqlDateTime j_ = QICoreCommon_2_0_000.Latest(i_());
 			CqlInterval<CqlDateTime> k_ = this.Measurement_Period();
-<<<<<<< HEAD
 			CqlDateTime l_ = context?.Operators.Start(k_);
 			CqlQuantity m_ = context?.Operators.Quantity(2m, "years");
 			CqlDateTime n_ = context?.Operators.Subtract(l_, m_);
 			CqlDateTime p_ = context?.Operators.End(k_);
 			CqlInterval<CqlDateTime> q_ = context?.Operators.Interval(n_, p_, true, true);
-			bool? r_ = context?.Operators.In<CqlDateTime>(j_, q_, "day");
+			bool? r_ = context?.Operators.In<CqlDateTime>(j_, q_, null);
 			bool? s_ = context?.Operators.And(h_, r_);
-=======
-			CqlDateTime l_ = context.Operators.Start(k_);
-			CqlQuantity m_ = context.Operators.Quantity(2m, "years");
-			CqlDateTime n_ = context.Operators.Subtract(l_, m_);
-			CqlDateTime p_ = context.Operators.End(k_);
-			CqlInterval<CqlDateTime> q_ = context.Operators.Interval(n_, p_, true, true);
-			bool? r_ = context.Operators.In<CqlDateTime>(j_, q_, null);
-			bool? s_ = context.Operators.And(h_, r_);
->>>>>>> 54dd61a5
 
 			return s_;
 		};
@@ -542,21 +509,12 @@
 			CqlInterval<CqlDateTime> h_ = QICoreCommon_2_0_000.ToInterval(g_);
 			CqlDateTime i_ = context?.Operators.End(h_);
 			CqlInterval<CqlDateTime> j_ = this.Measurement_Period();
-<<<<<<< HEAD
 			CqlDateTime k_ = context?.Operators.Start(j_);
 			CqlQuantity l_ = context?.Operators.Quantity(4m, "years");
 			CqlDateTime m_ = context?.Operators.Subtract(k_, l_);
 			CqlDateTime o_ = context?.Operators.End(j_);
 			CqlInterval<CqlDateTime> p_ = context?.Operators.Interval(m_, o_, true, true);
-			bool? q_ = context?.Operators.In<CqlDateTime>(i_, p_, "day");
-=======
-			CqlDateTime k_ = context.Operators.Start(j_);
-			CqlQuantity l_ = context.Operators.Quantity(4m, "years");
-			CqlDateTime m_ = context.Operators.Subtract(k_, l_);
-			CqlDateTime o_ = context.Operators.End(j_);
-			CqlInterval<CqlDateTime> p_ = context.Operators.Interval(m_, o_, true, true);
-			bool? q_ = context.Operators.In<CqlDateTime>(i_, p_, null);
->>>>>>> 54dd61a5
+			bool? q_ = context?.Operators.In<CqlDateTime>(i_, p_, null);
 
 			return q_;
 		};
@@ -581,21 +539,12 @@
 			CqlInterval<CqlDateTime> h_ = QICoreCommon_2_0_000.ToInterval(g_);
 			CqlDateTime i_ = context?.Operators.End(h_);
 			CqlInterval<CqlDateTime> j_ = this.Measurement_Period();
-<<<<<<< HEAD
 			CqlDateTime k_ = context?.Operators.Start(j_);
 			CqlQuantity l_ = context?.Operators.Quantity(4m, "years");
 			CqlDateTime m_ = context?.Operators.Subtract(k_, l_);
 			CqlDateTime o_ = context?.Operators.End(j_);
 			CqlInterval<CqlDateTime> p_ = context?.Operators.Interval(m_, o_, true, true);
-			bool? q_ = context?.Operators.In<CqlDateTime>(i_, p_, "day");
-=======
-			CqlDateTime k_ = context.Operators.Start(j_);
-			CqlQuantity l_ = context.Operators.Quantity(4m, "years");
-			CqlDateTime m_ = context.Operators.Subtract(k_, l_);
-			CqlDateTime o_ = context.Operators.End(j_);
-			CqlInterval<CqlDateTime> p_ = context.Operators.Interval(m_, o_, true, true);
-			bool? q_ = context.Operators.In<CqlDateTime>(i_, p_, null);
->>>>>>> 54dd61a5
+			bool? q_ = context?.Operators.In<CqlDateTime>(i_, p_, null);
 
 			return q_;
 		};
@@ -620,21 +569,12 @@
 			CqlInterval<CqlDateTime> h_ = QICoreCommon_2_0_000.ToInterval(g_);
 			CqlDateTime i_ = context?.Operators.End(h_);
 			CqlInterval<CqlDateTime> j_ = this.Measurement_Period();
-<<<<<<< HEAD
 			CqlDateTime k_ = context?.Operators.Start(j_);
 			CqlQuantity l_ = context?.Operators.Quantity(9m, "years");
 			CqlDateTime m_ = context?.Operators.Subtract(k_, l_);
 			CqlDateTime o_ = context?.Operators.End(j_);
 			CqlInterval<CqlDateTime> p_ = context?.Operators.Interval(m_, o_, true, true);
-			bool? q_ = context?.Operators.In<CqlDateTime>(i_, p_, "day");
-=======
-			CqlDateTime k_ = context.Operators.Start(j_);
-			CqlQuantity l_ = context.Operators.Quantity(9m, "years");
-			CqlDateTime m_ = context.Operators.Subtract(k_, l_);
-			CqlDateTime o_ = context.Operators.End(j_);
-			CqlInterval<CqlDateTime> p_ = context.Operators.Interval(m_, o_, true, true);
-			bool? q_ = context.Operators.In<CqlDateTime>(i_, p_, null);
->>>>>>> 54dd61a5
+			bool? q_ = context?.Operators.In<CqlDateTime>(i_, p_, null);
 
 			return q_;
 		};
@@ -678,19 +618,11 @@
 		string c_ = b_.Value;
 		CqlDate d_ = context?.Operators.ConvertStringToDate(c_);
 		CqlInterval<CqlDateTime> e_ = this.Measurement_Period();
-<<<<<<< HEAD
 		CqlDateTime f_ = context?.Operators.End(e_);
 		CqlDate g_ = context?.Operators.DateFrom(f_);
-		int? h_ = context?.Operators.CalculateAgeAt(d_, g_, "year");
+		int? h_ = context?.Operators.CalculateAgeAt(d_, g_, null);
 		CqlInterval<int?> i_ = context?.Operators.Interval(46, 49, true, true);
 		bool? j_ = context?.Operators.In<int?>(h_, i_, null);
-=======
-		CqlDateTime f_ = context.Operators.End(e_);
-		CqlDate g_ = context.Operators.DateFrom(f_);
-		int? h_ = context.Operators.CalculateAgeAt(d_, g_, null);
-		CqlInterval<int?> i_ = context.Operators.Interval(46, 49, true, true);
-		bool? j_ = context.Operators.In<int?>(h_, i_, null);
->>>>>>> 54dd61a5
 
 		return j_;
 	}
@@ -706,19 +638,11 @@
 		string c_ = b_.Value;
 		CqlDate d_ = context?.Operators.ConvertStringToDate(c_);
 		CqlInterval<CqlDateTime> e_ = this.Measurement_Period();
-<<<<<<< HEAD
 		CqlDateTime f_ = context?.Operators.End(e_);
 		CqlDate g_ = context?.Operators.DateFrom(f_);
-		int? h_ = context?.Operators.CalculateAgeAt(d_, g_, "year");
+		int? h_ = context?.Operators.CalculateAgeAt(d_, g_, null);
 		CqlInterval<int?> i_ = context?.Operators.Interval(50, 75, true, true);
 		bool? j_ = context?.Operators.In<int?>(h_, i_, null);
-=======
-		CqlDateTime f_ = context.Operators.End(e_);
-		CqlDate g_ = context.Operators.DateFrom(f_);
-		int? h_ = context.Operators.CalculateAgeAt(d_, g_, null);
-		CqlInterval<int?> i_ = context.Operators.Interval(50, 75, true, true);
-		bool? j_ = context.Operators.In<int?>(h_, i_, null);
->>>>>>> 54dd61a5
 
 		return j_;
 	}
