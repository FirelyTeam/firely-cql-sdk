﻿using System;
using System.Linq;
using System.Collections.Generic;
using Hl7.Cql.Runtime;
using Hl7.Cql.Primitives;
using Hl7.Cql.Abstractions;
using Hl7.Cql.ValueSets;
using Hl7.Cql.Iso8601;
using System.Reflection;
using Hl7.Fhir.Model;
using Range = Hl7.Fhir.Model.Range;
using Task = Hl7.Fhir.Model.Task;
[System.CodeDom.Compiler.GeneratedCode(".NET Code Generation", "2.0.0.0")]
[CqlLibrary("TJCOverall", "8.11.000")]
public class TJCOverall_8_11_000
{


    internal CqlContext context;

    #region Cached values

    internal Lazy<CqlValueSet> __Comfort_Measures;
    internal Lazy<CqlValueSet> __Discharge_To_Acute_Care_Facility;
    internal Lazy<CqlValueSet> __Discharged_to_Health_Care_Facility_for_Hospice_Care;
    internal Lazy<CqlValueSet> __Discharged_to_Home_for_Hospice_Care;
    internal Lazy<CqlValueSet> __Hemorrhagic_Stroke;
    internal Lazy<CqlValueSet> __Ischemic_Stroke;
    internal Lazy<CqlValueSet> __Left_Against_Medical_Advice;
    internal Lazy<CqlValueSet> __Nonelective_Inpatient_Encounter;
    internal Lazy<CqlValueSet> __Patient_Expired;
    internal Lazy<CqlInterval<CqlDateTime>> __Measurement_Period;
    internal Lazy<Patient> __Patient;
    internal Lazy<IEnumerable<Encounter>> __Non_Elective_Inpatient_Encounter;
    internal Lazy<IEnumerable<Encounter>> __All_Stroke_Encounter;
    internal Lazy<IEnumerable<Encounter>> __Encounter_with_Principal_Diagnosis_and_Age;
    internal Lazy<IEnumerable<Encounter>> __Ischemic_Stroke_Encounter;
    internal Lazy<IEnumerable<Encounter>> __Ischemic_Stroke_Encounters_with_Discharge_Disposition;
    internal Lazy<IEnumerable<object>> __Intervention_Comfort_Measures;
    internal Lazy<IEnumerable<Encounter>> __Comfort_Measures_during_Hospitalization;
    internal Lazy<IEnumerable<Encounter>> __Encounter_with_Comfort_Measures_during_Hospitalization;

    #endregion
    public TJCOverall_8_11_000(CqlContext context)
    {
        this.context = context ?? throw new ArgumentNullException("context");

        FHIRHelpers_4_3_000 = new FHIRHelpers_4_3_000(context);
        CQMCommon_2_0_000 = new CQMCommon_2_0_000(context);
        QICoreCommon_2_0_000 = new QICoreCommon_2_0_000(context);

        __Comfort_Measures = new Lazy<CqlValueSet>(this.Comfort_Measures_Value);
        __Discharge_To_Acute_Care_Facility = new Lazy<CqlValueSet>(this.Discharge_To_Acute_Care_Facility_Value);
        __Discharged_to_Health_Care_Facility_for_Hospice_Care = new Lazy<CqlValueSet>(this.Discharged_to_Health_Care_Facility_for_Hospice_Care_Value);
        __Discharged_to_Home_for_Hospice_Care = new Lazy<CqlValueSet>(this.Discharged_to_Home_for_Hospice_Care_Value);
        __Hemorrhagic_Stroke = new Lazy<CqlValueSet>(this.Hemorrhagic_Stroke_Value);
        __Ischemic_Stroke = new Lazy<CqlValueSet>(this.Ischemic_Stroke_Value);
        __Left_Against_Medical_Advice = new Lazy<CqlValueSet>(this.Left_Against_Medical_Advice_Value);
        __Nonelective_Inpatient_Encounter = new Lazy<CqlValueSet>(this.Nonelective_Inpatient_Encounter_Value);
        __Patient_Expired = new Lazy<CqlValueSet>(this.Patient_Expired_Value);
        __Measurement_Period = new Lazy<CqlInterval<CqlDateTime>>(this.Measurement_Period_Value);
        __Patient = new Lazy<Patient>(this.Patient_Value);
        __Non_Elective_Inpatient_Encounter = new Lazy<IEnumerable<Encounter>>(this.Non_Elective_Inpatient_Encounter_Value);
        __All_Stroke_Encounter = new Lazy<IEnumerable<Encounter>>(this.All_Stroke_Encounter_Value);
        __Encounter_with_Principal_Diagnosis_and_Age = new Lazy<IEnumerable<Encounter>>(this.Encounter_with_Principal_Diagnosis_and_Age_Value);
        __Ischemic_Stroke_Encounter = new Lazy<IEnumerable<Encounter>>(this.Ischemic_Stroke_Encounter_Value);
        __Ischemic_Stroke_Encounters_with_Discharge_Disposition = new Lazy<IEnumerable<Encounter>>(this.Ischemic_Stroke_Encounters_with_Discharge_Disposition_Value);
        __Intervention_Comfort_Measures = new Lazy<IEnumerable<object>>(this.Intervention_Comfort_Measures_Value);
        __Comfort_Measures_during_Hospitalization = new Lazy<IEnumerable<Encounter>>(this.Comfort_Measures_during_Hospitalization_Value);
        __Encounter_with_Comfort_Measures_during_Hospitalization = new Lazy<IEnumerable<Encounter>>(this.Encounter_with_Comfort_Measures_during_Hospitalization_Value);
    }
    #region Dependencies

    public FHIRHelpers_4_3_000 FHIRHelpers_4_3_000 { get; }
    public CQMCommon_2_0_000 CQMCommon_2_0_000 { get; }
    public QICoreCommon_2_0_000 QICoreCommon_2_0_000 { get; }

    #endregion

	private CqlValueSet Comfort_Measures_Value() => 
		new CqlValueSet("http://cts.nlm.nih.gov/fhir/ValueSet/1.3.6.1.4.1.33895.1.3.0.45", null);

    [CqlDeclaration("Comfort Measures")]
    [CqlValueSet("http://cts.nlm.nih.gov/fhir/ValueSet/1.3.6.1.4.1.33895.1.3.0.45")]
	public CqlValueSet Comfort_Measures() => 
		__Comfort_Measures?.Value;

	private CqlValueSet Discharge_To_Acute_Care_Facility_Value() => 
		new CqlValueSet("http://cts.nlm.nih.gov/fhir/ValueSet/2.16.840.1.113883.3.117.1.7.1.87", null);

    [CqlDeclaration("Discharge To Acute Care Facility")]
    [CqlValueSet("http://cts.nlm.nih.gov/fhir/ValueSet/2.16.840.1.113883.3.117.1.7.1.87")]
	public CqlValueSet Discharge_To_Acute_Care_Facility() => 
		__Discharge_To_Acute_Care_Facility?.Value;

	private CqlValueSet Discharged_to_Health_Care_Facility_for_Hospice_Care_Value() => 
		new CqlValueSet("http://cts.nlm.nih.gov/fhir/ValueSet/2.16.840.1.113883.3.117.1.7.1.207", null);

    [CqlDeclaration("Discharged to Health Care Facility for Hospice Care")]
    [CqlValueSet("http://cts.nlm.nih.gov/fhir/ValueSet/2.16.840.1.113883.3.117.1.7.1.207")]
	public CqlValueSet Discharged_to_Health_Care_Facility_for_Hospice_Care() => 
		__Discharged_to_Health_Care_Facility_for_Hospice_Care?.Value;

	private CqlValueSet Discharged_to_Home_for_Hospice_Care_Value() => 
		new CqlValueSet("http://cts.nlm.nih.gov/fhir/ValueSet/2.16.840.1.113883.3.117.1.7.1.209", null);

    [CqlDeclaration("Discharged to Home for Hospice Care")]
    [CqlValueSet("http://cts.nlm.nih.gov/fhir/ValueSet/2.16.840.1.113883.3.117.1.7.1.209")]
	public CqlValueSet Discharged_to_Home_for_Hospice_Care() => 
		__Discharged_to_Home_for_Hospice_Care?.Value;

	private CqlValueSet Hemorrhagic_Stroke_Value() => 
		new CqlValueSet("http://cts.nlm.nih.gov/fhir/ValueSet/2.16.840.1.113883.3.117.1.7.1.212", null);

    [CqlDeclaration("Hemorrhagic Stroke")]
    [CqlValueSet("http://cts.nlm.nih.gov/fhir/ValueSet/2.16.840.1.113883.3.117.1.7.1.212")]
	public CqlValueSet Hemorrhagic_Stroke() => 
		__Hemorrhagic_Stroke?.Value;

	private CqlValueSet Ischemic_Stroke_Value() => 
		new CqlValueSet("http://cts.nlm.nih.gov/fhir/ValueSet/2.16.840.1.113883.3.117.1.7.1.247", null);

    [CqlDeclaration("Ischemic Stroke")]
    [CqlValueSet("http://cts.nlm.nih.gov/fhir/ValueSet/2.16.840.1.113883.3.117.1.7.1.247")]
	public CqlValueSet Ischemic_Stroke() => 
		__Ischemic_Stroke?.Value;

	private CqlValueSet Left_Against_Medical_Advice_Value() => 
		new CqlValueSet("http://cts.nlm.nih.gov/fhir/ValueSet/2.16.840.1.113883.3.117.1.7.1.308", null);

    [CqlDeclaration("Left Against Medical Advice")]
    [CqlValueSet("http://cts.nlm.nih.gov/fhir/ValueSet/2.16.840.1.113883.3.117.1.7.1.308")]
	public CqlValueSet Left_Against_Medical_Advice() => 
		__Left_Against_Medical_Advice?.Value;

	private CqlValueSet Nonelective_Inpatient_Encounter_Value() => 
		new CqlValueSet("http://cts.nlm.nih.gov/fhir/ValueSet/2.16.840.1.113883.3.117.1.7.1.424", null);

    [CqlDeclaration("Nonelective Inpatient Encounter")]
    [CqlValueSet("http://cts.nlm.nih.gov/fhir/ValueSet/2.16.840.1.113883.3.117.1.7.1.424")]
	public CqlValueSet Nonelective_Inpatient_Encounter() => 
		__Nonelective_Inpatient_Encounter?.Value;

	private CqlValueSet Patient_Expired_Value() => 
		new CqlValueSet("http://cts.nlm.nih.gov/fhir/ValueSet/2.16.840.1.113883.3.117.1.7.1.309", null);

    [CqlDeclaration("Patient Expired")]
    [CqlValueSet("http://cts.nlm.nih.gov/fhir/ValueSet/2.16.840.1.113883.3.117.1.7.1.309")]
	public CqlValueSet Patient_Expired() => 
		__Patient_Expired?.Value;

	private CqlInterval<CqlDateTime> Measurement_Period_Value()
	{
		object a_ = context.ResolveParameter("TJCOverall-8.11.000", "Measurement Period", null);

		return (CqlInterval<CqlDateTime>)a_;
	}

    [CqlDeclaration("Measurement Period")]
	public CqlInterval<CqlDateTime> Measurement_Period() => 
		__Measurement_Period?.Value;

	private Patient Patient_Value()
	{
		IEnumerable<Patient> a_ = context?.Operators.RetrieveByValueSet<Patient>(null, null);
		Patient b_ = context?.Operators.SingletonFrom<Patient>(a_);

		return b_;
	}

    [CqlDeclaration("Patient")]
	public Patient Patient() => 
		__Patient?.Value;

	private IEnumerable<Encounter> Non_Elective_Inpatient_Encounter_Value()
	{
		CqlValueSet a_ = this.Nonelective_Inpatient_Encounter();
		IEnumerable<Encounter> b_ = context?.Operators.RetrieveByValueSet<Encounter>(a_, null);
		bool? c_(Encounter NonElectiveEncounter)
		{
			Period e_ = NonElectiveEncounter.Period;
			CqlInterval<CqlDateTime> f_ = FHIRHelpers_4_3_000.ToInterval(e_);
			CqlDateTime g_ = context?.Operators.End(f_);
			CqlInterval<CqlDateTime> h_ = this.Measurement_Period();
<<<<<<< HEAD
			bool? i_ = context?.Operators.In<CqlDateTime>(g_, h_, "day");
=======
			bool? i_ = context.Operators.In<CqlDateTime>(g_, h_, null);
>>>>>>> 54dd61a5

			return i_;
		};
		IEnumerable<Encounter> d_ = context?.Operators.Where<Encounter>(b_, c_);

		return d_;
	}

    [CqlDeclaration("Non Elective Inpatient Encounter")]
	public IEnumerable<Encounter> Non_Elective_Inpatient_Encounter() => 
		__Non_Elective_Inpatient_Encounter?.Value;

	private IEnumerable<Encounter> All_Stroke_Encounter_Value()
	{
		IEnumerable<Encounter> a_ = this.Non_Elective_Inpatient_Encounter();
		bool? b_(Encounter NonElectiveEncounter)
		{
			Condition d_ = CQMCommon_2_0_000.principalDiagnosis(NonElectiveEncounter);
			CodeableConcept e_ = d_.Code;
			CqlConcept f_ = FHIRHelpers_4_3_000.ToConcept(e_);
			CqlValueSet g_ = this.Hemorrhagic_Stroke();
			bool? h_ = context?.Operators.ConceptInValueSet(f_, g_);
			CodeableConcept j_ = d_.Code;
			CqlConcept k_ = FHIRHelpers_4_3_000.ToConcept(j_);
			CqlValueSet l_ = this.Ischemic_Stroke();
			bool? m_ = context?.Operators.ConceptInValueSet(k_, l_);
			bool? n_ = context?.Operators.Or(h_, m_);

			return n_;
		};
		IEnumerable<Encounter> c_ = context?.Operators.Where<Encounter>(a_, b_);

		return c_;
	}

    [CqlDeclaration("All Stroke Encounter")]
	public IEnumerable<Encounter> All_Stroke_Encounter() => 
		__All_Stroke_Encounter?.Value;

	private IEnumerable<Encounter> Encounter_with_Principal_Diagnosis_and_Age_Value()
	{
		IEnumerable<Encounter> a_ = this.All_Stroke_Encounter();
		bool? b_(Encounter AllStrokeEncounter)
		{
			Patient d_ = this.Patient();
			Date e_ = d_.BirthDateElement;
			string f_ = e_.Value;
			CqlDate g_ = context?.Operators.ConvertStringToDate(f_);
			Period h_ = AllStrokeEncounter.Period;
			CqlInterval<CqlDateTime> i_ = FHIRHelpers_4_3_000.ToInterval(h_);
<<<<<<< HEAD
			CqlDateTime j_ = context?.Operators.Start(i_);
			CqlDate k_ = context?.Operators.DateFrom(j_);
			int? l_ = context?.Operators.CalculateAgeAt(g_, k_, "year");
			bool? m_ = context?.Operators.GreaterOrEqual(l_, 18);
=======
			CqlDateTime j_ = context.Operators.Start(i_);
			CqlDate k_ = context.Operators.DateFrom(j_);
			int? l_ = context.Operators.CalculateAgeAt(g_, k_, null);
			bool? m_ = context.Operators.GreaterOrEqual(l_, 18);
>>>>>>> 54dd61a5

			return m_;
		};
		IEnumerable<Encounter> c_ = context?.Operators.Where<Encounter>(a_, b_);

		return c_;
	}

    [CqlDeclaration("Encounter with Principal Diagnosis and Age")]
	public IEnumerable<Encounter> Encounter_with_Principal_Diagnosis_and_Age() => 
		__Encounter_with_Principal_Diagnosis_and_Age?.Value;

	private IEnumerable<Encounter> Ischemic_Stroke_Encounter_Value()
	{
		IEnumerable<Encounter> a_ = this.Encounter_with_Principal_Diagnosis_and_Age();
		bool? b_(Encounter EncounterWithAge)
		{
			Condition d_ = CQMCommon_2_0_000.principalDiagnosis(EncounterWithAge);
			CodeableConcept e_ = d_.Code;
			CqlConcept f_ = FHIRHelpers_4_3_000.ToConcept(e_);
			CqlValueSet g_ = this.Ischemic_Stroke();
			bool? h_ = context?.Operators.ConceptInValueSet(f_, g_);

			return h_;
		};
		IEnumerable<Encounter> c_ = context?.Operators.Where<Encounter>(a_, b_);

		return c_;
	}

    [CqlDeclaration("Ischemic Stroke Encounter")]
	public IEnumerable<Encounter> Ischemic_Stroke_Encounter() => 
		__Ischemic_Stroke_Encounter?.Value;

	private IEnumerable<Encounter> Ischemic_Stroke_Encounters_with_Discharge_Disposition_Value()
	{
		IEnumerable<Encounter> a_ = this.Ischemic_Stroke_Encounter();
		bool? b_(Encounter IschemicStrokeEncounter)
		{
			Encounter.HospitalizationComponent d_ = IschemicStrokeEncounter.Hospitalization;
			CodeableConcept e_ = d_.DischargeDisposition;
			CqlConcept f_ = FHIRHelpers_4_3_000.ToConcept(e_);
			CqlValueSet g_ = this.Discharge_To_Acute_Care_Facility();
			bool? h_ = context?.Operators.ConceptInValueSet(f_, g_);
			CodeableConcept j_ = d_.DischargeDisposition;
			CqlConcept k_ = FHIRHelpers_4_3_000.ToConcept(j_);
			CqlValueSet l_ = this.Left_Against_Medical_Advice();
			bool? m_ = context?.Operators.ConceptInValueSet(k_, l_);
			bool? n_ = context?.Operators.Or(h_, m_);
			CodeableConcept p_ = d_.DischargeDisposition;
			CqlConcept q_ = FHIRHelpers_4_3_000.ToConcept(p_);
			CqlValueSet r_ = this.Patient_Expired();
			bool? s_ = context?.Operators.ConceptInValueSet(q_, r_);
			bool? t_ = context?.Operators.Or(n_, s_);
			CodeableConcept v_ = d_.DischargeDisposition;
			CqlConcept w_ = FHIRHelpers_4_3_000.ToConcept(v_);
			CqlValueSet x_ = this.Discharged_to_Home_for_Hospice_Care();
			bool? y_ = context?.Operators.ConceptInValueSet(w_, x_);
			bool? z_ = context?.Operators.Or(t_, y_);
			CodeableConcept ab_ = d_.DischargeDisposition;
			CqlConcept ac_ = FHIRHelpers_4_3_000.ToConcept(ab_);
			CqlValueSet ad_ = this.Discharged_to_Health_Care_Facility_for_Hospice_Care();
			bool? ae_ = context?.Operators.ConceptInValueSet(ac_, ad_);
			bool? af_ = context?.Operators.Or(z_, ae_);

			return af_;
		};
		IEnumerable<Encounter> c_ = context?.Operators.Where<Encounter>(a_, b_);

		return c_;
	}

    [CqlDeclaration("Ischemic Stroke Encounters with Discharge Disposition")]
	public IEnumerable<Encounter> Ischemic_Stroke_Encounters_with_Discharge_Disposition() => 
		__Ischemic_Stroke_Encounters_with_Discharge_Disposition?.Value;

	private IEnumerable<object> Intervention_Comfort_Measures_Value()
	{
		CqlValueSet a_ = this.Comfort_Measures();
		IEnumerable<ServiceRequest> b_ = context?.Operators.RetrieveByValueSet<ServiceRequest>(a_, null);
		bool? c_(ServiceRequest SR)
		{
			Code<RequestStatus> j_ = SR.StatusElement;
			RequestStatus? k_ = j_.Value;
			Code<RequestStatus> l_ = context?.Operators.Convert<Code<RequestStatus>>(k_);
			string m_ = context?.Operators.Convert<string>(l_);
			string[] n_ = /* ARR1 */ [
				"active",
				"completed",
				"on-hold",
			];
			bool? o_ = context?.Operators.In<string>(m_, (n_ as IEnumerable<string>));
			Code<RequestIntent> p_ = SR.IntentElement;
			RequestIntent? q_ = p_.Value;
			Code<RequestIntent> r_ = context?.Operators.Convert<Code<RequestIntent>>(q_);
			string s_ = context?.Operators.Convert<string>(r_);
			string[] t_ = /* ARR1 */ [
				"order",
				"original-order",
				"reflex-order",
				"filler-order",
				"instance-order",
			];
			bool? u_ = context?.Operators.In<string>(s_, (t_ as IEnumerable<string>));
			bool? v_ = context?.Operators.And(o_, u_);
			FhirBoolean w_ = SR.DoNotPerformElement;
			bool? x_ = w_.Value;
			bool? y_ = context?.Operators.IsTrue(x_);
			bool? z_ = context?.Operators.Not(y_);
			bool? aa_ = context?.Operators.And(v_, z_);

			return aa_;
		};
		IEnumerable<ServiceRequest> d_ = context?.Operators.Where<ServiceRequest>(b_, c_);
		IEnumerable<Procedure> f_ = context?.Operators.RetrieveByValueSet<Procedure>(a_, null);
		bool? g_(Procedure InterventionPerformed)
		{
			Code<EventStatus> ab_ = InterventionPerformed.StatusElement;
			EventStatus? ac_ = ab_.Value;
			string ad_ = context?.Operators.Convert<string>(ac_);
			string[] ae_ = /* ARR1 */ [
				"completed",
				"in-progress",
			];
			bool? af_ = context?.Operators.In<string>(ad_, (ae_ as IEnumerable<string>));

			return af_;
		};
		IEnumerable<Procedure> h_ = context?.Operators.Where<Procedure>(f_, g_);
		IEnumerable<object> i_ = context?.Operators.Union<object>((d_ as IEnumerable<object>), (h_ as IEnumerable<object>));

		return i_;
	}

    [CqlDeclaration("Intervention Comfort Measures")]
	public IEnumerable<object> Intervention_Comfort_Measures() => 
		__Intervention_Comfort_Measures?.Value;

	private IEnumerable<Encounter> Comfort_Measures_during_Hospitalization_Value()
	{
		IEnumerable<Encounter> a_ = this.Ischemic_Stroke_Encounter();
		IEnumerable<Encounter> b_(Encounter IschemicStrokeEncounter)
		{
			IEnumerable<object> d_ = this.Intervention_Comfort_Measures();
			bool? e_(object ComfortMeasure)
			{
				object i_ = context?.Operators.LateBoundProperty<object>(ComfortMeasure, "performed");
				object j_ = FHIRHelpers_4_3_000.ToValue(i_);
				CqlInterval<CqlDateTime> k_ = QICoreCommon_2_0_000.toInterval(j_);
				CqlDateTime l_ = context?.Operators.Start(k_);
				object m_ = context?.Operators.LateBoundProperty<object>(ComfortMeasure, "authoredOn");
				CqlDateTime n_ = context?.Operators.LateBoundProperty<CqlDateTime>(m_, "value");
				CqlInterval<CqlDateTime> o_ = CQMCommon_2_0_000.hospitalizationWithObservation(IschemicStrokeEncounter);
				bool? p_ = context?.Operators.In<CqlDateTime>((l_ ?? n_), o_, null);

				return p_;
			};
			IEnumerable<object> f_ = context?.Operators.Where<object>(d_, e_);
			Encounter g_(object ComfortMeasure) => 
				IschemicStrokeEncounter;
			IEnumerable<Encounter> h_ = context?.Operators.Select<object, Encounter>(f_, g_);

			return h_;
		};
		IEnumerable<Encounter> c_ = context?.Operators.SelectMany<Encounter, Encounter>(a_, b_);

		return c_;
	}

    [CqlDeclaration("Comfort Measures during Hospitalization")]
	public IEnumerable<Encounter> Comfort_Measures_during_Hospitalization() => 
		__Comfort_Measures_during_Hospitalization?.Value;

	private IEnumerable<Encounter> Encounter_with_Comfort_Measures_during_Hospitalization_Value()
	{
		IEnumerable<Encounter> a_ = this.Ischemic_Stroke_Encounter();
		IEnumerable<Encounter> b_(Encounter IschemicStrokeEncounter)
		{
			IEnumerable<object> d_ = this.Intervention_Comfort_Measures();
			bool? e_(object ComfortMeasure)
			{
				object i_ = context?.Operators.LateBoundProperty<object>(ComfortMeasure, "performed");
				object j_ = FHIRHelpers_4_3_000.ToValue(i_);
				CqlInterval<CqlDateTime> k_ = QICoreCommon_2_0_000.toInterval(j_);
				CqlDateTime l_ = context?.Operators.Start(k_);
				object m_ = context?.Operators.LateBoundProperty<object>(ComfortMeasure, "authoredOn");
				CqlDateTime n_ = context?.Operators.LateBoundProperty<CqlDateTime>(m_, "value");
				CqlInterval<CqlDateTime> o_ = CQMCommon_2_0_000.hospitalizationWithObservation(IschemicStrokeEncounter);
				bool? p_ = context?.Operators.In<CqlDateTime>((l_ ?? n_), o_, null);

				return p_;
			};
			IEnumerable<object> f_ = context?.Operators.Where<object>(d_, e_);
			Encounter g_(object ComfortMeasure) => 
				IschemicStrokeEncounter;
			IEnumerable<Encounter> h_ = context?.Operators.Select<object, Encounter>(f_, g_);

			return h_;
		};
		IEnumerable<Encounter> c_ = context?.Operators.SelectMany<Encounter, Encounter>(a_, b_);

		return c_;
	}

    [CqlDeclaration("Encounter with Comfort Measures during Hospitalization")]
	public IEnumerable<Encounter> Encounter_with_Comfort_Measures_during_Hospitalization() => 
		__Encounter_with_Comfort_Measures_during_Hospitalization?.Value;

    [CqlDeclaration("CalendarDayOfOrDayAfter")]
	public CqlInterval<CqlDate> CalendarDayOfOrDayAfter(CqlDateTime StartValue)
	{
		CqlDate a_ = context?.Operators.DateFrom(StartValue);
		CqlQuantity c_ = context?.Operators.Quantity(1m, "day");
		CqlDate d_ = context?.Operators.Add(a_, c_);
		CqlInterval<CqlDate> e_ = context?.Operators.Interval(a_, d_, true, true);

		return e_;
	}

}<|MERGE_RESOLUTION|>--- conflicted
+++ resolved
@@ -182,11 +182,7 @@
 			CqlInterval<CqlDateTime> f_ = FHIRHelpers_4_3_000.ToInterval(e_);
 			CqlDateTime g_ = context?.Operators.End(f_);
 			CqlInterval<CqlDateTime> h_ = this.Measurement_Period();
-<<<<<<< HEAD
-			bool? i_ = context?.Operators.In<CqlDateTime>(g_, h_, "day");
-=======
-			bool? i_ = context.Operators.In<CqlDateTime>(g_, h_, null);
->>>>>>> 54dd61a5
+			bool? i_ = context?.Operators.In<CqlDateTime>(g_, h_, null);
 
 			return i_;
 		};
@@ -237,17 +233,10 @@
 			CqlDate g_ = context?.Operators.ConvertStringToDate(f_);
 			Period h_ = AllStrokeEncounter.Period;
 			CqlInterval<CqlDateTime> i_ = FHIRHelpers_4_3_000.ToInterval(h_);
-<<<<<<< HEAD
 			CqlDateTime j_ = context?.Operators.Start(i_);
 			CqlDate k_ = context?.Operators.DateFrom(j_);
-			int? l_ = context?.Operators.CalculateAgeAt(g_, k_, "year");
+			int? l_ = context?.Operators.CalculateAgeAt(g_, k_, null);
 			bool? m_ = context?.Operators.GreaterOrEqual(l_, 18);
-=======
-			CqlDateTime j_ = context.Operators.Start(i_);
-			CqlDate k_ = context.Operators.DateFrom(j_);
-			int? l_ = context.Operators.CalculateAgeAt(g_, k_, null);
-			bool? m_ = context.Operators.GreaterOrEqual(l_, 18);
->>>>>>> 54dd61a5
 
 			return m_;
 		};
