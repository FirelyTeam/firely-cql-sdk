﻿using System;
using System.Linq;
using System.Collections.Generic;
using Hl7.Cql.Runtime;
using Hl7.Cql.Primitives;
using Hl7.Cql.Abstractions;
using Hl7.Cql.ValueSets;
using Hl7.Cql.Iso8601;
using System.Reflection;
using Hl7.Fhir.Model;
using Range = Hl7.Fhir.Model.Range;
using Task = Hl7.Fhir.Model.Task;
[System.CodeDom.Compiler.GeneratedCode(".NET Code Generation", "2.0.0.0")]
[CqlLibrary("SevereObstetricComplicationsFHIR", "0.1.000")]
public class SevereObstetricComplicationsFHIR_0_1_000
{


    internal CqlContext context;

    #region Cached values

    internal Lazy<CqlValueSet> ___20_to_42_Plus_Weeks_Gestation;
    internal Lazy<CqlValueSet> __Acute_or_Persistent_Asthma;
    internal Lazy<CqlValueSet> __Anemia;
    internal Lazy<CqlValueSet> __Autoimmune_Disease;
    internal Lazy<CqlValueSet> __Bariatric_Surgery;
    internal Lazy<CqlValueSet> __Bleeding_Disorder;
    internal Lazy<CqlValueSet> __Blood_Transfusion;
    internal Lazy<CqlValueSet> __Cardiac_Disease;
    internal Lazy<CqlValueSet> __COVID_19_Confirmed;
    internal Lazy<CqlValueSet> __Delivery_Procedures;
    internal Lazy<CqlValueSet> __Economic_Housing_Instability;
    internal Lazy<CqlValueSet> __ED_Visit_and_OB_Triage;
    internal Lazy<CqlValueSet> __Emergency_Department_Visit;
    internal Lazy<CqlValueSet> __Gastrointestinal_Disease;
    internal Lazy<CqlValueSet> __Gestational_Diabetes;
    internal Lazy<CqlValueSet> __Hematocrit_lab_test;
    internal Lazy<CqlValueSet> __HIV_in_Pregnancy_Childbirth_and_Puerperium;
    internal Lazy<CqlValueSet> __Hypertension;
    internal Lazy<CqlValueSet> __Long_Term_Anticoagulant_Use;
    internal Lazy<CqlValueSet> __Mental_Health_Disorder;
    internal Lazy<CqlValueSet> __Mild_or_Moderate_Preeclampsia;
    internal Lazy<CqlValueSet> __Morbid_or_Severe_Obesity;
    internal Lazy<CqlValueSet> __Multiple_Pregnancy;
    internal Lazy<CqlValueSet> __Neuromuscular_Disease;
    internal Lazy<CqlValueSet> __Observation_Services;
    internal Lazy<CqlValueSet> __Patient_Expired;
    internal Lazy<CqlValueSet> __Placenta_Previa;
    internal Lazy<CqlValueSet> __Placental_Abruption;
    internal Lazy<CqlValueSet> __Placental_Accreta_Spectrum;
    internal Lazy<CqlValueSet> __Preexisting_Diabetes;
    internal Lazy<CqlValueSet> __Present_on_Admission_is_No_or_Unable_To_Determine;
    internal Lazy<CqlValueSet> __Present_On_Admission_is_Yes_or_Exempt;
    internal Lazy<CqlValueSet> __Preterm_Birth;
    internal Lazy<CqlValueSet> __Previous_Cesarean;
    internal Lazy<CqlValueSet> __Pulmonary_Hypertension;
    internal Lazy<CqlValueSet> __Renal_Disease;
    internal Lazy<CqlValueSet> __Respiratory_Conditions_Related_to_COVID_19;
    internal Lazy<CqlValueSet> __Respiratory_Support_Procedures_Related_to_COVID_19;
    internal Lazy<CqlValueSet> __Severe_Maternal_Morbidity_Diagnoses;
    internal Lazy<CqlValueSet> __Severe_Maternal_Morbidity_Procedures;
    internal Lazy<CqlValueSet> __Severe_Preeclampsia;
    internal Lazy<CqlValueSet> __Substance_Abuse;
    internal Lazy<CqlValueSet> __Thyrotoxicosis;
    internal Lazy<CqlValueSet> __Venous_Thromboembolism_in_Pregnancy;
    internal Lazy<CqlValueSet> __White_blood_cells_count_lab_test;
    internal Lazy<CqlCode> __Heart_rate;
    internal Lazy<CqlCode> __Systolic_blood_pressure;
    internal Lazy<CqlCode[]> __LOINC;
    internal Lazy<CqlCode[]> __SNOMEDCT;
    internal Lazy<CqlInterval<CqlDateTime>> __Measurement_Period;
    internal Lazy<Patient> __Patient;
    internal Lazy<IEnumerable<Encounter>> __Initial_Population;
    internal Lazy<(IEnumerable<CqlCode> codes, string display)?> __SDE_Ethnicity;
    internal Lazy<IEnumerable<(CqlConcept code, CqlInterval<CqlDateTime> period)?>> __SDE_Payer;
    internal Lazy<(IEnumerable<CqlCode> codes, string display)?> __SDE_Race;
    internal Lazy<CqlCode> __SDE_Sex;
    internal Lazy<IEnumerable<Encounter>> __Delivery_Encounters_with_Calculated_Gestational_Age_Greater_than_or_Equal_to_20_Weeks;
    internal Lazy<IEnumerable<Encounter>> __Delivery_Encounters_with_Estimated_Gestational_Age_Assessment_Greater_than_or_Equal_to_20_Weeks;
    internal Lazy<IEnumerable<Encounter>> __Delivery_Encounters_with_Gestational_Age_Greater_than_or_Equal_to_20_Weeks_Based_on_Coding;
    internal Lazy<IEnumerable<Encounter>> __Delivery_Encounters_At_Greater_than_or_Equal_to_20_Weeks_Gestation;
    internal Lazy<IEnumerable<Encounter>> __Delivery_Encounters_with_Severe_Obstetric_Complications_Diagnosis_or_Procedure_Excluding_Blood_Transfusion;
    internal Lazy<IEnumerable<Encounter>> __Delivery_Encounters_with_Expiration;
    internal Lazy<IEnumerable<Encounter>> __Delivery_Encounters_with_Blood_Transfusion;
    internal Lazy<IEnumerable<Encounter>> __Delivery_Encounters_with_Severe_Obstetric_Complications;
    internal Lazy<IEnumerable<Encounter>> __Numerator;
    internal Lazy<IEnumerable<Encounter>> __Delivery_Encounters_with_COVID_and_Respiratory_Condition_or_Procedure;
    internal Lazy<IEnumerable<Encounter>> __Denominator_Exclusion;
    internal Lazy<IEnumerable<Encounter>> __Stratification_Encounter;
    internal Lazy<IEnumerable<Encounter>> __Delivery_Encounters_with_Severe_Obstetric_Complications_Excluding_Blood_Transfusions;
    internal Lazy<IEnumerable<Encounter>> __Stratum_1;
    internal Lazy<IEnumerable<(string EncounterID, int? CalculatedCGA)?>> __Variable_Calculated_Gestational_Age;
    internal Lazy<IEnumerable<Encounter>> __Denominator;
    internal Lazy<IEnumerable<Encounter>> __Risk_Variable_Anemia;
    internal Lazy<IEnumerable<Encounter>> __Risk_Variable_Asthma;
    internal Lazy<IEnumerable<Encounter>> __Risk_Variable_Autoimmune_Disease;
    internal Lazy<IEnumerable<Encounter>> __Risk_Variable_Bariatric_Surgery;
    internal Lazy<IEnumerable<Encounter>> __Risk_Variable_Bleeding_Disorder;
    internal Lazy<IEnumerable<Encounter>> __Risk_Variable_Morbid_Obesity;
    internal Lazy<IEnumerable<Encounter>> __Risk_Variable_Cardiac_Disease;
    internal Lazy<IEnumerable<Encounter>> __Risk_Variable_Economic_Housing_Instability;
    internal Lazy<IEnumerable<Encounter>> __Risk_Variable_Gastrointestinal_Disease;
    internal Lazy<IEnumerable<Encounter>> __Risk_Variable_Gestational_Diabetes;
    internal Lazy<IEnumerable<Encounter>> __Risk_Variable_HIV;
    internal Lazy<IEnumerable<Encounter>> __Risk_Variable_Hypertension;
    internal Lazy<IEnumerable<Encounter>> __Risk_Variable_Long_Term_Anticoagulant_Use;
    internal Lazy<IEnumerable<Encounter>> __Risk_Variable_Mental_Health_Disorder;
    internal Lazy<IEnumerable<Encounter>> __Risk_Variable_Multiple_Pregnancy;
    internal Lazy<IEnumerable<Encounter>> __Risk_Variable_Neuromuscular;
    internal Lazy<IEnumerable<Encounter>> __Risk_Variable_Obstetrical_VTE;
    internal Lazy<IEnumerable<Encounter>> __Risk_Variable_Placenta_Previa;
    internal Lazy<IEnumerable<Encounter>> __Risk_Variable_Placental_Abruption;
    internal Lazy<IEnumerable<Encounter>> __Risk_Variable_Placental_Accreta_Spectrum;
    internal Lazy<IEnumerable<Encounter>> __Risk_Variable_Preexisting_Diabetes;
    internal Lazy<IEnumerable<Encounter>> __Risk_Variable_Previous_Cesarean;
    internal Lazy<IEnumerable<Encounter>> __Risk_Variable_Pulmonary_Hypertension;
    internal Lazy<IEnumerable<Encounter>> __Risk_Variable_Renal_Disease;
    internal Lazy<IEnumerable<Encounter>> __Risk_Variable_Severe_Preeclampsia;
    internal Lazy<IEnumerable<Encounter>> __Risk_Variable_Substance_Abuse;
    internal Lazy<IEnumerable<Encounter>> __Risk_Variable_Thyrotoxicosis;
    internal Lazy<IEnumerable<Encounter>> __Risk_Variable_Other_Preeclampsia;
    internal Lazy<IEnumerable<Encounter>> __Risk_Variable_Preterm_Birth;
    internal Lazy<IEnumerable<(string EncounterId, CqlQuantity FirstHematocritResult, CqlDateTime Timing)?>> __Risk_Variable_First_Hematocrit_Lab_Test;
    internal Lazy<IEnumerable<(string EncounterId, CqlQuantity FirstWBCResult, CqlDateTime Timing)?>> __Risk_Variable_First_White_Blood_Cell_Count_Lab_Test;
    internal Lazy<IEnumerable<(string EncounterId, CqlQuantity FirstHRResult, CqlDateTime Timing)?>> __Risk_Variable_Heart_Rate;
    internal Lazy<IEnumerable<(string EncounterId, IEnumerable<CqlQuantity> FirstSBPResult, CqlDateTime Timing)?>> __Risk_Variable_Systolic_Blood_Pressure;

    #endregion
    public SevereObstetricComplicationsFHIR_0_1_000(CqlContext context)
    {
        this.context = context ?? throw new ArgumentNullException("context");

        CQMCommon_2_0_000 = new CQMCommon_2_0_000(context);
        FHIRHelpers_4_3_000 = new FHIRHelpers_4_3_000(context);
        SupplementalDataElements_3_4_000 = new SupplementalDataElements_3_4_000(context);
        PCMaternal_5_16_000 = new PCMaternal_5_16_000(context);
        QICoreCommon_2_0_000 = new QICoreCommon_2_0_000(context);

        ___20_to_42_Plus_Weeks_Gestation = new Lazy<CqlValueSet>(this._20_to_42_Plus_Weeks_Gestation_Value);
        __Acute_or_Persistent_Asthma = new Lazy<CqlValueSet>(this.Acute_or_Persistent_Asthma_Value);
        __Anemia = new Lazy<CqlValueSet>(this.Anemia_Value);
        __Autoimmune_Disease = new Lazy<CqlValueSet>(this.Autoimmune_Disease_Value);
        __Bariatric_Surgery = new Lazy<CqlValueSet>(this.Bariatric_Surgery_Value);
        __Bleeding_Disorder = new Lazy<CqlValueSet>(this.Bleeding_Disorder_Value);
        __Blood_Transfusion = new Lazy<CqlValueSet>(this.Blood_Transfusion_Value);
        __Cardiac_Disease = new Lazy<CqlValueSet>(this.Cardiac_Disease_Value);
        __COVID_19_Confirmed = new Lazy<CqlValueSet>(this.COVID_19_Confirmed_Value);
        __Delivery_Procedures = new Lazy<CqlValueSet>(this.Delivery_Procedures_Value);
        __Economic_Housing_Instability = new Lazy<CqlValueSet>(this.Economic_Housing_Instability_Value);
        __ED_Visit_and_OB_Triage = new Lazy<CqlValueSet>(this.ED_Visit_and_OB_Triage_Value);
        __Emergency_Department_Visit = new Lazy<CqlValueSet>(this.Emergency_Department_Visit_Value);
        __Gastrointestinal_Disease = new Lazy<CqlValueSet>(this.Gastrointestinal_Disease_Value);
        __Gestational_Diabetes = new Lazy<CqlValueSet>(this.Gestational_Diabetes_Value);
        __Hematocrit_lab_test = new Lazy<CqlValueSet>(this.Hematocrit_lab_test_Value);
        __HIV_in_Pregnancy_Childbirth_and_Puerperium = new Lazy<CqlValueSet>(this.HIV_in_Pregnancy_Childbirth_and_Puerperium_Value);
        __Hypertension = new Lazy<CqlValueSet>(this.Hypertension_Value);
        __Long_Term_Anticoagulant_Use = new Lazy<CqlValueSet>(this.Long_Term_Anticoagulant_Use_Value);
        __Mental_Health_Disorder = new Lazy<CqlValueSet>(this.Mental_Health_Disorder_Value);
        __Mild_or_Moderate_Preeclampsia = new Lazy<CqlValueSet>(this.Mild_or_Moderate_Preeclampsia_Value);
        __Morbid_or_Severe_Obesity = new Lazy<CqlValueSet>(this.Morbid_or_Severe_Obesity_Value);
        __Multiple_Pregnancy = new Lazy<CqlValueSet>(this.Multiple_Pregnancy_Value);
        __Neuromuscular_Disease = new Lazy<CqlValueSet>(this.Neuromuscular_Disease_Value);
        __Observation_Services = new Lazy<CqlValueSet>(this.Observation_Services_Value);
        __Patient_Expired = new Lazy<CqlValueSet>(this.Patient_Expired_Value);
        __Placenta_Previa = new Lazy<CqlValueSet>(this.Placenta_Previa_Value);
        __Placental_Abruption = new Lazy<CqlValueSet>(this.Placental_Abruption_Value);
        __Placental_Accreta_Spectrum = new Lazy<CqlValueSet>(this.Placental_Accreta_Spectrum_Value);
        __Preexisting_Diabetes = new Lazy<CqlValueSet>(this.Preexisting_Diabetes_Value);
        __Present_on_Admission_is_No_or_Unable_To_Determine = new Lazy<CqlValueSet>(this.Present_on_Admission_is_No_or_Unable_To_Determine_Value);
        __Present_On_Admission_is_Yes_or_Exempt = new Lazy<CqlValueSet>(this.Present_On_Admission_is_Yes_or_Exempt_Value);
        __Preterm_Birth = new Lazy<CqlValueSet>(this.Preterm_Birth_Value);
        __Previous_Cesarean = new Lazy<CqlValueSet>(this.Previous_Cesarean_Value);
        __Pulmonary_Hypertension = new Lazy<CqlValueSet>(this.Pulmonary_Hypertension_Value);
        __Renal_Disease = new Lazy<CqlValueSet>(this.Renal_Disease_Value);
        __Respiratory_Conditions_Related_to_COVID_19 = new Lazy<CqlValueSet>(this.Respiratory_Conditions_Related_to_COVID_19_Value);
        __Respiratory_Support_Procedures_Related_to_COVID_19 = new Lazy<CqlValueSet>(this.Respiratory_Support_Procedures_Related_to_COVID_19_Value);
        __Severe_Maternal_Morbidity_Diagnoses = new Lazy<CqlValueSet>(this.Severe_Maternal_Morbidity_Diagnoses_Value);
        __Severe_Maternal_Morbidity_Procedures = new Lazy<CqlValueSet>(this.Severe_Maternal_Morbidity_Procedures_Value);
        __Severe_Preeclampsia = new Lazy<CqlValueSet>(this.Severe_Preeclampsia_Value);
        __Substance_Abuse = new Lazy<CqlValueSet>(this.Substance_Abuse_Value);
        __Thyrotoxicosis = new Lazy<CqlValueSet>(this.Thyrotoxicosis_Value);
        __Venous_Thromboembolism_in_Pregnancy = new Lazy<CqlValueSet>(this.Venous_Thromboembolism_in_Pregnancy_Value);
        __White_blood_cells_count_lab_test = new Lazy<CqlValueSet>(this.White_blood_cells_count_lab_test_Value);
        __Heart_rate = new Lazy<CqlCode>(this.Heart_rate_Value);
        __Systolic_blood_pressure = new Lazy<CqlCode>(this.Systolic_blood_pressure_Value);
        __LOINC = new Lazy<CqlCode[]>(this.LOINC_Value);
        __SNOMEDCT = new Lazy<CqlCode[]>(this.SNOMEDCT_Value);
        __Measurement_Period = new Lazy<CqlInterval<CqlDateTime>>(this.Measurement_Period_Value);
        __Patient = new Lazy<Patient>(this.Patient_Value);
        __Initial_Population = new Lazy<IEnumerable<Encounter>>(this.Initial_Population_Value);
        __SDE_Ethnicity = new Lazy<(IEnumerable<CqlCode> codes, string display)?>(this.SDE_Ethnicity_Value);
        __SDE_Payer = new Lazy<IEnumerable<(CqlConcept code, CqlInterval<CqlDateTime> period)?>>(this.SDE_Payer_Value);
        __SDE_Race = new Lazy<(IEnumerable<CqlCode> codes, string display)?>(this.SDE_Race_Value);
        __SDE_Sex = new Lazy<CqlCode>(this.SDE_Sex_Value);
        __Delivery_Encounters_with_Calculated_Gestational_Age_Greater_than_or_Equal_to_20_Weeks = new Lazy<IEnumerable<Encounter>>(this.Delivery_Encounters_with_Calculated_Gestational_Age_Greater_than_or_Equal_to_20_Weeks_Value);
        __Delivery_Encounters_with_Estimated_Gestational_Age_Assessment_Greater_than_or_Equal_to_20_Weeks = new Lazy<IEnumerable<Encounter>>(this.Delivery_Encounters_with_Estimated_Gestational_Age_Assessment_Greater_than_or_Equal_to_20_Weeks_Value);
        __Delivery_Encounters_with_Gestational_Age_Greater_than_or_Equal_to_20_Weeks_Based_on_Coding = new Lazy<IEnumerable<Encounter>>(this.Delivery_Encounters_with_Gestational_Age_Greater_than_or_Equal_to_20_Weeks_Based_on_Coding_Value);
        __Delivery_Encounters_At_Greater_than_or_Equal_to_20_Weeks_Gestation = new Lazy<IEnumerable<Encounter>>(this.Delivery_Encounters_At_Greater_than_or_Equal_to_20_Weeks_Gestation_Value);
        __Delivery_Encounters_with_Severe_Obstetric_Complications_Diagnosis_or_Procedure_Excluding_Blood_Transfusion = new Lazy<IEnumerable<Encounter>>(this.Delivery_Encounters_with_Severe_Obstetric_Complications_Diagnosis_or_Procedure_Excluding_Blood_Transfusion_Value);
        __Delivery_Encounters_with_Expiration = new Lazy<IEnumerable<Encounter>>(this.Delivery_Encounters_with_Expiration_Value);
        __Delivery_Encounters_with_Blood_Transfusion = new Lazy<IEnumerable<Encounter>>(this.Delivery_Encounters_with_Blood_Transfusion_Value);
        __Delivery_Encounters_with_Severe_Obstetric_Complications = new Lazy<IEnumerable<Encounter>>(this.Delivery_Encounters_with_Severe_Obstetric_Complications_Value);
        __Numerator = new Lazy<IEnumerable<Encounter>>(this.Numerator_Value);
        __Delivery_Encounters_with_COVID_and_Respiratory_Condition_or_Procedure = new Lazy<IEnumerable<Encounter>>(this.Delivery_Encounters_with_COVID_and_Respiratory_Condition_or_Procedure_Value);
        __Denominator_Exclusion = new Lazy<IEnumerable<Encounter>>(this.Denominator_Exclusion_Value);
        __Stratification_Encounter = new Lazy<IEnumerable<Encounter>>(this.Stratification_Encounter_Value);
        __Delivery_Encounters_with_Severe_Obstetric_Complications_Excluding_Blood_Transfusions = new Lazy<IEnumerable<Encounter>>(this.Delivery_Encounters_with_Severe_Obstetric_Complications_Excluding_Blood_Transfusions_Value);
        __Stratum_1 = new Lazy<IEnumerable<Encounter>>(this.Stratum_1_Value);
        __Variable_Calculated_Gestational_Age = new Lazy<IEnumerable<(string EncounterID, int? CalculatedCGA)?>>(this.Variable_Calculated_Gestational_Age_Value);
        __Denominator = new Lazy<IEnumerable<Encounter>>(this.Denominator_Value);
        __Risk_Variable_Anemia = new Lazy<IEnumerable<Encounter>>(this.Risk_Variable_Anemia_Value);
        __Risk_Variable_Asthma = new Lazy<IEnumerable<Encounter>>(this.Risk_Variable_Asthma_Value);
        __Risk_Variable_Autoimmune_Disease = new Lazy<IEnumerable<Encounter>>(this.Risk_Variable_Autoimmune_Disease_Value);
        __Risk_Variable_Bariatric_Surgery = new Lazy<IEnumerable<Encounter>>(this.Risk_Variable_Bariatric_Surgery_Value);
        __Risk_Variable_Bleeding_Disorder = new Lazy<IEnumerable<Encounter>>(this.Risk_Variable_Bleeding_Disorder_Value);
        __Risk_Variable_Morbid_Obesity = new Lazy<IEnumerable<Encounter>>(this.Risk_Variable_Morbid_Obesity_Value);
        __Risk_Variable_Cardiac_Disease = new Lazy<IEnumerable<Encounter>>(this.Risk_Variable_Cardiac_Disease_Value);
        __Risk_Variable_Economic_Housing_Instability = new Lazy<IEnumerable<Encounter>>(this.Risk_Variable_Economic_Housing_Instability_Value);
        __Risk_Variable_Gastrointestinal_Disease = new Lazy<IEnumerable<Encounter>>(this.Risk_Variable_Gastrointestinal_Disease_Value);
        __Risk_Variable_Gestational_Diabetes = new Lazy<IEnumerable<Encounter>>(this.Risk_Variable_Gestational_Diabetes_Value);
        __Risk_Variable_HIV = new Lazy<IEnumerable<Encounter>>(this.Risk_Variable_HIV_Value);
        __Risk_Variable_Hypertension = new Lazy<IEnumerable<Encounter>>(this.Risk_Variable_Hypertension_Value);
        __Risk_Variable_Long_Term_Anticoagulant_Use = new Lazy<IEnumerable<Encounter>>(this.Risk_Variable_Long_Term_Anticoagulant_Use_Value);
        __Risk_Variable_Mental_Health_Disorder = new Lazy<IEnumerable<Encounter>>(this.Risk_Variable_Mental_Health_Disorder_Value);
        __Risk_Variable_Multiple_Pregnancy = new Lazy<IEnumerable<Encounter>>(this.Risk_Variable_Multiple_Pregnancy_Value);
        __Risk_Variable_Neuromuscular = new Lazy<IEnumerable<Encounter>>(this.Risk_Variable_Neuromuscular_Value);
        __Risk_Variable_Obstetrical_VTE = new Lazy<IEnumerable<Encounter>>(this.Risk_Variable_Obstetrical_VTE_Value);
        __Risk_Variable_Placenta_Previa = new Lazy<IEnumerable<Encounter>>(this.Risk_Variable_Placenta_Previa_Value);
        __Risk_Variable_Placental_Abruption = new Lazy<IEnumerable<Encounter>>(this.Risk_Variable_Placental_Abruption_Value);
        __Risk_Variable_Placental_Accreta_Spectrum = new Lazy<IEnumerable<Encounter>>(this.Risk_Variable_Placental_Accreta_Spectrum_Value);
        __Risk_Variable_Preexisting_Diabetes = new Lazy<IEnumerable<Encounter>>(this.Risk_Variable_Preexisting_Diabetes_Value);
        __Risk_Variable_Previous_Cesarean = new Lazy<IEnumerable<Encounter>>(this.Risk_Variable_Previous_Cesarean_Value);
        __Risk_Variable_Pulmonary_Hypertension = new Lazy<IEnumerable<Encounter>>(this.Risk_Variable_Pulmonary_Hypertension_Value);
        __Risk_Variable_Renal_Disease = new Lazy<IEnumerable<Encounter>>(this.Risk_Variable_Renal_Disease_Value);
        __Risk_Variable_Severe_Preeclampsia = new Lazy<IEnumerable<Encounter>>(this.Risk_Variable_Severe_Preeclampsia_Value);
        __Risk_Variable_Substance_Abuse = new Lazy<IEnumerable<Encounter>>(this.Risk_Variable_Substance_Abuse_Value);
        __Risk_Variable_Thyrotoxicosis = new Lazy<IEnumerable<Encounter>>(this.Risk_Variable_Thyrotoxicosis_Value);
        __Risk_Variable_Other_Preeclampsia = new Lazy<IEnumerable<Encounter>>(this.Risk_Variable_Other_Preeclampsia_Value);
        __Risk_Variable_Preterm_Birth = new Lazy<IEnumerable<Encounter>>(this.Risk_Variable_Preterm_Birth_Value);
        __Risk_Variable_First_Hematocrit_Lab_Test = new Lazy<IEnumerable<(string EncounterId, CqlQuantity FirstHematocritResult, CqlDateTime Timing)?>>(this.Risk_Variable_First_Hematocrit_Lab_Test_Value);
        __Risk_Variable_First_White_Blood_Cell_Count_Lab_Test = new Lazy<IEnumerable<(string EncounterId, CqlQuantity FirstWBCResult, CqlDateTime Timing)?>>(this.Risk_Variable_First_White_Blood_Cell_Count_Lab_Test_Value);
        __Risk_Variable_Heart_Rate = new Lazy<IEnumerable<(string EncounterId, CqlQuantity FirstHRResult, CqlDateTime Timing)?>>(this.Risk_Variable_Heart_Rate_Value);
        __Risk_Variable_Systolic_Blood_Pressure = new Lazy<IEnumerable<(string EncounterId, IEnumerable<CqlQuantity> FirstSBPResult, CqlDateTime Timing)?>>(this.Risk_Variable_Systolic_Blood_Pressure_Value);
    }
    #region Dependencies

    public CQMCommon_2_0_000 CQMCommon_2_0_000 { get; }
    public FHIRHelpers_4_3_000 FHIRHelpers_4_3_000 { get; }
    public SupplementalDataElements_3_4_000 SupplementalDataElements_3_4_000 { get; }
    public PCMaternal_5_16_000 PCMaternal_5_16_000 { get; }
    public QICoreCommon_2_0_000 QICoreCommon_2_0_000 { get; }

    #endregion

	private CqlValueSet _20_to_42_Plus_Weeks_Gestation_Value() => 
		new CqlValueSet("http://cts.nlm.nih.gov/fhir/ValueSet/2.16.840.1.113762.1.4.1110.67", null);

    [CqlDeclaration("20 to 42 Plus Weeks Gestation")]
    [CqlValueSet("http://cts.nlm.nih.gov/fhir/ValueSet/2.16.840.1.113762.1.4.1110.67")]
	public CqlValueSet _20_to_42_Plus_Weeks_Gestation() => 
		___20_to_42_Plus_Weeks_Gestation?.Value;

	private CqlValueSet Acute_or_Persistent_Asthma_Value() => 
		new CqlValueSet("http://cts.nlm.nih.gov/fhir/ValueSet/2.16.840.1.113883.3.117.1.7.1.271", null);

    [CqlDeclaration("Acute or Persistent Asthma")]
    [CqlValueSet("http://cts.nlm.nih.gov/fhir/ValueSet/2.16.840.1.113883.3.117.1.7.1.271")]
	public CqlValueSet Acute_or_Persistent_Asthma() => 
		__Acute_or_Persistent_Asthma?.Value;

	private CqlValueSet Anemia_Value() => 
		new CqlValueSet("http://cts.nlm.nih.gov/fhir/ValueSet/2.16.840.1.113762.1.4.1029.323", null);

    [CqlDeclaration("Anemia")]
    [CqlValueSet("http://cts.nlm.nih.gov/fhir/ValueSet/2.16.840.1.113762.1.4.1029.323")]
	public CqlValueSet Anemia() => 
		__Anemia?.Value;

	private CqlValueSet Autoimmune_Disease_Value() => 
		new CqlValueSet("http://cts.nlm.nih.gov/fhir/ValueSet/2.16.840.1.113762.1.4.1029.311", null);

    [CqlDeclaration("Autoimmune Disease")]
    [CqlValueSet("http://cts.nlm.nih.gov/fhir/ValueSet/2.16.840.1.113762.1.4.1029.311")]
	public CqlValueSet Autoimmune_Disease() => 
		__Autoimmune_Disease?.Value;

	private CqlValueSet Bariatric_Surgery_Value() => 
		new CqlValueSet("http://cts.nlm.nih.gov/fhir/ValueSet/2.16.840.1.113762.1.4.1029.317", null);

    [CqlDeclaration("Bariatric Surgery")]
    [CqlValueSet("http://cts.nlm.nih.gov/fhir/ValueSet/2.16.840.1.113762.1.4.1029.317")]
	public CqlValueSet Bariatric_Surgery() => 
		__Bariatric_Surgery?.Value;

	private CqlValueSet Bleeding_Disorder_Value() => 
		new CqlValueSet("http://cts.nlm.nih.gov/fhir/ValueSet/2.16.840.1.113762.1.4.1029.287", null);

    [CqlDeclaration("Bleeding Disorder")]
    [CqlValueSet("http://cts.nlm.nih.gov/fhir/ValueSet/2.16.840.1.113762.1.4.1029.287")]
	public CqlValueSet Bleeding_Disorder() => 
		__Bleeding_Disorder?.Value;

	private CqlValueSet Blood_Transfusion_Value() => 
		new CqlValueSet("http://cts.nlm.nih.gov/fhir/ValueSet/2.16.840.1.113762.1.4.1029.213", null);

    [CqlDeclaration("Blood Transfusion")]
    [CqlValueSet("http://cts.nlm.nih.gov/fhir/ValueSet/2.16.840.1.113762.1.4.1029.213")]
	public CqlValueSet Blood_Transfusion() => 
		__Blood_Transfusion?.Value;

	private CqlValueSet Cardiac_Disease_Value() => 
		new CqlValueSet("http://cts.nlm.nih.gov/fhir/ValueSet/2.16.840.1.113762.1.4.1029.341", null);

    [CqlDeclaration("Cardiac Disease")]
    [CqlValueSet("http://cts.nlm.nih.gov/fhir/ValueSet/2.16.840.1.113762.1.4.1029.341")]
	public CqlValueSet Cardiac_Disease() => 
		__Cardiac_Disease?.Value;

	private CqlValueSet COVID_19_Confirmed_Value() => 
		new CqlValueSet("http://cts.nlm.nih.gov/fhir/ValueSet/2.16.840.1.113762.1.4.1029.373", null);

    [CqlDeclaration("COVID 19 Confirmed")]
    [CqlValueSet("http://cts.nlm.nih.gov/fhir/ValueSet/2.16.840.1.113762.1.4.1029.373")]
	public CqlValueSet COVID_19_Confirmed() => 
		__COVID_19_Confirmed?.Value;

	private CqlValueSet Delivery_Procedures_Value() => 
		new CqlValueSet("http://cts.nlm.nih.gov/fhir/ValueSet/2.16.840.1.113762.1.4.1045.59", null);

    [CqlDeclaration("Delivery Procedures")]
    [CqlValueSet("http://cts.nlm.nih.gov/fhir/ValueSet/2.16.840.1.113762.1.4.1045.59")]
	public CqlValueSet Delivery_Procedures() => 
		__Delivery_Procedures?.Value;

	private CqlValueSet Economic_Housing_Instability_Value() => 
		new CqlValueSet("http://cts.nlm.nih.gov/fhir/ValueSet/2.16.840.1.113762.1.4.1029.292", null);

    [CqlDeclaration("Economic Housing Instability")]
    [CqlValueSet("http://cts.nlm.nih.gov/fhir/ValueSet/2.16.840.1.113762.1.4.1029.292")]
	public CqlValueSet Economic_Housing_Instability() => 
		__Economic_Housing_Instability?.Value;

	private CqlValueSet ED_Visit_and_OB_Triage_Value() => 
		new CqlValueSet("http://cts.nlm.nih.gov/fhir/ValueSet/2.16.840.1.113762.1.4.1029.369", null);

    [CqlDeclaration("ED Visit and OB Triage")]
    [CqlValueSet("http://cts.nlm.nih.gov/fhir/ValueSet/2.16.840.1.113762.1.4.1029.369")]
	public CqlValueSet ED_Visit_and_OB_Triage() => 
		__ED_Visit_and_OB_Triage?.Value;

	private CqlValueSet Emergency_Department_Visit_Value() => 
		new CqlValueSet("http://cts.nlm.nih.gov/fhir/ValueSet/2.16.840.1.113883.3.117.1.7.1.292", null);

    [CqlDeclaration("Emergency Department Visit")]
    [CqlValueSet("http://cts.nlm.nih.gov/fhir/ValueSet/2.16.840.1.113883.3.117.1.7.1.292")]
	public CqlValueSet Emergency_Department_Visit() => 
		__Emergency_Department_Visit?.Value;

	private CqlValueSet Gastrointestinal_Disease_Value() => 
		new CqlValueSet("http://cts.nlm.nih.gov/fhir/ValueSet/2.16.840.1.113762.1.4.1029.338", null);

    [CqlDeclaration("Gastrointestinal Disease")]
    [CqlValueSet("http://cts.nlm.nih.gov/fhir/ValueSet/2.16.840.1.113762.1.4.1029.338")]
	public CqlValueSet Gastrointestinal_Disease() => 
		__Gastrointestinal_Disease?.Value;

	private CqlValueSet Gestational_Diabetes_Value() => 
		new CqlValueSet("http://cts.nlm.nih.gov/fhir/ValueSet/2.16.840.1.113762.1.4.1029.269", null);

    [CqlDeclaration("Gestational Diabetes")]
    [CqlValueSet("http://cts.nlm.nih.gov/fhir/ValueSet/2.16.840.1.113762.1.4.1029.269")]
	public CqlValueSet Gestational_Diabetes() => 
		__Gestational_Diabetes?.Value;

	private CqlValueSet Hematocrit_lab_test_Value() => 
		new CqlValueSet("http://cts.nlm.nih.gov/fhir/ValueSet/2.16.840.1.113762.1.4.1045.114", null);

    [CqlDeclaration("Hematocrit lab test")]
    [CqlValueSet("http://cts.nlm.nih.gov/fhir/ValueSet/2.16.840.1.113762.1.4.1045.114")]
	public CqlValueSet Hematocrit_lab_test() => 
		__Hematocrit_lab_test?.Value;

	private CqlValueSet HIV_in_Pregnancy_Childbirth_and_Puerperium_Value() => 
		new CqlValueSet("http://cts.nlm.nih.gov/fhir/ValueSet/2.16.840.1.113762.1.4.1029.272", null);

    [CqlDeclaration("HIV in Pregnancy Childbirth and Puerperium")]
    [CqlValueSet("http://cts.nlm.nih.gov/fhir/ValueSet/2.16.840.1.113762.1.4.1029.272")]
	public CqlValueSet HIV_in_Pregnancy_Childbirth_and_Puerperium() => 
		__HIV_in_Pregnancy_Childbirth_and_Puerperium?.Value;

	private CqlValueSet Hypertension_Value() => 
		new CqlValueSet("http://cts.nlm.nih.gov/fhir/ValueSet/2.16.840.1.113762.1.4.1029.332", null);

    [CqlDeclaration("Hypertension")]
    [CqlValueSet("http://cts.nlm.nih.gov/fhir/ValueSet/2.16.840.1.113762.1.4.1029.332")]
	public CqlValueSet Hypertension() => 
		__Hypertension?.Value;

	private CqlValueSet Long_Term_Anticoagulant_Use_Value() => 
		new CqlValueSet("http://cts.nlm.nih.gov/fhir/ValueSet/2.16.840.1.113762.1.4.1029.366", null);

    [CqlDeclaration("Long Term Anticoagulant Use")]
    [CqlValueSet("http://cts.nlm.nih.gov/fhir/ValueSet/2.16.840.1.113762.1.4.1029.366")]
	public CqlValueSet Long_Term_Anticoagulant_Use() => 
		__Long_Term_Anticoagulant_Use?.Value;

	private CqlValueSet Mental_Health_Disorder_Value() => 
		new CqlValueSet("http://cts.nlm.nih.gov/fhir/ValueSet/2.16.840.1.113762.1.4.1029.314", null);

    [CqlDeclaration("Mental Health Disorder")]
    [CqlValueSet("http://cts.nlm.nih.gov/fhir/ValueSet/2.16.840.1.113762.1.4.1029.314")]
	public CqlValueSet Mental_Health_Disorder() => 
		__Mental_Health_Disorder?.Value;

	private CqlValueSet Mild_or_Moderate_Preeclampsia_Value() => 
		new CqlValueSet("http://cts.nlm.nih.gov/fhir/ValueSet/2.16.840.1.113762.1.4.1029.329", null);

    [CqlDeclaration("Mild or Moderate Preeclampsia")]
    [CqlValueSet("http://cts.nlm.nih.gov/fhir/ValueSet/2.16.840.1.113762.1.4.1029.329")]
	public CqlValueSet Mild_or_Moderate_Preeclampsia() => 
		__Mild_or_Moderate_Preeclampsia?.Value;

	private CqlValueSet Morbid_or_Severe_Obesity_Value() => 
		new CqlValueSet("http://cts.nlm.nih.gov/fhir/ValueSet/2.16.840.1.113762.1.4.1029.290", null);

    [CqlDeclaration("Morbid or Severe Obesity")]
    [CqlValueSet("http://cts.nlm.nih.gov/fhir/ValueSet/2.16.840.1.113762.1.4.1029.290")]
	public CqlValueSet Morbid_or_Severe_Obesity() => 
		__Morbid_or_Severe_Obesity?.Value;

	private CqlValueSet Multiple_Pregnancy_Value() => 
		new CqlValueSet("http://cts.nlm.nih.gov/fhir/ValueSet/2.16.840.1.113762.1.4.1029.284", null);

    [CqlDeclaration("Multiple Pregnancy")]
    [CqlValueSet("http://cts.nlm.nih.gov/fhir/ValueSet/2.16.840.1.113762.1.4.1029.284")]
	public CqlValueSet Multiple_Pregnancy() => 
		__Multiple_Pregnancy?.Value;

	private CqlValueSet Neuromuscular_Disease_Value() => 
		new CqlValueSet("http://cts.nlm.nih.gov/fhir/ValueSet/2.16.840.1.113762.1.4.1029.308", null);

    [CqlDeclaration("Neuromuscular Disease")]
    [CqlValueSet("http://cts.nlm.nih.gov/fhir/ValueSet/2.16.840.1.113762.1.4.1029.308")]
	public CqlValueSet Neuromuscular_Disease() => 
		__Neuromuscular_Disease?.Value;

	private CqlValueSet Observation_Services_Value() => 
		new CqlValueSet("http://cts.nlm.nih.gov/fhir/ValueSet/2.16.840.1.113762.1.4.1111.143", null);

    [CqlDeclaration("Observation Services")]
    [CqlValueSet("http://cts.nlm.nih.gov/fhir/ValueSet/2.16.840.1.113762.1.4.1111.143")]
	public CqlValueSet Observation_Services() => 
		__Observation_Services?.Value;

	private CqlValueSet Patient_Expired_Value() => 
		new CqlValueSet("http://cts.nlm.nih.gov/fhir/ValueSet/2.16.840.1.113883.3.117.1.7.1.309", null);

    [CqlDeclaration("Patient Expired")]
    [CqlValueSet("http://cts.nlm.nih.gov/fhir/ValueSet/2.16.840.1.113883.3.117.1.7.1.309")]
	public CqlValueSet Patient_Expired() => 
		__Patient_Expired?.Value;

	private CqlValueSet Placenta_Previa_Value() => 
		new CqlValueSet("http://cts.nlm.nih.gov/fhir/ValueSet/2.16.840.1.113762.1.4.1110.35", null);

    [CqlDeclaration("Placenta Previa")]
    [CqlValueSet("http://cts.nlm.nih.gov/fhir/ValueSet/2.16.840.1.113762.1.4.1110.35")]
	public CqlValueSet Placenta_Previa() => 
		__Placenta_Previa?.Value;

	private CqlValueSet Placental_Abruption_Value() => 
		new CqlValueSet("http://cts.nlm.nih.gov/fhir/ValueSet/2.16.840.1.113762.1.4.1029.305", null);

    [CqlDeclaration("Placental Abruption")]
    [CqlValueSet("http://cts.nlm.nih.gov/fhir/ValueSet/2.16.840.1.113762.1.4.1029.305")]
	public CqlValueSet Placental_Abruption() => 
		__Placental_Abruption?.Value;

	private CqlValueSet Placental_Accreta_Spectrum_Value() => 
		new CqlValueSet("http://cts.nlm.nih.gov/fhir/ValueSet/2.16.840.1.113762.1.4.1029.302", null);

    [CqlDeclaration("Placental Accreta Spectrum")]
    [CqlValueSet("http://cts.nlm.nih.gov/fhir/ValueSet/2.16.840.1.113762.1.4.1029.302")]
	public CqlValueSet Placental_Accreta_Spectrum() => 
		__Placental_Accreta_Spectrum?.Value;

	private CqlValueSet Preexisting_Diabetes_Value() => 
		new CqlValueSet("http://cts.nlm.nih.gov/fhir/ValueSet/2.16.840.1.113762.1.4.1029.275", null);

    [CqlDeclaration("Preexisting Diabetes")]
    [CqlValueSet("http://cts.nlm.nih.gov/fhir/ValueSet/2.16.840.1.113762.1.4.1029.275")]
	public CqlValueSet Preexisting_Diabetes() => 
		__Preexisting_Diabetes?.Value;

	private CqlValueSet Present_on_Admission_is_No_or_Unable_To_Determine_Value() => 
		new CqlValueSet("http://cts.nlm.nih.gov/fhir/ValueSet/2.16.840.1.113762.1.4.1029.370", null);

    [CqlDeclaration("Present on Admission is No or Unable To Determine")]
    [CqlValueSet("http://cts.nlm.nih.gov/fhir/ValueSet/2.16.840.1.113762.1.4.1029.370")]
	public CqlValueSet Present_on_Admission_is_No_or_Unable_To_Determine() => 
		__Present_on_Admission_is_No_or_Unable_To_Determine?.Value;

	private CqlValueSet Present_On_Admission_is_Yes_or_Exempt_Value() => 
		new CqlValueSet("http://cts.nlm.nih.gov/fhir/ValueSet/2.16.840.1.113762.1.4.1110.63", null);

    [CqlDeclaration("Present On Admission is Yes or Exempt")]
    [CqlValueSet("http://cts.nlm.nih.gov/fhir/ValueSet/2.16.840.1.113762.1.4.1110.63")]
	public CqlValueSet Present_On_Admission_is_Yes_or_Exempt() => 
		__Present_On_Admission_is_Yes_or_Exempt?.Value;

	private CqlValueSet Preterm_Birth_Value() => 
		new CqlValueSet("http://cts.nlm.nih.gov/fhir/ValueSet/2.16.840.1.113762.1.4.1029.299", null);

    [CqlDeclaration("Preterm Birth")]
    [CqlValueSet("http://cts.nlm.nih.gov/fhir/ValueSet/2.16.840.1.113762.1.4.1029.299")]
	public CqlValueSet Preterm_Birth() => 
		__Preterm_Birth?.Value;

	private CqlValueSet Previous_Cesarean_Value() => 
		new CqlValueSet("http://cts.nlm.nih.gov/fhir/ValueSet/2.16.840.1.113762.1.4.1029.278", null);

    [CqlDeclaration("Previous Cesarean")]
    [CqlValueSet("http://cts.nlm.nih.gov/fhir/ValueSet/2.16.840.1.113762.1.4.1029.278")]
	public CqlValueSet Previous_Cesarean() => 
		__Previous_Cesarean?.Value;

	private CqlValueSet Pulmonary_Hypertension_Value() => 
		new CqlValueSet("http://cts.nlm.nih.gov/fhir/ValueSet/2.16.840.1.113762.1.4.1029.281", null);

    [CqlDeclaration("Pulmonary Hypertension")]
    [CqlValueSet("http://cts.nlm.nih.gov/fhir/ValueSet/2.16.840.1.113762.1.4.1029.281")]
	public CqlValueSet Pulmonary_Hypertension() => 
		__Pulmonary_Hypertension?.Value;

	private CqlValueSet Renal_Disease_Value() => 
		new CqlValueSet("http://cts.nlm.nih.gov/fhir/ValueSet/2.16.840.1.113762.1.4.1029.335", null);

    [CqlDeclaration("Renal Disease")]
    [CqlValueSet("http://cts.nlm.nih.gov/fhir/ValueSet/2.16.840.1.113762.1.4.1029.335")]
	public CqlValueSet Renal_Disease() => 
		__Renal_Disease?.Value;

	private CqlValueSet Respiratory_Conditions_Related_to_COVID_19_Value() => 
		new CqlValueSet("http://cts.nlm.nih.gov/fhir/ValueSet/2.16.840.1.113762.1.4.1029.376", null);

    [CqlDeclaration("Respiratory Conditions Related to COVID 19")]
    [CqlValueSet("http://cts.nlm.nih.gov/fhir/ValueSet/2.16.840.1.113762.1.4.1029.376")]
	public CqlValueSet Respiratory_Conditions_Related_to_COVID_19() => 
		__Respiratory_Conditions_Related_to_COVID_19?.Value;

	private CqlValueSet Respiratory_Support_Procedures_Related_to_COVID_19_Value() => 
		new CqlValueSet("http://cts.nlm.nih.gov/fhir/ValueSet/2.16.840.1.113762.1.4.1029.379", null);

    [CqlDeclaration("Respiratory Support Procedures Related to COVID 19")]
    [CqlValueSet("http://cts.nlm.nih.gov/fhir/ValueSet/2.16.840.1.113762.1.4.1029.379")]
	public CqlValueSet Respiratory_Support_Procedures_Related_to_COVID_19() => 
		__Respiratory_Support_Procedures_Related_to_COVID_19?.Value;

	private CqlValueSet Severe_Maternal_Morbidity_Diagnoses_Value() => 
		new CqlValueSet("http://cts.nlm.nih.gov/fhir/ValueSet/2.16.840.1.113762.1.4.1029.255", null);

    [CqlDeclaration("Severe Maternal Morbidity Diagnoses")]
    [CqlValueSet("http://cts.nlm.nih.gov/fhir/ValueSet/2.16.840.1.113762.1.4.1029.255")]
	public CqlValueSet Severe_Maternal_Morbidity_Diagnoses() => 
		__Severe_Maternal_Morbidity_Diagnoses?.Value;

	private CqlValueSet Severe_Maternal_Morbidity_Procedures_Value() => 
		new CqlValueSet("http://cts.nlm.nih.gov/fhir/ValueSet/2.16.840.1.113762.1.4.1029.256", null);

    [CqlDeclaration("Severe Maternal Morbidity Procedures")]
    [CqlValueSet("http://cts.nlm.nih.gov/fhir/ValueSet/2.16.840.1.113762.1.4.1029.256")]
	public CqlValueSet Severe_Maternal_Morbidity_Procedures() => 
		__Severe_Maternal_Morbidity_Procedures?.Value;

	private CqlValueSet Severe_Preeclampsia_Value() => 
		new CqlValueSet("http://cts.nlm.nih.gov/fhir/ValueSet/2.16.840.1.113762.1.4.1029.327", null);

    [CqlDeclaration("Severe Preeclampsia")]
    [CqlValueSet("http://cts.nlm.nih.gov/fhir/ValueSet/2.16.840.1.113762.1.4.1029.327")]
	public CqlValueSet Severe_Preeclampsia() => 
		__Severe_Preeclampsia?.Value;

	private CqlValueSet Substance_Abuse_Value() => 
		new CqlValueSet("http://cts.nlm.nih.gov/fhir/ValueSet/2.16.840.1.113762.1.4.1029.320", null);

    [CqlDeclaration("Substance Abuse")]
    [CqlValueSet("http://cts.nlm.nih.gov/fhir/ValueSet/2.16.840.1.113762.1.4.1029.320")]
	public CqlValueSet Substance_Abuse() => 
		__Substance_Abuse?.Value;

	private CqlValueSet Thyrotoxicosis_Value() => 
		new CqlValueSet("http://cts.nlm.nih.gov/fhir/ValueSet/2.16.840.1.113762.1.4.1029.296", null);

    [CqlDeclaration("Thyrotoxicosis")]
    [CqlValueSet("http://cts.nlm.nih.gov/fhir/ValueSet/2.16.840.1.113762.1.4.1029.296")]
	public CqlValueSet Thyrotoxicosis() => 
		__Thyrotoxicosis?.Value;

	private CqlValueSet Venous_Thromboembolism_in_Pregnancy_Value() => 
		new CqlValueSet("http://cts.nlm.nih.gov/fhir/ValueSet/2.16.840.1.113762.1.4.1029.363", null);

    [CqlDeclaration("Venous Thromboembolism in Pregnancy")]
    [CqlValueSet("http://cts.nlm.nih.gov/fhir/ValueSet/2.16.840.1.113762.1.4.1029.363")]
	public CqlValueSet Venous_Thromboembolism_in_Pregnancy() => 
		__Venous_Thromboembolism_in_Pregnancy?.Value;

	private CqlValueSet White_blood_cells_count_lab_test_Value() => 
		new CqlValueSet("http://cts.nlm.nih.gov/fhir/ValueSet/2.16.840.1.113762.1.4.1045.129", null);

    [CqlDeclaration("White blood cells count lab test")]
    [CqlValueSet("http://cts.nlm.nih.gov/fhir/ValueSet/2.16.840.1.113762.1.4.1045.129")]
	public CqlValueSet White_blood_cells_count_lab_test() => 
		__White_blood_cells_count_lab_test?.Value;

	private CqlCode Heart_rate_Value() => 
		new CqlCode("8867-4", "http://loinc.org", null, null);

    [CqlDeclaration("Heart rate")]
	public CqlCode Heart_rate() => 
		__Heart_rate?.Value;

	private CqlCode Systolic_blood_pressure_Value() => 
		new CqlCode("8480-6", "http://loinc.org", null, null);

    [CqlDeclaration("Systolic blood pressure")]
	public CqlCode Systolic_blood_pressure() => 
		__Systolic_blood_pressure?.Value;

	private CqlCode[] LOINC_Value()
	{
		CqlCode[] a_ = /* ARR1 */ [
			new CqlCode("8867-4", "http://loinc.org", null, null),
			new CqlCode("8480-6", "http://loinc.org", null, null),
		];

		return a_;
	}

    [CqlDeclaration("LOINC")]
	public CqlCode[] LOINC() => 
		__LOINC?.Value;

	private CqlCode[] SNOMEDCT_Value()
	{
		CqlCode[] a_ = /* ARR2 */ new CqlCode[0]
;

		return a_;
	}

    [CqlDeclaration("SNOMEDCT")]
	public CqlCode[] SNOMEDCT() => 
		__SNOMEDCT?.Value;

	private CqlInterval<CqlDateTime> Measurement_Period_Value()
	{
		CqlDateTime a_ = context?.Operators.DateTime(2025, 1, 1, 0, 0, 0, 0, default);
		CqlDateTime b_ = context?.Operators.DateTime(2026, 1, 1, 0, 0, 0, 0, default);
		CqlInterval<CqlDateTime> c_ = context?.Operators.Interval(a_, b_, true, false);
		object d_ = context.ResolveParameter("SevereObstetricComplicationsFHIR-0.1.000", "Measurement Period", c_);

		return (CqlInterval<CqlDateTime>)d_;
	}

    [CqlDeclaration("Measurement Period")]
	public CqlInterval<CqlDateTime> Measurement_Period() => 
		__Measurement_Period?.Value;

	private Patient Patient_Value()
	{
		IEnumerable<Patient> a_ = context?.Operators.RetrieveByValueSet<Patient>(null, null);
		Patient b_ = context?.Operators.SingletonFrom<Patient>(a_);

		return b_;
	}

    [CqlDeclaration("Patient")]
	public Patient Patient() => 
		__Patient?.Value;

	private IEnumerable<Encounter> Initial_Population_Value()
	{
		IEnumerable<Encounter> a_ = PCMaternal_5_16_000.Delivery_Encounter_with_Age_Range();

		return a_;
	}

    [CqlDeclaration("Initial Population")]
	public IEnumerable<Encounter> Initial_Population() => 
		__Initial_Population?.Value;

	private (IEnumerable<CqlCode> codes, string display)? SDE_Ethnicity_Value()
	{
		(IEnumerable<CqlCode> codes, string display)? a_ = SupplementalDataElements_3_4_000.SDE_Ethnicity();

		return a_;
	}

    [CqlDeclaration("SDE Ethnicity")]
	public (IEnumerable<CqlCode> codes, string display)? SDE_Ethnicity() => 
		__SDE_Ethnicity?.Value;

	private IEnumerable<(CqlConcept code, CqlInterval<CqlDateTime> period)?> SDE_Payer_Value()
	{
		IEnumerable<(CqlConcept code, CqlInterval<CqlDateTime> period)?> a_ = SupplementalDataElements_3_4_000.SDE_Payer();

		return a_;
	}

    [CqlDeclaration("SDE Payer")]
	public IEnumerable<(CqlConcept code, CqlInterval<CqlDateTime> period)?> SDE_Payer() => 
		__SDE_Payer?.Value;

	private (IEnumerable<CqlCode> codes, string display)? SDE_Race_Value()
	{
		(IEnumerable<CqlCode> codes, string display)? a_ = SupplementalDataElements_3_4_000.SDE_Race();

		return a_;
	}

    [CqlDeclaration("SDE Race")]
	public (IEnumerable<CqlCode> codes, string display)? SDE_Race() => 
		__SDE_Race?.Value;

	private CqlCode SDE_Sex_Value()
	{
		CqlCode a_ = SupplementalDataElements_3_4_000.SDE_Sex();

		return a_;
	}

    [CqlDeclaration("SDE Sex")]
	public CqlCode SDE_Sex() => 
		__SDE_Sex?.Value;

	private IEnumerable<Encounter> Delivery_Encounters_with_Calculated_Gestational_Age_Greater_than_or_Equal_to_20_Weeks_Value()
	{
		IEnumerable<Encounter> a_ = PCMaternal_5_16_000.Delivery_Encounter_with_Age_Range();
		bool? b_(Encounter DeliveryEncounter)
		{
			int? d_ = PCMaternal_5_16_000.calculatedGestationalAge(DeliveryEncounter);
			bool? e_ = context?.Operators.GreaterOrEqual(d_, 20);

			return e_;
		};
		IEnumerable<Encounter> c_ = context?.Operators.Where<Encounter>(a_, b_);

		return c_;
	}

    [CqlDeclaration("Delivery Encounters with Calculated Gestational Age Greater than or Equal to 20 Weeks")]
	public IEnumerable<Encounter> Delivery_Encounters_with_Calculated_Gestational_Age_Greater_than_or_Equal_to_20_Weeks() => 
		__Delivery_Encounters_with_Calculated_Gestational_Age_Greater_than_or_Equal_to_20_Weeks?.Value;

	private IEnumerable<Encounter> Delivery_Encounters_with_Estimated_Gestational_Age_Assessment_Greater_than_or_Equal_to_20_Weeks_Value()
	{
		IEnumerable<Encounter> a_ = PCMaternal_5_16_000.Delivery_Encounter_with_Age_Range();
		bool? b_(Encounter DeliveryEncounter)
		{
			int? d_ = PCMaternal_5_16_000.calculatedGestationalAge(DeliveryEncounter);
			CqlQuantity e_ = PCMaternal_5_16_000.lastEstimatedGestationalAge(DeliveryEncounter);
			CqlQuantity f_ = context?.Operators.Quantity(20m, "weeks");
			bool? g_ = context?.Operators.GreaterOrEqual(e_, f_);
			bool? h_ = context?.Operators.And((bool?)(d_ is null), g_);

			return h_;
		};
		IEnumerable<Encounter> c_ = context?.Operators.Where<Encounter>(a_, b_);

		return c_;
	}

    [CqlDeclaration("Delivery Encounters with Estimated Gestational Age Assessment Greater than or Equal to 20 Weeks")]
	public IEnumerable<Encounter> Delivery_Encounters_with_Estimated_Gestational_Age_Assessment_Greater_than_or_Equal_to_20_Weeks() => 
		__Delivery_Encounters_with_Estimated_Gestational_Age_Assessment_Greater_than_or_Equal_to_20_Weeks?.Value;

	private IEnumerable<Encounter> Delivery_Encounters_with_Gestational_Age_Greater_than_or_Equal_to_20_Weeks_Based_on_Coding_Value()
	{
		IEnumerable<Encounter> a_ = PCMaternal_5_16_000.Delivery_Encounter_with_Age_Range();
		bool? b_(Encounter DeliveryEncounter)
		{
			int? d_ = PCMaternal_5_16_000.calculatedGestationalAge(DeliveryEncounter);
			CqlQuantity e_ = PCMaternal_5_16_000.lastEstimatedGestationalAge(DeliveryEncounter);
			bool? f_ = context?.Operators.And((bool?)(d_ is null), (bool?)(e_ is null));
			IEnumerable<Condition> g_ = CQMCommon_2_0_000.encounterDiagnosis(DeliveryEncounter);
			bool? h_(Condition EncounterDiagnosis)
			{
				CodeableConcept l_ = EncounterDiagnosis.Code;
				CqlConcept m_ = FHIRHelpers_4_3_000.ToConcept(l_);
				CqlValueSet n_ = this._20_to_42_Plus_Weeks_Gestation();
				bool? o_ = context?.Operators.ConceptInValueSet(m_, n_);

				return o_;
			};
			IEnumerable<Condition> i_ = context?.Operators.Where<Condition>(g_, h_);
			bool? j_ = context?.Operators.Exists<Condition>(i_);
			bool? k_ = context?.Operators.And(f_, j_);

			return k_;
		};
		IEnumerable<Encounter> c_ = context?.Operators.Where<Encounter>(a_, b_);

		return c_;
	}

    [CqlDeclaration("Delivery Encounters with Gestational Age Greater than or Equal to 20 Weeks Based on Coding")]
	public IEnumerable<Encounter> Delivery_Encounters_with_Gestational_Age_Greater_than_or_Equal_to_20_Weeks_Based_on_Coding() => 
		__Delivery_Encounters_with_Gestational_Age_Greater_than_or_Equal_to_20_Weeks_Based_on_Coding?.Value;

	private IEnumerable<Encounter> Delivery_Encounters_At_Greater_than_or_Equal_to_20_Weeks_Gestation_Value()
	{
		IEnumerable<Encounter> a_ = this.Delivery_Encounters_with_Calculated_Gestational_Age_Greater_than_or_Equal_to_20_Weeks();
		IEnumerable<Encounter> b_ = this.Delivery_Encounters_with_Estimated_Gestational_Age_Assessment_Greater_than_or_Equal_to_20_Weeks();
		IEnumerable<Encounter> c_ = context?.Operators.Union<Encounter>(a_, b_);
		IEnumerable<Encounter> d_ = this.Delivery_Encounters_with_Gestational_Age_Greater_than_or_Equal_to_20_Weeks_Based_on_Coding();
		IEnumerable<Encounter> e_ = context?.Operators.Union<Encounter>(c_, d_);

		return e_;
	}

    [CqlDeclaration("Delivery Encounters At Greater than or Equal to 20 Weeks Gestation")]
	public IEnumerable<Encounter> Delivery_Encounters_At_Greater_than_or_Equal_to_20_Weeks_Gestation() => 
		__Delivery_Encounters_At_Greater_than_or_Equal_to_20_Weeks_Gestation?.Value;

	private IEnumerable<Encounter> Delivery_Encounters_with_Severe_Obstetric_Complications_Diagnosis_or_Procedure_Excluding_Blood_Transfusion_Value()
	{
		IEnumerable<Encounter> a_ = this.Delivery_Encounters_At_Greater_than_or_Equal_to_20_Weeks_Gestation();
		bool? b_(Encounter TwentyWeeksPlusEncounter)
		{
			List<Encounter.DiagnosisComponent> d_ = TwentyWeeksPlusEncounter.Diagnosis;
			bool? e_(Encounter.DiagnosisComponent EncounterDiagnoses)
			{
				ResourceReference n_ = EncounterDiagnoses.Condition;
				Condition o_ = CQMCommon_2_0_000.getCondition(n_);
				CodeableConcept p_ = o_.Code;
				CqlConcept q_ = FHIRHelpers_4_3_000.ToConcept(p_);
				CqlValueSet r_ = this.Severe_Maternal_Morbidity_Diagnoses();
				bool? s_ = context?.Operators.ConceptInValueSet(q_, r_);
				bool? t_(Extension @this)
				{
					string ad_ = @this.Url;
					FhirUri ae_ = context?.Operators.Convert<FhirUri>(ad_);
					string af_ = FHIRHelpers_4_3_000.ToString(ae_);
					bool? ag_ = context?.Operators.Equal(af_, "http://hl7.org/fhir/us/qicore/StructureDefinition/qicore-encounter-diagnosisPresentOnAdmission");

					return ag_;
				};
				IEnumerable<Extension> u_ = context?.Operators.Where<Extension>((IEnumerable<Extension>)((EncounterDiagnoses is Element)
						? ((EncounterDiagnoses as Element)?.Extension)
						: null), t_);
				DataType v_(Extension @this)
				{
					DataType ah_ = @this.Value;

					return ah_;
				};
				IEnumerable<DataType> w_ = context?.Operators.Select<Extension, DataType>(u_, v_);
				DataType x_ = context?.Operators.SingletonFrom<DataType>(w_);
				CodeableConcept y_ = context?.Operators.Convert<CodeableConcept>(x_);
				CqlConcept z_ = FHIRHelpers_4_3_000.ToConcept(y_);
				CqlValueSet aa_ = this.Present_on_Admission_is_No_or_Unable_To_Determine();
				bool? ab_ = context?.Operators.ConceptInValueSet(z_, aa_);
				bool? ac_ = context?.Operators.And(s_, ab_);

				return ac_;
			};
			IEnumerable<Encounter.DiagnosisComponent> f_ = context?.Operators.Where<Encounter.DiagnosisComponent>((IEnumerable<Encounter.DiagnosisComponent>)d_, e_);
			bool? g_ = context?.Operators.Exists<Encounter.DiagnosisComponent>(f_);
			CqlValueSet h_ = this.Severe_Maternal_Morbidity_Procedures();
			IEnumerable<Procedure> i_ = context?.Operators.RetrieveByValueSet<Procedure>(h_, null);
			bool? j_(Procedure EncounterSMMProcedures)
			{
				Code<EventStatus> ai_ = EncounterSMMProcedures.StatusElement;
				EventStatus? aj_ = ai_.Value;
				string ak_ = context?.Operators.Convert<string>(aj_);
				bool? al_ = context?.Operators.Equal(ak_, "completed");
				DataType am_ = EncounterSMMProcedures.Performed;
				object an_ = FHIRHelpers_4_3_000.ToValue(am_);
				CqlInterval<CqlDateTime> ao_ = QICoreCommon_2_0_000.toInterval(an_);
				CqlDateTime ap_ = context?.Operators.Start(ao_);
				CqlInterval<CqlDateTime> aq_ = PCMaternal_5_16_000.hospitalizationWithEDOBTriageObservation(TwentyWeeksPlusEncounter);
<<<<<<< HEAD
				bool? ar_ = context?.Operators.In<CqlDateTime>(ap_, aq_, "day");
				bool? as_ = context?.Operators.And(al_, ar_);
=======
				bool? ar_ = context.Operators.In<CqlDateTime>(ap_, aq_, null);
				bool? as_ = context.Operators.And(al_, ar_);
>>>>>>> 54dd61a5

				return as_;
			};
			IEnumerable<Procedure> k_ = context?.Operators.Where<Procedure>(i_, j_);
			bool? l_ = context?.Operators.Exists<Procedure>(k_);
			bool? m_ = context?.Operators.Or(g_, l_);

			return m_;
		};
		IEnumerable<Encounter> c_ = context?.Operators.Where<Encounter>(a_, b_);

		return c_;
	}

    [CqlDeclaration("Delivery Encounters with Severe Obstetric Complications Diagnosis or Procedure Excluding Blood Transfusion")]
	public IEnumerable<Encounter> Delivery_Encounters_with_Severe_Obstetric_Complications_Diagnosis_or_Procedure_Excluding_Blood_Transfusion() => 
		__Delivery_Encounters_with_Severe_Obstetric_Complications_Diagnosis_or_Procedure_Excluding_Blood_Transfusion?.Value;

	private IEnumerable<Encounter> Delivery_Encounters_with_Expiration_Value()
	{
		IEnumerable<Encounter> a_ = this.Delivery_Encounters_At_Greater_than_or_Equal_to_20_Weeks_Gestation();
		bool? b_(Encounter TwentyWeeksPlusEncounter)
		{
			Encounter.HospitalizationComponent d_ = TwentyWeeksPlusEncounter.Hospitalization;
			CodeableConcept e_ = d_.DischargeDisposition;
			CqlConcept f_ = FHIRHelpers_4_3_000.ToConcept(e_);
			CqlValueSet g_ = this.Patient_Expired();
			bool? h_ = context?.Operators.ConceptInValueSet(f_, g_);

			return h_;
		};
		IEnumerable<Encounter> c_ = context?.Operators.Where<Encounter>(a_, b_);

		return c_;
	}

    [CqlDeclaration("Delivery Encounters with Expiration")]
	public IEnumerable<Encounter> Delivery_Encounters_with_Expiration() => 
		__Delivery_Encounters_with_Expiration?.Value;

	private IEnumerable<Encounter> Delivery_Encounters_with_Blood_Transfusion_Value()
	{
		IEnumerable<Encounter> a_ = this.Delivery_Encounters_At_Greater_than_or_Equal_to_20_Weeks_Gestation();
		IEnumerable<Encounter> b_(Encounter TwentyWeeksPlusEncounter)
		{
			CqlValueSet d_ = this.Blood_Transfusion();
			IEnumerable<Procedure> e_ = context?.Operators.RetrieveByValueSet<Procedure>(d_, null);
			bool? f_(Procedure BloodTransfusion)
			{
				Code<EventStatus> j_ = BloodTransfusion.StatusElement;
				EventStatus? k_ = j_.Value;
				string l_ = context?.Operators.Convert<string>(k_);
				bool? m_ = context?.Operators.Equal(l_, "completed");
				DataType n_ = BloodTransfusion.Performed;
				object o_ = FHIRHelpers_4_3_000.ToValue(n_);
				CqlInterval<CqlDateTime> p_ = QICoreCommon_2_0_000.toInterval(o_);
				CqlDateTime q_ = context?.Operators.Start(p_);
				CqlInterval<CqlDateTime> r_ = PCMaternal_5_16_000.hospitalizationWithEDOBTriageObservation(TwentyWeeksPlusEncounter);
<<<<<<< HEAD
				bool? s_ = context?.Operators.In<CqlDateTime>(q_, r_, "day");
				bool? t_ = context?.Operators.And(m_, s_);
=======
				bool? s_ = context.Operators.In<CqlDateTime>(q_, r_, null);
				bool? t_ = context.Operators.And(m_, s_);
>>>>>>> 54dd61a5

				return t_;
			};
			IEnumerable<Procedure> g_ = context?.Operators.Where<Procedure>(e_, f_);
			Encounter h_(Procedure BloodTransfusion) => 
				TwentyWeeksPlusEncounter;
			IEnumerable<Encounter> i_ = context?.Operators.Select<Procedure, Encounter>(g_, h_);

			return i_;
		};
		IEnumerable<Encounter> c_ = context?.Operators.SelectMany<Encounter, Encounter>(a_, b_);

		return c_;
	}

    [CqlDeclaration("Delivery Encounters with Blood Transfusion")]
	public IEnumerable<Encounter> Delivery_Encounters_with_Blood_Transfusion() => 
		__Delivery_Encounters_with_Blood_Transfusion?.Value;

	private IEnumerable<Encounter> Delivery_Encounters_with_Severe_Obstetric_Complications_Value()
	{
		IEnumerable<Encounter> a_ = this.Delivery_Encounters_with_Severe_Obstetric_Complications_Diagnosis_or_Procedure_Excluding_Blood_Transfusion();
		IEnumerable<Encounter> b_ = this.Delivery_Encounters_with_Expiration();
		IEnumerable<Encounter> c_ = context?.Operators.Union<Encounter>(a_, b_);
		IEnumerable<Encounter> d_ = this.Delivery_Encounters_with_Blood_Transfusion();
		IEnumerable<Encounter> e_ = context?.Operators.Union<Encounter>(c_, d_);

		return e_;
	}

    [CqlDeclaration("Delivery Encounters with Severe Obstetric Complications")]
	public IEnumerable<Encounter> Delivery_Encounters_with_Severe_Obstetric_Complications() => 
		__Delivery_Encounters_with_Severe_Obstetric_Complications?.Value;

	private IEnumerable<Encounter> Numerator_Value()
	{
		IEnumerable<Encounter> a_ = this.Delivery_Encounters_with_Severe_Obstetric_Complications();

		return a_;
	}

    [CqlDeclaration("Numerator")]
	public IEnumerable<Encounter> Numerator() => 
		__Numerator?.Value;

	private IEnumerable<Encounter> Delivery_Encounters_with_COVID_and_Respiratory_Condition_or_Procedure_Value()
	{
		IEnumerable<Encounter> a_ = this.Delivery_Encounters_At_Greater_than_or_Equal_to_20_Weeks_Gestation();
		bool? b_(Encounter TwentyWeeksPlusEncounter)
		{
			IEnumerable<Condition> d_ = CQMCommon_2_0_000.encounterDiagnosis(TwentyWeeksPlusEncounter);
			bool? e_(Condition EncounterDiagnosis)
			{
				CodeableConcept s_ = EncounterDiagnosis.Code;
				CqlConcept t_ = FHIRHelpers_4_3_000.ToConcept(s_);
				CqlValueSet u_ = this.COVID_19_Confirmed();
				bool? v_ = context?.Operators.ConceptInValueSet(t_, u_);

				return v_;
			};
			IEnumerable<Condition> f_ = context?.Operators.Where<Condition>(d_, e_);
			bool? g_ = context?.Operators.Exists<Condition>(f_);
			bool? i_(Condition EncounterDiagnosis)
			{
				CodeableConcept w_ = EncounterDiagnosis.Code;
				CqlConcept x_ = FHIRHelpers_4_3_000.ToConcept(w_);
				CqlValueSet y_ = this.Respiratory_Conditions_Related_to_COVID_19();
				bool? z_ = context?.Operators.ConceptInValueSet(x_, y_);

				return z_;
			};
			IEnumerable<Condition> j_ = context?.Operators.Where<Condition>(d_, i_);
			bool? k_ = context?.Operators.Exists<Condition>(j_);
			CqlValueSet l_ = this.Respiratory_Support_Procedures_Related_to_COVID_19();
			IEnumerable<Procedure> m_ = context?.Operators.RetrieveByValueSet<Procedure>(l_, null);
			bool? n_(Procedure COVIDRespiratoryProcedure)
			{
				Code<EventStatus> aa_ = COVIDRespiratoryProcedure.StatusElement;
				EventStatus? ab_ = aa_.Value;
				string ac_ = context?.Operators.Convert<string>(ab_);
				bool? ad_ = context?.Operators.Equal(ac_, "completed");
				DataType ae_ = COVIDRespiratoryProcedure.Performed;
				object af_ = FHIRHelpers_4_3_000.ToValue(ae_);
				CqlInterval<CqlDateTime> ag_ = QICoreCommon_2_0_000.toInterval(af_);
				CqlDateTime ah_ = context?.Operators.Start(ag_);
				CqlInterval<CqlDateTime> ai_ = PCMaternal_5_16_000.hospitalizationWithEDOBTriageObservation(TwentyWeeksPlusEncounter);
<<<<<<< HEAD
				bool? aj_ = context?.Operators.In<CqlDateTime>(ah_, ai_, "day");
				bool? ak_ = context?.Operators.And(ad_, aj_);
=======
				bool? aj_ = context.Operators.In<CqlDateTime>(ah_, ai_, null);
				bool? ak_ = context.Operators.And(ad_, aj_);
>>>>>>> 54dd61a5

				return ak_;
			};
			IEnumerable<Procedure> o_ = context?.Operators.Where<Procedure>(m_, n_);
			bool? p_ = context?.Operators.Exists<Procedure>(o_);
			bool? q_ = context?.Operators.Or(k_, p_);
			bool? r_ = context?.Operators.And(g_, q_);

			return r_;
		};
		IEnumerable<Encounter> c_ = context?.Operators.Where<Encounter>(a_, b_);

		return c_;
	}

    [CqlDeclaration("Delivery Encounters with COVID and Respiratory Condition or Procedure")]
	public IEnumerable<Encounter> Delivery_Encounters_with_COVID_and_Respiratory_Condition_or_Procedure() => 
		__Delivery_Encounters_with_COVID_and_Respiratory_Condition_or_Procedure?.Value;

	private IEnumerable<Encounter> Denominator_Exclusion_Value()
	{
		IEnumerable<Encounter> a_ = this.Delivery_Encounters_with_COVID_and_Respiratory_Condition_or_Procedure();

		return a_;
	}

    [CqlDeclaration("Denominator Exclusion")]
	public IEnumerable<Encounter> Denominator_Exclusion() => 
		__Denominator_Exclusion?.Value;

	private IEnumerable<Encounter> Stratification_Encounter_Value()
	{
		IEnumerable<Encounter> a_ = this.Numerator();
		IEnumerable<Encounter> b_ = this.Denominator_Exclusion();
		IEnumerable<Encounter> c_ = context?.Operators.Except<Encounter>(a_, b_);

		return c_;
	}

    [CqlDeclaration("Stratification Encounter")]
	public IEnumerable<Encounter> Stratification_Encounter() => 
		__Stratification_Encounter?.Value;

	private IEnumerable<Encounter> Delivery_Encounters_with_Severe_Obstetric_Complications_Excluding_Blood_Transfusions_Value()
	{
		IEnumerable<Encounter> a_ = this.Delivery_Encounters_with_Severe_Obstetric_Complications_Diagnosis_or_Procedure_Excluding_Blood_Transfusion();
		IEnumerable<Encounter> b_ = this.Delivery_Encounters_with_Expiration();
		IEnumerable<Encounter> c_ = context?.Operators.Union<Encounter>(a_, b_);

		return c_;
	}

    [CqlDeclaration("Delivery Encounters with Severe Obstetric Complications Excluding Blood Transfusions")]
	public IEnumerable<Encounter> Delivery_Encounters_with_Severe_Obstetric_Complications_Excluding_Blood_Transfusions() => 
		__Delivery_Encounters_with_Severe_Obstetric_Complications_Excluding_Blood_Transfusions?.Value;

	private IEnumerable<Encounter> Stratum_1_Value()
	{
		IEnumerable<Encounter> a_ = this.Stratification_Encounter();
		IEnumerable<Encounter> b_ = this.Delivery_Encounters_with_Severe_Obstetric_Complications_Excluding_Blood_Transfusions();
		IEnumerable<Encounter> c_ = context?.Operators.Intersect<Encounter>(a_, b_);

		return c_;
	}

    [CqlDeclaration("Stratum 1")]
	public IEnumerable<Encounter> Stratum_1() => 
		__Stratum_1?.Value;

	private IEnumerable<(string EncounterID, int? CalculatedCGA)?> Variable_Calculated_Gestational_Age_Value()
	{
		IEnumerable<(string EncounterID, int? CalculatedCGA)?> a_ = PCMaternal_5_16_000.Variable_Calculated_Gestational_Age();

		return a_;
	}

    [CqlDeclaration("Variable Calculated Gestational Age")]
	public IEnumerable<(string EncounterID, int? CalculatedCGA)?> Variable_Calculated_Gestational_Age() => 
		__Variable_Calculated_Gestational_Age?.Value;

	private IEnumerable<Encounter> Denominator_Value()
	{
		IEnumerable<Encounter> a_ = this.Delivery_Encounters_At_Greater_than_or_Equal_to_20_Weeks_Gestation();

		return a_;
	}

    [CqlDeclaration("Denominator")]
	public IEnumerable<Encounter> Denominator() => 
		__Denominator?.Value;

    [CqlDeclaration("pOAIsYesOrExempt")]
	public IEnumerable<CqlConcept> pOAIsYesOrExempt(Encounter TheEncounter)
	{
		List<Encounter.DiagnosisComponent> a_ = TheEncounter.Diagnosis;
		bool? b_(Encounter.DiagnosisComponent EncounterDiagnoses)
		{
			bool? f_(Extension @this)
			{
				string o_ = @this.Url;
				FhirUri p_ = context?.Operators.Convert<FhirUri>(o_);
				string q_ = FHIRHelpers_4_3_000.ToString(p_);
				bool? r_ = context?.Operators.Equal(q_, "http://hl7.org/fhir/us/qicore/StructureDefinition/qicore-encounter-diagnosisPresentOnAdmission");

				return r_;
			};
			IEnumerable<Extension> g_ = context?.Operators.Where<Extension>((IEnumerable<Extension>)((EncounterDiagnoses is Element)
					? ((EncounterDiagnoses as Element)?.Extension)
					: null), f_);
			DataType h_(Extension @this)
			{
				DataType s_ = @this.Value;

				return s_;
			};
			IEnumerable<DataType> i_ = context?.Operators.Select<Extension, DataType>(g_, h_);
			DataType j_ = context?.Operators.SingletonFrom<DataType>(i_);
			CodeableConcept k_ = context?.Operators.Convert<CodeableConcept>(j_);
			CqlConcept l_ = FHIRHelpers_4_3_000.ToConcept(k_);
			CqlValueSet m_ = this.Present_On_Admission_is_Yes_or_Exempt();
			bool? n_ = context?.Operators.ConceptInValueSet(l_, m_);

			return n_;
		};
		IEnumerable<Encounter.DiagnosisComponent> c_ = context?.Operators.Where<Encounter.DiagnosisComponent>((IEnumerable<Encounter.DiagnosisComponent>)a_, b_);
		CqlConcept d_(Encounter.DiagnosisComponent EncounterDiagnoses)
		{
			ResourceReference t_ = EncounterDiagnoses.Condition;
			Condition u_ = CQMCommon_2_0_000.getCondition(t_);
			CodeableConcept v_ = u_.Code;
			CqlConcept w_ = FHIRHelpers_4_3_000.ToConcept(v_);

			return w_;
		};
		IEnumerable<CqlConcept> e_ = context?.Operators.Select<Encounter.DiagnosisComponent, CqlConcept>(c_, d_);

		return e_;
	}

	private IEnumerable<Encounter> Risk_Variable_Anemia_Value()
	{
		IEnumerable<Encounter> a_ = this.Delivery_Encounters_At_Greater_than_or_Equal_to_20_Weeks_Gestation();
		bool? b_(Encounter TwentyWeeksPlusEncounter)
		{
			IEnumerable<CqlConcept> d_ = this.pOAIsYesOrExempt(TwentyWeeksPlusEncounter);
			CqlValueSet e_ = this.Anemia();
			bool? f_ = context?.Operators.ConceptsInValueSet(d_, e_);

			return f_;
		};
		IEnumerable<Encounter> c_ = context?.Operators.Where<Encounter>(a_, b_);

		return c_;
	}

    [CqlDeclaration("Risk Variable Anemia")]
	public IEnumerable<Encounter> Risk_Variable_Anemia() => 
		__Risk_Variable_Anemia?.Value;

	private IEnumerable<Encounter> Risk_Variable_Asthma_Value()
	{
		IEnumerable<Encounter> a_ = this.Delivery_Encounters_At_Greater_than_or_Equal_to_20_Weeks_Gestation();
		bool? b_(Encounter TwentyWeeksPlusEncounter)
		{
			IEnumerable<CqlConcept> d_ = this.pOAIsYesOrExempt(TwentyWeeksPlusEncounter);
			CqlValueSet e_ = this.Acute_or_Persistent_Asthma();
			bool? f_ = context?.Operators.ConceptsInValueSet(d_, e_);

			return f_;
		};
		IEnumerable<Encounter> c_ = context?.Operators.Where<Encounter>(a_, b_);

		return c_;
	}

    [CqlDeclaration("Risk Variable Asthma")]
	public IEnumerable<Encounter> Risk_Variable_Asthma() => 
		__Risk_Variable_Asthma?.Value;

	private IEnumerable<Encounter> Risk_Variable_Autoimmune_Disease_Value()
	{
		IEnumerable<Encounter> a_ = this.Delivery_Encounters_At_Greater_than_or_Equal_to_20_Weeks_Gestation();
		bool? b_(Encounter TwentyWeeksPlusEncounter)
		{
			IEnumerable<CqlConcept> d_ = this.pOAIsYesOrExempt(TwentyWeeksPlusEncounter);
			CqlValueSet e_ = this.Autoimmune_Disease();
			bool? f_ = context?.Operators.ConceptsInValueSet(d_, e_);

			return f_;
		};
		IEnumerable<Encounter> c_ = context?.Operators.Where<Encounter>(a_, b_);

		return c_;
	}

    [CqlDeclaration("Risk Variable Autoimmune Disease")]
	public IEnumerable<Encounter> Risk_Variable_Autoimmune_Disease() => 
		__Risk_Variable_Autoimmune_Disease?.Value;

	private IEnumerable<Encounter> Risk_Variable_Bariatric_Surgery_Value()
	{
		IEnumerable<Encounter> a_ = this.Delivery_Encounters_At_Greater_than_or_Equal_to_20_Weeks_Gestation();
		bool? b_(Encounter TwentyWeeksPlusEncounter)
		{
			IEnumerable<CqlConcept> d_ = this.pOAIsYesOrExempt(TwentyWeeksPlusEncounter);
			CqlValueSet e_ = this.Bariatric_Surgery();
			bool? f_ = context?.Operators.ConceptsInValueSet(d_, e_);

			return f_;
		};
		IEnumerable<Encounter> c_ = context?.Operators.Where<Encounter>(a_, b_);

		return c_;
	}

    [CqlDeclaration("Risk Variable Bariatric Surgery")]
	public IEnumerable<Encounter> Risk_Variable_Bariatric_Surgery() => 
		__Risk_Variable_Bariatric_Surgery?.Value;

	private IEnumerable<Encounter> Risk_Variable_Bleeding_Disorder_Value()
	{
		IEnumerable<Encounter> a_ = this.Delivery_Encounters_At_Greater_than_or_Equal_to_20_Weeks_Gestation();
		bool? b_(Encounter TwentyWeeksPlusEncounter)
		{
			IEnumerable<CqlConcept> d_ = this.pOAIsYesOrExempt(TwentyWeeksPlusEncounter);
			CqlValueSet e_ = this.Bleeding_Disorder();
			bool? f_ = context?.Operators.ConceptsInValueSet(d_, e_);

			return f_;
		};
		IEnumerable<Encounter> c_ = context?.Operators.Where<Encounter>(a_, b_);

		return c_;
	}

    [CqlDeclaration("Risk Variable Bleeding Disorder")]
	public IEnumerable<Encounter> Risk_Variable_Bleeding_Disorder() => 
		__Risk_Variable_Bleeding_Disorder?.Value;

	private IEnumerable<Encounter> Risk_Variable_Morbid_Obesity_Value()
	{
		IEnumerable<Encounter> a_ = this.Delivery_Encounters_At_Greater_than_or_Equal_to_20_Weeks_Gestation();
		bool? b_(Encounter TwentyWeeksPlusEncounter)
		{
			IEnumerable<CqlConcept> d_ = this.pOAIsYesOrExempt(TwentyWeeksPlusEncounter);
			CqlValueSet e_ = this.Morbid_or_Severe_Obesity();
			bool? f_ = context?.Operators.ConceptsInValueSet(d_, e_);

			return f_;
		};
		IEnumerable<Encounter> c_ = context?.Operators.Where<Encounter>(a_, b_);

		return c_;
	}

    [CqlDeclaration("Risk Variable Morbid Obesity")]
	public IEnumerable<Encounter> Risk_Variable_Morbid_Obesity() => 
		__Risk_Variable_Morbid_Obesity?.Value;

	private IEnumerable<Encounter> Risk_Variable_Cardiac_Disease_Value()
	{
		IEnumerable<Encounter> a_ = this.Delivery_Encounters_At_Greater_than_or_Equal_to_20_Weeks_Gestation();
		bool? b_(Encounter TwentyWeeksPlusEncounter)
		{
			IEnumerable<CqlConcept> d_ = this.pOAIsYesOrExempt(TwentyWeeksPlusEncounter);
			CqlValueSet e_ = this.Cardiac_Disease();
			bool? f_ = context?.Operators.ConceptsInValueSet(d_, e_);

			return f_;
		};
		IEnumerable<Encounter> c_ = context?.Operators.Where<Encounter>(a_, b_);

		return c_;
	}

    [CqlDeclaration("Risk Variable Cardiac Disease")]
	public IEnumerable<Encounter> Risk_Variable_Cardiac_Disease() => 
		__Risk_Variable_Cardiac_Disease?.Value;

	private IEnumerable<Encounter> Risk_Variable_Economic_Housing_Instability_Value()
	{
		IEnumerable<Encounter> a_ = this.Delivery_Encounters_At_Greater_than_or_Equal_to_20_Weeks_Gestation();
		bool? b_(Encounter TwentyWeeksPlusEncounter)
		{
			IEnumerable<CqlConcept> d_ = this.pOAIsYesOrExempt(TwentyWeeksPlusEncounter);
			CqlValueSet e_ = this.Economic_Housing_Instability();
			bool? f_ = context?.Operators.ConceptsInValueSet(d_, e_);

			return f_;
		};
		IEnumerable<Encounter> c_ = context?.Operators.Where<Encounter>(a_, b_);

		return c_;
	}

    [CqlDeclaration("Risk Variable Economic Housing Instability")]
	public IEnumerable<Encounter> Risk_Variable_Economic_Housing_Instability() => 
		__Risk_Variable_Economic_Housing_Instability?.Value;

	private IEnumerable<Encounter> Risk_Variable_Gastrointestinal_Disease_Value()
	{
		IEnumerable<Encounter> a_ = this.Delivery_Encounters_At_Greater_than_or_Equal_to_20_Weeks_Gestation();
		bool? b_(Encounter TwentyWeeksPlusEncounter)
		{
			IEnumerable<CqlConcept> d_ = this.pOAIsYesOrExempt(TwentyWeeksPlusEncounter);
			CqlValueSet e_ = this.Gastrointestinal_Disease();
			bool? f_ = context?.Operators.ConceptsInValueSet(d_, e_);

			return f_;
		};
		IEnumerable<Encounter> c_ = context?.Operators.Where<Encounter>(a_, b_);

		return c_;
	}

    [CqlDeclaration("Risk Variable Gastrointestinal Disease")]
	public IEnumerable<Encounter> Risk_Variable_Gastrointestinal_Disease() => 
		__Risk_Variable_Gastrointestinal_Disease?.Value;

	private IEnumerable<Encounter> Risk_Variable_Gestational_Diabetes_Value()
	{
		IEnumerable<Encounter> a_ = this.Delivery_Encounters_At_Greater_than_or_Equal_to_20_Weeks_Gestation();
		bool? b_(Encounter TwentyWeeksPlusEncounter)
		{
			IEnumerable<CqlConcept> d_ = this.pOAIsYesOrExempt(TwentyWeeksPlusEncounter);
			CqlValueSet e_ = this.Gestational_Diabetes();
			bool? f_ = context?.Operators.ConceptsInValueSet(d_, e_);

			return f_;
		};
		IEnumerable<Encounter> c_ = context?.Operators.Where<Encounter>(a_, b_);

		return c_;
	}

    [CqlDeclaration("Risk Variable Gestational Diabetes")]
	public IEnumerable<Encounter> Risk_Variable_Gestational_Diabetes() => 
		__Risk_Variable_Gestational_Diabetes?.Value;

	private IEnumerable<Encounter> Risk_Variable_HIV_Value()
	{
		IEnumerable<Encounter> a_ = this.Delivery_Encounters_At_Greater_than_or_Equal_to_20_Weeks_Gestation();
		bool? b_(Encounter TwentyWeeksPlusEncounter)
		{
			IEnumerable<CqlConcept> d_ = this.pOAIsYesOrExempt(TwentyWeeksPlusEncounter);
			CqlValueSet e_ = this.HIV_in_Pregnancy_Childbirth_and_Puerperium();
			bool? f_ = context?.Operators.ConceptsInValueSet(d_, e_);

			return f_;
		};
		IEnumerable<Encounter> c_ = context?.Operators.Where<Encounter>(a_, b_);

		return c_;
	}

    [CqlDeclaration("Risk Variable HIV")]
	public IEnumerable<Encounter> Risk_Variable_HIV() => 
		__Risk_Variable_HIV?.Value;

	private IEnumerable<Encounter> Risk_Variable_Hypertension_Value()
	{
		IEnumerable<Encounter> a_ = this.Delivery_Encounters_At_Greater_than_or_Equal_to_20_Weeks_Gestation();
		bool? b_(Encounter TwentyWeeksPlusEncounter)
		{
			IEnumerable<CqlConcept> d_ = this.pOAIsYesOrExempt(TwentyWeeksPlusEncounter);
			CqlValueSet e_ = this.Hypertension();
			bool? f_ = context?.Operators.ConceptsInValueSet(d_, e_);

			return f_;
		};
		IEnumerable<Encounter> c_ = context?.Operators.Where<Encounter>(a_, b_);

		return c_;
	}

    [CqlDeclaration("Risk Variable Hypertension")]
	public IEnumerable<Encounter> Risk_Variable_Hypertension() => 
		__Risk_Variable_Hypertension?.Value;

	private IEnumerable<Encounter> Risk_Variable_Long_Term_Anticoagulant_Use_Value()
	{
		IEnumerable<Encounter> a_ = this.Delivery_Encounters_At_Greater_than_or_Equal_to_20_Weeks_Gestation();
		bool? b_(Encounter TwentyWeeksPlusEncounter)
		{
			IEnumerable<CqlConcept> d_ = this.pOAIsYesOrExempt(TwentyWeeksPlusEncounter);
			CqlValueSet e_ = this.Long_Term_Anticoagulant_Use();
			bool? f_ = context?.Operators.ConceptsInValueSet(d_, e_);

			return f_;
		};
		IEnumerable<Encounter> c_ = context?.Operators.Where<Encounter>(a_, b_);

		return c_;
	}

    [CqlDeclaration("Risk Variable Long Term Anticoagulant Use")]
	public IEnumerable<Encounter> Risk_Variable_Long_Term_Anticoagulant_Use() => 
		__Risk_Variable_Long_Term_Anticoagulant_Use?.Value;

	private IEnumerable<Encounter> Risk_Variable_Mental_Health_Disorder_Value()
	{
		IEnumerable<Encounter> a_ = this.Delivery_Encounters_At_Greater_than_or_Equal_to_20_Weeks_Gestation();
		bool? b_(Encounter TwentyWeeksPlusEncounter)
		{
			IEnumerable<CqlConcept> d_ = this.pOAIsYesOrExempt(TwentyWeeksPlusEncounter);
			CqlValueSet e_ = this.Mental_Health_Disorder();
			bool? f_ = context?.Operators.ConceptsInValueSet(d_, e_);

			return f_;
		};
		IEnumerable<Encounter> c_ = context?.Operators.Where<Encounter>(a_, b_);

		return c_;
	}

    [CqlDeclaration("Risk Variable Mental Health Disorder")]
	public IEnumerable<Encounter> Risk_Variable_Mental_Health_Disorder() => 
		__Risk_Variable_Mental_Health_Disorder?.Value;

	private IEnumerable<Encounter> Risk_Variable_Multiple_Pregnancy_Value()
	{
		IEnumerable<Encounter> a_ = this.Delivery_Encounters_At_Greater_than_or_Equal_to_20_Weeks_Gestation();
		bool? b_(Encounter TwentyWeeksPlusEncounter)
		{
			IEnumerable<CqlConcept> d_ = this.pOAIsYesOrExempt(TwentyWeeksPlusEncounter);
			CqlValueSet e_ = this.Multiple_Pregnancy();
			bool? f_ = context?.Operators.ConceptsInValueSet(d_, e_);

			return f_;
		};
		IEnumerable<Encounter> c_ = context?.Operators.Where<Encounter>(a_, b_);

		return c_;
	}

    [CqlDeclaration("Risk Variable Multiple Pregnancy")]
	public IEnumerable<Encounter> Risk_Variable_Multiple_Pregnancy() => 
		__Risk_Variable_Multiple_Pregnancy?.Value;

	private IEnumerable<Encounter> Risk_Variable_Neuromuscular_Value()
	{
		IEnumerable<Encounter> a_ = this.Delivery_Encounters_At_Greater_than_or_Equal_to_20_Weeks_Gestation();
		bool? b_(Encounter TwentyWeeksPlusEncounter)
		{
			IEnumerable<CqlConcept> d_ = this.pOAIsYesOrExempt(TwentyWeeksPlusEncounter);
			CqlValueSet e_ = this.Neuromuscular_Disease();
			bool? f_ = context?.Operators.ConceptsInValueSet(d_, e_);

			return f_;
		};
		IEnumerable<Encounter> c_ = context?.Operators.Where<Encounter>(a_, b_);

		return c_;
	}

    [CqlDeclaration("Risk Variable Neuromuscular")]
	public IEnumerable<Encounter> Risk_Variable_Neuromuscular() => 
		__Risk_Variable_Neuromuscular?.Value;

	private IEnumerable<Encounter> Risk_Variable_Obstetrical_VTE_Value()
	{
		IEnumerable<Encounter> a_ = this.Delivery_Encounters_At_Greater_than_or_Equal_to_20_Weeks_Gestation();
		bool? b_(Encounter TwentyWeeksPlusEncounter)
		{
			IEnumerable<CqlConcept> d_ = this.pOAIsYesOrExempt(TwentyWeeksPlusEncounter);
			CqlValueSet e_ = this.Venous_Thromboembolism_in_Pregnancy();
			bool? f_ = context?.Operators.ConceptsInValueSet(d_, e_);

			return f_;
		};
		IEnumerable<Encounter> c_ = context?.Operators.Where<Encounter>(a_, b_);

		return c_;
	}

    [CqlDeclaration("Risk Variable Obstetrical VTE")]
	public IEnumerable<Encounter> Risk_Variable_Obstetrical_VTE() => 
		__Risk_Variable_Obstetrical_VTE?.Value;

	private IEnumerable<Encounter> Risk_Variable_Placenta_Previa_Value()
	{
		IEnumerable<Encounter> a_ = this.Delivery_Encounters_At_Greater_than_or_Equal_to_20_Weeks_Gestation();
		bool? b_(Encounter TwentyWeeksPlusEncounter)
		{
			IEnumerable<CqlConcept> d_ = this.pOAIsYesOrExempt(TwentyWeeksPlusEncounter);
			CqlValueSet e_ = this.Placenta_Previa();
			bool? f_ = context?.Operators.ConceptsInValueSet(d_, e_);

			return f_;
		};
		IEnumerable<Encounter> c_ = context?.Operators.Where<Encounter>(a_, b_);

		return c_;
	}

    [CqlDeclaration("Risk Variable Placenta Previa")]
	public IEnumerable<Encounter> Risk_Variable_Placenta_Previa() => 
		__Risk_Variable_Placenta_Previa?.Value;

	private IEnumerable<Encounter> Risk_Variable_Placental_Abruption_Value()
	{
		IEnumerable<Encounter> a_ = this.Delivery_Encounters_At_Greater_than_or_Equal_to_20_Weeks_Gestation();
		bool? b_(Encounter TwentyWeeksPlusEncounter)
		{
			IEnumerable<CqlConcept> d_ = this.pOAIsYesOrExempt(TwentyWeeksPlusEncounter);
			CqlValueSet e_ = this.Placental_Abruption();
			bool? f_ = context?.Operators.ConceptsInValueSet(d_, e_);

			return f_;
		};
		IEnumerable<Encounter> c_ = context?.Operators.Where<Encounter>(a_, b_);

		return c_;
	}

    [CqlDeclaration("Risk Variable Placental Abruption")]
	public IEnumerable<Encounter> Risk_Variable_Placental_Abruption() => 
		__Risk_Variable_Placental_Abruption?.Value;

	private IEnumerable<Encounter> Risk_Variable_Placental_Accreta_Spectrum_Value()
	{
		IEnumerable<Encounter> a_ = this.Delivery_Encounters_At_Greater_than_or_Equal_to_20_Weeks_Gestation();
		bool? b_(Encounter TwentyWeeksPlusEncounter)
		{
			IEnumerable<CqlConcept> d_ = this.pOAIsYesOrExempt(TwentyWeeksPlusEncounter);
			CqlValueSet e_ = this.Placental_Accreta_Spectrum();
			bool? f_ = context?.Operators.ConceptsInValueSet(d_, e_);

			return f_;
		};
		IEnumerable<Encounter> c_ = context?.Operators.Where<Encounter>(a_, b_);

		return c_;
	}

    [CqlDeclaration("Risk Variable Placental Accreta Spectrum")]
	public IEnumerable<Encounter> Risk_Variable_Placental_Accreta_Spectrum() => 
		__Risk_Variable_Placental_Accreta_Spectrum?.Value;

	private IEnumerable<Encounter> Risk_Variable_Preexisting_Diabetes_Value()
	{
		IEnumerable<Encounter> a_ = this.Delivery_Encounters_At_Greater_than_or_Equal_to_20_Weeks_Gestation();
		bool? b_(Encounter TwentyWeeksPlusEncounter)
		{
			IEnumerable<CqlConcept> d_ = this.pOAIsYesOrExempt(TwentyWeeksPlusEncounter);
			CqlValueSet e_ = this.Preexisting_Diabetes();
			bool? f_ = context?.Operators.ConceptsInValueSet(d_, e_);

			return f_;
		};
		IEnumerable<Encounter> c_ = context?.Operators.Where<Encounter>(a_, b_);

		return c_;
	}

    [CqlDeclaration("Risk Variable Preexisting Diabetes")]
	public IEnumerable<Encounter> Risk_Variable_Preexisting_Diabetes() => 
		__Risk_Variable_Preexisting_Diabetes?.Value;

	private IEnumerable<Encounter> Risk_Variable_Previous_Cesarean_Value()
	{
		IEnumerable<Encounter> a_ = this.Delivery_Encounters_At_Greater_than_or_Equal_to_20_Weeks_Gestation();
		bool? b_(Encounter TwentyWeeksPlusEncounter)
		{
			IEnumerable<CqlConcept> d_ = this.pOAIsYesOrExempt(TwentyWeeksPlusEncounter);
			CqlValueSet e_ = this.Previous_Cesarean();
			bool? f_ = context?.Operators.ConceptsInValueSet(d_, e_);

			return f_;
		};
		IEnumerable<Encounter> c_ = context?.Operators.Where<Encounter>(a_, b_);

		return c_;
	}

    [CqlDeclaration("Risk Variable Previous Cesarean")]
	public IEnumerable<Encounter> Risk_Variable_Previous_Cesarean() => 
		__Risk_Variable_Previous_Cesarean?.Value;

	private IEnumerable<Encounter> Risk_Variable_Pulmonary_Hypertension_Value()
	{
		IEnumerable<Encounter> a_ = this.Delivery_Encounters_At_Greater_than_or_Equal_to_20_Weeks_Gestation();
		bool? b_(Encounter TwentyWeeksPlusEncounter)
		{
			IEnumerable<CqlConcept> d_ = this.pOAIsYesOrExempt(TwentyWeeksPlusEncounter);
			CqlValueSet e_ = this.Pulmonary_Hypertension();
			bool? f_ = context?.Operators.ConceptsInValueSet(d_, e_);

			return f_;
		};
		IEnumerable<Encounter> c_ = context?.Operators.Where<Encounter>(a_, b_);

		return c_;
	}

    [CqlDeclaration("Risk Variable Pulmonary Hypertension")]
	public IEnumerable<Encounter> Risk_Variable_Pulmonary_Hypertension() => 
		__Risk_Variable_Pulmonary_Hypertension?.Value;

	private IEnumerable<Encounter> Risk_Variable_Renal_Disease_Value()
	{
		IEnumerable<Encounter> a_ = this.Delivery_Encounters_At_Greater_than_or_Equal_to_20_Weeks_Gestation();
		bool? b_(Encounter TwentyWeeksPlusEncounter)
		{
			IEnumerable<CqlConcept> d_ = this.pOAIsYesOrExempt(TwentyWeeksPlusEncounter);
			CqlValueSet e_ = this.Renal_Disease();
			bool? f_ = context?.Operators.ConceptsInValueSet(d_, e_);

			return f_;
		};
		IEnumerable<Encounter> c_ = context?.Operators.Where<Encounter>(a_, b_);

		return c_;
	}

    [CqlDeclaration("Risk Variable Renal Disease")]
	public IEnumerable<Encounter> Risk_Variable_Renal_Disease() => 
		__Risk_Variable_Renal_Disease?.Value;

	private IEnumerable<Encounter> Risk_Variable_Severe_Preeclampsia_Value()
	{
		IEnumerable<Encounter> a_ = this.Delivery_Encounters_At_Greater_than_or_Equal_to_20_Weeks_Gestation();
		bool? b_(Encounter TwentyWeeksPlusEncounter)
		{
			IEnumerable<CqlConcept> d_ = this.pOAIsYesOrExempt(TwentyWeeksPlusEncounter);
			CqlValueSet e_ = this.Severe_Preeclampsia();
			bool? f_ = context?.Operators.ConceptsInValueSet(d_, e_);

			return f_;
		};
		IEnumerable<Encounter> c_ = context?.Operators.Where<Encounter>(a_, b_);

		return c_;
	}

    [CqlDeclaration("Risk Variable Severe Preeclampsia")]
	public IEnumerable<Encounter> Risk_Variable_Severe_Preeclampsia() => 
		__Risk_Variable_Severe_Preeclampsia?.Value;

	private IEnumerable<Encounter> Risk_Variable_Substance_Abuse_Value()
	{
		IEnumerable<Encounter> a_ = this.Delivery_Encounters_At_Greater_than_or_Equal_to_20_Weeks_Gestation();
		bool? b_(Encounter TwentyWeeksPlusEncounter)
		{
			IEnumerable<CqlConcept> d_ = this.pOAIsYesOrExempt(TwentyWeeksPlusEncounter);
			CqlValueSet e_ = this.Substance_Abuse();
			bool? f_ = context?.Operators.ConceptsInValueSet(d_, e_);

			return f_;
		};
		IEnumerable<Encounter> c_ = context?.Operators.Where<Encounter>(a_, b_);

		return c_;
	}

    [CqlDeclaration("Risk Variable Substance Abuse")]
	public IEnumerable<Encounter> Risk_Variable_Substance_Abuse() => 
		__Risk_Variable_Substance_Abuse?.Value;

	private IEnumerable<Encounter> Risk_Variable_Thyrotoxicosis_Value()
	{
		IEnumerable<Encounter> a_ = this.Delivery_Encounters_At_Greater_than_or_Equal_to_20_Weeks_Gestation();
		bool? b_(Encounter TwentyWeeksPlusEncounter)
		{
			IEnumerable<CqlConcept> d_ = this.pOAIsYesOrExempt(TwentyWeeksPlusEncounter);
			CqlValueSet e_ = this.Thyrotoxicosis();
			bool? f_ = context?.Operators.ConceptsInValueSet(d_, e_);

			return f_;
		};
		IEnumerable<Encounter> c_ = context?.Operators.Where<Encounter>(a_, b_);

		return c_;
	}

    [CqlDeclaration("Risk Variable Thyrotoxicosis")]
	public IEnumerable<Encounter> Risk_Variable_Thyrotoxicosis() => 
		__Risk_Variable_Thyrotoxicosis?.Value;

	private IEnumerable<Encounter> Risk_Variable_Other_Preeclampsia_Value()
	{
		IEnumerable<Encounter> a_ = this.Delivery_Encounters_At_Greater_than_or_Equal_to_20_Weeks_Gestation();
		bool? b_(Encounter TwentyWeeksPlusEncounter)
		{
			IEnumerable<CqlConcept> d_ = this.pOAIsYesOrExempt(TwentyWeeksPlusEncounter);
			CqlValueSet e_ = this.Mild_or_Moderate_Preeclampsia();
			bool? f_ = context?.Operators.ConceptsInValueSet(d_, e_);

			return f_;
		};
		IEnumerable<Encounter> c_ = context?.Operators.Where<Encounter>(a_, b_);

		return c_;
	}

    [CqlDeclaration("Risk Variable Other Preeclampsia")]
	public IEnumerable<Encounter> Risk_Variable_Other_Preeclampsia() => 
		__Risk_Variable_Other_Preeclampsia?.Value;

	private IEnumerable<Encounter> Risk_Variable_Preterm_Birth_Value()
	{
		IEnumerable<Encounter> a_ = PCMaternal_5_16_000.Delivery_Encounter_with_Age_Range();
		bool? b_(Encounter DeliveryEncounter)
		{
			int? h_ = PCMaternal_5_16_000.calculatedGestationalAge(DeliveryEncounter);
			CqlInterval<int?> i_ = context?.Operators.Interval(20, 36, true, true);
			bool? j_ = context?.Operators.In<int?>(h_, i_, null);
			CqlQuantity l_ = PCMaternal_5_16_000.lastEstimatedGestationalAge(DeliveryEncounter);
			CqlQuantity m_ = context?.Operators.Quantity(20m, "weeks");
			bool? n_ = context?.Operators.GreaterOrEqual(l_, m_);
			CqlQuantity p_ = context?.Operators.Quantity(36m, "weeks");
			bool? q_ = context?.Operators.LessOrEqual(l_, p_);
			bool? r_ = context?.Operators.And(n_, q_);
			bool? s_ = context?.Operators.And((bool?)(h_ is null), r_);
			bool? t_ = context?.Operators.Or(j_, s_);

			return t_;
		};
		IEnumerable<Encounter> c_ = context?.Operators.Where<Encounter>(a_, b_);
		bool? e_(Encounter DeliveryEncounter)
		{
			int? u_ = PCMaternal_5_16_000.calculatedGestationalAge(DeliveryEncounter);
			CqlQuantity v_ = PCMaternal_5_16_000.lastEstimatedGestationalAge(DeliveryEncounter);
			bool? w_ = context?.Operators.And((bool?)(u_ is null), (bool?)(v_ is null));
			IEnumerable<CqlConcept> x_ = this.pOAIsYesOrExempt(DeliveryEncounter);
			CqlValueSet y_ = this.Preterm_Birth();
			bool? z_ = context?.Operators.ConceptsInValueSet(x_, y_);
			bool? aa_ = context?.Operators.And(w_, z_);

			return aa_;
		};
		IEnumerable<Encounter> f_ = context?.Operators.Where<Encounter>(a_, e_);
		IEnumerable<Encounter> g_ = context?.Operators.Union<Encounter>(c_, f_);

		return g_;
	}

    [CqlDeclaration("Risk Variable Preterm Birth")]
	public IEnumerable<Encounter> Risk_Variable_Preterm_Birth() => 
		__Risk_Variable_Preterm_Birth?.Value;

	private IEnumerable<(string EncounterId, CqlQuantity FirstHematocritResult, CqlDateTime Timing)?> Risk_Variable_First_Hematocrit_Lab_Test_Value()
	{
		IEnumerable<Encounter> a_ = this.Delivery_Encounters_At_Greater_than_or_Equal_to_20_Weeks_Gestation();
		(string EncounterId, CqlQuantity FirstHematocritResult, CqlDateTime Timing)? b_(Encounter TwentyWeeksPlusEncounter)
		{
			Id d_ = TwentyWeeksPlusEncounter.IdElement;
			string e_ = d_.Value;
			CqlValueSet f_ = this.Hematocrit_lab_test();
			IEnumerable<Observation> g_ = context?.Operators.RetrieveByValueSet<Observation>(f_, null);
			bool? h_(Observation Hematocrit)
			{
				Instant z_ = Hematocrit.IssuedElement;
				DateTimeOffset? aa_ = z_.Value;
				CqlDateTime ab_ = context?.Operators.Convert<CqlDateTime>(aa_);
				CqlInterval<CqlDateTime> ac_ = PCMaternal_5_16_000.hospitalizationWithEDOBTriageObservation(TwentyWeeksPlusEncounter);
				CqlDateTime ad_ = context?.Operators.Start(ac_);
				CqlQuantity ae_ = context?.Operators.Quantity(1440m, "minutes");
				CqlDateTime af_ = context?.Operators.Subtract(ad_, ae_);
				CqlDateTime ag_ = PCMaternal_5_16_000.lastTimeOfDelivery(TwentyWeeksPlusEncounter);
				CqlInterval<CqlDateTime> ah_ = context?.Operators.Interval(af_, ag_, true, false);
				bool? ai_ = context?.Operators.In<CqlDateTime>(ab_, ah_, null);
				Code<ObservationStatus> aj_ = Hematocrit.StatusElement;
				ObservationStatus? ak_ = aj_.Value;
				string al_ = context?.Operators.Convert<string>(ak_);
				string[] am_ = /* ARR1 */ [
					"final",
					"amended",
					"corrected",
				];
				bool? an_ = context?.Operators.In<string>(al_, (am_ as IEnumerable<string>));
				bool? ao_ = context?.Operators.And(ai_, an_);
				DataType ap_ = Hematocrit.Value;
				object aq_ = FHIRHelpers_4_3_000.ToValue(ap_);
				bool? ar_ = context?.Operators.Not((bool?)(aq_ is null));
				bool? as_ = context?.Operators.And(ao_, ar_);

				return as_;
			};
			IEnumerable<Observation> i_ = context?.Operators.Where<Observation>(g_, h_);
			object j_(Observation @this)
			{
				Instant at_ = @this.IssuedElement;
				DateTimeOffset? au_ = at_.Value;
				CqlDateTime av_ = context?.Operators.Convert<CqlDateTime>(au_);
				CqlDateTime aw_ = QICoreCommon_2_0_000.earliest((av_ as object));

				return aw_;
			};
			IEnumerable<Observation> k_ = context?.Operators.SortBy<Observation>(i_, j_, System.ComponentModel.ListSortDirection.Ascending);
			Observation l_ = context?.Operators.First<Observation>(k_);
			DataType m_ = l_.Value;
			object n_ = FHIRHelpers_4_3_000.ToValue(m_);
			IEnumerable<Observation> p_ = context?.Operators.RetrieveByValueSet<Observation>(f_, null);
			bool? q_(Observation Hematocrit)
			{
				Instant ax_ = Hematocrit.IssuedElement;
				DateTimeOffset? ay_ = ax_.Value;
				CqlDateTime az_ = context?.Operators.Convert<CqlDateTime>(ay_);
				CqlInterval<CqlDateTime> ba_ = PCMaternal_5_16_000.hospitalizationWithEDOBTriageObservation(TwentyWeeksPlusEncounter);
				CqlDateTime bb_ = context?.Operators.Start(ba_);
				CqlQuantity bc_ = context?.Operators.Quantity(1440m, "minutes");
				CqlDateTime bd_ = context?.Operators.Subtract(bb_, bc_);
				CqlDateTime be_ = PCMaternal_5_16_000.lastTimeOfDelivery(TwentyWeeksPlusEncounter);
				CqlInterval<CqlDateTime> bf_ = context?.Operators.Interval(bd_, be_, true, false);
				bool? bg_ = context?.Operators.In<CqlDateTime>(az_, bf_, null);
				Code<ObservationStatus> bh_ = Hematocrit.StatusElement;
				ObservationStatus? bi_ = bh_.Value;
				string bj_ = context?.Operators.Convert<string>(bi_);
				string[] bk_ = /* ARR1 */ [
					"final",
					"amended",
					"corrected",
				];
				bool? bl_ = context?.Operators.In<string>(bj_, (bk_ as IEnumerable<string>));
				bool? bm_ = context?.Operators.And(bg_, bl_);
				DataType bn_ = Hematocrit.Value;
				object bo_ = FHIRHelpers_4_3_000.ToValue(bn_);
				bool? bp_ = context?.Operators.Not((bool?)(bo_ is null));
				bool? bq_ = context?.Operators.And(bm_, bp_);

				return bq_;
			};
			IEnumerable<Observation> r_ = context?.Operators.Where<Observation>(p_, q_);
			object s_(Observation @this)
			{
				Instant br_ = @this.IssuedElement;
				DateTimeOffset? bs_ = br_.Value;
				CqlDateTime bt_ = context?.Operators.Convert<CqlDateTime>(bs_);
				CqlDateTime bu_ = QICoreCommon_2_0_000.earliest((bt_ as object));

				return bu_;
			};
			IEnumerable<Observation> t_ = context?.Operators.SortBy<Observation>(r_, s_, System.ComponentModel.ListSortDirection.Ascending);
			Observation u_ = context?.Operators.First<Observation>(t_);
			Instant v_ = u_.IssuedElement;
			DateTimeOffset? w_ = v_.Value;
			CqlDateTime x_ = context?.Operators.Convert<CqlDateTime>(w_);
			(string EncounterId, CqlQuantity FirstHematocritResult, CqlDateTime Timing)? y_ = (e_, (n_ as CqlQuantity), x_);

			return y_;
		};
		IEnumerable<(string EncounterId, CqlQuantity FirstHematocritResult, CqlDateTime Timing)?> c_ = context?.Operators.Select<Encounter, (string EncounterId, CqlQuantity FirstHematocritResult, CqlDateTime Timing)?>(a_, b_);

		return c_;
	}

    [CqlDeclaration("Risk Variable First Hematocrit Lab Test")]
	public IEnumerable<(string EncounterId, CqlQuantity FirstHematocritResult, CqlDateTime Timing)?> Risk_Variable_First_Hematocrit_Lab_Test() => 
		__Risk_Variable_First_Hematocrit_Lab_Test?.Value;

	private IEnumerable<(string EncounterId, CqlQuantity FirstWBCResult, CqlDateTime Timing)?> Risk_Variable_First_White_Blood_Cell_Count_Lab_Test_Value()
	{
		IEnumerable<Encounter> a_ = this.Delivery_Encounters_At_Greater_than_or_Equal_to_20_Weeks_Gestation();
		(string EncounterId, CqlQuantity FirstWBCResult, CqlDateTime Timing)? b_(Encounter TwentyWeeksPlusEncounter)
		{
			Id d_ = TwentyWeeksPlusEncounter.IdElement;
			string e_ = d_.Value;
			CqlValueSet f_ = this.White_blood_cells_count_lab_test();
			IEnumerable<Observation> g_ = context?.Operators.RetrieveByValueSet<Observation>(f_, null);
			bool? h_(Observation WBC)
			{
				Instant z_ = WBC.IssuedElement;
				DateTimeOffset? aa_ = z_.Value;
				CqlDateTime ab_ = context?.Operators.Convert<CqlDateTime>(aa_);
				CqlInterval<CqlDateTime> ac_ = PCMaternal_5_16_000.hospitalizationWithEDOBTriageObservation(TwentyWeeksPlusEncounter);
				CqlDateTime ad_ = context?.Operators.Start(ac_);
				CqlQuantity ae_ = context?.Operators.Quantity(1440m, "minutes");
				CqlDateTime af_ = context?.Operators.Subtract(ad_, ae_);
				CqlDateTime ag_ = PCMaternal_5_16_000.lastTimeOfDelivery(TwentyWeeksPlusEncounter);
				CqlInterval<CqlDateTime> ah_ = context?.Operators.Interval(af_, ag_, true, false);
				bool? ai_ = context?.Operators.In<CqlDateTime>(ab_, ah_, null);
				Code<ObservationStatus> aj_ = WBC.StatusElement;
				ObservationStatus? ak_ = aj_.Value;
				string al_ = context?.Operators.Convert<string>(ak_);
				string[] am_ = /* ARR1 */ [
					"final",
					"amended",
					"corrected",
				];
				bool? an_ = context?.Operators.In<string>(al_, (am_ as IEnumerable<string>));
				bool? ao_ = context?.Operators.And(ai_, an_);
				DataType ap_ = WBC.Value;
				object aq_ = FHIRHelpers_4_3_000.ToValue(ap_);
				bool? ar_ = context?.Operators.Not((bool?)(aq_ is null));
				bool? as_ = context?.Operators.And(ao_, ar_);

				return as_;
			};
			IEnumerable<Observation> i_ = context?.Operators.Where<Observation>(g_, h_);
			object j_(Observation @this)
			{
				Instant at_ = @this.IssuedElement;
				DateTimeOffset? au_ = at_.Value;
				CqlDateTime av_ = context?.Operators.Convert<CqlDateTime>(au_);
				CqlDateTime aw_ = QICoreCommon_2_0_000.earliest((av_ as object));

				return aw_;
			};
			IEnumerable<Observation> k_ = context?.Operators.SortBy<Observation>(i_, j_, System.ComponentModel.ListSortDirection.Ascending);
			Observation l_ = context?.Operators.First<Observation>(k_);
			DataType m_ = l_.Value;
			object n_ = FHIRHelpers_4_3_000.ToValue(m_);
			IEnumerable<Observation> p_ = context?.Operators.RetrieveByValueSet<Observation>(f_, null);
			bool? q_(Observation WBC)
			{
				Instant ax_ = WBC.IssuedElement;
				DateTimeOffset? ay_ = ax_.Value;
				CqlDateTime az_ = context?.Operators.Convert<CqlDateTime>(ay_);
				CqlInterval<CqlDateTime> ba_ = PCMaternal_5_16_000.hospitalizationWithEDOBTriageObservation(TwentyWeeksPlusEncounter);
				CqlDateTime bb_ = context?.Operators.Start(ba_);
				CqlQuantity bc_ = context?.Operators.Quantity(1440m, "minutes");
				CqlDateTime bd_ = context?.Operators.Subtract(bb_, bc_);
				CqlDateTime be_ = PCMaternal_5_16_000.lastTimeOfDelivery(TwentyWeeksPlusEncounter);
				CqlInterval<CqlDateTime> bf_ = context?.Operators.Interval(bd_, be_, true, false);
				bool? bg_ = context?.Operators.In<CqlDateTime>(az_, bf_, null);
				Code<ObservationStatus> bh_ = WBC.StatusElement;
				ObservationStatus? bi_ = bh_.Value;
				string bj_ = context?.Operators.Convert<string>(bi_);
				string[] bk_ = /* ARR1 */ [
					"final",
					"amended",
					"corrected",
				];
				bool? bl_ = context?.Operators.In<string>(bj_, (bk_ as IEnumerable<string>));
				bool? bm_ = context?.Operators.And(bg_, bl_);
				DataType bn_ = WBC.Value;
				object bo_ = FHIRHelpers_4_3_000.ToValue(bn_);
				bool? bp_ = context?.Operators.Not((bool?)(bo_ is null));
				bool? bq_ = context?.Operators.And(bm_, bp_);

				return bq_;
			};
			IEnumerable<Observation> r_ = context?.Operators.Where<Observation>(p_, q_);
			object s_(Observation @this)
			{
				Instant br_ = @this.IssuedElement;
				DateTimeOffset? bs_ = br_.Value;
				CqlDateTime bt_ = context?.Operators.Convert<CqlDateTime>(bs_);
				CqlDateTime bu_ = QICoreCommon_2_0_000.earliest((bt_ as object));

				return bu_;
			};
			IEnumerable<Observation> t_ = context?.Operators.SortBy<Observation>(r_, s_, System.ComponentModel.ListSortDirection.Ascending);
			Observation u_ = context?.Operators.First<Observation>(t_);
			Instant v_ = u_.IssuedElement;
			DateTimeOffset? w_ = v_.Value;
			CqlDateTime x_ = context?.Operators.Convert<CqlDateTime>(w_);
			(string EncounterId, CqlQuantity FirstWBCResult, CqlDateTime Timing)? y_ = (e_, (n_ as CqlQuantity), x_);

			return y_;
		};
		IEnumerable<(string EncounterId, CqlQuantity FirstWBCResult, CqlDateTime Timing)?> c_ = context?.Operators.Select<Encounter, (string EncounterId, CqlQuantity FirstWBCResult, CqlDateTime Timing)?>(a_, b_);

		return c_;
	}

    [CqlDeclaration("Risk Variable First White Blood Cell Count Lab Test")]
	public IEnumerable<(string EncounterId, CqlQuantity FirstWBCResult, CqlDateTime Timing)?> Risk_Variable_First_White_Blood_Cell_Count_Lab_Test() => 
		__Risk_Variable_First_White_Blood_Cell_Count_Lab_Test?.Value;

	private IEnumerable<(string EncounterId, CqlQuantity FirstHRResult, CqlDateTime Timing)?> Risk_Variable_Heart_Rate_Value()
	{
		IEnumerable<Encounter> a_ = this.Delivery_Encounters_At_Greater_than_or_Equal_to_20_Weeks_Gestation();
		(string EncounterId, CqlQuantity FirstHRResult, CqlDateTime Timing)? b_(Encounter TwentyWeeksPlusEncounter)
		{
			Id d_ = TwentyWeeksPlusEncounter.IdElement;
			string e_ = d_.Value;
			IEnumerable<Observation> f_ = context?.Operators.RetrieveByValueSet<Observation>(null, null);
			bool? g_(Observation HeartRate)
			{
				DataType y_ = HeartRate.Effective;
				object z_ = FHIRHelpers_4_3_000.ToValue(y_);
				CqlDateTime aa_ = QICoreCommon_2_0_000.earliest(z_);
				CqlInterval<CqlDateTime> ab_ = PCMaternal_5_16_000.hospitalizationWithEDOBTriageObservation(TwentyWeeksPlusEncounter);
				CqlDateTime ac_ = context?.Operators.Start(ab_);
				CqlQuantity ad_ = context?.Operators.Quantity(1440m, "minutes");
				CqlDateTime ae_ = context?.Operators.Subtract(ac_, ad_);
				CqlDateTime af_ = PCMaternal_5_16_000.lastTimeOfDelivery(TwentyWeeksPlusEncounter);
				CqlInterval<CqlDateTime> ag_ = context?.Operators.Interval(ae_, af_, true, false);
				bool? ah_ = context?.Operators.In<CqlDateTime>(aa_, ag_, null);
				Code<ObservationStatus> ai_ = HeartRate.StatusElement;
				ObservationStatus? aj_ = ai_.Value;
				string ak_ = context?.Operators.Convert<string>(aj_);
				string[] al_ = /* ARR1 */ [
					"final",
					"amended",
					"corrected",
				];
				bool? am_ = context?.Operators.In<string>(ak_, (al_ as IEnumerable<string>));
				bool? an_ = context?.Operators.And(ah_, am_);

				return an_;
			};
			IEnumerable<Observation> h_ = context?.Operators.Where<Observation>(f_, g_);
			object i_(Observation @this)
			{
				DataType ao_ = @this.Effective;
				object ap_ = FHIRHelpers_4_3_000.ToValue(ao_);
				CqlDateTime aq_ = QICoreCommon_2_0_000.earliest(ap_);

				return aq_;
			};
			IEnumerable<Observation> j_ = context?.Operators.SortBy<Observation>(h_, i_, System.ComponentModel.ListSortDirection.Ascending);
			Observation k_ = context?.Operators.First<Observation>(j_);
			DataType l_ = k_.Value;
			Quantity m_ = context?.Operators.Convert<Quantity>(l_);
			CqlQuantity n_ = FHIRHelpers_4_3_000.ToQuantity(m_);
			bool? p_(Observation HeartRate)
			{
				DataType ar_ = HeartRate.Effective;
				object as_ = FHIRHelpers_4_3_000.ToValue(ar_);
				CqlDateTime at_ = QICoreCommon_2_0_000.earliest(as_);
				CqlInterval<CqlDateTime> au_ = PCMaternal_5_16_000.hospitalizationWithEDOBTriageObservation(TwentyWeeksPlusEncounter);
				CqlDateTime av_ = context?.Operators.Start(au_);
				CqlQuantity aw_ = context?.Operators.Quantity(1440m, "minutes");
				CqlDateTime ax_ = context?.Operators.Subtract(av_, aw_);
				CqlDateTime ay_ = PCMaternal_5_16_000.lastTimeOfDelivery(TwentyWeeksPlusEncounter);
				CqlInterval<CqlDateTime> az_ = context?.Operators.Interval(ax_, ay_, true, false);
				bool? ba_ = context?.Operators.In<CqlDateTime>(at_, az_, null);
				Code<ObservationStatus> bb_ = HeartRate.StatusElement;
				ObservationStatus? bc_ = bb_.Value;
				string bd_ = context?.Operators.Convert<string>(bc_);
				string[] be_ = /* ARR1 */ [
					"final",
					"amended",
					"corrected",
				];
				bool? bf_ = context?.Operators.In<string>(bd_, (be_ as IEnumerable<string>));
				bool? bg_ = context?.Operators.And(ba_, bf_);

				return bg_;
			};
			IEnumerable<Observation> q_ = context?.Operators.Where<Observation>(f_, p_);
			object r_(Observation @this)
			{
				DataType bh_ = @this.Effective;
				object bi_ = FHIRHelpers_4_3_000.ToValue(bh_);
				CqlDateTime bj_ = QICoreCommon_2_0_000.earliest(bi_);

				return bj_;
			};
			IEnumerable<Observation> s_ = context?.Operators.SortBy<Observation>(q_, r_, System.ComponentModel.ListSortDirection.Ascending);
			Observation t_ = context?.Operators.First<Observation>(s_);
			DataType u_ = t_.Effective;
			object v_ = FHIRHelpers_4_3_000.ToValue(u_);
			CqlDateTime w_ = QICoreCommon_2_0_000.earliest(v_);
			(string EncounterId, CqlQuantity FirstHRResult, CqlDateTime Timing)? x_ = (e_, (n_ as CqlQuantity), w_);

			return x_;
		};
		IEnumerable<(string EncounterId, CqlQuantity FirstHRResult, CqlDateTime Timing)?> c_ = context?.Operators.Select<Encounter, (string EncounterId, CqlQuantity FirstHRResult, CqlDateTime Timing)?>(a_, b_);

		return c_;
	}

    [CqlDeclaration("Risk Variable Heart Rate")]
	public IEnumerable<(string EncounterId, CqlQuantity FirstHRResult, CqlDateTime Timing)?> Risk_Variable_Heart_Rate() => 
		__Risk_Variable_Heart_Rate?.Value;

	private IEnumerable<(string EncounterId, IEnumerable<CqlQuantity> FirstSBPResult, CqlDateTime Timing)?> Risk_Variable_Systolic_Blood_Pressure_Value()
	{
		IEnumerable<Encounter> a_ = this.Delivery_Encounters_At_Greater_than_or_Equal_to_20_Weeks_Gestation();
		(string EncounterId, IEnumerable<CqlQuantity> FirstSBPResult, CqlDateTime Timing)? b_(Encounter TwentyWeeksPlusEncounter)
		{
			Id d_ = TwentyWeeksPlusEncounter.IdElement;
			string e_ = d_.Value;
			IEnumerable<Observation> f_ = context?.Operators.RetrieveByValueSet<Observation>(null, null);
			bool? g_(Observation BP)
			{
				DataType aa_ = BP.Effective;
				object ab_ = FHIRHelpers_4_3_000.ToValue(aa_);
				CqlDateTime ac_ = QICoreCommon_2_0_000.earliest(ab_);
				CqlInterval<CqlDateTime> ad_ = PCMaternal_5_16_000.hospitalizationWithEDOBTriageObservation(TwentyWeeksPlusEncounter);
				CqlDateTime ae_ = context?.Operators.Start(ad_);
				CqlQuantity af_ = context?.Operators.Quantity(1440m, "minutes");
				CqlDateTime ag_ = context?.Operators.Subtract(ae_, af_);
				CqlDateTime ah_ = PCMaternal_5_16_000.lastTimeOfDelivery(TwentyWeeksPlusEncounter);
				CqlInterval<CqlDateTime> ai_ = context?.Operators.Interval(ag_, ah_, true, false);
				bool? aj_ = context?.Operators.In<CqlDateTime>(ac_, ai_, null);
				Code<ObservationStatus> ak_ = BP.StatusElement;
				ObservationStatus? al_ = ak_.Value;
				string am_ = context?.Operators.Convert<string>(al_);
				string[] an_ = /* ARR1 */ [
					"final",
					"amended",
					"corrected",
				];
				bool? ao_ = context?.Operators.In<string>(am_, (an_ as IEnumerable<string>));
				bool? ap_ = context?.Operators.And(aj_, ao_);

				return ap_;
			};
			IEnumerable<Observation> h_ = context?.Operators.Where<Observation>(f_, g_);
			object i_(Observation @this)
			{
				DataType aq_ = @this.Effective;
				object ar_ = FHIRHelpers_4_3_000.ToValue(aq_);
				CqlDateTime as_ = QICoreCommon_2_0_000.earliest(ar_);

				return as_;
			};
			IEnumerable<Observation> j_ = context?.Operators.SortBy<Observation>(h_, i_, System.ComponentModel.ListSortDirection.Ascending);
			Observation k_ = context?.Operators.First<Observation>(j_);
			List<Observation.ComponentComponent> l_ = k_.Component;
			bool? m_(Observation.ComponentComponent C)
			{
				CodeableConcept at_ = C.Code;
				CqlConcept au_ = FHIRHelpers_4_3_000.ToConcept(at_);
				CqlCode av_ = this.Systolic_blood_pressure();
				CqlConcept aw_ = context?.Operators.ConvertCodeToConcept(av_);
				bool? ax_ = context?.Operators.Equivalent(au_, aw_);

				return ax_;
			};
			IEnumerable<Observation.ComponentComponent> n_ = context?.Operators.Where<Observation.ComponentComponent>((IEnumerable<Observation.ComponentComponent>)l_, m_);
			CqlQuantity o_(Observation.ComponentComponent C)
			{
				DataType ay_ = C.Value;
				object az_ = FHIRHelpers_4_3_000.ToValue(ay_);

				return (az_ as CqlQuantity);
			};
			IEnumerable<CqlQuantity> p_ = context?.Operators.Select<Observation.ComponentComponent, CqlQuantity>(n_, o_);
			bool? r_(Observation BP)
			{
				DataType ba_ = BP.Effective;
				object bb_ = FHIRHelpers_4_3_000.ToValue(ba_);
				CqlDateTime bc_ = QICoreCommon_2_0_000.earliest(bb_);
				CqlInterval<CqlDateTime> bd_ = PCMaternal_5_16_000.hospitalizationWithEDOBTriageObservation(TwentyWeeksPlusEncounter);
				CqlDateTime be_ = context?.Operators.Start(bd_);
				CqlQuantity bf_ = context?.Operators.Quantity(1440m, "minutes");
				CqlDateTime bg_ = context?.Operators.Subtract(be_, bf_);
				CqlDateTime bh_ = PCMaternal_5_16_000.lastTimeOfDelivery(TwentyWeeksPlusEncounter);
				CqlInterval<CqlDateTime> bi_ = context?.Operators.Interval(bg_, bh_, true, false);
				bool? bj_ = context?.Operators.In<CqlDateTime>(bc_, bi_, null);
				Code<ObservationStatus> bk_ = BP.StatusElement;
				ObservationStatus? bl_ = bk_.Value;
				string bm_ = context?.Operators.Convert<string>(bl_);
				string[] bn_ = /* ARR1 */ [
					"final",
					"amended",
					"corrected",
				];
				bool? bo_ = context?.Operators.In<string>(bm_, (bn_ as IEnumerable<string>));
				bool? bp_ = context?.Operators.And(bj_, bo_);

				return bp_;
			};
			IEnumerable<Observation> s_ = context?.Operators.Where<Observation>(f_, r_);
			object t_(Observation @this)
			{
				DataType bq_ = @this.Effective;
				object br_ = FHIRHelpers_4_3_000.ToValue(bq_);
				CqlDateTime bs_ = QICoreCommon_2_0_000.earliest(br_);

				return bs_;
			};
			IEnumerable<Observation> u_ = context?.Operators.SortBy<Observation>(s_, t_, System.ComponentModel.ListSortDirection.Ascending);
			Observation v_ = context?.Operators.First<Observation>(u_);
			DataType w_ = v_.Effective;
			object x_ = FHIRHelpers_4_3_000.ToValue(w_);
			CqlDateTime y_ = QICoreCommon_2_0_000.earliest(x_);
			(string EncounterId, IEnumerable<CqlQuantity> FirstSBPResult, CqlDateTime Timing)? z_ = (e_, p_, y_);

			return z_;
		};
		IEnumerable<(string EncounterId, IEnumerable<CqlQuantity> FirstSBPResult, CqlDateTime Timing)?> c_ = context?.Operators.Select<Encounter, (string EncounterId, IEnumerable<CqlQuantity> FirstSBPResult, CqlDateTime Timing)?>(a_, b_);

		return c_;
	}

    [CqlDeclaration("Risk Variable Systolic Blood Pressure")]
	public IEnumerable<(string EncounterId, IEnumerable<CqlQuantity> FirstSBPResult, CqlDateTime Timing)?> Risk_Variable_Systolic_Blood_Pressure() => 
		__Risk_Variable_Systolic_Blood_Pressure?.Value;

    [CqlDeclaration("pOAIsNoOrUTD")]
	public IEnumerable<CqlConcept> pOAIsNoOrUTD(Encounter TheEncounter)
	{
		List<Encounter.DiagnosisComponent> a_ = TheEncounter.Diagnosis;
		bool? b_(Encounter.DiagnosisComponent EncounterDiagnoses)
		{
			bool? f_(Extension @this)
			{
				string o_ = @this.Url;
				FhirUri p_ = context?.Operators.Convert<FhirUri>(o_);
				string q_ = FHIRHelpers_4_3_000.ToString(p_);
				bool? r_ = context?.Operators.Equal(q_, "http://hl7.org/fhir/us/qicore/StructureDefinition/qicore-encounter-diagnosisPresentOnAdmission");

				return r_;
			};
			IEnumerable<Extension> g_ = context?.Operators.Where<Extension>((IEnumerable<Extension>)((EncounterDiagnoses is Element)
					? ((EncounterDiagnoses as Element)?.Extension)
					: null), f_);
			DataType h_(Extension @this)
			{
				DataType s_ = @this.Value;

				return s_;
			};
			IEnumerable<DataType> i_ = context?.Operators.Select<Extension, DataType>(g_, h_);
			DataType j_ = context?.Operators.SingletonFrom<DataType>(i_);
			CodeableConcept k_ = context?.Operators.Convert<CodeableConcept>(j_);
			CqlConcept l_ = FHIRHelpers_4_3_000.ToConcept(k_);
			CqlValueSet m_ = this.Present_on_Admission_is_No_or_Unable_To_Determine();
			bool? n_ = context?.Operators.ConceptInValueSet(l_, m_);

			return n_;
		};
		IEnumerable<Encounter.DiagnosisComponent> c_ = context?.Operators.Where<Encounter.DiagnosisComponent>((IEnumerable<Encounter.DiagnosisComponent>)a_, b_);
		CqlConcept d_(Encounter.DiagnosisComponent EncounterDiagnoses)
		{
			ResourceReference t_ = EncounterDiagnoses.Condition;
			Condition u_ = CQMCommon_2_0_000.getCondition(t_);
			CodeableConcept v_ = u_.Code;
			CqlConcept w_ = FHIRHelpers_4_3_000.ToConcept(v_);

			return w_;
		};
		IEnumerable<CqlConcept> e_ = context?.Operators.Select<Encounter.DiagnosisComponent, CqlConcept>(c_, d_);

		return e_;
	}

}<|MERGE_RESOLUTION|>--- conflicted
+++ resolved
@@ -880,13 +880,8 @@
 				CqlInterval<CqlDateTime> ao_ = QICoreCommon_2_0_000.toInterval(an_);
 				CqlDateTime ap_ = context?.Operators.Start(ao_);
 				CqlInterval<CqlDateTime> aq_ = PCMaternal_5_16_000.hospitalizationWithEDOBTriageObservation(TwentyWeeksPlusEncounter);
-<<<<<<< HEAD
-				bool? ar_ = context?.Operators.In<CqlDateTime>(ap_, aq_, "day");
+				bool? ar_ = context?.Operators.In<CqlDateTime>(ap_, aq_, null);
 				bool? as_ = context?.Operators.And(al_, ar_);
-=======
-				bool? ar_ = context.Operators.In<CqlDateTime>(ap_, aq_, null);
-				bool? as_ = context.Operators.And(al_, ar_);
->>>>>>> 54dd61a5
 
 				return as_;
 			};
@@ -945,13 +940,8 @@
 				CqlInterval<CqlDateTime> p_ = QICoreCommon_2_0_000.toInterval(o_);
 				CqlDateTime q_ = context?.Operators.Start(p_);
 				CqlInterval<CqlDateTime> r_ = PCMaternal_5_16_000.hospitalizationWithEDOBTriageObservation(TwentyWeeksPlusEncounter);
-<<<<<<< HEAD
-				bool? s_ = context?.Operators.In<CqlDateTime>(q_, r_, "day");
+				bool? s_ = context?.Operators.In<CqlDateTime>(q_, r_, null);
 				bool? t_ = context?.Operators.And(m_, s_);
-=======
-				bool? s_ = context.Operators.In<CqlDateTime>(q_, r_, null);
-				bool? t_ = context.Operators.And(m_, s_);
->>>>>>> 54dd61a5
 
 				return t_;
 			};
@@ -1038,13 +1028,8 @@
 				CqlInterval<CqlDateTime> ag_ = QICoreCommon_2_0_000.toInterval(af_);
 				CqlDateTime ah_ = context?.Operators.Start(ag_);
 				CqlInterval<CqlDateTime> ai_ = PCMaternal_5_16_000.hospitalizationWithEDOBTriageObservation(TwentyWeeksPlusEncounter);
-<<<<<<< HEAD
-				bool? aj_ = context?.Operators.In<CqlDateTime>(ah_, ai_, "day");
+				bool? aj_ = context?.Operators.In<CqlDateTime>(ah_, ai_, null);
 				bool? ak_ = context?.Operators.And(ad_, aj_);
-=======
-				bool? aj_ = context.Operators.In<CqlDateTime>(ah_, ai_, null);
-				bool? ak_ = context.Operators.And(ad_, aj_);
->>>>>>> 54dd61a5
 
 				return ak_;
 			};
