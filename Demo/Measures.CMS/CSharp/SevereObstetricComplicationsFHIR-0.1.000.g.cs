--- conflicted
+++ resolved
@@ -359,11 +359,7 @@
 
 
     [CqlDeclaration("SDE Ethnicity")]
-<<<<<<< HEAD
 	public (CqlTupleMetadata, IEnumerable<CqlCode> codes, string display)? SDE_Ethnicity	(CqlContext context)
-=======
-	public (IEnumerable<CqlCode> codes, string display)? SDE_Ethnicity	(CqlContext context)
->>>>>>> 3aa01216
 	{
 		(CqlTupleMetadata, IEnumerable<CqlCode> codes, string display)? a_ = SupplementalDataElements_3_4_000.Instance.SDE_Ethnicity(context);
 
@@ -372,11 +368,7 @@
 
 
     [CqlDeclaration("SDE Payer")]
-<<<<<<< HEAD
 	public IEnumerable<(CqlTupleMetadata, CqlConcept code, CqlInterval<CqlDateTime> period)?> SDE_Payer	(CqlContext context)
-=======
-	public IEnumerable<(CqlConcept code, CqlInterval<CqlDateTime> period)?> SDE_Payer	(CqlContext context)
->>>>>>> 3aa01216
 	{
 		IEnumerable<(CqlTupleMetadata, CqlConcept code, CqlInterval<CqlDateTime> period)?> a_ = SupplementalDataElements_3_4_000.Instance.SDE_Payer(context);
 
@@ -385,11 +377,7 @@
 
 
     [CqlDeclaration("SDE Race")]
-<<<<<<< HEAD
 	public (CqlTupleMetadata, IEnumerable<CqlCode> codes, string display)? SDE_Race	(CqlContext context)
-=======
-	public (IEnumerable<CqlCode> codes, string display)? SDE_Race	(CqlContext context)
->>>>>>> 3aa01216
 	{
 		(CqlTupleMetadata, IEnumerable<CqlCode> codes, string display)? a_ = SupplementalDataElements_3_4_000.Instance.SDE_Race(context);
 
@@ -512,13 +500,8 @@
 					return af_;
 				};
 				IEnumerable<Extension> u_ = context.Operators.Where<Extension>((IEnumerable<Extension>)(EncounterDiagnoses is Element
-<<<<<<< HEAD
-	? (EncounterDiagnoses as Element).Extension
-	: default), t_);
-=======
 						? (EncounterDiagnoses as Element).Extension
 						: default), t_);
->>>>>>> 3aa01216
 				object v_				(Extension @this)
 				{
 					DataType ag_ = @this?.Value;
@@ -748,11 +731,7 @@
 
 
     [CqlDeclaration("Variable Calculated Gestational Age")]
-<<<<<<< HEAD
 	public IEnumerable<(CqlTupleMetadata, string EncounterID, int? CalculatedCGA)?> Variable_Calculated_Gestational_Age	(CqlContext context)
-=======
-	public IEnumerable<(string EncounterID, int? CalculatedCGA)?> Variable_Calculated_Gestational_Age	(CqlContext context)
->>>>>>> 3aa01216
 	{
 		IEnumerable<(CqlTupleMetadata, string EncounterID, int? CalculatedCGA)?> a_ = PCMaternal_5_16_000.Instance.Variable_Calculated_Gestational_Age(context);
 
@@ -783,13 +762,8 @@
 				return q_;
 			};
 			IEnumerable<Extension> g_ = context.Operators.Where<Extension>((IEnumerable<Extension>)(EncounterDiagnoses is Element
-<<<<<<< HEAD
-	? (EncounterDiagnoses as Element).Extension
-	: default), f_);
-=======
 					? (EncounterDiagnoses as Element).Extension
 					: default), f_);
->>>>>>> 3aa01216
 			object h_			(Extension @this)
 			{
 				DataType r_ = @this?.Value;
@@ -1365,17 +1339,10 @@
 
 
     [CqlDeclaration("Risk Variable First Hematocrit Lab Test")]
-<<<<<<< HEAD
 	public IEnumerable<(CqlTupleMetadata, string EncounterId, CqlQuantity FirstHematocritResult, CqlDateTime Timing)?> Risk_Variable_First_Hematocrit_Lab_Test	(CqlContext context)
 	{
 		IEnumerable<Encounter> a_ = this.Delivery_Encounters_At_Greater_than_or_Equal_to_20_Weeks_Gestation(context);
 		(CqlTupleMetadata, string EncounterId, CqlQuantity FirstHematocritResult, CqlDateTime Timing)? b_		(Encounter TwentyWeeksPlusEncounter)
-=======
-	public IEnumerable<(string EncounterId, CqlQuantity FirstHematocritResult, CqlDateTime Timing)?> Risk_Variable_First_Hematocrit_Lab_Test	(CqlContext context)
-	{
-		IEnumerable<Encounter> a_ = this.Delivery_Encounters_At_Greater_than_or_Equal_to_20_Weeks_Gestation(context);
-		(string EncounterId, CqlQuantity FirstHematocritResult, CqlDateTime Timing)? b_		(Encounter TwentyWeeksPlusEncounter)
->>>>>>> 3aa01216
 		{
 			Id d_ = TwentyWeeksPlusEncounter?.IdElement;
 			string e_ = d_?.Value;
@@ -1480,17 +1447,10 @@
 
 
     [CqlDeclaration("Risk Variable First White Blood Cell Count Lab Test")]
-<<<<<<< HEAD
 	public IEnumerable<(CqlTupleMetadata, string EncounterId, CqlQuantity FirstWBCResult, CqlDateTime Timing)?> Risk_Variable_First_White_Blood_Cell_Count_Lab_Test	(CqlContext context)
 	{
 		IEnumerable<Encounter> a_ = this.Delivery_Encounters_At_Greater_than_or_Equal_to_20_Weeks_Gestation(context);
 		(CqlTupleMetadata, string EncounterId, CqlQuantity FirstWBCResult, CqlDateTime Timing)? b_		(Encounter TwentyWeeksPlusEncounter)
-=======
-	public IEnumerable<(string EncounterId, CqlQuantity FirstWBCResult, CqlDateTime Timing)?> Risk_Variable_First_White_Blood_Cell_Count_Lab_Test	(CqlContext context)
-	{
-		IEnumerable<Encounter> a_ = this.Delivery_Encounters_At_Greater_than_or_Equal_to_20_Weeks_Gestation(context);
-		(string EncounterId, CqlQuantity FirstWBCResult, CqlDateTime Timing)? b_		(Encounter TwentyWeeksPlusEncounter)
->>>>>>> 3aa01216
 		{
 			Id d_ = TwentyWeeksPlusEncounter?.IdElement;
 			string e_ = d_?.Value;
@@ -1595,17 +1555,10 @@
 
 
     [CqlDeclaration("Risk Variable Heart Rate")]
-<<<<<<< HEAD
 	public IEnumerable<(CqlTupleMetadata, string EncounterId, CqlQuantity FirstHRResult, CqlDateTime Timing)?> Risk_Variable_Heart_Rate	(CqlContext context)
 	{
 		IEnumerable<Encounter> a_ = this.Delivery_Encounters_At_Greater_than_or_Equal_to_20_Weeks_Gestation(context);
 		(CqlTupleMetadata, string EncounterId, CqlQuantity FirstHRResult, CqlDateTime Timing)? b_		(Encounter TwentyWeeksPlusEncounter)
-=======
-	public IEnumerable<(string EncounterId, CqlQuantity FirstHRResult, CqlDateTime Timing)?> Risk_Variable_Heart_Rate	(CqlContext context)
-	{
-		IEnumerable<Encounter> a_ = this.Delivery_Encounters_At_Greater_than_or_Equal_to_20_Weeks_Gestation(context);
-		(string EncounterId, CqlQuantity FirstHRResult, CqlDateTime Timing)? b_		(Encounter TwentyWeeksPlusEncounter)
->>>>>>> 3aa01216
 		{
 			Id d_ = TwentyWeeksPlusEncounter?.IdElement;
 			string e_ = d_?.Value;
@@ -1698,17 +1651,10 @@
 
 
     [CqlDeclaration("Risk Variable Systolic Blood Pressure")]
-<<<<<<< HEAD
 	public IEnumerable<(CqlTupleMetadata, string EncounterId, IEnumerable<CqlQuantity> FirstSBPResult, CqlDateTime Timing)?> Risk_Variable_Systolic_Blood_Pressure	(CqlContext context)
 	{
 		IEnumerable<Encounter> a_ = this.Delivery_Encounters_At_Greater_than_or_Equal_to_20_Weeks_Gestation(context);
 		(CqlTupleMetadata, string EncounterId, IEnumerable<CqlQuantity> FirstSBPResult, CqlDateTime Timing)? b_		(Encounter TwentyWeeksPlusEncounter)
-=======
-	public IEnumerable<(string EncounterId, IEnumerable<CqlQuantity> FirstSBPResult, CqlDateTime Timing)?> Risk_Variable_Systolic_Blood_Pressure	(CqlContext context)
-	{
-		IEnumerable<Encounter> a_ = this.Delivery_Encounters_At_Greater_than_or_Equal_to_20_Weeks_Gestation(context);
-		(string EncounterId, IEnumerable<CqlQuantity> FirstSBPResult, CqlDateTime Timing)? b_		(Encounter TwentyWeeksPlusEncounter)
->>>>>>> 3aa01216
 		{
 			Id d_ = TwentyWeeksPlusEncounter?.IdElement;
 			string e_ = d_?.Value;
@@ -1832,13 +1778,8 @@
 				return q_;
 			};
 			IEnumerable<Extension> g_ = context.Operators.Where<Extension>((IEnumerable<Extension>)(EncounterDiagnoses is Element
-<<<<<<< HEAD
-	? (EncounterDiagnoses as Element).Extension
-	: default), f_);
-=======
 					? (EncounterDiagnoses as Element).Extension
 					: default), f_);
->>>>>>> 3aa01216
 			object h_			(Extension @this)
 			{
 				DataType r_ = @this?.Value;
