﻿using System;
using System.Linq;
using System.Collections.Generic;
using Hl7.Cql.Runtime;
using Hl7.Cql.Primitives;
using Hl7.Cql.Abstractions;
using Hl7.Cql.ValueSets;
using Hl7.Cql.Iso8601;
using System.Reflection;
using Hl7.Cql.Operators;
using Hl7.Fhir.Model;
using Range = Hl7.Fhir.Model.Range;
using Task = Hl7.Fhir.Model.Task;
[System.CodeDom.Compiler.GeneratedCode(".NET Code Generation", "2.0.5.0")]
[CqlLibrary("SevereObstetricComplicationsFHIR", "0.1.000")]
public partial class SevereObstetricComplicationsFHIR_0_1_000 : ILibrary, ISingleton<SevereObstetricComplicationsFHIR_0_1_000>
{
    private SevereObstetricComplicationsFHIR_0_1_000() {}

    public static SevereObstetricComplicationsFHIR_0_1_000 Instance { get; } = new();

    #region Library Members
    public string Name => "SevereObstetricComplicationsFHIR";
    public string Version => "0.1.000";
    public ILibrary[] Dependencies => [CQMCommon_2_0_000.Instance, FHIRHelpers_4_3_000.Instance, SupplementalDataElements_3_4_000.Instance, PCMaternal_5_16_000.Instance, QICoreCommon_2_0_000.Instance];
    #endregion Library Members

    [CqlDeclaration("20 to 42 Plus Weeks Gestation")]
    [CqlValueSet("http://cts.nlm.nih.gov/fhir/ValueSet/2.16.840.1.113762.1.4.1110.67")]
	public CqlValueSet _20_to_42_Plus_Weeks_Gestation(CqlContext context) => 
		new CqlValueSet("http://cts.nlm.nih.gov/fhir/ValueSet/2.16.840.1.113762.1.4.1110.67", default);


    [CqlDeclaration("Acute or Persistent Asthma")]
    [CqlValueSet("http://cts.nlm.nih.gov/fhir/ValueSet/2.16.840.1.113883.3.117.1.7.1.271")]
	public CqlValueSet Acute_or_Persistent_Asthma(CqlContext context) => 
		new CqlValueSet("http://cts.nlm.nih.gov/fhir/ValueSet/2.16.840.1.113883.3.117.1.7.1.271", default);


    [CqlDeclaration("Anemia")]
    [CqlValueSet("http://cts.nlm.nih.gov/fhir/ValueSet/2.16.840.1.113762.1.4.1029.323")]
	public CqlValueSet Anemia(CqlContext context) => 
		new CqlValueSet("http://cts.nlm.nih.gov/fhir/ValueSet/2.16.840.1.113762.1.4.1029.323", default);


    [CqlDeclaration("Autoimmune Disease")]
    [CqlValueSet("http://cts.nlm.nih.gov/fhir/ValueSet/2.16.840.1.113762.1.4.1029.311")]
	public CqlValueSet Autoimmune_Disease(CqlContext context) => 
		new CqlValueSet("http://cts.nlm.nih.gov/fhir/ValueSet/2.16.840.1.113762.1.4.1029.311", default);


    [CqlDeclaration("Bariatric Surgery")]
    [CqlValueSet("http://cts.nlm.nih.gov/fhir/ValueSet/2.16.840.1.113762.1.4.1029.317")]
	public CqlValueSet Bariatric_Surgery(CqlContext context) => 
		new CqlValueSet("http://cts.nlm.nih.gov/fhir/ValueSet/2.16.840.1.113762.1.4.1029.317", default);


    [CqlDeclaration("Bleeding Disorder")]
    [CqlValueSet("http://cts.nlm.nih.gov/fhir/ValueSet/2.16.840.1.113762.1.4.1029.287")]
	public CqlValueSet Bleeding_Disorder(CqlContext context) => 
		new CqlValueSet("http://cts.nlm.nih.gov/fhir/ValueSet/2.16.840.1.113762.1.4.1029.287", default);


    [CqlDeclaration("Blood Transfusion")]
    [CqlValueSet("http://cts.nlm.nih.gov/fhir/ValueSet/2.16.840.1.113762.1.4.1029.213")]
	public CqlValueSet Blood_Transfusion(CqlContext context) => 
		new CqlValueSet("http://cts.nlm.nih.gov/fhir/ValueSet/2.16.840.1.113762.1.4.1029.213", default);


    [CqlDeclaration("Cardiac Disease")]
    [CqlValueSet("http://cts.nlm.nih.gov/fhir/ValueSet/2.16.840.1.113762.1.4.1029.341")]
	public CqlValueSet Cardiac_Disease(CqlContext context) => 
		new CqlValueSet("http://cts.nlm.nih.gov/fhir/ValueSet/2.16.840.1.113762.1.4.1029.341", default);


    [CqlDeclaration("COVID 19 Confirmed")]
    [CqlValueSet("http://cts.nlm.nih.gov/fhir/ValueSet/2.16.840.1.113762.1.4.1029.373")]
	public CqlValueSet COVID_19_Confirmed(CqlContext context) => 
		new CqlValueSet("http://cts.nlm.nih.gov/fhir/ValueSet/2.16.840.1.113762.1.4.1029.373", default);


    [CqlDeclaration("Delivery Procedures")]
    [CqlValueSet("http://cts.nlm.nih.gov/fhir/ValueSet/2.16.840.1.113762.1.4.1045.59")]
	public CqlValueSet Delivery_Procedures(CqlContext context) => 
		new CqlValueSet("http://cts.nlm.nih.gov/fhir/ValueSet/2.16.840.1.113762.1.4.1045.59", default);


    [CqlDeclaration("Economic Housing Instability")]
    [CqlValueSet("http://cts.nlm.nih.gov/fhir/ValueSet/2.16.840.1.113762.1.4.1029.292")]
	public CqlValueSet Economic_Housing_Instability(CqlContext context) => 
		new CqlValueSet("http://cts.nlm.nih.gov/fhir/ValueSet/2.16.840.1.113762.1.4.1029.292", default);


    [CqlDeclaration("ED Visit and OB Triage")]
    [CqlValueSet("http://cts.nlm.nih.gov/fhir/ValueSet/2.16.840.1.113762.1.4.1029.369")]
	public CqlValueSet ED_Visit_and_OB_Triage(CqlContext context) => 
		new CqlValueSet("http://cts.nlm.nih.gov/fhir/ValueSet/2.16.840.1.113762.1.4.1029.369", default);


    [CqlDeclaration("Emergency Department Visit")]
    [CqlValueSet("http://cts.nlm.nih.gov/fhir/ValueSet/2.16.840.1.113883.3.117.1.7.1.292")]
	public CqlValueSet Emergency_Department_Visit(CqlContext context) => 
		new CqlValueSet("http://cts.nlm.nih.gov/fhir/ValueSet/2.16.840.1.113883.3.117.1.7.1.292", default);


    [CqlDeclaration("Gastrointestinal Disease")]
    [CqlValueSet("http://cts.nlm.nih.gov/fhir/ValueSet/2.16.840.1.113762.1.4.1029.338")]
	public CqlValueSet Gastrointestinal_Disease(CqlContext context) => 
		new CqlValueSet("http://cts.nlm.nih.gov/fhir/ValueSet/2.16.840.1.113762.1.4.1029.338", default);


    [CqlDeclaration("Gestational Diabetes")]
    [CqlValueSet("http://cts.nlm.nih.gov/fhir/ValueSet/2.16.840.1.113762.1.4.1029.269")]
	public CqlValueSet Gestational_Diabetes(CqlContext context) => 
		new CqlValueSet("http://cts.nlm.nih.gov/fhir/ValueSet/2.16.840.1.113762.1.4.1029.269", default);


    [CqlDeclaration("Hematocrit lab test")]
    [CqlValueSet("http://cts.nlm.nih.gov/fhir/ValueSet/2.16.840.1.113762.1.4.1045.114")]
	public CqlValueSet Hematocrit_lab_test(CqlContext context) => 
		new CqlValueSet("http://cts.nlm.nih.gov/fhir/ValueSet/2.16.840.1.113762.1.4.1045.114", default);


    [CqlDeclaration("HIV in Pregnancy Childbirth and Puerperium")]
    [CqlValueSet("http://cts.nlm.nih.gov/fhir/ValueSet/2.16.840.1.113762.1.4.1029.272")]
	public CqlValueSet HIV_in_Pregnancy_Childbirth_and_Puerperium(CqlContext context) => 
		new CqlValueSet("http://cts.nlm.nih.gov/fhir/ValueSet/2.16.840.1.113762.1.4.1029.272", default);


    [CqlDeclaration("Hypertension")]
    [CqlValueSet("http://cts.nlm.nih.gov/fhir/ValueSet/2.16.840.1.113762.1.4.1029.332")]
	public CqlValueSet Hypertension(CqlContext context) => 
		new CqlValueSet("http://cts.nlm.nih.gov/fhir/ValueSet/2.16.840.1.113762.1.4.1029.332", default);


    [CqlDeclaration("Long Term Anticoagulant Use")]
    [CqlValueSet("http://cts.nlm.nih.gov/fhir/ValueSet/2.16.840.1.113762.1.4.1029.366")]
	public CqlValueSet Long_Term_Anticoagulant_Use(CqlContext context) => 
		new CqlValueSet("http://cts.nlm.nih.gov/fhir/ValueSet/2.16.840.1.113762.1.4.1029.366", default);


    [CqlDeclaration("Mental Health Disorder")]
    [CqlValueSet("http://cts.nlm.nih.gov/fhir/ValueSet/2.16.840.1.113762.1.4.1029.314")]
	public CqlValueSet Mental_Health_Disorder(CqlContext context) => 
		new CqlValueSet("http://cts.nlm.nih.gov/fhir/ValueSet/2.16.840.1.113762.1.4.1029.314", default);


    [CqlDeclaration("Mild or Moderate Preeclampsia")]
    [CqlValueSet("http://cts.nlm.nih.gov/fhir/ValueSet/2.16.840.1.113762.1.4.1029.329")]
	public CqlValueSet Mild_or_Moderate_Preeclampsia(CqlContext context) => 
		new CqlValueSet("http://cts.nlm.nih.gov/fhir/ValueSet/2.16.840.1.113762.1.4.1029.329", default);


    [CqlDeclaration("Morbid or Severe Obesity")]
    [CqlValueSet("http://cts.nlm.nih.gov/fhir/ValueSet/2.16.840.1.113762.1.4.1029.290")]
	public CqlValueSet Morbid_or_Severe_Obesity(CqlContext context) => 
		new CqlValueSet("http://cts.nlm.nih.gov/fhir/ValueSet/2.16.840.1.113762.1.4.1029.290", default);


    [CqlDeclaration("Multiple Pregnancy")]
    [CqlValueSet("http://cts.nlm.nih.gov/fhir/ValueSet/2.16.840.1.113762.1.4.1029.284")]
	public CqlValueSet Multiple_Pregnancy(CqlContext context) => 
		new CqlValueSet("http://cts.nlm.nih.gov/fhir/ValueSet/2.16.840.1.113762.1.4.1029.284", default);


    [CqlDeclaration("Neuromuscular Disease")]
    [CqlValueSet("http://cts.nlm.nih.gov/fhir/ValueSet/2.16.840.1.113762.1.4.1029.308")]
	public CqlValueSet Neuromuscular_Disease(CqlContext context) => 
		new CqlValueSet("http://cts.nlm.nih.gov/fhir/ValueSet/2.16.840.1.113762.1.4.1029.308", default);


    [CqlDeclaration("Observation Services")]
    [CqlValueSet("http://cts.nlm.nih.gov/fhir/ValueSet/2.16.840.1.113762.1.4.1111.143")]
	public CqlValueSet Observation_Services(CqlContext context) => 
		new CqlValueSet("http://cts.nlm.nih.gov/fhir/ValueSet/2.16.840.1.113762.1.4.1111.143", default);


    [CqlDeclaration("Patient Expired")]
    [CqlValueSet("http://cts.nlm.nih.gov/fhir/ValueSet/2.16.840.1.113883.3.117.1.7.1.309")]
	public CqlValueSet Patient_Expired(CqlContext context) => 
		new CqlValueSet("http://cts.nlm.nih.gov/fhir/ValueSet/2.16.840.1.113883.3.117.1.7.1.309", default);


    [CqlDeclaration("Placenta Previa")]
    [CqlValueSet("http://cts.nlm.nih.gov/fhir/ValueSet/2.16.840.1.113762.1.4.1110.35")]
	public CqlValueSet Placenta_Previa(CqlContext context) => 
		new CqlValueSet("http://cts.nlm.nih.gov/fhir/ValueSet/2.16.840.1.113762.1.4.1110.35", default);


    [CqlDeclaration("Placental Abruption")]
    [CqlValueSet("http://cts.nlm.nih.gov/fhir/ValueSet/2.16.840.1.113762.1.4.1029.305")]
	public CqlValueSet Placental_Abruption(CqlContext context) => 
		new CqlValueSet("http://cts.nlm.nih.gov/fhir/ValueSet/2.16.840.1.113762.1.4.1029.305", default);


    [CqlDeclaration("Placental Accreta Spectrum")]
    [CqlValueSet("http://cts.nlm.nih.gov/fhir/ValueSet/2.16.840.1.113762.1.4.1029.302")]
	public CqlValueSet Placental_Accreta_Spectrum(CqlContext context) => 
		new CqlValueSet("http://cts.nlm.nih.gov/fhir/ValueSet/2.16.840.1.113762.1.4.1029.302", default);


    [CqlDeclaration("Preexisting Diabetes")]
    [CqlValueSet("http://cts.nlm.nih.gov/fhir/ValueSet/2.16.840.1.113762.1.4.1029.275")]
	public CqlValueSet Preexisting_Diabetes(CqlContext context) => 
		new CqlValueSet("http://cts.nlm.nih.gov/fhir/ValueSet/2.16.840.1.113762.1.4.1029.275", default);


    [CqlDeclaration("Present on Admission is No or Unable To Determine")]
    [CqlValueSet("http://cts.nlm.nih.gov/fhir/ValueSet/2.16.840.1.113762.1.4.1029.370")]
	public CqlValueSet Present_on_Admission_is_No_or_Unable_To_Determine(CqlContext context) => 
		new CqlValueSet("http://cts.nlm.nih.gov/fhir/ValueSet/2.16.840.1.113762.1.4.1029.370", default);


    [CqlDeclaration("Present On Admission is Yes or Exempt")]
    [CqlValueSet("http://cts.nlm.nih.gov/fhir/ValueSet/2.16.840.1.113762.1.4.1110.63")]
	public CqlValueSet Present_On_Admission_is_Yes_or_Exempt(CqlContext context) => 
		new CqlValueSet("http://cts.nlm.nih.gov/fhir/ValueSet/2.16.840.1.113762.1.4.1110.63", default);


    [CqlDeclaration("Preterm Birth")]
    [CqlValueSet("http://cts.nlm.nih.gov/fhir/ValueSet/2.16.840.1.113762.1.4.1029.299")]
	public CqlValueSet Preterm_Birth(CqlContext context) => 
		new CqlValueSet("http://cts.nlm.nih.gov/fhir/ValueSet/2.16.840.1.113762.1.4.1029.299", default);


    [CqlDeclaration("Previous Cesarean")]
    [CqlValueSet("http://cts.nlm.nih.gov/fhir/ValueSet/2.16.840.1.113762.1.4.1029.278")]
	public CqlValueSet Previous_Cesarean(CqlContext context) => 
		new CqlValueSet("http://cts.nlm.nih.gov/fhir/ValueSet/2.16.840.1.113762.1.4.1029.278", default);


    [CqlDeclaration("Pulmonary Hypertension")]
    [CqlValueSet("http://cts.nlm.nih.gov/fhir/ValueSet/2.16.840.1.113762.1.4.1029.281")]
	public CqlValueSet Pulmonary_Hypertension(CqlContext context) => 
		new CqlValueSet("http://cts.nlm.nih.gov/fhir/ValueSet/2.16.840.1.113762.1.4.1029.281", default);


    [CqlDeclaration("Renal Disease")]
    [CqlValueSet("http://cts.nlm.nih.gov/fhir/ValueSet/2.16.840.1.113762.1.4.1029.335")]
	public CqlValueSet Renal_Disease(CqlContext context) => 
		new CqlValueSet("http://cts.nlm.nih.gov/fhir/ValueSet/2.16.840.1.113762.1.4.1029.335", default);


    [CqlDeclaration("Respiratory Conditions Related to COVID 19")]
    [CqlValueSet("http://cts.nlm.nih.gov/fhir/ValueSet/2.16.840.1.113762.1.4.1029.376")]
	public CqlValueSet Respiratory_Conditions_Related_to_COVID_19(CqlContext context) => 
		new CqlValueSet("http://cts.nlm.nih.gov/fhir/ValueSet/2.16.840.1.113762.1.4.1029.376", default);


    [CqlDeclaration("Respiratory Support Procedures Related to COVID 19")]
    [CqlValueSet("http://cts.nlm.nih.gov/fhir/ValueSet/2.16.840.1.113762.1.4.1029.379")]
	public CqlValueSet Respiratory_Support_Procedures_Related_to_COVID_19(CqlContext context) => 
		new CqlValueSet("http://cts.nlm.nih.gov/fhir/ValueSet/2.16.840.1.113762.1.4.1029.379", default);


    [CqlDeclaration("Severe Maternal Morbidity Diagnoses")]
    [CqlValueSet("http://cts.nlm.nih.gov/fhir/ValueSet/2.16.840.1.113762.1.4.1029.255")]
	public CqlValueSet Severe_Maternal_Morbidity_Diagnoses(CqlContext context) => 
		new CqlValueSet("http://cts.nlm.nih.gov/fhir/ValueSet/2.16.840.1.113762.1.4.1029.255", default);


    [CqlDeclaration("Severe Maternal Morbidity Procedures")]
    [CqlValueSet("http://cts.nlm.nih.gov/fhir/ValueSet/2.16.840.1.113762.1.4.1029.256")]
	public CqlValueSet Severe_Maternal_Morbidity_Procedures(CqlContext context) => 
		new CqlValueSet("http://cts.nlm.nih.gov/fhir/ValueSet/2.16.840.1.113762.1.4.1029.256", default);


    [CqlDeclaration("Severe Preeclampsia")]
    [CqlValueSet("http://cts.nlm.nih.gov/fhir/ValueSet/2.16.840.1.113762.1.4.1029.327")]
	public CqlValueSet Severe_Preeclampsia(CqlContext context) => 
		new CqlValueSet("http://cts.nlm.nih.gov/fhir/ValueSet/2.16.840.1.113762.1.4.1029.327", default);


    [CqlDeclaration("Substance Abuse")]
    [CqlValueSet("http://cts.nlm.nih.gov/fhir/ValueSet/2.16.840.1.113762.1.4.1029.320")]
	public CqlValueSet Substance_Abuse(CqlContext context) => 
		new CqlValueSet("http://cts.nlm.nih.gov/fhir/ValueSet/2.16.840.1.113762.1.4.1029.320", default);


    [CqlDeclaration("Thyrotoxicosis")]
    [CqlValueSet("http://cts.nlm.nih.gov/fhir/ValueSet/2.16.840.1.113762.1.4.1029.296")]
	public CqlValueSet Thyrotoxicosis(CqlContext context) => 
		new CqlValueSet("http://cts.nlm.nih.gov/fhir/ValueSet/2.16.840.1.113762.1.4.1029.296", default);


    [CqlDeclaration("Venous Thromboembolism in Pregnancy")]
    [CqlValueSet("http://cts.nlm.nih.gov/fhir/ValueSet/2.16.840.1.113762.1.4.1029.363")]
	public CqlValueSet Venous_Thromboembolism_in_Pregnancy(CqlContext context) => 
		new CqlValueSet("http://cts.nlm.nih.gov/fhir/ValueSet/2.16.840.1.113762.1.4.1029.363", default);


    [CqlDeclaration("White blood cells count lab test")]
    [CqlValueSet("http://cts.nlm.nih.gov/fhir/ValueSet/2.16.840.1.113762.1.4.1045.129")]
	public CqlValueSet White_blood_cells_count_lab_test(CqlContext context) => 
		new CqlValueSet("http://cts.nlm.nih.gov/fhir/ValueSet/2.16.840.1.113762.1.4.1045.129", default);


    [CqlDeclaration("Heart rate")]
	public CqlCode Heart_rate(CqlContext context) => 
		new CqlCode("8867-4", "http://loinc.org", default, default);


    [CqlDeclaration("Systolic blood pressure")]
	public CqlCode Systolic_blood_pressure(CqlContext context) => 
		new CqlCode("8480-6", "http://loinc.org", default, default);


    [CqlDeclaration("LOINC")]
	public CqlCode[] LOINC(CqlContext context)
	{
		CqlCode[] a_ = [
			new CqlCode("8867-4", "http://loinc.org", default, default),
			new CqlCode("8480-6", "http://loinc.org", default, default),
		];

		return a_;
	}


    [CqlDeclaration("SNOMEDCT")]
	public CqlCode[] SNOMEDCT(CqlContext context)
	{
		CqlCode[] a_ = []
;

		return a_;
	}


    [CqlDeclaration("Measurement Period")]
	public CqlInterval<CqlDateTime> Measurement_Period(CqlContext context)
	{
		CqlDateTime a_ = context.Operators.DateTime(2025, 1, 1, 0, 0, 0, 0, default);
		CqlDateTime b_ = context.Operators.DateTime(2026, 1, 1, 0, 0, 0, 0, default);
		CqlInterval<CqlDateTime> c_ = context.Operators.Interval(a_, b_, true, false);
		object d_ = context.ResolveParameter("SevereObstetricComplicationsFHIR-0.1.000", "Measurement Period", c_);

		return (CqlInterval<CqlDateTime>)d_;
	}


    [CqlDeclaration("Patient")]
	public Patient Patient(CqlContext context)
	{
		IEnumerable<Patient> a_ = context.Operators.Retrieve<Patient>(new RetrieveParameters(default, default, default, "http://hl7.org/fhir/us/qicore/StructureDefinition/qicore-patient"));
		Patient b_ = context.Operators.SingletonFrom<Patient>(a_);

		return b_;
	}


    [CqlDeclaration("Initial Population")]
	public IEnumerable<Encounter> Initial_Population(CqlContext context)
	{
		IEnumerable<Encounter> a_ = PCMaternal_5_16_000.Instance.Delivery_Encounter_with_Age_Range(context);

		return a_;
	}


    [CqlDeclaration("SDE Ethnicity")]
	public (IEnumerable<CqlCode> codes, string display)? SDE_Ethnicity(CqlContext context)
	{
		(IEnumerable<CqlCode> codes, string display)? a_ = SupplementalDataElements_3_4_000.Instance.SDE_Ethnicity(context);

		return a_;
	}


    [CqlDeclaration("SDE Payer")]
	public IEnumerable<(CqlConcept code, CqlInterval<CqlDateTime> period)?> SDE_Payer(CqlContext context)
	{
		IEnumerable<(CqlConcept code, CqlInterval<CqlDateTime> period)?> a_ = SupplementalDataElements_3_4_000.Instance.SDE_Payer(context);

		return a_;
	}


    [CqlDeclaration("SDE Race")]
	public (IEnumerable<CqlCode> codes, string display)? SDE_Race(CqlContext context)
	{
		(IEnumerable<CqlCode> codes, string display)? a_ = SupplementalDataElements_3_4_000.Instance.SDE_Race(context);

		return a_;
	}


    [CqlDeclaration("SDE Sex")]
	public CqlCode SDE_Sex(CqlContext context)
	{
		CqlCode a_ = SupplementalDataElements_3_4_000.Instance.SDE_Sex(context);

		return a_;
	}


    [CqlDeclaration("Delivery Encounters with Calculated Gestational Age Greater than or Equal to 20 Weeks")]
	public IEnumerable<Encounter> Delivery_Encounters_with_Calculated_Gestational_Age_Greater_than_or_Equal_to_20_Weeks(CqlContext context)
	{
		IEnumerable<Encounter> a_ = PCMaternal_5_16_000.Instance.Delivery_Encounter_with_Age_Range(context);
		bool? b_(Encounter DeliveryEncounter)
		{
			int? d_ = PCMaternal_5_16_000.Instance.calculatedGestationalAge(context, DeliveryEncounter);
			bool? e_ = context.Operators.GreaterOrEqual(d_, 20);

			return e_;
		};
		IEnumerable<Encounter> c_ = context.Operators.Where<Encounter>(a_, b_);

		return c_;
	}


    [CqlDeclaration("Delivery Encounters with Estimated Gestational Age Assessment Greater than or Equal to 20 Weeks")]
	public IEnumerable<Encounter> Delivery_Encounters_with_Estimated_Gestational_Age_Assessment_Greater_than_or_Equal_to_20_Weeks(CqlContext context)
	{
		IEnumerable<Encounter> a_ = PCMaternal_5_16_000.Instance.Delivery_Encounter_with_Age_Range(context);
		bool? b_(Encounter DeliveryEncounter)
		{
			int? d_ = PCMaternal_5_16_000.Instance.calculatedGestationalAge(context, DeliveryEncounter);
			CqlQuantity e_ = PCMaternal_5_16_000.Instance.lastEstimatedGestationalAge(context, DeliveryEncounter);
			CqlQuantity f_ = context.Operators.Quantity(20m, "weeks");
			bool? g_ = context.Operators.GreaterOrEqual(e_, f_);
			bool? h_ = context.Operators.And((bool?)(d_ is null), g_);

			return h_;
		};
		IEnumerable<Encounter> c_ = context.Operators.Where<Encounter>(a_, b_);

		return c_;
	}


    [CqlDeclaration("Delivery Encounters with Gestational Age Greater than or Equal to 20 Weeks Based on Coding")]
	public IEnumerable<Encounter> Delivery_Encounters_with_Gestational_Age_Greater_than_or_Equal_to_20_Weeks_Based_on_Coding(CqlContext context)
	{
		IEnumerable<Encounter> a_ = PCMaternal_5_16_000.Instance.Delivery_Encounter_with_Age_Range(context);
		bool? b_(Encounter DeliveryEncounter)
		{
			int? d_ = PCMaternal_5_16_000.Instance.calculatedGestationalAge(context, DeliveryEncounter);
			CqlQuantity e_ = PCMaternal_5_16_000.Instance.lastEstimatedGestationalAge(context, DeliveryEncounter);
			bool? f_ = context.Operators.And((bool?)(d_ is null), (bool?)(e_ is null));
			IEnumerable<Condition> g_ = CQMCommon_2_0_000.Instance.encounterDiagnosis(context, DeliveryEncounter);
			bool? h_(Condition EncounterDiagnosis)
			{
				CodeableConcept l_ = EncounterDiagnosis?.Code;
				CqlConcept m_ = FHIRHelpers_4_3_000.Instance.ToConcept(context, l_);
				CqlValueSet n_ = this._20_to_42_Plus_Weeks_Gestation(context);
				bool? o_ = context.Operators.ConceptInValueSet(m_, n_);

				return o_;
			};
			IEnumerable<Condition> i_ = context.Operators.Where<Condition>(g_, h_);
			bool? j_ = context.Operators.Exists<Condition>(i_);
			bool? k_ = context.Operators.And(f_, j_);

			return k_;
		};
		IEnumerable<Encounter> c_ = context.Operators.Where<Encounter>(a_, b_);

		return c_;
	}


    [CqlDeclaration("Delivery Encounters At Greater than or Equal to 20 Weeks Gestation")]
	public IEnumerable<Encounter> Delivery_Encounters_At_Greater_than_or_Equal_to_20_Weeks_Gestation(CqlContext context)
	{
		IEnumerable<Encounter> a_ = this.Delivery_Encounters_with_Calculated_Gestational_Age_Greater_than_or_Equal_to_20_Weeks(context);
		IEnumerable<Encounter> b_ = this.Delivery_Encounters_with_Estimated_Gestational_Age_Assessment_Greater_than_or_Equal_to_20_Weeks(context);
		IEnumerable<Encounter> c_ = context.Operators.Union<Encounter>(a_, b_);
		IEnumerable<Encounter> d_ = this.Delivery_Encounters_with_Gestational_Age_Greater_than_or_Equal_to_20_Weeks_Based_on_Coding(context);
		IEnumerable<Encounter> e_ = context.Operators.Union<Encounter>(c_, d_);

		return e_;
	}


    [CqlDeclaration("Delivery Encounters with Severe Obstetric Complications Diagnosis or Procedure Excluding Blood Transfusion")]
	public IEnumerable<Encounter> Delivery_Encounters_with_Severe_Obstetric_Complications_Diagnosis_or_Procedure_Excluding_Blood_Transfusion(CqlContext context)
	{
		IEnumerable<Encounter> a_ = this.Delivery_Encounters_At_Greater_than_or_Equal_to_20_Weeks_Gestation(context);
		bool? b_(Encounter TwentyWeeksPlusEncounter)
		{
			List<Encounter.DiagnosisComponent> d_ = TwentyWeeksPlusEncounter?.Diagnosis;
			bool? e_(Encounter.DiagnosisComponent EncounterDiagnoses)
			{
				ResourceReference n_ = EncounterDiagnoses?.Condition;
				Condition o_ = CQMCommon_2_0_000.Instance.getCondition(context, n_);
				CodeableConcept p_ = o_?.Code;
				CqlConcept q_ = FHIRHelpers_4_3_000.Instance.ToConcept(context, p_);
				CqlValueSet r_ = this.Severe_Maternal_Morbidity_Diagnoses(context);
				bool? s_ = context.Operators.ConceptInValueSet(q_, r_);
				bool? t_(Extension @this)
				{
					string ac_ = @this?.Url;
					FhirString ad_ = context.Operators.Convert<FhirString>(ac_);
					string ae_ = FHIRHelpers_4_3_000.Instance.ToString(context, ad_);
					bool? af_ = context.Operators.Equal(ae_, "http://hl7.org/fhir/us/qicore/StructureDefinition/qicore-encounter-diagnosisPresentOnAdmission");

					return af_;
				};
				IEnumerable<Extension> u_ = context.Operators.Where<Extension>((IEnumerable<Extension>)(EncounterDiagnoses is Element
						? (EncounterDiagnoses as Element).Extension
						: default), t_);
				object v_(Extension @this)
				{
					DataType ag_ = @this?.Value;

					return ag_;
				};
				IEnumerable<object> w_ = context.Operators.Select<Extension, object>(u_, v_);
				object x_ = context.Operators.SingletonFrom<object>(w_);
				CqlConcept y_ = FHIRHelpers_4_3_000.Instance.ToConcept(context, x_ as CodeableConcept);
				CqlValueSet z_ = this.Present_on_Admission_is_No_or_Unable_To_Determine(context);
				bool? aa_ = context.Operators.ConceptInValueSet(y_, z_);
				bool? ab_ = context.Operators.And(s_, aa_);

				return ab_;
			};
			IEnumerable<Encounter.DiagnosisComponent> f_ = context.Operators.Where<Encounter.DiagnosisComponent>((IEnumerable<Encounter.DiagnosisComponent>)d_, e_);
			bool? g_ = context.Operators.Exists<Encounter.DiagnosisComponent>(f_);
<<<<<<< HEAD
			CqlValueSet h_ = this.Severe_Maternal_Morbidity_Procedures(context);
			IEnumerable<Procedure> i_ = context.Operators.RetrieveByValueSet<Procedure>(h_, default);
=======
			CqlValueSet h_ = this.Severe_Maternal_Morbidity_Procedures();
			IEnumerable<Procedure> i_ = context.Operators.Retrieve<Procedure>(new RetrieveParameters(default, h_, default, "http://hl7.org/fhir/us/qicore/StructureDefinition/qicore-procedure"));
>>>>>>> b4fd34f1
			bool? j_(Procedure EncounterSMMProcedures)
			{
				Code<EventStatus> ah_ = EncounterSMMProcedures?.StatusElement;
				EventStatus? ai_ = ah_?.Value;
				string aj_ = context.Operators.Convert<string>(ai_);
				bool? ak_ = context.Operators.Equal(aj_, "completed");
				DataType al_ = EncounterSMMProcedures?.Performed;
				object am_ = FHIRHelpers_4_3_000.Instance.ToValue(context, al_);
				CqlInterval<CqlDateTime> an_ = QICoreCommon_2_0_000.Instance.toInterval(context, am_);
				CqlDateTime ao_ = context.Operators.Start(an_);
				CqlInterval<CqlDateTime> ap_ = PCMaternal_5_16_000.Instance.hospitalizationWithEDOBTriageObservation(context, TwentyWeeksPlusEncounter);
				bool? aq_ = context.Operators.In<CqlDateTime>(ao_, ap_, "day");
				bool? ar_ = context.Operators.And(ak_, aq_);

				return ar_;
			};
			IEnumerable<Procedure> k_ = context.Operators.Where<Procedure>(i_, j_);
			bool? l_ = context.Operators.Exists<Procedure>(k_);
			bool? m_ = context.Operators.Or(g_, l_);

			return m_;
		};
		IEnumerable<Encounter> c_ = context.Operators.Where<Encounter>(a_, b_);

		return c_;
	}


    [CqlDeclaration("Delivery Encounters with Expiration")]
	public IEnumerable<Encounter> Delivery_Encounters_with_Expiration(CqlContext context)
	{
		IEnumerable<Encounter> a_ = this.Delivery_Encounters_At_Greater_than_or_Equal_to_20_Weeks_Gestation(context);
		bool? b_(Encounter TwentyWeeksPlusEncounter)
		{
			Encounter.HospitalizationComponent d_ = TwentyWeeksPlusEncounter?.Hospitalization;
			CodeableConcept e_ = d_?.DischargeDisposition;
			CqlConcept f_ = FHIRHelpers_4_3_000.Instance.ToConcept(context, e_);
			CqlValueSet g_ = this.Patient_Expired(context);
			bool? h_ = context.Operators.ConceptInValueSet(f_, g_);

			return h_;
		};
		IEnumerable<Encounter> c_ = context.Operators.Where<Encounter>(a_, b_);

		return c_;
	}


    [CqlDeclaration("Delivery Encounters with Blood Transfusion")]
	public IEnumerable<Encounter> Delivery_Encounters_with_Blood_Transfusion(CqlContext context)
	{
		IEnumerable<Encounter> a_ = this.Delivery_Encounters_At_Greater_than_or_Equal_to_20_Weeks_Gestation(context);
		IEnumerable<Encounter> b_(Encounter TwentyWeeksPlusEncounter)
		{
<<<<<<< HEAD
			CqlValueSet d_ = this.Blood_Transfusion(context);
			IEnumerable<Procedure> e_ = context.Operators.RetrieveByValueSet<Procedure>(d_, default);
=======
			CqlValueSet d_ = this.Blood_Transfusion();
			IEnumerable<Procedure> e_ = context.Operators.Retrieve<Procedure>(new RetrieveParameters(default, d_, default, "http://hl7.org/fhir/us/qicore/StructureDefinition/qicore-procedure"));
>>>>>>> b4fd34f1
			bool? f_(Procedure BloodTransfusion)
			{
				Code<EventStatus> j_ = BloodTransfusion?.StatusElement;
				EventStatus? k_ = j_?.Value;
				string l_ = context.Operators.Convert<string>(k_);
				bool? m_ = context.Operators.Equal(l_, "completed");
				DataType n_ = BloodTransfusion?.Performed;
				object o_ = FHIRHelpers_4_3_000.Instance.ToValue(context, n_);
				CqlInterval<CqlDateTime> p_ = QICoreCommon_2_0_000.Instance.toInterval(context, o_);
				CqlDateTime q_ = context.Operators.Start(p_);
				CqlInterval<CqlDateTime> r_ = PCMaternal_5_16_000.Instance.hospitalizationWithEDOBTriageObservation(context, TwentyWeeksPlusEncounter);
				bool? s_ = context.Operators.In<CqlDateTime>(q_, r_, "day");
				bool? t_ = context.Operators.And(m_, s_);

				return t_;
			};
			IEnumerable<Procedure> g_ = context.Operators.Where<Procedure>(e_, f_);
			Encounter h_(Procedure BloodTransfusion) => 
				TwentyWeeksPlusEncounter;
			IEnumerable<Encounter> i_ = context.Operators.Select<Procedure, Encounter>(g_, h_);

			return i_;
		};
		IEnumerable<Encounter> c_ = context.Operators.SelectMany<Encounter, Encounter>(a_, b_);

		return c_;
	}


    [CqlDeclaration("Delivery Encounters with Severe Obstetric Complications")]
	public IEnumerable<Encounter> Delivery_Encounters_with_Severe_Obstetric_Complications(CqlContext context)
	{
		IEnumerable<Encounter> a_ = this.Delivery_Encounters_with_Severe_Obstetric_Complications_Diagnosis_or_Procedure_Excluding_Blood_Transfusion(context);
		IEnumerable<Encounter> b_ = this.Delivery_Encounters_with_Expiration(context);
		IEnumerable<Encounter> c_ = context.Operators.Union<Encounter>(a_, b_);
		IEnumerable<Encounter> d_ = this.Delivery_Encounters_with_Blood_Transfusion(context);
		IEnumerable<Encounter> e_ = context.Operators.Union<Encounter>(c_, d_);

		return e_;
	}


    [CqlDeclaration("Numerator")]
	public IEnumerable<Encounter> Numerator(CqlContext context)
	{
		IEnumerable<Encounter> a_ = this.Delivery_Encounters_with_Severe_Obstetric_Complications(context);

		return a_;
	}


    [CqlDeclaration("Delivery Encounters with COVID and Respiratory Condition or Procedure")]
	public IEnumerable<Encounter> Delivery_Encounters_with_COVID_and_Respiratory_Condition_or_Procedure(CqlContext context)
	{
		IEnumerable<Encounter> a_ = this.Delivery_Encounters_At_Greater_than_or_Equal_to_20_Weeks_Gestation(context);
		bool? b_(Encounter TwentyWeeksPlusEncounter)
		{
			IEnumerable<Condition> d_ = CQMCommon_2_0_000.Instance.encounterDiagnosis(context, TwentyWeeksPlusEncounter);
			bool? e_(Condition EncounterDiagnosis)
			{
				CodeableConcept s_ = EncounterDiagnosis?.Code;
				CqlConcept t_ = FHIRHelpers_4_3_000.Instance.ToConcept(context, s_);
				CqlValueSet u_ = this.COVID_19_Confirmed(context);
				bool? v_ = context.Operators.ConceptInValueSet(t_, u_);

				return v_;
			};
			IEnumerable<Condition> f_ = context.Operators.Where<Condition>(d_, e_);
			bool? g_ = context.Operators.Exists<Condition>(f_);
			bool? i_(Condition EncounterDiagnosis)
			{
				CodeableConcept w_ = EncounterDiagnosis?.Code;
				CqlConcept x_ = FHIRHelpers_4_3_000.Instance.ToConcept(context, w_);
				CqlValueSet y_ = this.Respiratory_Conditions_Related_to_COVID_19(context);
				bool? z_ = context.Operators.ConceptInValueSet(x_, y_);

				return z_;
			};
			IEnumerable<Condition> j_ = context.Operators.Where<Condition>(d_, i_);
			bool? k_ = context.Operators.Exists<Condition>(j_);
<<<<<<< HEAD
			CqlValueSet l_ = this.Respiratory_Support_Procedures_Related_to_COVID_19(context);
			IEnumerable<Procedure> m_ = context.Operators.RetrieveByValueSet<Procedure>(l_, default);
=======
			CqlValueSet l_ = this.Respiratory_Support_Procedures_Related_to_COVID_19();
			IEnumerable<Procedure> m_ = context.Operators.Retrieve<Procedure>(new RetrieveParameters(default, l_, default, "http://hl7.org/fhir/us/qicore/StructureDefinition/qicore-procedure"));
>>>>>>> b4fd34f1
			bool? n_(Procedure COVIDRespiratoryProcedure)
			{
				Code<EventStatus> aa_ = COVIDRespiratoryProcedure?.StatusElement;
				EventStatus? ab_ = aa_?.Value;
				string ac_ = context.Operators.Convert<string>(ab_);
				bool? ad_ = context.Operators.Equal(ac_, "completed");
				DataType ae_ = COVIDRespiratoryProcedure?.Performed;
				object af_ = FHIRHelpers_4_3_000.Instance.ToValue(context, ae_);
				CqlInterval<CqlDateTime> ag_ = QICoreCommon_2_0_000.Instance.toInterval(context, af_);
				CqlDateTime ah_ = context.Operators.Start(ag_);
				CqlInterval<CqlDateTime> ai_ = PCMaternal_5_16_000.Instance.hospitalizationWithEDOBTriageObservation(context, TwentyWeeksPlusEncounter);
				bool? aj_ = context.Operators.In<CqlDateTime>(ah_, ai_, "day");
				bool? ak_ = context.Operators.And(ad_, aj_);

				return ak_;
			};
			IEnumerable<Procedure> o_ = context.Operators.Where<Procedure>(m_, n_);
			bool? p_ = context.Operators.Exists<Procedure>(o_);
			bool? q_ = context.Operators.Or(k_, p_);
			bool? r_ = context.Operators.And(g_, q_);

			return r_;
		};
		IEnumerable<Encounter> c_ = context.Operators.Where<Encounter>(a_, b_);

		return c_;
	}


    [CqlDeclaration("Denominator Exclusion")]
	public IEnumerable<Encounter> Denominator_Exclusion(CqlContext context)
	{
		IEnumerable<Encounter> a_ = this.Delivery_Encounters_with_COVID_and_Respiratory_Condition_or_Procedure(context);

		return a_;
	}


    [CqlDeclaration("Stratification Encounter")]
	public IEnumerable<Encounter> Stratification_Encounter(CqlContext context)
	{
		IEnumerable<Encounter> a_ = this.Numerator(context);
		IEnumerable<Encounter> b_ = this.Denominator_Exclusion(context);
		IEnumerable<Encounter> c_ = context.Operators.Except<Encounter>(a_, b_);

		return c_;
	}


    [CqlDeclaration("Delivery Encounters with Severe Obstetric Complications Excluding Blood Transfusions")]
	public IEnumerable<Encounter> Delivery_Encounters_with_Severe_Obstetric_Complications_Excluding_Blood_Transfusions(CqlContext context)
	{
		IEnumerable<Encounter> a_ = this.Delivery_Encounters_with_Severe_Obstetric_Complications_Diagnosis_or_Procedure_Excluding_Blood_Transfusion(context);
		IEnumerable<Encounter> b_ = this.Delivery_Encounters_with_Expiration(context);
		IEnumerable<Encounter> c_ = context.Operators.Union<Encounter>(a_, b_);

		return c_;
	}


    [CqlDeclaration("Stratum 1")]
	public IEnumerable<Encounter> Stratum_1(CqlContext context)
	{
		IEnumerable<Encounter> a_ = this.Stratification_Encounter(context);
		IEnumerable<Encounter> b_ = this.Delivery_Encounters_with_Severe_Obstetric_Complications_Excluding_Blood_Transfusions(context);
		IEnumerable<Encounter> c_ = context.Operators.Intersect<Encounter>(a_, b_);

		return c_;
	}


    [CqlDeclaration("Variable Calculated Gestational Age")]
	public IEnumerable<(string EncounterID, int? CalculatedCGA)?> Variable_Calculated_Gestational_Age(CqlContext context)
	{
		IEnumerable<(string EncounterID, int? CalculatedCGA)?> a_ = PCMaternal_5_16_000.Instance.Variable_Calculated_Gestational_Age(context);

		return a_;
	}


    [CqlDeclaration("Denominator")]
	public IEnumerable<Encounter> Denominator(CqlContext context)
	{
		IEnumerable<Encounter> a_ = this.Delivery_Encounters_At_Greater_than_or_Equal_to_20_Weeks_Gestation(context);

		return a_;
	}

	public IEnumerable<CqlConcept> pOAIsYesOrExempt(CqlContext context, Encounter TheEncounter)
	{
		List<Encounter.DiagnosisComponent> a_ = TheEncounter?.Diagnosis;
		bool? b_(Encounter.DiagnosisComponent EncounterDiagnoses)
		{
			bool? f_(Extension @this)
			{
				string n_ = @this?.Url;
				FhirString o_ = context.Operators.Convert<FhirString>(n_);
				string p_ = FHIRHelpers_4_3_000.Instance.ToString(context, o_);
				bool? q_ = context.Operators.Equal(p_, "http://hl7.org/fhir/us/qicore/StructureDefinition/qicore-encounter-diagnosisPresentOnAdmission");

				return q_;
			};
			IEnumerable<Extension> g_ = context.Operators.Where<Extension>((IEnumerable<Extension>)(EncounterDiagnoses is Element
					? (EncounterDiagnoses as Element).Extension
					: default), f_);
			object h_(Extension @this)
			{
				DataType r_ = @this?.Value;

				return r_;
			};
			IEnumerable<object> i_ = context.Operators.Select<Extension, object>(g_, h_);
			object j_ = context.Operators.SingletonFrom<object>(i_);
			CqlConcept k_ = FHIRHelpers_4_3_000.Instance.ToConcept(context, j_ as CodeableConcept);
			CqlValueSet l_ = this.Present_On_Admission_is_Yes_or_Exempt(context);
			bool? m_ = context.Operators.ConceptInValueSet(k_, l_);

			return m_;
		};
		IEnumerable<Encounter.DiagnosisComponent> c_ = context.Operators.Where<Encounter.DiagnosisComponent>((IEnumerable<Encounter.DiagnosisComponent>)a_, b_);
		CqlConcept d_(Encounter.DiagnosisComponent EncounterDiagnoses)
		{
			ResourceReference s_ = EncounterDiagnoses?.Condition;
			Condition t_ = CQMCommon_2_0_000.Instance.getCondition(context, s_);
			CodeableConcept u_ = t_?.Code;
			CqlConcept v_ = FHIRHelpers_4_3_000.Instance.ToConcept(context, u_);

			return v_;
		};
		IEnumerable<CqlConcept> e_ = context.Operators.Select<Encounter.DiagnosisComponent, CqlConcept>(c_, d_);

		return e_;
	}


    [CqlDeclaration("Risk Variable Anemia")]
	public IEnumerable<Encounter> Risk_Variable_Anemia(CqlContext context)
	{
		IEnumerable<Encounter> a_ = this.Delivery_Encounters_At_Greater_than_or_Equal_to_20_Weeks_Gestation(context);
		bool? b_(Encounter TwentyWeeksPlusEncounter)
		{
			IEnumerable<CqlConcept> d_ = this.pOAIsYesOrExempt(context, TwentyWeeksPlusEncounter);
			CqlValueSet e_ = this.Anemia(context);
			bool? f_ = context.Operators.ConceptsInValueSet(d_, e_);

			return f_;
		};
		IEnumerable<Encounter> c_ = context.Operators.Where<Encounter>(a_, b_);

		return c_;
	}


    [CqlDeclaration("Risk Variable Asthma")]
	public IEnumerable<Encounter> Risk_Variable_Asthma(CqlContext context)
	{
		IEnumerable<Encounter> a_ = this.Delivery_Encounters_At_Greater_than_or_Equal_to_20_Weeks_Gestation(context);
		bool? b_(Encounter TwentyWeeksPlusEncounter)
		{
			IEnumerable<CqlConcept> d_ = this.pOAIsYesOrExempt(context, TwentyWeeksPlusEncounter);
			CqlValueSet e_ = this.Acute_or_Persistent_Asthma(context);
			bool? f_ = context.Operators.ConceptsInValueSet(d_, e_);

			return f_;
		};
		IEnumerable<Encounter> c_ = context.Operators.Where<Encounter>(a_, b_);

		return c_;
	}


    [CqlDeclaration("Risk Variable Autoimmune Disease")]
	public IEnumerable<Encounter> Risk_Variable_Autoimmune_Disease(CqlContext context)
	{
		IEnumerable<Encounter> a_ = this.Delivery_Encounters_At_Greater_than_or_Equal_to_20_Weeks_Gestation(context);
		bool? b_(Encounter TwentyWeeksPlusEncounter)
		{
			IEnumerable<CqlConcept> d_ = this.pOAIsYesOrExempt(context, TwentyWeeksPlusEncounter);
			CqlValueSet e_ = this.Autoimmune_Disease(context);
			bool? f_ = context.Operators.ConceptsInValueSet(d_, e_);

			return f_;
		};
		IEnumerable<Encounter> c_ = context.Operators.Where<Encounter>(a_, b_);

		return c_;
	}


    [CqlDeclaration("Risk Variable Bariatric Surgery")]
	public IEnumerable<Encounter> Risk_Variable_Bariatric_Surgery(CqlContext context)
	{
		IEnumerable<Encounter> a_ = this.Delivery_Encounters_At_Greater_than_or_Equal_to_20_Weeks_Gestation(context);
		bool? b_(Encounter TwentyWeeksPlusEncounter)
		{
			IEnumerable<CqlConcept> d_ = this.pOAIsYesOrExempt(context, TwentyWeeksPlusEncounter);
			CqlValueSet e_ = this.Bariatric_Surgery(context);
			bool? f_ = context.Operators.ConceptsInValueSet(d_, e_);

			return f_;
		};
		IEnumerable<Encounter> c_ = context.Operators.Where<Encounter>(a_, b_);

		return c_;
	}


    [CqlDeclaration("Risk Variable Bleeding Disorder")]
	public IEnumerable<Encounter> Risk_Variable_Bleeding_Disorder(CqlContext context)
	{
		IEnumerable<Encounter> a_ = this.Delivery_Encounters_At_Greater_than_or_Equal_to_20_Weeks_Gestation(context);
		bool? b_(Encounter TwentyWeeksPlusEncounter)
		{
			IEnumerable<CqlConcept> d_ = this.pOAIsYesOrExempt(context, TwentyWeeksPlusEncounter);
			CqlValueSet e_ = this.Bleeding_Disorder(context);
			bool? f_ = context.Operators.ConceptsInValueSet(d_, e_);

			return f_;
		};
		IEnumerable<Encounter> c_ = context.Operators.Where<Encounter>(a_, b_);

		return c_;
	}


    [CqlDeclaration("Risk Variable Morbid Obesity")]
	public IEnumerable<Encounter> Risk_Variable_Morbid_Obesity(CqlContext context)
	{
		IEnumerable<Encounter> a_ = this.Delivery_Encounters_At_Greater_than_or_Equal_to_20_Weeks_Gestation(context);
		bool? b_(Encounter TwentyWeeksPlusEncounter)
		{
			IEnumerable<CqlConcept> d_ = this.pOAIsYesOrExempt(context, TwentyWeeksPlusEncounter);
			CqlValueSet e_ = this.Morbid_or_Severe_Obesity(context);
			bool? f_ = context.Operators.ConceptsInValueSet(d_, e_);

			return f_;
		};
		IEnumerable<Encounter> c_ = context.Operators.Where<Encounter>(a_, b_);

		return c_;
	}


    [CqlDeclaration("Risk Variable Cardiac Disease")]
	public IEnumerable<Encounter> Risk_Variable_Cardiac_Disease(CqlContext context)
	{
		IEnumerable<Encounter> a_ = this.Delivery_Encounters_At_Greater_than_or_Equal_to_20_Weeks_Gestation(context);
		bool? b_(Encounter TwentyWeeksPlusEncounter)
		{
			IEnumerable<CqlConcept> d_ = this.pOAIsYesOrExempt(context, TwentyWeeksPlusEncounter);
			CqlValueSet e_ = this.Cardiac_Disease(context);
			bool? f_ = context.Operators.ConceptsInValueSet(d_, e_);

			return f_;
		};
		IEnumerable<Encounter> c_ = context.Operators.Where<Encounter>(a_, b_);

		return c_;
	}


    [CqlDeclaration("Risk Variable Economic Housing Instability")]
	public IEnumerable<Encounter> Risk_Variable_Economic_Housing_Instability(CqlContext context)
	{
		IEnumerable<Encounter> a_ = this.Delivery_Encounters_At_Greater_than_or_Equal_to_20_Weeks_Gestation(context);
		bool? b_(Encounter TwentyWeeksPlusEncounter)
		{
			IEnumerable<CqlConcept> d_ = this.pOAIsYesOrExempt(context, TwentyWeeksPlusEncounter);
			CqlValueSet e_ = this.Economic_Housing_Instability(context);
			bool? f_ = context.Operators.ConceptsInValueSet(d_, e_);

			return f_;
		};
		IEnumerable<Encounter> c_ = context.Operators.Where<Encounter>(a_, b_);

		return c_;
	}


    [CqlDeclaration("Risk Variable Gastrointestinal Disease")]
	public IEnumerable<Encounter> Risk_Variable_Gastrointestinal_Disease(CqlContext context)
	{
		IEnumerable<Encounter> a_ = this.Delivery_Encounters_At_Greater_than_or_Equal_to_20_Weeks_Gestation(context);
		bool? b_(Encounter TwentyWeeksPlusEncounter)
		{
			IEnumerable<CqlConcept> d_ = this.pOAIsYesOrExempt(context, TwentyWeeksPlusEncounter);
			CqlValueSet e_ = this.Gastrointestinal_Disease(context);
			bool? f_ = context.Operators.ConceptsInValueSet(d_, e_);

			return f_;
		};
		IEnumerable<Encounter> c_ = context.Operators.Where<Encounter>(a_, b_);

		return c_;
	}


    [CqlDeclaration("Risk Variable Gestational Diabetes")]
	public IEnumerable<Encounter> Risk_Variable_Gestational_Diabetes(CqlContext context)
	{
		IEnumerable<Encounter> a_ = this.Delivery_Encounters_At_Greater_than_or_Equal_to_20_Weeks_Gestation(context);
		bool? b_(Encounter TwentyWeeksPlusEncounter)
		{
			IEnumerable<CqlConcept> d_ = this.pOAIsYesOrExempt(context, TwentyWeeksPlusEncounter);
			CqlValueSet e_ = this.Gestational_Diabetes(context);
			bool? f_ = context.Operators.ConceptsInValueSet(d_, e_);

			return f_;
		};
		IEnumerable<Encounter> c_ = context.Operators.Where<Encounter>(a_, b_);

		return c_;
	}


    [CqlDeclaration("Risk Variable HIV")]
	public IEnumerable<Encounter> Risk_Variable_HIV(CqlContext context)
	{
		IEnumerable<Encounter> a_ = this.Delivery_Encounters_At_Greater_than_or_Equal_to_20_Weeks_Gestation(context);
		bool? b_(Encounter TwentyWeeksPlusEncounter)
		{
			IEnumerable<CqlConcept> d_ = this.pOAIsYesOrExempt(context, TwentyWeeksPlusEncounter);
			CqlValueSet e_ = this.HIV_in_Pregnancy_Childbirth_and_Puerperium(context);
			bool? f_ = context.Operators.ConceptsInValueSet(d_, e_);

			return f_;
		};
		IEnumerable<Encounter> c_ = context.Operators.Where<Encounter>(a_, b_);

		return c_;
	}


    [CqlDeclaration("Risk Variable Hypertension")]
	public IEnumerable<Encounter> Risk_Variable_Hypertension(CqlContext context)
	{
		IEnumerable<Encounter> a_ = this.Delivery_Encounters_At_Greater_than_or_Equal_to_20_Weeks_Gestation(context);
		bool? b_(Encounter TwentyWeeksPlusEncounter)
		{
			IEnumerable<CqlConcept> d_ = this.pOAIsYesOrExempt(context, TwentyWeeksPlusEncounter);
			CqlValueSet e_ = this.Hypertension(context);
			bool? f_ = context.Operators.ConceptsInValueSet(d_, e_);

			return f_;
		};
		IEnumerable<Encounter> c_ = context.Operators.Where<Encounter>(a_, b_);

		return c_;
	}


    [CqlDeclaration("Risk Variable Long Term Anticoagulant Use")]
	public IEnumerable<Encounter> Risk_Variable_Long_Term_Anticoagulant_Use(CqlContext context)
	{
		IEnumerable<Encounter> a_ = this.Delivery_Encounters_At_Greater_than_or_Equal_to_20_Weeks_Gestation(context);
		bool? b_(Encounter TwentyWeeksPlusEncounter)
		{
			IEnumerable<CqlConcept> d_ = this.pOAIsYesOrExempt(context, TwentyWeeksPlusEncounter);
			CqlValueSet e_ = this.Long_Term_Anticoagulant_Use(context);
			bool? f_ = context.Operators.ConceptsInValueSet(d_, e_);

			return f_;
		};
		IEnumerable<Encounter> c_ = context.Operators.Where<Encounter>(a_, b_);

		return c_;
	}


    [CqlDeclaration("Risk Variable Mental Health Disorder")]
	public IEnumerable<Encounter> Risk_Variable_Mental_Health_Disorder(CqlContext context)
	{
		IEnumerable<Encounter> a_ = this.Delivery_Encounters_At_Greater_than_or_Equal_to_20_Weeks_Gestation(context);
		bool? b_(Encounter TwentyWeeksPlusEncounter)
		{
			IEnumerable<CqlConcept> d_ = this.pOAIsYesOrExempt(context, TwentyWeeksPlusEncounter);
			CqlValueSet e_ = this.Mental_Health_Disorder(context);
			bool? f_ = context.Operators.ConceptsInValueSet(d_, e_);

			return f_;
		};
		IEnumerable<Encounter> c_ = context.Operators.Where<Encounter>(a_, b_);

		return c_;
	}


    [CqlDeclaration("Risk Variable Multiple Pregnancy")]
	public IEnumerable<Encounter> Risk_Variable_Multiple_Pregnancy(CqlContext context)
	{
		IEnumerable<Encounter> a_ = this.Delivery_Encounters_At_Greater_than_or_Equal_to_20_Weeks_Gestation(context);
		bool? b_(Encounter TwentyWeeksPlusEncounter)
		{
			IEnumerable<CqlConcept> d_ = this.pOAIsYesOrExempt(context, TwentyWeeksPlusEncounter);
			CqlValueSet e_ = this.Multiple_Pregnancy(context);
			bool? f_ = context.Operators.ConceptsInValueSet(d_, e_);

			return f_;
		};
		IEnumerable<Encounter> c_ = context.Operators.Where<Encounter>(a_, b_);

		return c_;
	}


    [CqlDeclaration("Risk Variable Neuromuscular")]
	public IEnumerable<Encounter> Risk_Variable_Neuromuscular(CqlContext context)
	{
		IEnumerable<Encounter> a_ = this.Delivery_Encounters_At_Greater_than_or_Equal_to_20_Weeks_Gestation(context);
		bool? b_(Encounter TwentyWeeksPlusEncounter)
		{
			IEnumerable<CqlConcept> d_ = this.pOAIsYesOrExempt(context, TwentyWeeksPlusEncounter);
			CqlValueSet e_ = this.Neuromuscular_Disease(context);
			bool? f_ = context.Operators.ConceptsInValueSet(d_, e_);

			return f_;
		};
		IEnumerable<Encounter> c_ = context.Operators.Where<Encounter>(a_, b_);

		return c_;
	}


    [CqlDeclaration("Risk Variable Obstetrical VTE")]
	public IEnumerable<Encounter> Risk_Variable_Obstetrical_VTE(CqlContext context)
	{
		IEnumerable<Encounter> a_ = this.Delivery_Encounters_At_Greater_than_or_Equal_to_20_Weeks_Gestation(context);
		bool? b_(Encounter TwentyWeeksPlusEncounter)
		{
			IEnumerable<CqlConcept> d_ = this.pOAIsYesOrExempt(context, TwentyWeeksPlusEncounter);
			CqlValueSet e_ = this.Venous_Thromboembolism_in_Pregnancy(context);
			bool? f_ = context.Operators.ConceptsInValueSet(d_, e_);

			return f_;
		};
		IEnumerable<Encounter> c_ = context.Operators.Where<Encounter>(a_, b_);

		return c_;
	}


    [CqlDeclaration("Risk Variable Placenta Previa")]
	public IEnumerable<Encounter> Risk_Variable_Placenta_Previa(CqlContext context)
	{
		IEnumerable<Encounter> a_ = this.Delivery_Encounters_At_Greater_than_or_Equal_to_20_Weeks_Gestation(context);
		bool? b_(Encounter TwentyWeeksPlusEncounter)
		{
			IEnumerable<CqlConcept> d_ = this.pOAIsYesOrExempt(context, TwentyWeeksPlusEncounter);
			CqlValueSet e_ = this.Placenta_Previa(context);
			bool? f_ = context.Operators.ConceptsInValueSet(d_, e_);

			return f_;
		};
		IEnumerable<Encounter> c_ = context.Operators.Where<Encounter>(a_, b_);

		return c_;
	}


    [CqlDeclaration("Risk Variable Placental Abruption")]
	public IEnumerable<Encounter> Risk_Variable_Placental_Abruption(CqlContext context)
	{
		IEnumerable<Encounter> a_ = this.Delivery_Encounters_At_Greater_than_or_Equal_to_20_Weeks_Gestation(context);
		bool? b_(Encounter TwentyWeeksPlusEncounter)
		{
			IEnumerable<CqlConcept> d_ = this.pOAIsYesOrExempt(context, TwentyWeeksPlusEncounter);
			CqlValueSet e_ = this.Placental_Abruption(context);
			bool? f_ = context.Operators.ConceptsInValueSet(d_, e_);

			return f_;
		};
		IEnumerable<Encounter> c_ = context.Operators.Where<Encounter>(a_, b_);

		return c_;
	}


    [CqlDeclaration("Risk Variable Placental Accreta Spectrum")]
	public IEnumerable<Encounter> Risk_Variable_Placental_Accreta_Spectrum(CqlContext context)
	{
		IEnumerable<Encounter> a_ = this.Delivery_Encounters_At_Greater_than_or_Equal_to_20_Weeks_Gestation(context);
		bool? b_(Encounter TwentyWeeksPlusEncounter)
		{
			IEnumerable<CqlConcept> d_ = this.pOAIsYesOrExempt(context, TwentyWeeksPlusEncounter);
			CqlValueSet e_ = this.Placental_Accreta_Spectrum(context);
			bool? f_ = context.Operators.ConceptsInValueSet(d_, e_);

			return f_;
		};
		IEnumerable<Encounter> c_ = context.Operators.Where<Encounter>(a_, b_);

		return c_;
	}


    [CqlDeclaration("Risk Variable Preexisting Diabetes")]
	public IEnumerable<Encounter> Risk_Variable_Preexisting_Diabetes(CqlContext context)
	{
		IEnumerable<Encounter> a_ = this.Delivery_Encounters_At_Greater_than_or_Equal_to_20_Weeks_Gestation(context);
		bool? b_(Encounter TwentyWeeksPlusEncounter)
		{
			IEnumerable<CqlConcept> d_ = this.pOAIsYesOrExempt(context, TwentyWeeksPlusEncounter);
			CqlValueSet e_ = this.Preexisting_Diabetes(context);
			bool? f_ = context.Operators.ConceptsInValueSet(d_, e_);

			return f_;
		};
		IEnumerable<Encounter> c_ = context.Operators.Where<Encounter>(a_, b_);

		return c_;
	}


    [CqlDeclaration("Risk Variable Previous Cesarean")]
	public IEnumerable<Encounter> Risk_Variable_Previous_Cesarean(CqlContext context)
	{
		IEnumerable<Encounter> a_ = this.Delivery_Encounters_At_Greater_than_or_Equal_to_20_Weeks_Gestation(context);
		bool? b_(Encounter TwentyWeeksPlusEncounter)
		{
			IEnumerable<CqlConcept> d_ = this.pOAIsYesOrExempt(context, TwentyWeeksPlusEncounter);
			CqlValueSet e_ = this.Previous_Cesarean(context);
			bool? f_ = context.Operators.ConceptsInValueSet(d_, e_);

			return f_;
		};
		IEnumerable<Encounter> c_ = context.Operators.Where<Encounter>(a_, b_);

		return c_;
	}


    [CqlDeclaration("Risk Variable Pulmonary Hypertension")]
	public IEnumerable<Encounter> Risk_Variable_Pulmonary_Hypertension(CqlContext context)
	{
		IEnumerable<Encounter> a_ = this.Delivery_Encounters_At_Greater_than_or_Equal_to_20_Weeks_Gestation(context);
		bool? b_(Encounter TwentyWeeksPlusEncounter)
		{
			IEnumerable<CqlConcept> d_ = this.pOAIsYesOrExempt(context, TwentyWeeksPlusEncounter);
			CqlValueSet e_ = this.Pulmonary_Hypertension(context);
			bool? f_ = context.Operators.ConceptsInValueSet(d_, e_);

			return f_;
		};
		IEnumerable<Encounter> c_ = context.Operators.Where<Encounter>(a_, b_);

		return c_;
	}


    [CqlDeclaration("Risk Variable Renal Disease")]
	public IEnumerable<Encounter> Risk_Variable_Renal_Disease(CqlContext context)
	{
		IEnumerable<Encounter> a_ = this.Delivery_Encounters_At_Greater_than_or_Equal_to_20_Weeks_Gestation(context);
		bool? b_(Encounter TwentyWeeksPlusEncounter)
		{
			IEnumerable<CqlConcept> d_ = this.pOAIsYesOrExempt(context, TwentyWeeksPlusEncounter);
			CqlValueSet e_ = this.Renal_Disease(context);
			bool? f_ = context.Operators.ConceptsInValueSet(d_, e_);

			return f_;
		};
		IEnumerable<Encounter> c_ = context.Operators.Where<Encounter>(a_, b_);

		return c_;
	}


    [CqlDeclaration("Risk Variable Severe Preeclampsia")]
	public IEnumerable<Encounter> Risk_Variable_Severe_Preeclampsia(CqlContext context)
	{
		IEnumerable<Encounter> a_ = this.Delivery_Encounters_At_Greater_than_or_Equal_to_20_Weeks_Gestation(context);
		bool? b_(Encounter TwentyWeeksPlusEncounter)
		{
			IEnumerable<CqlConcept> d_ = this.pOAIsYesOrExempt(context, TwentyWeeksPlusEncounter);
			CqlValueSet e_ = this.Severe_Preeclampsia(context);
			bool? f_ = context.Operators.ConceptsInValueSet(d_, e_);

			return f_;
		};
		IEnumerable<Encounter> c_ = context.Operators.Where<Encounter>(a_, b_);

		return c_;
	}


    [CqlDeclaration("Risk Variable Substance Abuse")]
	public IEnumerable<Encounter> Risk_Variable_Substance_Abuse(CqlContext context)
	{
		IEnumerable<Encounter> a_ = this.Delivery_Encounters_At_Greater_than_or_Equal_to_20_Weeks_Gestation(context);
		bool? b_(Encounter TwentyWeeksPlusEncounter)
		{
			IEnumerable<CqlConcept> d_ = this.pOAIsYesOrExempt(context, TwentyWeeksPlusEncounter);
			CqlValueSet e_ = this.Substance_Abuse(context);
			bool? f_ = context.Operators.ConceptsInValueSet(d_, e_);

			return f_;
		};
		IEnumerable<Encounter> c_ = context.Operators.Where<Encounter>(a_, b_);

		return c_;
	}


    [CqlDeclaration("Risk Variable Thyrotoxicosis")]
	public IEnumerable<Encounter> Risk_Variable_Thyrotoxicosis(CqlContext context)
	{
		IEnumerable<Encounter> a_ = this.Delivery_Encounters_At_Greater_than_or_Equal_to_20_Weeks_Gestation(context);
		bool? b_(Encounter TwentyWeeksPlusEncounter)
		{
			IEnumerable<CqlConcept> d_ = this.pOAIsYesOrExempt(context, TwentyWeeksPlusEncounter);
			CqlValueSet e_ = this.Thyrotoxicosis(context);
			bool? f_ = context.Operators.ConceptsInValueSet(d_, e_);

			return f_;
		};
		IEnumerable<Encounter> c_ = context.Operators.Where<Encounter>(a_, b_);

		return c_;
	}


    [CqlDeclaration("Risk Variable Other Preeclampsia")]
	public IEnumerable<Encounter> Risk_Variable_Other_Preeclampsia(CqlContext context)
	{
		IEnumerable<Encounter> a_ = this.Delivery_Encounters_At_Greater_than_or_Equal_to_20_Weeks_Gestation(context);
		bool? b_(Encounter TwentyWeeksPlusEncounter)
		{
			IEnumerable<CqlConcept> d_ = this.pOAIsYesOrExempt(context, TwentyWeeksPlusEncounter);
			CqlValueSet e_ = this.Mild_or_Moderate_Preeclampsia(context);
			bool? f_ = context.Operators.ConceptsInValueSet(d_, e_);

			return f_;
		};
		IEnumerable<Encounter> c_ = context.Operators.Where<Encounter>(a_, b_);

		return c_;
	}


    [CqlDeclaration("Risk Variable Preterm Birth")]
	public IEnumerable<Encounter> Risk_Variable_Preterm_Birth(CqlContext context)
	{
		IEnumerable<Encounter> a_ = PCMaternal_5_16_000.Instance.Delivery_Encounter_with_Age_Range(context);
		bool? b_(Encounter DeliveryEncounter)
		{
			int? h_ = PCMaternal_5_16_000.Instance.calculatedGestationalAge(context, DeliveryEncounter);
			CqlInterval<int?> i_ = context.Operators.Interval(20, 36, true, true);
			bool? j_ = context.Operators.In<int?>(h_, i_, default);
			CqlQuantity l_ = PCMaternal_5_16_000.Instance.lastEstimatedGestationalAge(context, DeliveryEncounter);
			CqlQuantity m_ = context.Operators.Quantity(20m, "weeks");
			bool? n_ = context.Operators.GreaterOrEqual(l_, m_);
			CqlQuantity p_ = context.Operators.Quantity(36m, "weeks");
			bool? q_ = context.Operators.LessOrEqual(l_, p_);
			bool? r_ = context.Operators.And(n_, q_);
			bool? s_ = context.Operators.And((bool?)(h_ is null), r_);
			bool? t_ = context.Operators.Or(j_, s_);

			return t_;
		};
		IEnumerable<Encounter> c_ = context.Operators.Where<Encounter>(a_, b_);
		bool? e_(Encounter DeliveryEncounter)
		{
			int? u_ = PCMaternal_5_16_000.Instance.calculatedGestationalAge(context, DeliveryEncounter);
			CqlQuantity v_ = PCMaternal_5_16_000.Instance.lastEstimatedGestationalAge(context, DeliveryEncounter);
			bool? w_ = context.Operators.And((bool?)(u_ is null), (bool?)(v_ is null));
			IEnumerable<CqlConcept> x_ = this.pOAIsYesOrExempt(context, DeliveryEncounter);
			CqlValueSet y_ = this.Preterm_Birth(context);
			bool? z_ = context.Operators.ConceptsInValueSet(x_, y_);
			bool? aa_ = context.Operators.And(w_, z_);

			return aa_;
		};
		IEnumerable<Encounter> f_ = context.Operators.Where<Encounter>(a_, e_);
		IEnumerable<Encounter> g_ = context.Operators.Union<Encounter>(c_, f_);

		return g_;
	}


    [CqlDeclaration("Risk Variable First Hematocrit Lab Test")]
	public IEnumerable<(string EncounterId, CqlQuantity FirstHematocritResult, CqlDateTime Timing)?> Risk_Variable_First_Hematocrit_Lab_Test(CqlContext context)
	{
		IEnumerable<Encounter> a_ = this.Delivery_Encounters_At_Greater_than_or_Equal_to_20_Weeks_Gestation(context);
		(string EncounterId, CqlQuantity FirstHematocritResult, CqlDateTime Timing)? b_(Encounter TwentyWeeksPlusEncounter)
		{
			Id d_ = TwentyWeeksPlusEncounter?.IdElement;
			string e_ = d_?.Value;
<<<<<<< HEAD
			CqlValueSet f_ = this.Hematocrit_lab_test(context);
			IEnumerable<Observation> g_ = context.Operators.RetrieveByValueSet<Observation>(f_, default);
=======
			CqlValueSet f_ = this.Hematocrit_lab_test();
			IEnumerable<Observation> g_ = context.Operators.Retrieve<Observation>(new RetrieveParameters(default, f_, default, "http://hl7.org/fhir/us/core/StructureDefinition/us-core-observation-lab"));
>>>>>>> b4fd34f1
			bool? h_(Observation Hematocrit)
			{
				Instant z_ = Hematocrit?.IssuedElement;
				DateTimeOffset? aa_ = z_?.Value;
				CqlDateTime ab_ = context.Operators.Convert<CqlDateTime>(aa_);
				CqlInterval<CqlDateTime> ac_ = PCMaternal_5_16_000.Instance.hospitalizationWithEDOBTriageObservation(context, TwentyWeeksPlusEncounter);
				CqlDateTime ad_ = context.Operators.Start(ac_);
				CqlQuantity ae_ = context.Operators.Quantity(1440m, "minutes");
				CqlDateTime af_ = context.Operators.Subtract(ad_, ae_);
				CqlDateTime ag_ = PCMaternal_5_16_000.Instance.lastTimeOfDelivery(context, TwentyWeeksPlusEncounter);
				CqlInterval<CqlDateTime> ah_ = context.Operators.Interval(af_, ag_, true, false);
				bool? ai_ = context.Operators.In<CqlDateTime>(ab_, ah_, default);
				Code<ObservationStatus> aj_ = Hematocrit?.StatusElement;
				ObservationStatus? ak_ = aj_?.Value;
				string al_ = context.Operators.Convert<string>(ak_);
				string[] am_ = [
					"final",
					"amended",
					"corrected",
				];
				bool? an_ = context.Operators.In<string>(al_, am_ as IEnumerable<string>);
				bool? ao_ = context.Operators.And(ai_, an_);
				DataType ap_ = Hematocrit?.Value;
				object aq_ = FHIRHelpers_4_3_000.Instance.ToValue(context, ap_);
				bool? ar_ = context.Operators.Not((bool?)(aq_ is null));
				bool? as_ = context.Operators.And(ao_, ar_);

				return as_;
			};
			IEnumerable<Observation> i_ = context.Operators.Where<Observation>(g_, h_);
			object j_(Observation @this)
			{
				Instant at_ = @this?.IssuedElement;
				DateTimeOffset? au_ = at_?.Value;
				CqlDateTime av_ = context.Operators.Convert<CqlDateTime>(au_);
				CqlDateTime aw_ = QICoreCommon_2_0_000.Instance.earliest(context, av_ as object);

				return aw_;
			};
			IEnumerable<Observation> k_ = context.Operators.SortBy<Observation>(i_, j_, System.ComponentModel.ListSortDirection.Ascending);
			Observation l_ = context.Operators.First<Observation>(k_);
			DataType m_ = l_?.Value;
<<<<<<< HEAD
			object n_ = FHIRHelpers_4_3_000.Instance.ToValue(context, m_);
			IEnumerable<Observation> p_ = context.Operators.RetrieveByValueSet<Observation>(f_, default);
=======
			object n_ = FHIRHelpers_4_3_000.ToValue(m_);
			IEnumerable<Observation> p_ = context.Operators.Retrieve<Observation>(new RetrieveParameters(default, f_, default, "http://hl7.org/fhir/us/core/StructureDefinition/us-core-observation-lab"));
>>>>>>> b4fd34f1
			bool? q_(Observation Hematocrit)
			{
				Instant ax_ = Hematocrit?.IssuedElement;
				DateTimeOffset? ay_ = ax_?.Value;
				CqlDateTime az_ = context.Operators.Convert<CqlDateTime>(ay_);
				CqlInterval<CqlDateTime> ba_ = PCMaternal_5_16_000.Instance.hospitalizationWithEDOBTriageObservation(context, TwentyWeeksPlusEncounter);
				CqlDateTime bb_ = context.Operators.Start(ba_);
				CqlQuantity bc_ = context.Operators.Quantity(1440m, "minutes");
				CqlDateTime bd_ = context.Operators.Subtract(bb_, bc_);
				CqlDateTime be_ = PCMaternal_5_16_000.Instance.lastTimeOfDelivery(context, TwentyWeeksPlusEncounter);
				CqlInterval<CqlDateTime> bf_ = context.Operators.Interval(bd_, be_, true, false);
				bool? bg_ = context.Operators.In<CqlDateTime>(az_, bf_, default);
				Code<ObservationStatus> bh_ = Hematocrit?.StatusElement;
				ObservationStatus? bi_ = bh_?.Value;
				string bj_ = context.Operators.Convert<string>(bi_);
				string[] bk_ = [
					"final",
					"amended",
					"corrected",
				];
				bool? bl_ = context.Operators.In<string>(bj_, bk_ as IEnumerable<string>);
				bool? bm_ = context.Operators.And(bg_, bl_);
				DataType bn_ = Hematocrit?.Value;
				object bo_ = FHIRHelpers_4_3_000.Instance.ToValue(context, bn_);
				bool? bp_ = context.Operators.Not((bool?)(bo_ is null));
				bool? bq_ = context.Operators.And(bm_, bp_);

				return bq_;
			};
			IEnumerable<Observation> r_ = context.Operators.Where<Observation>(p_, q_);
			object s_(Observation @this)
			{
				Instant br_ = @this?.IssuedElement;
				DateTimeOffset? bs_ = br_?.Value;
				CqlDateTime bt_ = context.Operators.Convert<CqlDateTime>(bs_);
				CqlDateTime bu_ = QICoreCommon_2_0_000.Instance.earliest(context, bt_ as object);

				return bu_;
			};
			IEnumerable<Observation> t_ = context.Operators.SortBy<Observation>(r_, s_, System.ComponentModel.ListSortDirection.Ascending);
			Observation u_ = context.Operators.First<Observation>(t_);
			Instant v_ = u_?.IssuedElement;
			DateTimeOffset? w_ = v_?.Value;
			CqlDateTime x_ = context.Operators.Convert<CqlDateTime>(w_);
			(string EncounterId, CqlQuantity FirstHematocritResult, CqlDateTime Timing)? y_ = (e_, n_ as CqlQuantity, x_);

			return y_;
		};
		IEnumerable<(string EncounterId, CqlQuantity FirstHematocritResult, CqlDateTime Timing)?> c_ = context.Operators.Select<Encounter, (string EncounterId, CqlQuantity FirstHematocritResult, CqlDateTime Timing)?>(a_, b_);

		return c_;
	}


    [CqlDeclaration("Risk Variable First White Blood Cell Count Lab Test")]
	public IEnumerable<(string EncounterId, CqlQuantity FirstWBCResult, CqlDateTime Timing)?> Risk_Variable_First_White_Blood_Cell_Count_Lab_Test(CqlContext context)
	{
		IEnumerable<Encounter> a_ = this.Delivery_Encounters_At_Greater_than_or_Equal_to_20_Weeks_Gestation(context);
		(string EncounterId, CqlQuantity FirstWBCResult, CqlDateTime Timing)? b_(Encounter TwentyWeeksPlusEncounter)
		{
			Id d_ = TwentyWeeksPlusEncounter?.IdElement;
			string e_ = d_?.Value;
<<<<<<< HEAD
			CqlValueSet f_ = this.White_blood_cells_count_lab_test(context);
			IEnumerable<Observation> g_ = context.Operators.RetrieveByValueSet<Observation>(f_, default);
=======
			CqlValueSet f_ = this.White_blood_cells_count_lab_test();
			IEnumerable<Observation> g_ = context.Operators.Retrieve<Observation>(new RetrieveParameters(default, f_, default, "http://hl7.org/fhir/us/core/StructureDefinition/us-core-observation-lab"));
>>>>>>> b4fd34f1
			bool? h_(Observation WBC)
			{
				Instant z_ = WBC?.IssuedElement;
				DateTimeOffset? aa_ = z_?.Value;
				CqlDateTime ab_ = context.Operators.Convert<CqlDateTime>(aa_);
				CqlInterval<CqlDateTime> ac_ = PCMaternal_5_16_000.Instance.hospitalizationWithEDOBTriageObservation(context, TwentyWeeksPlusEncounter);
				CqlDateTime ad_ = context.Operators.Start(ac_);
				CqlQuantity ae_ = context.Operators.Quantity(1440m, "minutes");
				CqlDateTime af_ = context.Operators.Subtract(ad_, ae_);
				CqlDateTime ag_ = PCMaternal_5_16_000.Instance.lastTimeOfDelivery(context, TwentyWeeksPlusEncounter);
				CqlInterval<CqlDateTime> ah_ = context.Operators.Interval(af_, ag_, true, false);
				bool? ai_ = context.Operators.In<CqlDateTime>(ab_, ah_, default);
				Code<ObservationStatus> aj_ = WBC?.StatusElement;
				ObservationStatus? ak_ = aj_?.Value;
				string al_ = context.Operators.Convert<string>(ak_);
				string[] am_ = [
					"final",
					"amended",
					"corrected",
				];
				bool? an_ = context.Operators.In<string>(al_, am_ as IEnumerable<string>);
				bool? ao_ = context.Operators.And(ai_, an_);
				DataType ap_ = WBC?.Value;
				object aq_ = FHIRHelpers_4_3_000.Instance.ToValue(context, ap_);
				bool? ar_ = context.Operators.Not((bool?)(aq_ is null));
				bool? as_ = context.Operators.And(ao_, ar_);

				return as_;
			};
			IEnumerable<Observation> i_ = context.Operators.Where<Observation>(g_, h_);
			object j_(Observation @this)
			{
				Instant at_ = @this?.IssuedElement;
				DateTimeOffset? au_ = at_?.Value;
				CqlDateTime av_ = context.Operators.Convert<CqlDateTime>(au_);
				CqlDateTime aw_ = QICoreCommon_2_0_000.Instance.earliest(context, av_ as object);

				return aw_;
			};
			IEnumerable<Observation> k_ = context.Operators.SortBy<Observation>(i_, j_, System.ComponentModel.ListSortDirection.Ascending);
			Observation l_ = context.Operators.First<Observation>(k_);
			DataType m_ = l_?.Value;
<<<<<<< HEAD
			object n_ = FHIRHelpers_4_3_000.Instance.ToValue(context, m_);
			IEnumerable<Observation> p_ = context.Operators.RetrieveByValueSet<Observation>(f_, default);
=======
			object n_ = FHIRHelpers_4_3_000.ToValue(m_);
			IEnumerable<Observation> p_ = context.Operators.Retrieve<Observation>(new RetrieveParameters(default, f_, default, "http://hl7.org/fhir/us/core/StructureDefinition/us-core-observation-lab"));
>>>>>>> b4fd34f1
			bool? q_(Observation WBC)
			{
				Instant ax_ = WBC?.IssuedElement;
				DateTimeOffset? ay_ = ax_?.Value;
				CqlDateTime az_ = context.Operators.Convert<CqlDateTime>(ay_);
				CqlInterval<CqlDateTime> ba_ = PCMaternal_5_16_000.Instance.hospitalizationWithEDOBTriageObservation(context, TwentyWeeksPlusEncounter);
				CqlDateTime bb_ = context.Operators.Start(ba_);
				CqlQuantity bc_ = context.Operators.Quantity(1440m, "minutes");
				CqlDateTime bd_ = context.Operators.Subtract(bb_, bc_);
				CqlDateTime be_ = PCMaternal_5_16_000.Instance.lastTimeOfDelivery(context, TwentyWeeksPlusEncounter);
				CqlInterval<CqlDateTime> bf_ = context.Operators.Interval(bd_, be_, true, false);
				bool? bg_ = context.Operators.In<CqlDateTime>(az_, bf_, default);
				Code<ObservationStatus> bh_ = WBC?.StatusElement;
				ObservationStatus? bi_ = bh_?.Value;
				string bj_ = context.Operators.Convert<string>(bi_);
				string[] bk_ = [
					"final",
					"amended",
					"corrected",
				];
				bool? bl_ = context.Operators.In<string>(bj_, bk_ as IEnumerable<string>);
				bool? bm_ = context.Operators.And(bg_, bl_);
				DataType bn_ = WBC?.Value;
				object bo_ = FHIRHelpers_4_3_000.Instance.ToValue(context, bn_);
				bool? bp_ = context.Operators.Not((bool?)(bo_ is null));
				bool? bq_ = context.Operators.And(bm_, bp_);

				return bq_;
			};
			IEnumerable<Observation> r_ = context.Operators.Where<Observation>(p_, q_);
			object s_(Observation @this)
			{
				Instant br_ = @this?.IssuedElement;
				DateTimeOffset? bs_ = br_?.Value;
				CqlDateTime bt_ = context.Operators.Convert<CqlDateTime>(bs_);
				CqlDateTime bu_ = QICoreCommon_2_0_000.Instance.earliest(context, bt_ as object);

				return bu_;
			};
			IEnumerable<Observation> t_ = context.Operators.SortBy<Observation>(r_, s_, System.ComponentModel.ListSortDirection.Ascending);
			Observation u_ = context.Operators.First<Observation>(t_);
			Instant v_ = u_?.IssuedElement;
			DateTimeOffset? w_ = v_?.Value;
			CqlDateTime x_ = context.Operators.Convert<CqlDateTime>(w_);
			(string EncounterId, CqlQuantity FirstWBCResult, CqlDateTime Timing)? y_ = (e_, n_ as CqlQuantity, x_);

			return y_;
		};
		IEnumerable<(string EncounterId, CqlQuantity FirstWBCResult, CqlDateTime Timing)?> c_ = context.Operators.Select<Encounter, (string EncounterId, CqlQuantity FirstWBCResult, CqlDateTime Timing)?>(a_, b_);

		return c_;
	}


    [CqlDeclaration("Risk Variable Heart Rate")]
	public IEnumerable<(string EncounterId, CqlQuantity FirstHRResult, CqlDateTime Timing)?> Risk_Variable_Heart_Rate(CqlContext context)
	{
		IEnumerable<Encounter> a_ = this.Delivery_Encounters_At_Greater_than_or_Equal_to_20_Weeks_Gestation(context);
		(string EncounterId, CqlQuantity FirstHRResult, CqlDateTime Timing)? b_(Encounter TwentyWeeksPlusEncounter)
		{
			Id d_ = TwentyWeeksPlusEncounter?.IdElement;
			string e_ = d_?.Value;
			IEnumerable<Observation> f_ = context.Operators.Retrieve<Observation>(new RetrieveParameters(default, default, default, "http://hl7.org/fhir/StructureDefinition/heartrate"));
			bool? g_(Observation HeartRate)
			{
				DataType x_ = HeartRate?.Effective;
				object y_ = FHIRHelpers_4_3_000.Instance.ToValue(context, x_);
				CqlDateTime z_ = QICoreCommon_2_0_000.Instance.earliest(context, y_);
				CqlInterval<CqlDateTime> aa_ = PCMaternal_5_16_000.Instance.hospitalizationWithEDOBTriageObservation(context, TwentyWeeksPlusEncounter);
				CqlDateTime ab_ = context.Operators.Start(aa_);
				CqlQuantity ac_ = context.Operators.Quantity(1440m, "minutes");
				CqlDateTime ad_ = context.Operators.Subtract(ab_, ac_);
				CqlDateTime ae_ = PCMaternal_5_16_000.Instance.lastTimeOfDelivery(context, TwentyWeeksPlusEncounter);
				CqlInterval<CqlDateTime> af_ = context.Operators.Interval(ad_, ae_, true, false);
				bool? ag_ = context.Operators.In<CqlDateTime>(z_, af_, default);
				Code<ObservationStatus> ah_ = HeartRate?.StatusElement;
				ObservationStatus? ai_ = ah_?.Value;
				string aj_ = context.Operators.Convert<string>(ai_);
				string[] ak_ = [
					"final",
					"amended",
					"corrected",
				];
				bool? al_ = context.Operators.In<string>(aj_, ak_ as IEnumerable<string>);
				bool? am_ = context.Operators.And(ag_, al_);

				return am_;
			};
			IEnumerable<Observation> h_ = context.Operators.Where<Observation>(f_, g_);
			object i_(Observation @this)
			{
				DataType an_ = @this?.Effective;
				object ao_ = FHIRHelpers_4_3_000.Instance.ToValue(context, an_);
				CqlDateTime ap_ = QICoreCommon_2_0_000.Instance.earliest(context, ao_);

				return ap_;
			};
			IEnumerable<Observation> j_ = context.Operators.SortBy<Observation>(h_, i_, System.ComponentModel.ListSortDirection.Ascending);
			Observation k_ = context.Operators.First<Observation>(j_);
			DataType l_ = k_?.Value;
			CqlQuantity m_ = FHIRHelpers_4_3_000.Instance.ToQuantity(context, l_ as Quantity);
			bool? o_(Observation HeartRate)
			{
				DataType aq_ = HeartRate?.Effective;
				object ar_ = FHIRHelpers_4_3_000.Instance.ToValue(context, aq_);
				CqlDateTime as_ = QICoreCommon_2_0_000.Instance.earliest(context, ar_);
				CqlInterval<CqlDateTime> at_ = PCMaternal_5_16_000.Instance.hospitalizationWithEDOBTriageObservation(context, TwentyWeeksPlusEncounter);
				CqlDateTime au_ = context.Operators.Start(at_);
				CqlQuantity av_ = context.Operators.Quantity(1440m, "minutes");
				CqlDateTime aw_ = context.Operators.Subtract(au_, av_);
				CqlDateTime ax_ = PCMaternal_5_16_000.Instance.lastTimeOfDelivery(context, TwentyWeeksPlusEncounter);
				CqlInterval<CqlDateTime> ay_ = context.Operators.Interval(aw_, ax_, true, false);
				bool? az_ = context.Operators.In<CqlDateTime>(as_, ay_, default);
				Code<ObservationStatus> ba_ = HeartRate?.StatusElement;
				ObservationStatus? bb_ = ba_?.Value;
				string bc_ = context.Operators.Convert<string>(bb_);
				string[] bd_ = [
					"final",
					"amended",
					"corrected",
				];
				bool? be_ = context.Operators.In<string>(bc_, bd_ as IEnumerable<string>);
				bool? bf_ = context.Operators.And(az_, be_);

				return bf_;
			};
			IEnumerable<Observation> p_ = context.Operators.Where<Observation>(f_, o_);
			object q_(Observation @this)
			{
				DataType bg_ = @this?.Effective;
				object bh_ = FHIRHelpers_4_3_000.Instance.ToValue(context, bg_);
				CqlDateTime bi_ = QICoreCommon_2_0_000.Instance.earliest(context, bh_);

				return bi_;
			};
			IEnumerable<Observation> r_ = context.Operators.SortBy<Observation>(p_, q_, System.ComponentModel.ListSortDirection.Ascending);
			Observation s_ = context.Operators.First<Observation>(r_);
			DataType t_ = s_?.Effective;
			object u_ = FHIRHelpers_4_3_000.Instance.ToValue(context, t_);
			CqlDateTime v_ = QICoreCommon_2_0_000.Instance.earliest(context, u_);
			(string EncounterId, CqlQuantity FirstHRResult, CqlDateTime Timing)? w_ = (e_, m_ as CqlQuantity, v_);

			return w_;
		};
		IEnumerable<(string EncounterId, CqlQuantity FirstHRResult, CqlDateTime Timing)?> c_ = context.Operators.Select<Encounter, (string EncounterId, CqlQuantity FirstHRResult, CqlDateTime Timing)?>(a_, b_);

		return c_;
	}


    [CqlDeclaration("Risk Variable Systolic Blood Pressure")]
	public IEnumerable<(string EncounterId, IEnumerable<CqlQuantity> FirstSBPResult, CqlDateTime Timing)?> Risk_Variable_Systolic_Blood_Pressure(CqlContext context)
	{
		IEnumerable<Encounter> a_ = this.Delivery_Encounters_At_Greater_than_or_Equal_to_20_Weeks_Gestation(context);
		(string EncounterId, IEnumerable<CqlQuantity> FirstSBPResult, CqlDateTime Timing)? b_(Encounter TwentyWeeksPlusEncounter)
		{
			Id d_ = TwentyWeeksPlusEncounter?.IdElement;
			string e_ = d_?.Value;
			IEnumerable<Observation> f_ = context.Operators.Retrieve<Observation>(new RetrieveParameters(default, default, default, "http://hl7.org/fhir/StructureDefinition/bp"));
			bool? g_(Observation BP)
			{
				DataType aa_ = BP?.Effective;
				object ab_ = FHIRHelpers_4_3_000.Instance.ToValue(context, aa_);
				CqlDateTime ac_ = QICoreCommon_2_0_000.Instance.earliest(context, ab_);
				CqlInterval<CqlDateTime> ad_ = PCMaternal_5_16_000.Instance.hospitalizationWithEDOBTriageObservation(context, TwentyWeeksPlusEncounter);
				CqlDateTime ae_ = context.Operators.Start(ad_);
				CqlQuantity af_ = context.Operators.Quantity(1440m, "minutes");
				CqlDateTime ag_ = context.Operators.Subtract(ae_, af_);
				CqlDateTime ah_ = PCMaternal_5_16_000.Instance.lastTimeOfDelivery(context, TwentyWeeksPlusEncounter);
				CqlInterval<CqlDateTime> ai_ = context.Operators.Interval(ag_, ah_, true, false);
				bool? aj_ = context.Operators.In<CqlDateTime>(ac_, ai_, default);
				Code<ObservationStatus> ak_ = BP?.StatusElement;
				ObservationStatus? al_ = ak_?.Value;
				string am_ = context.Operators.Convert<string>(al_);
				string[] an_ = [
					"final",
					"amended",
					"corrected",
				];
				bool? ao_ = context.Operators.In<string>(am_, an_ as IEnumerable<string>);
				bool? ap_ = context.Operators.And(aj_, ao_);

				return ap_;
			};
			IEnumerable<Observation> h_ = context.Operators.Where<Observation>(f_, g_);
			object i_(Observation @this)
			{
				DataType aq_ = @this?.Effective;
				object ar_ = FHIRHelpers_4_3_000.Instance.ToValue(context, aq_);
				CqlDateTime as_ = QICoreCommon_2_0_000.Instance.earliest(context, ar_);

				return as_;
			};
			IEnumerable<Observation> j_ = context.Operators.SortBy<Observation>(h_, i_, System.ComponentModel.ListSortDirection.Ascending);
			Observation k_ = context.Operators.First<Observation>(j_);
			List<Observation.ComponentComponent> l_ = k_?.Component;
			bool? m_(Observation.ComponentComponent C)
			{
				CodeableConcept at_ = C?.Code;
				CqlConcept au_ = FHIRHelpers_4_3_000.Instance.ToConcept(context, at_);
				CqlCode av_ = this.Systolic_blood_pressure(context);
				CqlConcept aw_ = context.Operators.ConvertCodeToConcept(av_);
				bool? ax_ = context.Operators.Equivalent(au_, aw_);

				return ax_;
			};
			IEnumerable<Observation.ComponentComponent> n_ = context.Operators.Where<Observation.ComponentComponent>((IEnumerable<Observation.ComponentComponent>)l_, m_);
			CqlQuantity o_(Observation.ComponentComponent C)
			{
				DataType ay_ = C?.Value;
				object az_ = FHIRHelpers_4_3_000.Instance.ToValue(context, ay_);

				return az_ as CqlQuantity;
			};
			IEnumerable<CqlQuantity> p_ = context.Operators.Select<Observation.ComponentComponent, CqlQuantity>(n_, o_);
			bool? r_(Observation BP)
			{
				DataType ba_ = BP?.Effective;
				object bb_ = FHIRHelpers_4_3_000.Instance.ToValue(context, ba_);
				CqlDateTime bc_ = QICoreCommon_2_0_000.Instance.earliest(context, bb_);
				CqlInterval<CqlDateTime> bd_ = PCMaternal_5_16_000.Instance.hospitalizationWithEDOBTriageObservation(context, TwentyWeeksPlusEncounter);
				CqlDateTime be_ = context.Operators.Start(bd_);
				CqlQuantity bf_ = context.Operators.Quantity(1440m, "minutes");
				CqlDateTime bg_ = context.Operators.Subtract(be_, bf_);
				CqlDateTime bh_ = PCMaternal_5_16_000.Instance.lastTimeOfDelivery(context, TwentyWeeksPlusEncounter);
				CqlInterval<CqlDateTime> bi_ = context.Operators.Interval(bg_, bh_, true, false);
				bool? bj_ = context.Operators.In<CqlDateTime>(bc_, bi_, default);
				Code<ObservationStatus> bk_ = BP?.StatusElement;
				ObservationStatus? bl_ = bk_?.Value;
				string bm_ = context.Operators.Convert<string>(bl_);
				string[] bn_ = [
					"final",
					"amended",
					"corrected",
				];
				bool? bo_ = context.Operators.In<string>(bm_, bn_ as IEnumerable<string>);
				bool? bp_ = context.Operators.And(bj_, bo_);

				return bp_;
			};
			IEnumerable<Observation> s_ = context.Operators.Where<Observation>(f_, r_);
			object t_(Observation @this)
			{
				DataType bq_ = @this?.Effective;
				object br_ = FHIRHelpers_4_3_000.Instance.ToValue(context, bq_);
				CqlDateTime bs_ = QICoreCommon_2_0_000.Instance.earliest(context, br_);

				return bs_;
			};
			IEnumerable<Observation> u_ = context.Operators.SortBy<Observation>(s_, t_, System.ComponentModel.ListSortDirection.Ascending);
			Observation v_ = context.Operators.First<Observation>(u_);
			DataType w_ = v_?.Effective;
			object x_ = FHIRHelpers_4_3_000.Instance.ToValue(context, w_);
			CqlDateTime y_ = QICoreCommon_2_0_000.Instance.earliest(context, x_);
			(string EncounterId, IEnumerable<CqlQuantity> FirstSBPResult, CqlDateTime Timing)? z_ = (e_, p_, y_);

			return z_;
		};
		IEnumerable<(string EncounterId, IEnumerable<CqlQuantity> FirstSBPResult, CqlDateTime Timing)?> c_ = context.Operators.Select<Encounter, (string EncounterId, IEnumerable<CqlQuantity> FirstSBPResult, CqlDateTime Timing)?>(a_, b_);

		return c_;
	}

	public IEnumerable<CqlConcept> pOAIsNoOrUTD(CqlContext context, Encounter TheEncounter)
	{
		List<Encounter.DiagnosisComponent> a_ = TheEncounter?.Diagnosis;
		bool? b_(Encounter.DiagnosisComponent EncounterDiagnoses)
		{
			bool? f_(Extension @this)
			{
				string n_ = @this?.Url;
				FhirString o_ = context.Operators.Convert<FhirString>(n_);
				string p_ = FHIRHelpers_4_3_000.Instance.ToString(context, o_);
				bool? q_ = context.Operators.Equal(p_, "http://hl7.org/fhir/us/qicore/StructureDefinition/qicore-encounter-diagnosisPresentOnAdmission");

				return q_;
			};
			IEnumerable<Extension> g_ = context.Operators.Where<Extension>((IEnumerable<Extension>)(EncounterDiagnoses is Element
					? (EncounterDiagnoses as Element).Extension
					: default), f_);
			object h_(Extension @this)
			{
				DataType r_ = @this?.Value;

				return r_;
			};
			IEnumerable<object> i_ = context.Operators.Select<Extension, object>(g_, h_);
			object j_ = context.Operators.SingletonFrom<object>(i_);
			CqlConcept k_ = FHIRHelpers_4_3_000.Instance.ToConcept(context, j_ as CodeableConcept);
			CqlValueSet l_ = this.Present_on_Admission_is_No_or_Unable_To_Determine(context);
			bool? m_ = context.Operators.ConceptInValueSet(k_, l_);

			return m_;
		};
		IEnumerable<Encounter.DiagnosisComponent> c_ = context.Operators.Where<Encounter.DiagnosisComponent>((IEnumerable<Encounter.DiagnosisComponent>)a_, b_);
		CqlConcept d_(Encounter.DiagnosisComponent EncounterDiagnoses)
		{
			ResourceReference s_ = EncounterDiagnoses?.Condition;
			Condition t_ = CQMCommon_2_0_000.Instance.getCondition(context, s_);
			CodeableConcept u_ = t_?.Code;
			CqlConcept v_ = FHIRHelpers_4_3_000.Instance.ToConcept(context, u_);

			return v_;
		};
		IEnumerable<CqlConcept> e_ = context.Operators.Select<Encounter.DiagnosisComponent, CqlConcept>(c_, d_);

		return e_;
	}

}<|MERGE_RESOLUTION|>--- conflicted
+++ resolved
@@ -519,13 +519,8 @@
 			};
 			IEnumerable<Encounter.DiagnosisComponent> f_ = context.Operators.Where<Encounter.DiagnosisComponent>((IEnumerable<Encounter.DiagnosisComponent>)d_, e_);
 			bool? g_ = context.Operators.Exists<Encounter.DiagnosisComponent>(f_);
-<<<<<<< HEAD
 			CqlValueSet h_ = this.Severe_Maternal_Morbidity_Procedures(context);
-			IEnumerable<Procedure> i_ = context.Operators.RetrieveByValueSet<Procedure>(h_, default);
-=======
-			CqlValueSet h_ = this.Severe_Maternal_Morbidity_Procedures();
 			IEnumerable<Procedure> i_ = context.Operators.Retrieve<Procedure>(new RetrieveParameters(default, h_, default, "http://hl7.org/fhir/us/qicore/StructureDefinition/qicore-procedure"));
->>>>>>> b4fd34f1
 			bool? j_(Procedure EncounterSMMProcedures)
 			{
 				Code<EventStatus> ah_ = EncounterSMMProcedures?.StatusElement;
@@ -580,13 +575,8 @@
 		IEnumerable<Encounter> a_ = this.Delivery_Encounters_At_Greater_than_or_Equal_to_20_Weeks_Gestation(context);
 		IEnumerable<Encounter> b_(Encounter TwentyWeeksPlusEncounter)
 		{
-<<<<<<< HEAD
 			CqlValueSet d_ = this.Blood_Transfusion(context);
-			IEnumerable<Procedure> e_ = context.Operators.RetrieveByValueSet<Procedure>(d_, default);
-=======
-			CqlValueSet d_ = this.Blood_Transfusion();
 			IEnumerable<Procedure> e_ = context.Operators.Retrieve<Procedure>(new RetrieveParameters(default, d_, default, "http://hl7.org/fhir/us/qicore/StructureDefinition/qicore-procedure"));
->>>>>>> b4fd34f1
 			bool? f_(Procedure BloodTransfusion)
 			{
 				Code<EventStatus> j_ = BloodTransfusion?.StatusElement;
@@ -667,13 +657,8 @@
 			};
 			IEnumerable<Condition> j_ = context.Operators.Where<Condition>(d_, i_);
 			bool? k_ = context.Operators.Exists<Condition>(j_);
-<<<<<<< HEAD
 			CqlValueSet l_ = this.Respiratory_Support_Procedures_Related_to_COVID_19(context);
-			IEnumerable<Procedure> m_ = context.Operators.RetrieveByValueSet<Procedure>(l_, default);
-=======
-			CqlValueSet l_ = this.Respiratory_Support_Procedures_Related_to_COVID_19();
 			IEnumerable<Procedure> m_ = context.Operators.Retrieve<Procedure>(new RetrieveParameters(default, l_, default, "http://hl7.org/fhir/us/qicore/StructureDefinition/qicore-procedure"));
->>>>>>> b4fd34f1
 			bool? n_(Procedure COVIDRespiratoryProcedure)
 			{
 				Code<EventStatus> aa_ = COVIDRespiratoryProcedure?.StatusElement;
@@ -1361,13 +1346,8 @@
 		{
 			Id d_ = TwentyWeeksPlusEncounter?.IdElement;
 			string e_ = d_?.Value;
-<<<<<<< HEAD
 			CqlValueSet f_ = this.Hematocrit_lab_test(context);
-			IEnumerable<Observation> g_ = context.Operators.RetrieveByValueSet<Observation>(f_, default);
-=======
-			CqlValueSet f_ = this.Hematocrit_lab_test();
 			IEnumerable<Observation> g_ = context.Operators.Retrieve<Observation>(new RetrieveParameters(default, f_, default, "http://hl7.org/fhir/us/core/StructureDefinition/us-core-observation-lab"));
->>>>>>> b4fd34f1
 			bool? h_(Observation Hematocrit)
 			{
 				Instant z_ = Hematocrit?.IssuedElement;
@@ -1410,13 +1390,8 @@
 			IEnumerable<Observation> k_ = context.Operators.SortBy<Observation>(i_, j_, System.ComponentModel.ListSortDirection.Ascending);
 			Observation l_ = context.Operators.First<Observation>(k_);
 			DataType m_ = l_?.Value;
-<<<<<<< HEAD
 			object n_ = FHIRHelpers_4_3_000.Instance.ToValue(context, m_);
-			IEnumerable<Observation> p_ = context.Operators.RetrieveByValueSet<Observation>(f_, default);
-=======
-			object n_ = FHIRHelpers_4_3_000.ToValue(m_);
 			IEnumerable<Observation> p_ = context.Operators.Retrieve<Observation>(new RetrieveParameters(default, f_, default, "http://hl7.org/fhir/us/core/StructureDefinition/us-core-observation-lab"));
->>>>>>> b4fd34f1
 			bool? q_(Observation Hematocrit)
 			{
 				Instant ax_ = Hematocrit?.IssuedElement;
@@ -1479,13 +1454,8 @@
 		{
 			Id d_ = TwentyWeeksPlusEncounter?.IdElement;
 			string e_ = d_?.Value;
-<<<<<<< HEAD
 			CqlValueSet f_ = this.White_blood_cells_count_lab_test(context);
-			IEnumerable<Observation> g_ = context.Operators.RetrieveByValueSet<Observation>(f_, default);
-=======
-			CqlValueSet f_ = this.White_blood_cells_count_lab_test();
 			IEnumerable<Observation> g_ = context.Operators.Retrieve<Observation>(new RetrieveParameters(default, f_, default, "http://hl7.org/fhir/us/core/StructureDefinition/us-core-observation-lab"));
->>>>>>> b4fd34f1
 			bool? h_(Observation WBC)
 			{
 				Instant z_ = WBC?.IssuedElement;
@@ -1528,13 +1498,8 @@
 			IEnumerable<Observation> k_ = context.Operators.SortBy<Observation>(i_, j_, System.ComponentModel.ListSortDirection.Ascending);
 			Observation l_ = context.Operators.First<Observation>(k_);
 			DataType m_ = l_?.Value;
-<<<<<<< HEAD
 			object n_ = FHIRHelpers_4_3_000.Instance.ToValue(context, m_);
-			IEnumerable<Observation> p_ = context.Operators.RetrieveByValueSet<Observation>(f_, default);
-=======
-			object n_ = FHIRHelpers_4_3_000.ToValue(m_);
 			IEnumerable<Observation> p_ = context.Operators.Retrieve<Observation>(new RetrieveParameters(default, f_, default, "http://hl7.org/fhir/us/core/StructureDefinition/us-core-observation-lab"));
->>>>>>> b4fd34f1
 			bool? q_(Observation WBC)
 			{
 				Instant ax_ = WBC?.IssuedElement;
