--- conflicted
+++ resolved
@@ -2398,13 +2398,8 @@
 				};
 				IEnumerable<Extension> v_ = context.Operators.Where<Extension>((IEnumerable<Extension>)((NoBPScreen is DomainResource)
 						? ((NoBPScreen as DomainResource).Extension)
-<<<<<<< HEAD
-						: null), u_);
+						: default), u_);
 				object w_(Extension @this)
-=======
-						: default), u_);
-				DataType w_(Extension @this)
->>>>>>> a44c38bd
 				{
 					DataType av_ = @this?.Value;
 
@@ -2426,13 +2421,8 @@
 				};
 				IEnumerable<Extension> ad_ = context.Operators.Where<Extension>((IEnumerable<Extension>)((NoBPScreen is DomainResource)
 						? ((NoBPScreen as DomainResource).Extension)
-<<<<<<< HEAD
-						: null), ac_);
+						: default), ac_);
 				object ae_(Extension @this)
-=======
-						: default), ad_);
-				DataType af_(Extension @this)
->>>>>>> a44c38bd
 				{
 					DataType ba_ = @this?.Value;
 
@@ -2508,13 +2498,8 @@
 			};
 			IEnumerable<Extension> ag_ = context.Operators.Where<Extension>((IEnumerable<Extension>)((NonPharmIntervention is DomainResource)
 					? ((NonPharmIntervention as DomainResource).Extension)
-<<<<<<< HEAD
-					: null), af_);
+					: default), af_);
 			object ah_(Extension @this)
-=======
-					: default), af_);
-			DataType ah_(Extension @this)
->>>>>>> a44c38bd
 			{
 				DataType aw_ = @this?.Value;
 
@@ -2569,13 +2554,8 @@
 			};
 			IEnumerable<Extension> q_ = context.Operators.Where<Extension>((IEnumerable<Extension>)((LabECGNotDone is DomainResource)
 					? ((LabECGNotDone as DomainResource).Extension)
-<<<<<<< HEAD
-					: null), p_);
+					: default), p_);
 			object r_(Extension @this)
-=======
-					: default), p_);
-			DataType r_(Extension @this)
->>>>>>> a44c38bd
 			{
 				DataType ab_ = @this?.Value;
 
@@ -2625,13 +2605,8 @@
 			};
 			IEnumerable<Extension> u_ = context.Operators.Where<Extension>((IEnumerable<Extension>)((SecondHTNDeclinedReferralAndFollowUp is DomainResource)
 					? ((SecondHTNDeclinedReferralAndFollowUp as DomainResource).Extension)
-<<<<<<< HEAD
-					: null), t_);
+					: default), t_);
 			object v_(Extension @this)
-=======
-					: default), t_);
-			DataType v_(Extension @this)
->>>>>>> a44c38bd
 			{
 				DataType ak_ = @this?.Value;
 
@@ -2687,13 +2662,8 @@
 			};
 			IEnumerable<Extension> aa_ = context.Operators.Where<Extension>((IEnumerable<Extension>)((SecondHTN140Over90ReferralFollowUpNotDone is DomainResource)
 					? ((SecondHTN140Over90ReferralFollowUpNotDone as DomainResource).Extension)
-<<<<<<< HEAD
-					: null), z_);
+					: default), z_);
 			object ab_(Extension @this)
-=======
-					: default), z_);
-			DataType ab_(Extension @this)
->>>>>>> a44c38bd
 			{
 				DataType aq_ = @this?.Value;
 
@@ -2770,13 +2740,8 @@
 				};
 				IEnumerable<Extension> ap_ = context.Operators.Where<Extension>((IEnumerable<Extension>)((ElevatedBPDeclinedInterventions is DomainResource)
 						? ((ElevatedBPDeclinedInterventions as DomainResource).Extension)
-<<<<<<< HEAD
-						: null), ao_);
+						: default), ao_);
 				object aq_(Extension @this)
-=======
-						: default), ao_);
-				DataType aq_(Extension @this)
->>>>>>> a44c38bd
 				{
 					DataType bl_ = @this?.Value;
 
@@ -2834,33 +2799,18 @@
 		IEnumerable<Encounter> h_ = this.Encounter_with_First_Hypertensive_Reading_SBP_Greater_than_or_Equal_to_130_OR_DBP_Greater_than_or_Equal_to_80();
 		IEnumerable<Encounter> i_(Encounter FirstHTNEncounter)
 		{
-<<<<<<< HEAD
 			CqlValueSet bw_ = this.Follow_Up_Within_4_Weeks();
-			IEnumerable<ServiceRequest> bx_ = context.Operators.RetrieveByValueSet<ServiceRequest>(bw_, null);
-			IEnumerable<ServiceRequest> bz_ = context.Operators.RetrieveByValueSet<ServiceRequest>(bw_, null);
+			IEnumerable<ServiceRequest> bx_ = context.Operators.RetrieveByValueSet<ServiceRequest>(bw_, default);
+			IEnumerable<ServiceRequest> bz_ = context.Operators.RetrieveByValueSet<ServiceRequest>(bw_, default);
 			IEnumerable<ServiceRequest> ca_ = context.Operators.Union<ServiceRequest>(bx_, bz_);
 			CqlValueSet cb_ = this.Referral_to_Primary_Care_or_Alternate_Provider();
-			IEnumerable<ServiceRequest> cc_ = context.Operators.RetrieveByValueSet<ServiceRequest>(cb_, null);
-			IEnumerable<ServiceRequest> ce_ = context.Operators.RetrieveByValueSet<ServiceRequest>(cb_, null);
+			IEnumerable<ServiceRequest> cc_ = context.Operators.RetrieveByValueSet<ServiceRequest>(cb_, default);
+			IEnumerable<ServiceRequest> ce_ = context.Operators.RetrieveByValueSet<ServiceRequest>(cb_, default);
 			IEnumerable<ServiceRequest> cf_ = context.Operators.Union<ServiceRequest>(cc_, ce_);
 			IEnumerable<ServiceRequest> cg_ = context.Operators.Union<ServiceRequest>(ca_, cf_);
 			bool? ch_(ServiceRequest FirstHTNDeclinedInterventions)
 			{
 				bool? cl_(Extension @this)
-=======
-			CqlValueSet bx_ = this.Follow_Up_Within_4_Weeks();
-			IEnumerable<ServiceRequest> by_ = context.Operators.RetrieveByValueSet<ServiceRequest>(bx_, default);
-			IEnumerable<ServiceRequest> ca_ = context.Operators.RetrieveByValueSet<ServiceRequest>(bx_, default);
-			IEnumerable<ServiceRequest> cb_ = context.Operators.Union<ServiceRequest>(by_, ca_);
-			CqlValueSet cc_ = this.Referral_to_Primary_Care_or_Alternate_Provider();
-			IEnumerable<ServiceRequest> cd_ = context.Operators.RetrieveByValueSet<ServiceRequest>(cc_, default);
-			IEnumerable<ServiceRequest> cf_ = context.Operators.RetrieveByValueSet<ServiceRequest>(cc_, default);
-			IEnumerable<ServiceRequest> cg_ = context.Operators.Union<ServiceRequest>(cd_, cf_);
-			IEnumerable<ServiceRequest> ch_ = context.Operators.Union<ServiceRequest>(cb_, cg_);
-			bool? ci_(ServiceRequest FirstHTNDeclinedInterventions)
-			{
-				bool? cm_(Extension @this)
->>>>>>> a44c38bd
 				{
 					string de_ = @this?.Url;
 					FhirString df_ = context.Operators.Convert<FhirString>(de_);
@@ -2871,13 +2821,8 @@
 				};
 				IEnumerable<Extension> cm_ = context.Operators.Where<Extension>((IEnumerable<Extension>)((FirstHTNDeclinedInterventions is DomainResource)
 						? ((FirstHTNDeclinedInterventions as DomainResource).Extension)
-<<<<<<< HEAD
-						: null), cl_);
+						: default), cl_);
 				object cn_(Extension @this)
-=======
-						: default), cm_);
-				DataType co_(Extension @this)
->>>>>>> a44c38bd
 				{
 					DataType di_ = @this?.Value;
 
