﻿using System;
using System.Linq;
using System.Collections.Generic;
using Hl7.Cql.Runtime;
using Hl7.Cql.Primitives;
using Hl7.Cql.Abstractions;
using Hl7.Cql.ValueSets;
using Hl7.Cql.Iso8601;
using System.Reflection;
using Hl7.Fhir.Model;
using Range = Hl7.Fhir.Model.Range;
using Task = Hl7.Fhir.Model.Task;
[System.CodeDom.Compiler.GeneratedCode(".NET Code Generation", "2.0.2.0")]
[CqlLibrary("HFBetaBlockerTherapyforLVSDFHIR", "1.3.000")]
public class HFBetaBlockerTherapyforLVSDFHIR_1_3_000
{


    internal CqlContext context;

    #region Cached values

    internal Lazy<CqlValueSet> __Allergy_to_Beta_Blocker_Therapy;
    internal Lazy<CqlValueSet> __Arrhythmia;
    internal Lazy<CqlValueSet> __Asthma;
    internal Lazy<CqlValueSet> __Atrioventricular_Block;
    internal Lazy<CqlValueSet> __Beta_Blocker_Therapy_for_LVSD;
    internal Lazy<CqlValueSet> __Beta_Blocker_Therapy_Ingredient;
    internal Lazy<CqlValueSet> __Bradycardia;
    internal Lazy<CqlValueSet> __Cardiac_Pacer;
    internal Lazy<CqlValueSet> __Cardiac_Pacer_in_Situ;
    internal Lazy<CqlValueSet> __Hypotension;
    internal Lazy<CqlValueSet> __Intolerance_to_Beta_Blocker_Therapy;
    internal Lazy<CqlValueSet> __Left_Ventricular_Assist_Device_Placement;
    internal Lazy<CqlValueSet> __Medical_Reason;
    internal Lazy<CqlValueSet> __Patient_Reason;
    internal Lazy<CqlCode> __Substance_with_beta_adrenergic_receptor_antagonist_mechanism_of_action__substance_;
    internal Lazy<CqlCode[]> __SNOMEDCT;
    internal Lazy<CqlInterval<CqlDateTime>> __Measurement_Period;
    internal Lazy<Patient> __Patient;
    internal Lazy<bool?> __Initial_Population;
    internal Lazy<bool?> __Denominator;
    internal Lazy<bool?> __Denominator_Exclusions;
    internal Lazy<bool?> __Has_Beta_Blocker_Therapy_for_LVSD_Ordered;
    internal Lazy<bool?> __Is_Currently_Taking_Beta_Blocker_Therapy_for_LVSD;
    internal Lazy<bool?> __Numerator;
    internal Lazy<bool?> __Has_Consecutive_Heart_Rates_Less_than_50;
    internal Lazy<bool?> __Has_Medical_or_Patient_Reason_for_Not_Ordering_Beta_Blocker_for_LVSD;
    internal Lazy<bool?> __Has_Arrhythmia_Diagnosis;
    internal Lazy<bool?> __Has_Hypotension_Diagnosis;
    internal Lazy<bool?> __Has_Asthma_Diagnosis;
    internal Lazy<bool?> __Has_Diagnosis_of_Allergy_or_Intolerance_to_Beta_Blocker_Therapy;
    internal Lazy<bool?> __Has_Bradycardia_Diagnosis;
    internal Lazy<bool?> __Has_Allergy_or_Intolerance_to_Beta_Blocker_Therapy_Ingredient;
    internal Lazy<bool?> __Has_Atrioventricular_Block_Diagnosis;
    internal Lazy<bool?> __Has_Diagnosis_of_Cardiac_Pacer_in_Situ;
    internal Lazy<bool?> __Has_Cardiac_Pacer_Device_Implanted;
    internal Lazy<bool?> __Atrioventricular_Block_without_Cardiac_Pacer;
    internal Lazy<bool?> __Denominator_Exceptions;
    internal Lazy<(IEnumerable<CqlCode> codes, string display)?> __SDE_Ethnicity;
    internal Lazy<IEnumerable<(CqlConcept code, CqlInterval<CqlDateTime> period)?>> __SDE_Payer;
    internal Lazy<(IEnumerable<CqlCode> codes, string display)?> __SDE_Race;
    internal Lazy<CqlCode> __SDE_Sex;

    #endregion
    public HFBetaBlockerTherapyforLVSDFHIR_1_3_000(CqlContext context)
    {
        this.context = context ?? throw new ArgumentNullException("context");

        FHIRHelpers_4_3_000 = new FHIRHelpers_4_3_000(context);
        SupplementalDataElements_3_4_000 = new SupplementalDataElements_3_4_000(context);
        QICoreCommon_2_0_000 = new QICoreCommon_2_0_000(context);
        AHAOverall_2_6_000 = new AHAOverall_2_6_000(context);

        __Allergy_to_Beta_Blocker_Therapy = new Lazy<CqlValueSet>(this.Allergy_to_Beta_Blocker_Therapy_Value);
        __Arrhythmia = new Lazy<CqlValueSet>(this.Arrhythmia_Value);
        __Asthma = new Lazy<CqlValueSet>(this.Asthma_Value);
        __Atrioventricular_Block = new Lazy<CqlValueSet>(this.Atrioventricular_Block_Value);
        __Beta_Blocker_Therapy_for_LVSD = new Lazy<CqlValueSet>(this.Beta_Blocker_Therapy_for_LVSD_Value);
        __Beta_Blocker_Therapy_Ingredient = new Lazy<CqlValueSet>(this.Beta_Blocker_Therapy_Ingredient_Value);
        __Bradycardia = new Lazy<CqlValueSet>(this.Bradycardia_Value);
        __Cardiac_Pacer = new Lazy<CqlValueSet>(this.Cardiac_Pacer_Value);
        __Cardiac_Pacer_in_Situ = new Lazy<CqlValueSet>(this.Cardiac_Pacer_in_Situ_Value);
        __Hypotension = new Lazy<CqlValueSet>(this.Hypotension_Value);
        __Intolerance_to_Beta_Blocker_Therapy = new Lazy<CqlValueSet>(this.Intolerance_to_Beta_Blocker_Therapy_Value);
        __Left_Ventricular_Assist_Device_Placement = new Lazy<CqlValueSet>(this.Left_Ventricular_Assist_Device_Placement_Value);
        __Medical_Reason = new Lazy<CqlValueSet>(this.Medical_Reason_Value);
        __Patient_Reason = new Lazy<CqlValueSet>(this.Patient_Reason_Value);
        __Substance_with_beta_adrenergic_receptor_antagonist_mechanism_of_action__substance_ = new Lazy<CqlCode>(this.Substance_with_beta_adrenergic_receptor_antagonist_mechanism_of_action__substance__Value);
        __SNOMEDCT = new Lazy<CqlCode[]>(this.SNOMEDCT_Value);
        __Measurement_Period = new Lazy<CqlInterval<CqlDateTime>>(this.Measurement_Period_Value);
        __Patient = new Lazy<Patient>(this.Patient_Value);
        __Initial_Population = new Lazy<bool?>(this.Initial_Population_Value);
        __Denominator = new Lazy<bool?>(this.Denominator_Value);
        __Denominator_Exclusions = new Lazy<bool?>(this.Denominator_Exclusions_Value);
        __Has_Beta_Blocker_Therapy_for_LVSD_Ordered = new Lazy<bool?>(this.Has_Beta_Blocker_Therapy_for_LVSD_Ordered_Value);
        __Is_Currently_Taking_Beta_Blocker_Therapy_for_LVSD = new Lazy<bool?>(this.Is_Currently_Taking_Beta_Blocker_Therapy_for_LVSD_Value);
        __Numerator = new Lazy<bool?>(this.Numerator_Value);
        __Has_Consecutive_Heart_Rates_Less_than_50 = new Lazy<bool?>(this.Has_Consecutive_Heart_Rates_Less_than_50_Value);
        __Has_Medical_or_Patient_Reason_for_Not_Ordering_Beta_Blocker_for_LVSD = new Lazy<bool?>(this.Has_Medical_or_Patient_Reason_for_Not_Ordering_Beta_Blocker_for_LVSD_Value);
        __Has_Arrhythmia_Diagnosis = new Lazy<bool?>(this.Has_Arrhythmia_Diagnosis_Value);
        __Has_Hypotension_Diagnosis = new Lazy<bool?>(this.Has_Hypotension_Diagnosis_Value);
        __Has_Asthma_Diagnosis = new Lazy<bool?>(this.Has_Asthma_Diagnosis_Value);
        __Has_Diagnosis_of_Allergy_or_Intolerance_to_Beta_Blocker_Therapy = new Lazy<bool?>(this.Has_Diagnosis_of_Allergy_or_Intolerance_to_Beta_Blocker_Therapy_Value);
        __Has_Bradycardia_Diagnosis = new Lazy<bool?>(this.Has_Bradycardia_Diagnosis_Value);
        __Has_Allergy_or_Intolerance_to_Beta_Blocker_Therapy_Ingredient = new Lazy<bool?>(this.Has_Allergy_or_Intolerance_to_Beta_Blocker_Therapy_Ingredient_Value);
        __Has_Atrioventricular_Block_Diagnosis = new Lazy<bool?>(this.Has_Atrioventricular_Block_Diagnosis_Value);
        __Has_Diagnosis_of_Cardiac_Pacer_in_Situ = new Lazy<bool?>(this.Has_Diagnosis_of_Cardiac_Pacer_in_Situ_Value);
        __Has_Cardiac_Pacer_Device_Implanted = new Lazy<bool?>(this.Has_Cardiac_Pacer_Device_Implanted_Value);
        __Atrioventricular_Block_without_Cardiac_Pacer = new Lazy<bool?>(this.Atrioventricular_Block_without_Cardiac_Pacer_Value);
        __Denominator_Exceptions = new Lazy<bool?>(this.Denominator_Exceptions_Value);
        __SDE_Ethnicity = new Lazy<(IEnumerable<CqlCode> codes, string display)?>(this.SDE_Ethnicity_Value);
        __SDE_Payer = new Lazy<IEnumerable<(CqlConcept code, CqlInterval<CqlDateTime> period)?>>(this.SDE_Payer_Value);
        __SDE_Race = new Lazy<(IEnumerable<CqlCode> codes, string display)?>(this.SDE_Race_Value);
        __SDE_Sex = new Lazy<CqlCode>(this.SDE_Sex_Value);
    }
    #region Dependencies

    public FHIRHelpers_4_3_000 FHIRHelpers_4_3_000 { get; }
    public SupplementalDataElements_3_4_000 SupplementalDataElements_3_4_000 { get; }
    public QICoreCommon_2_0_000 QICoreCommon_2_0_000 { get; }
    public AHAOverall_2_6_000 AHAOverall_2_6_000 { get; }

    #endregion

	private CqlValueSet Allergy_to_Beta_Blocker_Therapy_Value() => 
		new CqlValueSet("http://cts.nlm.nih.gov/fhir/ValueSet/2.16.840.1.113883.3.526.3.1177", default);

    [CqlDeclaration("Allergy to Beta Blocker Therapy")]
    [CqlValueSet("http://cts.nlm.nih.gov/fhir/ValueSet/2.16.840.1.113883.3.526.3.1177")]
	public CqlValueSet Allergy_to_Beta_Blocker_Therapy() => 
		__Allergy_to_Beta_Blocker_Therapy.Value;

	private CqlValueSet Arrhythmia_Value() => 
		new CqlValueSet("http://cts.nlm.nih.gov/fhir/ValueSet/2.16.840.1.113883.3.526.3.366", default);

    [CqlDeclaration("Arrhythmia")]
    [CqlValueSet("http://cts.nlm.nih.gov/fhir/ValueSet/2.16.840.1.113883.3.526.3.366")]
	public CqlValueSet Arrhythmia() => 
		__Arrhythmia.Value;

	private CqlValueSet Asthma_Value() => 
		new CqlValueSet("http://cts.nlm.nih.gov/fhir/ValueSet/2.16.840.1.113883.3.526.3.362", default);

    [CqlDeclaration("Asthma")]
    [CqlValueSet("http://cts.nlm.nih.gov/fhir/ValueSet/2.16.840.1.113883.3.526.3.362")]
	public CqlValueSet Asthma() => 
		__Asthma.Value;

	private CqlValueSet Atrioventricular_Block_Value() => 
		new CqlValueSet("http://cts.nlm.nih.gov/fhir/ValueSet/2.16.840.1.113883.3.526.3.367", default);

    [CqlDeclaration("Atrioventricular Block")]
    [CqlValueSet("http://cts.nlm.nih.gov/fhir/ValueSet/2.16.840.1.113883.3.526.3.367")]
	public CqlValueSet Atrioventricular_Block() => 
		__Atrioventricular_Block.Value;

	private CqlValueSet Beta_Blocker_Therapy_for_LVSD_Value() => 
		new CqlValueSet("http://cts.nlm.nih.gov/fhir/ValueSet/2.16.840.1.113883.3.526.3.1184", default);

    [CqlDeclaration("Beta Blocker Therapy for LVSD")]
    [CqlValueSet("http://cts.nlm.nih.gov/fhir/ValueSet/2.16.840.1.113883.3.526.3.1184")]
	public CqlValueSet Beta_Blocker_Therapy_for_LVSD() => 
		__Beta_Blocker_Therapy_for_LVSD.Value;

	private CqlValueSet Beta_Blocker_Therapy_Ingredient_Value() => 
		new CqlValueSet("http://cts.nlm.nih.gov/fhir/ValueSet/2.16.840.1.113883.3.526.3.1493", default);

    [CqlDeclaration("Beta Blocker Therapy Ingredient")]
    [CqlValueSet("http://cts.nlm.nih.gov/fhir/ValueSet/2.16.840.1.113883.3.526.3.1493")]
	public CqlValueSet Beta_Blocker_Therapy_Ingredient() => 
		__Beta_Blocker_Therapy_Ingredient.Value;

	private CqlValueSet Bradycardia_Value() => 
		new CqlValueSet("http://cts.nlm.nih.gov/fhir/ValueSet/2.16.840.1.113883.3.526.3.412", default);

    [CqlDeclaration("Bradycardia")]
    [CqlValueSet("http://cts.nlm.nih.gov/fhir/ValueSet/2.16.840.1.113883.3.526.3.412")]
	public CqlValueSet Bradycardia() => 
		__Bradycardia.Value;

	private CqlValueSet Cardiac_Pacer_Value() => 
		new CqlValueSet("http://cts.nlm.nih.gov/fhir/ValueSet/2.16.840.1.113762.1.4.1178.53", default);

    [CqlDeclaration("Cardiac Pacer")]
    [CqlValueSet("http://cts.nlm.nih.gov/fhir/ValueSet/2.16.840.1.113762.1.4.1178.53")]
	public CqlValueSet Cardiac_Pacer() => 
		__Cardiac_Pacer.Value;

	private CqlValueSet Cardiac_Pacer_in_Situ_Value() => 
		new CqlValueSet("http://cts.nlm.nih.gov/fhir/ValueSet/2.16.840.1.113883.3.526.3.368", default);

    [CqlDeclaration("Cardiac Pacer in Situ")]
    [CqlValueSet("http://cts.nlm.nih.gov/fhir/ValueSet/2.16.840.1.113883.3.526.3.368")]
	public CqlValueSet Cardiac_Pacer_in_Situ() => 
		__Cardiac_Pacer_in_Situ.Value;

	private CqlValueSet Hypotension_Value() => 
		new CqlValueSet("http://cts.nlm.nih.gov/fhir/ValueSet/2.16.840.1.113883.3.526.3.370", default);

    [CqlDeclaration("Hypotension")]
    [CqlValueSet("http://cts.nlm.nih.gov/fhir/ValueSet/2.16.840.1.113883.3.526.3.370")]
	public CqlValueSet Hypotension() => 
		__Hypotension.Value;

	private CqlValueSet Intolerance_to_Beta_Blocker_Therapy_Value() => 
		new CqlValueSet("http://cts.nlm.nih.gov/fhir/ValueSet/2.16.840.1.113883.3.526.3.1178", default);

    [CqlDeclaration("Intolerance to Beta Blocker Therapy")]
    [CqlValueSet("http://cts.nlm.nih.gov/fhir/ValueSet/2.16.840.1.113883.3.526.3.1178")]
	public CqlValueSet Intolerance_to_Beta_Blocker_Therapy() => 
		__Intolerance_to_Beta_Blocker_Therapy.Value;

	private CqlValueSet Left_Ventricular_Assist_Device_Placement_Value() => 
		new CqlValueSet("http://cts.nlm.nih.gov/fhir/ValueSet/2.16.840.1.113762.1.4.1178.61", default);

    [CqlDeclaration("Left Ventricular Assist Device Placement")]
    [CqlValueSet("http://cts.nlm.nih.gov/fhir/ValueSet/2.16.840.1.113762.1.4.1178.61")]
	public CqlValueSet Left_Ventricular_Assist_Device_Placement() => 
		__Left_Ventricular_Assist_Device_Placement.Value;

	private CqlValueSet Medical_Reason_Value() => 
		new CqlValueSet("http://cts.nlm.nih.gov/fhir/ValueSet/2.16.840.1.113883.3.526.3.1007", default);

    [CqlDeclaration("Medical Reason")]
    [CqlValueSet("http://cts.nlm.nih.gov/fhir/ValueSet/2.16.840.1.113883.3.526.3.1007")]
	public CqlValueSet Medical_Reason() => 
		__Medical_Reason.Value;

	private CqlValueSet Patient_Reason_Value() => 
		new CqlValueSet("http://cts.nlm.nih.gov/fhir/ValueSet/2.16.840.1.113883.3.526.3.1008", default);

    [CqlDeclaration("Patient Reason")]
    [CqlValueSet("http://cts.nlm.nih.gov/fhir/ValueSet/2.16.840.1.113883.3.526.3.1008")]
	public CqlValueSet Patient_Reason() => 
		__Patient_Reason.Value;

	private CqlCode Substance_with_beta_adrenergic_receptor_antagonist_mechanism_of_action__substance__Value() => 
		new CqlCode("373254001", "http://snomed.info/sct", default, default);

    [CqlDeclaration("Substance with beta adrenergic receptor antagonist mechanism of action (substance)")]
	public CqlCode Substance_with_beta_adrenergic_receptor_antagonist_mechanism_of_action__substance_() => 
		__Substance_with_beta_adrenergic_receptor_antagonist_mechanism_of_action__substance_.Value;

	private CqlCode[] SNOMEDCT_Value()
	{
		CqlCode[] a_ = [
			new CqlCode("373254001", "http://snomed.info/sct", default, default),
		];

		return a_;
	}

    [CqlDeclaration("SNOMEDCT")]
	public CqlCode[] SNOMEDCT() => 
		__SNOMEDCT.Value;

	private CqlInterval<CqlDateTime> Measurement_Period_Value()
	{
		CqlDateTime a_ = context.Operators.DateTime(2025, 1, 1, 0, 0, 0, 0, default);
		CqlDateTime b_ = context.Operators.DateTime(2026, 1, 1, 0, 0, 0, 0, default);
		CqlInterval<CqlDateTime> c_ = context.Operators.Interval(a_, b_, true, false);
		object d_ = context.ResolveParameter("HFBetaBlockerTherapyforLVSDFHIR-1.3.000", "Measurement Period", c_);

		return (CqlInterval<CqlDateTime>)d_;
	}

    [CqlDeclaration("Measurement Period")]
	public CqlInterval<CqlDateTime> Measurement_Period() => 
		__Measurement_Period.Value;

	private Patient Patient_Value()
	{
		IEnumerable<Patient> a_ = context.Operators.RetrieveByValueSet<Patient>(default, default);
		Patient b_ = context.Operators.SingletonFrom<Patient>(a_);

		return b_;
	}

    [CqlDeclaration("Patient")]
	public Patient Patient() => 
		__Patient.Value;

	private bool? Initial_Population_Value()
	{
		Patient a_ = this.Patient();
		Date b_ = a_?.BirthDateElement;
		string c_ = b_?.Value;
		CqlDate d_ = context.Operators.ConvertStringToDate(c_);
		CqlInterval<CqlDateTime> e_ = this.Measurement_Period();
		CqlDateTime f_ = context.Operators.Start(e_);
		CqlDate g_ = context.Operators.DateFrom(f_);
		int? h_ = context.Operators.CalculateAgeAt(d_, g_, "year");
		bool? i_ = context.Operators.GreaterOrEqual(h_, 18);
		IEnumerable<Encounter> j_ = AHAOverall_2_6_000.Qualifying_Outpatient_Encounter_During_Measurement_Period();
		int? k_ = context.Operators.Count<Encounter>(j_);
		bool? l_ = context.Operators.GreaterOrEqual(k_, 2);
		bool? m_ = context.Operators.And(i_, l_);
		IEnumerable<Encounter> n_ = AHAOverall_2_6_000.Heart_Failure_Outpatient_Encounter();
		bool? o_ = context.Operators.Exists<Encounter>(n_);
		bool? p_ = context.Operators.And(m_, o_);

		return p_;
	}

    [CqlDeclaration("Initial Population")]
	public bool? Initial_Population() => 
		__Initial_Population.Value;

	private bool? Denominator_Value()
	{
		bool? a_ = this.Initial_Population();
		IEnumerable<Encounter> b_ = AHAOverall_2_6_000.Heart_Failure_Outpatient_Encounter_with_History_of_Moderate_or_Severe_LVSD();
		bool? c_ = context.Operators.Exists<Encounter>(b_);
		bool? d_ = context.Operators.And(a_, c_);

		return d_;
	}

    [CqlDeclaration("Denominator")]
	public bool? Denominator() => 
		__Denominator.Value;

	private bool? Denominator_Exclusions_Value()
	{
		bool? a_ = AHAOverall_2_6_000.Has_Heart_Transplant();
		bool? b_ = AHAOverall_2_6_000.Has_Heart_Transplant_Complications();
		bool? c_ = context.Operators.Or(a_, b_);
		bool? d_ = AHAOverall_2_6_000.Has_Left_Ventricular_Assist_Device();
		bool? e_ = context.Operators.Or(c_, d_);
		bool? f_ = AHAOverall_2_6_000.Has_Left_Ventricular_Assist_Device_Complications();
		bool? g_ = context.Operators.Or(e_, f_);

		return g_;
	}

    [CqlDeclaration("Denominator Exclusions")]
	public bool? Denominator_Exclusions() => 
		__Denominator_Exclusions.Value;

	private bool? Has_Beta_Blocker_Therapy_for_LVSD_Ordered_Value()
	{
		CqlValueSet a_ = this.Beta_Blocker_Therapy_for_LVSD();
		IEnumerable<MedicationRequest> b_ = context.Operators.RetrieveByValueSet<MedicationRequest>(a_, default);
		IEnumerable<MedicationRequest> d_ = context.Operators.RetrieveByValueSet<MedicationRequest>(a_, default);
		IEnumerable<MedicationRequest> e_ = context.Operators.Union<MedicationRequest>(b_, d_);
		bool? f_(MedicationRequest BetaBlockerOrdered)
		{
			bool? i_ = AHAOverall_2_6_000.isOrderedDuringHeartFailureOutpatientEncounter(BetaBlockerOrdered);
			Code<MedicationRequest.MedicationrequestStatus> j_ = BetaBlockerOrdered?.StatusElement;
			MedicationRequest.MedicationrequestStatus? k_ = j_?.Value;
			string l_ = context.Operators.Convert<string>(k_);
			string[] m_ = [
				"active",
				"completed",
			];
			bool? n_ = context.Operators.In<string>(l_, (m_ as IEnumerable<string>));
			bool? o_ = context.Operators.And(i_, n_);
			Code<MedicationRequest.MedicationRequestIntent> p_ = BetaBlockerOrdered?.IntentElement;
			MedicationRequest.MedicationRequestIntent? q_ = p_?.Value;
			string r_ = context.Operators.Convert<string>(q_);
			string[] s_ = [
				"order",
				"original-order",
				"reflex-order",
				"filler-order",
				"instance-order",
			];
			bool? t_ = context.Operators.In<string>(r_, (s_ as IEnumerable<string>));
			bool? u_ = context.Operators.And(o_, t_);

			return u_;
		};
		IEnumerable<MedicationRequest> g_ = context.Operators.Where<MedicationRequest>(e_, f_);
		bool? h_ = context.Operators.Exists<MedicationRequest>(g_);

		return h_;
	}

    [CqlDeclaration("Has Beta Blocker Therapy for LVSD Ordered")]
	public bool? Has_Beta_Blocker_Therapy_for_LVSD_Ordered() => 
		__Has_Beta_Blocker_Therapy_for_LVSD_Ordered.Value;

	private bool? Is_Currently_Taking_Beta_Blocker_Therapy_for_LVSD_Value()
	{
		CqlValueSet a_ = this.Beta_Blocker_Therapy_for_LVSD();
		IEnumerable<MedicationRequest> b_ = context.Operators.RetrieveByValueSet<MedicationRequest>(a_, default);
		IEnumerable<MedicationRequest> d_ = context.Operators.RetrieveByValueSet<MedicationRequest>(a_, default);
		IEnumerable<MedicationRequest> e_ = context.Operators.Union<MedicationRequest>(b_, d_);
		bool? f_(MedicationRequest ActiveBetaBlocker)
		{
			bool? i_ = AHAOverall_2_6_000.overlapsAfterHeartFailureOutpatientEncounter((ActiveBetaBlocker as object));

			return i_;
		};
		IEnumerable<MedicationRequest> g_ = context.Operators.Where<MedicationRequest>(e_, f_);
		bool? h_ = context.Operators.Exists<MedicationRequest>(g_);

		return h_;
	}

    [CqlDeclaration("Is Currently Taking Beta Blocker Therapy for LVSD")]
	public bool? Is_Currently_Taking_Beta_Blocker_Therapy_for_LVSD() => 
		__Is_Currently_Taking_Beta_Blocker_Therapy_for_LVSD.Value;

	private bool? Numerator_Value()
	{
		bool? a_ = this.Has_Beta_Blocker_Therapy_for_LVSD_Ordered();
		bool? b_ = this.Is_Currently_Taking_Beta_Blocker_Therapy_for_LVSD();
		bool? c_ = context.Operators.Or(a_, b_);

		return c_;
	}

    [CqlDeclaration("Numerator")]
	public bool? Numerator() => 
		__Numerator.Value;

	private bool? Has_Consecutive_Heart_Rates_Less_than_50_Value()
	{
		IEnumerable<Observation> a_ = context.Operators.RetrieveByValueSet<Observation>(default, default);
		IEnumerable<Encounter> b_ = AHAOverall_2_6_000.Heart_Failure_Outpatient_Encounter_with_History_of_Moderate_or_Severe_LVSD();
		IEnumerable<ValueTuple<Observation, Encounter>> c_ = context.Operators.CrossJoin<Observation, Encounter>(a_, b_);
		(Observation HeartRate, Encounter ModerateOrSevereLVSDHFOutpatientEncounter)? d_(ValueTuple<Observation, Encounter> _valueTuple)
		{
			(Observation HeartRate, Encounter ModerateOrSevereLVSDHFOutpatientEncounter)? k_ = (_valueTuple.Item1, _valueTuple.Item2);

			return k_;
		};
		IEnumerable<(Observation HeartRate, Encounter ModerateOrSevereLVSDHFOutpatientEncounter)?> e_ = context.Operators.Select<ValueTuple<Observation, Encounter>, (Observation HeartRate, Encounter ModerateOrSevereLVSDHFOutpatientEncounter)?>(c_, d_);
		bool? f_((Observation HeartRate, Encounter ModerateOrSevereLVSDHFOutpatientEncounter)? tuple_fufpmqdratbglhghdwfuubanf)
		{
			Period l_ = tuple_fufpmqdratbglhghdwfuubanf?.ModerateOrSevereLVSDHFOutpatientEncounter?.Period;
			CqlInterval<CqlDateTime> m_ = FHIRHelpers_4_3_000.ToInterval(l_);
			DataType n_ = tuple_fufpmqdratbglhghdwfuubanf?.HeartRate?.Effective;
			object o_ = FHIRHelpers_4_3_000.ToValue(n_);
			CqlInterval<CqlDateTime> p_ = QICoreCommon_2_0_000.toInterval(o_);
			bool? q_ = context.Operators.IntervalIncludesInterval<CqlDateTime>(m_, p_, default);
			Code<ObservationStatus> r_ = tuple_fufpmqdratbglhghdwfuubanf?.HeartRate?.StatusElement;
			ObservationStatus? s_ = r_?.Value;
			string t_ = context.Operators.Convert<string>(s_);
			string[] u_ = [
				"final",
				"amended",
				"corrected",
			];
			bool? v_ = context.Operators.In<string>(t_, (u_ as IEnumerable<string>));
			bool? w_ = context.Operators.And(q_, v_);
			DataType x_ = tuple_fufpmqdratbglhghdwfuubanf?.HeartRate?.Value;
<<<<<<< HEAD
			CqlQuantity y_ = FHIRHelpers_4_3_000.ToQuantity((x_ as Quantity));
			CqlQuantity z_ = context.Operators.Quantity(50m, "/min");
			bool? aa_ = context.Operators.Less(y_, z_);
			bool? ab_ = context.Operators.And(w_, aa_);
			IEnumerable<Observation> ac_ = context.Operators.RetrieveByValueSet<Observation>(null, null);
			bool? ad_(Observation MostRecentPriorHeartRate)
			{
				Period an_ = tuple_fufpmqdratbglhghdwfuubanf?.ModerateOrSevereLVSDHFOutpatientEncounter?.Period;
				CqlInterval<CqlDateTime> ao_ = FHIRHelpers_4_3_000.ToInterval(an_);
				DataType ap_ = MostRecentPriorHeartRate?.Effective;
				object aq_ = FHIRHelpers_4_3_000.ToValue(ap_);
				CqlInterval<CqlDateTime> ar_ = QICoreCommon_2_0_000.toInterval(aq_);
				bool? as_ = context.Operators.IntervalIncludesInterval<CqlDateTime>(ao_, ar_, null);
				object au_ = FHIRHelpers_4_3_000.ToValue(ap_);
				CqlInterval<CqlDateTime> av_ = QICoreCommon_2_0_000.toInterval(au_);
				DataType aw_ = tuple_fufpmqdratbglhghdwfuubanf?.HeartRate?.Effective;
				object ax_ = FHIRHelpers_4_3_000.ToValue(aw_);
				CqlInterval<CqlDateTime> ay_ = QICoreCommon_2_0_000.toInterval(ax_);
				bool? az_ = context.Operators.Before(av_, ay_, null);
				bool? ba_ = context.Operators.And(as_, az_);

				return ba_;
=======
			Quantity y_ = context.Operators.Convert<Quantity>(x_);
			CqlQuantity z_ = FHIRHelpers_4_3_000.ToQuantity(y_);
			CqlQuantity aa_ = context.Operators.Quantity(50m, "/min");
			bool? ab_ = context.Operators.Less(z_, aa_);
			bool? ac_ = context.Operators.And(w_, ab_);
			IEnumerable<Observation> ad_ = context.Operators.RetrieveByValueSet<Observation>(default, default);
			bool? ae_(Observation MostRecentPriorHeartRate)
			{
				Period ap_ = tuple_fufpmqdratbglhghdwfuubanf?.ModerateOrSevereLVSDHFOutpatientEncounter?.Period;
				CqlInterval<CqlDateTime> aq_ = FHIRHelpers_4_3_000.ToInterval(ap_);
				DataType ar_ = MostRecentPriorHeartRate?.Effective;
				object as_ = FHIRHelpers_4_3_000.ToValue(ar_);
				CqlInterval<CqlDateTime> at_ = QICoreCommon_2_0_000.toInterval(as_);
				bool? au_ = context.Operators.IntervalIncludesInterval<CqlDateTime>(aq_, at_, default);
				object aw_ = FHIRHelpers_4_3_000.ToValue(ar_);
				CqlInterval<CqlDateTime> ax_ = QICoreCommon_2_0_000.toInterval(aw_);
				DataType ay_ = tuple_fufpmqdratbglhghdwfuubanf?.HeartRate?.Effective;
				object az_ = FHIRHelpers_4_3_000.ToValue(ay_);
				CqlInterval<CqlDateTime> ba_ = QICoreCommon_2_0_000.toInterval(az_);
				bool? bb_ = context.Operators.Before(ax_, ba_, default);
				bool? bc_ = context.Operators.And(au_, bb_);

				return bc_;
>>>>>>> a44c38bd
			};
			IEnumerable<Observation> ae_ = context.Operators.Where<Observation>(ac_, ad_);
			object af_(Observation @this)
			{
				DataType bb_ = @this?.Effective;
				object bc_ = FHIRHelpers_4_3_000.ToValue(bb_);
				CqlInterval<CqlDateTime> bd_ = QICoreCommon_2_0_000.toInterval(bc_);
				CqlDateTime be_ = context.Operators.Start(bd_);

				return be_;
			};
			IEnumerable<Observation> ag_ = context.Operators.SortBy<Observation>(ae_, af_, System.ComponentModel.ListSortDirection.Ascending);
			Observation ah_ = context.Operators.Last<Observation>(ag_);
			DataType ai_ = ah_?.Value;
			CqlQuantity aj_ = FHIRHelpers_4_3_000.ToQuantity((ai_ as Quantity));
			bool? al_ = context.Operators.Less(aj_, z_);
			bool? am_ = context.Operators.And(ab_, al_);

			return am_;
		};
		IEnumerable<(Observation HeartRate, Encounter ModerateOrSevereLVSDHFOutpatientEncounter)?> g_ = context.Operators.Where<(Observation HeartRate, Encounter ModerateOrSevereLVSDHFOutpatientEncounter)?>(e_, f_);
		Observation h_((Observation HeartRate, Encounter ModerateOrSevereLVSDHFOutpatientEncounter)? tuple_fufpmqdratbglhghdwfuubanf) => 
			tuple_fufpmqdratbglhghdwfuubanf?.HeartRate;
		IEnumerable<Observation> i_ = context.Operators.Select<(Observation HeartRate, Encounter ModerateOrSevereLVSDHFOutpatientEncounter)?, Observation>(g_, h_);
		bool? j_ = context.Operators.Exists<Observation>(i_);

		return j_;
	}

    [CqlDeclaration("Has Consecutive Heart Rates Less than 50")]
	public bool? Has_Consecutive_Heart_Rates_Less_than_50() => 
		__Has_Consecutive_Heart_Rates_Less_than_50.Value;

	private bool? Has_Medical_or_Patient_Reason_for_Not_Ordering_Beta_Blocker_for_LVSD_Value()
	{
		IEnumerable<MedicationRequest> a_ = context.Operators.RetrieveByValueSet<MedicationRequest>(default, default);
		IEnumerable<MedicationRequest> b_(MedicationRequest NoBetaBlockerOrdered)
		{
			IEnumerable<Encounter> g_ = AHAOverall_2_6_000.Heart_Failure_Outpatient_Encounter_with_History_of_Moderate_or_Severe_LVSD();
			bool? h_(Encounter ModerateOrSevereLVSDHFOutpatientEncounter)
			{
				FhirDateTime l_ = NoBetaBlockerOrdered?.AuthoredOnElement;
				CqlDateTime m_ = context.Operators.Convert<CqlDateTime>(l_);
				Period n_ = ModerateOrSevereLVSDHFOutpatientEncounter?.Period;
				CqlInterval<CqlDateTime> o_ = FHIRHelpers_4_3_000.ToInterval(n_);
				bool? p_ = context.Operators.In<CqlDateTime>(m_, o_, default);

				return p_;
			};
			IEnumerable<Encounter> i_ = context.Operators.Where<Encounter>(g_, h_);
			MedicationRequest j_(Encounter ModerateOrSevereLVSDHFOutpatientEncounter) => 
				NoBetaBlockerOrdered;
			IEnumerable<MedicationRequest> k_ = context.Operators.Select<Encounter, MedicationRequest>(i_, j_);

			return k_;
		};
		IEnumerable<MedicationRequest> c_ = context.Operators.SelectMany<MedicationRequest, MedicationRequest>(a_, b_);
		bool? d_(MedicationRequest NoBetaBlockerOrdered)
		{
			DataType q_ = NoBetaBlockerOrdered?.Medication;
			CqlConcept r_ = FHIRHelpers_4_3_000.ToConcept((q_ as CodeableConcept));
			CqlValueSet s_ = this.Beta_Blocker_Therapy_for_LVSD();
			bool? t_ = context.Operators.ConceptInValueSet(r_, s_);
			List<CodeableConcept> u_ = NoBetaBlockerOrdered?.ReasonCode;
			CqlConcept v_(CodeableConcept @this)
			{
				CqlConcept ag_ = FHIRHelpers_4_3_000.ToConcept(@this);

				return ag_;
			};
			IEnumerable<CqlConcept> w_ = context.Operators.Select<CodeableConcept, CqlConcept>((IEnumerable<CodeableConcept>)u_, v_);
			CqlValueSet x_ = this.Medical_Reason();
			bool? y_ = context.Operators.ConceptsInValueSet(w_, x_);
			CqlConcept aa_(CodeableConcept @this)
			{
				CqlConcept ah_ = FHIRHelpers_4_3_000.ToConcept(@this);

				return ah_;
			};
			IEnumerable<CqlConcept> ab_ = context.Operators.Select<CodeableConcept, CqlConcept>((IEnumerable<CodeableConcept>)u_, aa_);
			CqlValueSet ac_ = this.Patient_Reason();
			bool? ad_ = context.Operators.ConceptsInValueSet(ab_, ac_);
			bool? ae_ = context.Operators.Or(y_, ad_);
			bool? af_ = context.Operators.And(t_, ae_);

			return af_;
		};
		IEnumerable<MedicationRequest> e_ = context.Operators.Where<MedicationRequest>(c_, d_);
		bool? f_ = context.Operators.Exists<MedicationRequest>(e_);

		return f_;
	}

    [CqlDeclaration("Has Medical or Patient Reason for Not Ordering Beta Blocker for LVSD")]
	public bool? Has_Medical_or_Patient_Reason_for_Not_Ordering_Beta_Blocker_for_LVSD() => 
		__Has_Medical_or_Patient_Reason_for_Not_Ordering_Beta_Blocker_for_LVSD.Value;

	private bool? Has_Arrhythmia_Diagnosis_Value()
	{
		CqlValueSet a_ = this.Arrhythmia();
		IEnumerable<Condition> b_ = context.Operators.RetrieveByValueSet<Condition>(a_, default);
		bool? c_(Condition Arrhythmia)
		{
			bool? f_ = AHAOverall_2_6_000.overlapsHeartFailureOutpatientEncounter(Arrhythmia);
			bool? g_ = QICoreCommon_2_0_000.isActive(Arrhythmia);
			bool? h_ = context.Operators.And(f_, g_);
			CodeableConcept i_ = Arrhythmia?.VerificationStatus;
			CqlConcept j_ = FHIRHelpers_4_3_000.ToConcept(i_);
			CqlCode k_ = QICoreCommon_2_0_000.confirmed();
			CqlConcept l_ = context.Operators.ConvertCodeToConcept(k_);
			bool? m_ = context.Operators.Equivalent(j_, l_);
			bool? n_ = context.Operators.And(h_, m_);

			return n_;
		};
		IEnumerable<Condition> d_ = context.Operators.Where<Condition>(b_, c_);
		bool? e_ = context.Operators.Exists<Condition>(d_);

		return e_;
	}

    [CqlDeclaration("Has Arrhythmia Diagnosis")]
	public bool? Has_Arrhythmia_Diagnosis() => 
		__Has_Arrhythmia_Diagnosis.Value;

	private bool? Has_Hypotension_Diagnosis_Value()
	{
		CqlValueSet a_ = this.Hypotension();
		IEnumerable<Condition> b_ = context.Operators.RetrieveByValueSet<Condition>(a_, default);
		bool? c_(Condition Hypotension)
		{
			bool? f_ = AHAOverall_2_6_000.overlapsHeartFailureOutpatientEncounter(Hypotension);
			bool? g_ = QICoreCommon_2_0_000.isActive(Hypotension);
			bool? h_ = context.Operators.And(f_, g_);
			CodeableConcept i_ = Hypotension?.VerificationStatus;
			CqlConcept j_ = FHIRHelpers_4_3_000.ToConcept(i_);
			CqlCode k_ = QICoreCommon_2_0_000.confirmed();
			CqlConcept l_ = context.Operators.ConvertCodeToConcept(k_);
			bool? m_ = context.Operators.Equivalent(j_, l_);
			bool? n_ = context.Operators.And(h_, m_);

			return n_;
		};
		IEnumerable<Condition> d_ = context.Operators.Where<Condition>(b_, c_);
		bool? e_ = context.Operators.Exists<Condition>(d_);

		return e_;
	}

    [CqlDeclaration("Has Hypotension Diagnosis")]
	public bool? Has_Hypotension_Diagnosis() => 
		__Has_Hypotension_Diagnosis.Value;

	private bool? Has_Asthma_Diagnosis_Value()
	{
		CqlValueSet a_ = this.Asthma();
		IEnumerable<Condition> b_ = context.Operators.RetrieveByValueSet<Condition>(a_, default);
		bool? c_(Condition Asthma)
		{
			bool? f_ = AHAOverall_2_6_000.overlapsHeartFailureOutpatientEncounter(Asthma);
			bool? g_ = QICoreCommon_2_0_000.isActive(Asthma);
			bool? h_ = context.Operators.And(f_, g_);
			CodeableConcept i_ = Asthma?.VerificationStatus;
			CqlConcept j_ = FHIRHelpers_4_3_000.ToConcept(i_);
			CqlCode k_ = QICoreCommon_2_0_000.confirmed();
			CqlConcept l_ = context.Operators.ConvertCodeToConcept(k_);
			bool? m_ = context.Operators.Equivalent(j_, l_);
			bool? n_ = context.Operators.And(h_, m_);

			return n_;
		};
		IEnumerable<Condition> d_ = context.Operators.Where<Condition>(b_, c_);
		bool? e_ = context.Operators.Exists<Condition>(d_);

		return e_;
	}

    [CqlDeclaration("Has Asthma Diagnosis")]
	public bool? Has_Asthma_Diagnosis() => 
		__Has_Asthma_Diagnosis.Value;

	private bool? Has_Diagnosis_of_Allergy_or_Intolerance_to_Beta_Blocker_Therapy_Value()
	{
		CqlValueSet a_ = this.Allergy_to_Beta_Blocker_Therapy();
		IEnumerable<Condition> b_ = context.Operators.RetrieveByValueSet<Condition>(a_, default);
		CqlValueSet c_ = this.Intolerance_to_Beta_Blocker_Therapy();
		IEnumerable<Condition> d_ = context.Operators.RetrieveByValueSet<Condition>(c_, default);
		IEnumerable<Condition> e_ = context.Operators.Union<Condition>(b_, d_);
		bool? f_(Condition BetaBlockerAllergyOrIntoleranceDiagnosis)
		{
			bool? i_ = AHAOverall_2_6_000.overlapsAfterHeartFailureOutpatientEncounter((BetaBlockerAllergyOrIntoleranceDiagnosis as object));
			bool? j_ = QICoreCommon_2_0_000.isActive(BetaBlockerAllergyOrIntoleranceDiagnosis);
			bool? k_ = context.Operators.And(i_, j_);
			CodeableConcept l_ = BetaBlockerAllergyOrIntoleranceDiagnosis?.VerificationStatus;
			CqlConcept m_ = FHIRHelpers_4_3_000.ToConcept(l_);
			CqlCode n_ = QICoreCommon_2_0_000.confirmed();
			CqlConcept o_ = context.Operators.ConvertCodeToConcept(n_);
			bool? p_ = context.Operators.Equivalent(m_, o_);
			bool? q_ = context.Operators.And(k_, p_);

			return q_;
		};
		IEnumerable<Condition> g_ = context.Operators.Where<Condition>(e_, f_);
		bool? h_ = context.Operators.Exists<Condition>(g_);

		return h_;
	}

    [CqlDeclaration("Has Diagnosis of Allergy or Intolerance to Beta Blocker Therapy")]
	public bool? Has_Diagnosis_of_Allergy_or_Intolerance_to_Beta_Blocker_Therapy() => 
		__Has_Diagnosis_of_Allergy_or_Intolerance_to_Beta_Blocker_Therapy.Value;

	private bool? Has_Bradycardia_Diagnosis_Value()
	{
		CqlValueSet a_ = this.Bradycardia();
		IEnumerable<Condition> b_ = context.Operators.RetrieveByValueSet<Condition>(a_, default);
		bool? c_(Condition Bradycardia)
		{
			bool? f_ = AHAOverall_2_6_000.overlapsHeartFailureOutpatientEncounter(Bradycardia);
			bool? g_ = QICoreCommon_2_0_000.isActive(Bradycardia);
			bool? h_ = context.Operators.And(f_, g_);
			CodeableConcept i_ = Bradycardia?.VerificationStatus;
			CqlConcept j_ = FHIRHelpers_4_3_000.ToConcept(i_);
			CqlCode k_ = QICoreCommon_2_0_000.confirmed();
			CqlConcept l_ = context.Operators.ConvertCodeToConcept(k_);
			bool? m_ = context.Operators.Equivalent(j_, l_);
			bool? n_ = context.Operators.And(h_, m_);

			return n_;
		};
		IEnumerable<Condition> d_ = context.Operators.Where<Condition>(b_, c_);
		bool? e_ = context.Operators.Exists<Condition>(d_);

		return e_;
	}

    [CqlDeclaration("Has Bradycardia Diagnosis")]
	public bool? Has_Bradycardia_Diagnosis() => 
		__Has_Bradycardia_Diagnosis.Value;

	private bool? Has_Allergy_or_Intolerance_to_Beta_Blocker_Therapy_Ingredient_Value()
	{
		CqlValueSet a_ = this.Beta_Blocker_Therapy_Ingredient();
		IEnumerable<AllergyIntolerance> b_ = context.Operators.RetrieveByValueSet<AllergyIntolerance>(a_, default);
		CqlCode c_ = this.Substance_with_beta_adrenergic_receptor_antagonist_mechanism_of_action__substance_();
		IEnumerable<CqlCode> d_ = context.Operators.ToList<CqlCode>(c_);
		IEnumerable<AllergyIntolerance> e_ = context.Operators.RetrieveByCodes<AllergyIntolerance>(d_, default);
		IEnumerable<AllergyIntolerance> f_ = context.Operators.Union<AllergyIntolerance>(b_, e_);
		bool? g_(AllergyIntolerance BetaBlockerAllergyIntolerance)
		{
			bool? j_ = AHAOverall_2_6_000.overlapsAfterHeartFailureOutpatientEncounter((BetaBlockerAllergyIntolerance as object));
			CodeableConcept k_ = BetaBlockerAllergyIntolerance?.ClinicalStatus;
			CqlConcept l_ = FHIRHelpers_4_3_000.ToConcept(k_);
			CqlConcept n_ = FHIRHelpers_4_3_000.ToConcept(k_);
			CqlCode o_ = QICoreCommon_2_0_000.allergy_active();
			CqlConcept p_ = context.Operators.ConvertCodeToConcept(o_);
			bool? q_ = context.Operators.Equivalent(n_, p_);
			bool? r_ = context.Operators.Or((bool?)(l_ is null), q_);
			bool? s_ = context.Operators.And(j_, r_);

			return s_;
		};
		IEnumerable<AllergyIntolerance> h_ = context.Operators.Where<AllergyIntolerance>(f_, g_);
		bool? i_ = context.Operators.Exists<AllergyIntolerance>(h_);

		return i_;
	}

    [CqlDeclaration("Has Allergy or Intolerance to Beta Blocker Therapy Ingredient")]
	public bool? Has_Allergy_or_Intolerance_to_Beta_Blocker_Therapy_Ingredient() => 
		__Has_Allergy_or_Intolerance_to_Beta_Blocker_Therapy_Ingredient.Value;

	private bool? Has_Atrioventricular_Block_Diagnosis_Value()
	{
		CqlValueSet a_ = this.Atrioventricular_Block();
		IEnumerable<Condition> b_ = context.Operators.RetrieveByValueSet<Condition>(a_, default);
		bool? c_(Condition AtrioventricularBlock)
		{
			bool? f_ = AHAOverall_2_6_000.overlapsHeartFailureOutpatientEncounter(AtrioventricularBlock);
			bool? g_ = QICoreCommon_2_0_000.isActive(AtrioventricularBlock);
			bool? h_ = context.Operators.And(f_, g_);
			CodeableConcept i_ = AtrioventricularBlock?.VerificationStatus;
			CqlConcept j_ = FHIRHelpers_4_3_000.ToConcept(i_);
			CqlCode k_ = QICoreCommon_2_0_000.confirmed();
			CqlConcept l_ = context.Operators.ConvertCodeToConcept(k_);
			bool? m_ = context.Operators.Equivalent(j_, l_);
			bool? n_ = context.Operators.And(h_, m_);

			return n_;
		};
		IEnumerable<Condition> d_ = context.Operators.Where<Condition>(b_, c_);
		bool? e_ = context.Operators.Exists<Condition>(d_);

		return e_;
	}

    [CqlDeclaration("Has Atrioventricular Block Diagnosis")]
	public bool? Has_Atrioventricular_Block_Diagnosis() => 
		__Has_Atrioventricular_Block_Diagnosis.Value;

	private bool? Has_Diagnosis_of_Cardiac_Pacer_in_Situ_Value()
	{
		CqlValueSet a_ = this.Cardiac_Pacer_in_Situ();
		IEnumerable<Condition> b_ = context.Operators.RetrieveByValueSet<Condition>(a_, default);
		bool? c_(Condition CardiacPacerDiagnosis)
		{
			bool? f_ = AHAOverall_2_6_000.overlapsAfterHeartFailureOutpatientEncounter((CardiacPacerDiagnosis as object));
			bool? g_ = QICoreCommon_2_0_000.isActive(CardiacPacerDiagnosis);
			bool? h_ = context.Operators.And(f_, g_);
			CodeableConcept i_ = CardiacPacerDiagnosis?.VerificationStatus;
			CqlConcept j_ = FHIRHelpers_4_3_000.ToConcept(i_);
			CqlCode k_ = QICoreCommon_2_0_000.confirmed();
			CqlConcept l_ = context.Operators.ConvertCodeToConcept(k_);
			bool? m_ = context.Operators.Equivalent(j_, l_);
			bool? n_ = context.Operators.And(h_, m_);

			return n_;
		};
		IEnumerable<Condition> d_ = context.Operators.Where<Condition>(b_, c_);
		bool? e_ = context.Operators.Exists<Condition>(d_);

		return e_;
	}

    [CqlDeclaration("Has Diagnosis of Cardiac Pacer in Situ")]
	public bool? Has_Diagnosis_of_Cardiac_Pacer_in_Situ() => 
		__Has_Diagnosis_of_Cardiac_Pacer_in_Situ.Value;

	private bool? Has_Cardiac_Pacer_Device_Implanted_Value()
	{
		CqlValueSet a_ = this.Cardiac_Pacer();
		IEnumerable<Procedure> b_ = context.Operators.RetrieveByValueSet<Procedure>(a_, default);
		IEnumerable<Procedure> c_(Procedure ImplantedCardiacPacer)
		{
			IEnumerable<Encounter> h_ = AHAOverall_2_6_000.Heart_Failure_Outpatient_Encounter_with_History_of_Moderate_or_Severe_LVSD();
			bool? i_(Encounter ModerateOrSevereLVSDHFOutpatientEncounter)
			{
				DataType m_ = ImplantedCardiacPacer?.Performed;
				object n_ = FHIRHelpers_4_3_000.ToValue(m_);
				CqlInterval<CqlDateTime> o_ = QICoreCommon_2_0_000.toInterval(n_);
				CqlDateTime p_ = context.Operators.Start(o_);
				Period q_ = ModerateOrSevereLVSDHFOutpatientEncounter?.Period;
				CqlInterval<CqlDateTime> r_ = FHIRHelpers_4_3_000.ToInterval(q_);
				CqlDateTime s_ = context.Operators.End(r_);
				bool? t_ = context.Operators.Before(p_, s_, default);

				return t_;
			};
			IEnumerable<Encounter> j_ = context.Operators.Where<Encounter>(h_, i_);
			Procedure k_(Encounter ModerateOrSevereLVSDHFOutpatientEncounter) => 
				ImplantedCardiacPacer;
			IEnumerable<Procedure> l_ = context.Operators.Select<Encounter, Procedure>(j_, k_);

			return l_;
		};
		IEnumerable<Procedure> d_ = context.Operators.SelectMany<Procedure, Procedure>(b_, c_);
		bool? e_(Procedure ImplantedCardiacPacer)
		{
			Code<EventStatus> u_ = ImplantedCardiacPacer?.StatusElement;
			EventStatus? v_ = u_?.Value;
			string w_ = context.Operators.Convert<string>(v_);
			bool? x_ = context.Operators.Equal(w_, "completed");

			return x_;
		};
		IEnumerable<Procedure> f_ = context.Operators.Where<Procedure>(d_, e_);
		bool? g_ = context.Operators.Exists<Procedure>(f_);

		return g_;
	}

    [CqlDeclaration("Has Cardiac Pacer Device Implanted")]
	public bool? Has_Cardiac_Pacer_Device_Implanted() => 
		__Has_Cardiac_Pacer_Device_Implanted.Value;

	private bool? Atrioventricular_Block_without_Cardiac_Pacer_Value()
	{
		bool? a_ = this.Has_Atrioventricular_Block_Diagnosis();
		bool? b_ = this.Has_Diagnosis_of_Cardiac_Pacer_in_Situ();
		bool? c_ = context.Operators.Not(b_);
		bool? d_ = context.Operators.And(a_, c_);
		bool? e_ = this.Has_Cardiac_Pacer_Device_Implanted();
		bool? f_ = context.Operators.Not(e_);
		bool? g_ = context.Operators.And(d_, f_);

		return g_;
	}

    [CqlDeclaration("Atrioventricular Block without Cardiac Pacer")]
	public bool? Atrioventricular_Block_without_Cardiac_Pacer() => 
		__Atrioventricular_Block_without_Cardiac_Pacer.Value;

	private bool? Denominator_Exceptions_Value()
	{
		bool? a_ = this.Has_Consecutive_Heart_Rates_Less_than_50();
		bool? b_ = this.Has_Medical_or_Patient_Reason_for_Not_Ordering_Beta_Blocker_for_LVSD();
		bool? c_ = context.Operators.Or(a_, b_);
		bool? d_ = this.Has_Arrhythmia_Diagnosis();
		bool? e_ = context.Operators.Or(c_, d_);
		bool? f_ = this.Has_Hypotension_Diagnosis();
		bool? g_ = context.Operators.Or(e_, f_);
		bool? h_ = this.Has_Asthma_Diagnosis();
		bool? i_ = context.Operators.Or(g_, h_);
		bool? j_ = this.Has_Diagnosis_of_Allergy_or_Intolerance_to_Beta_Blocker_Therapy();
		bool? k_ = context.Operators.Or(i_, j_);
		bool? l_ = this.Has_Bradycardia_Diagnosis();
		bool? m_ = context.Operators.Or(k_, l_);
		bool? n_ = this.Has_Allergy_or_Intolerance_to_Beta_Blocker_Therapy_Ingredient();
		bool? o_ = context.Operators.Or(m_, n_);
		bool? p_ = this.Atrioventricular_Block_without_Cardiac_Pacer();
		bool? q_ = context.Operators.Or(o_, p_);

		return q_;
	}

    [CqlDeclaration("Denominator Exceptions")]
	public bool? Denominator_Exceptions() => 
		__Denominator_Exceptions.Value;

	private (IEnumerable<CqlCode> codes, string display)? SDE_Ethnicity_Value()
	{
		(IEnumerable<CqlCode> codes, string display)? a_ = SupplementalDataElements_3_4_000.SDE_Ethnicity();

		return a_;
	}

    [CqlDeclaration("SDE Ethnicity")]
	public (IEnumerable<CqlCode> codes, string display)? SDE_Ethnicity() => 
		__SDE_Ethnicity.Value;

	private IEnumerable<(CqlConcept code, CqlInterval<CqlDateTime> period)?> SDE_Payer_Value()
	{
		IEnumerable<(CqlConcept code, CqlInterval<CqlDateTime> period)?> a_ = SupplementalDataElements_3_4_000.SDE_Payer();

		return a_;
	}

    [CqlDeclaration("SDE Payer")]
	public IEnumerable<(CqlConcept code, CqlInterval<CqlDateTime> period)?> SDE_Payer() => 
		__SDE_Payer.Value;

	private (IEnumerable<CqlCode> codes, string display)? SDE_Race_Value()
	{
		(IEnumerable<CqlCode> codes, string display)? a_ = SupplementalDataElements_3_4_000.SDE_Race();

		return a_;
	}

    [CqlDeclaration("SDE Race")]
	public (IEnumerable<CqlCode> codes, string display)? SDE_Race() => 
		__SDE_Race.Value;

	private CqlCode SDE_Sex_Value()
	{
		CqlCode a_ = SupplementalDataElements_3_4_000.SDE_Sex();

		return a_;
	}

    [CqlDeclaration("SDE Sex")]
	public CqlCode SDE_Sex() => 
		__SDE_Sex.Value;

}<|MERGE_RESOLUTION|>--- conflicted
+++ resolved
@@ -447,12 +447,11 @@
 			bool? v_ = context.Operators.In<string>(t_, (u_ as IEnumerable<string>));
 			bool? w_ = context.Operators.And(q_, v_);
 			DataType x_ = tuple_fufpmqdratbglhghdwfuubanf?.HeartRate?.Value;
-<<<<<<< HEAD
 			CqlQuantity y_ = FHIRHelpers_4_3_000.ToQuantity((x_ as Quantity));
 			CqlQuantity z_ = context.Operators.Quantity(50m, "/min");
 			bool? aa_ = context.Operators.Less(y_, z_);
 			bool? ab_ = context.Operators.And(w_, aa_);
-			IEnumerable<Observation> ac_ = context.Operators.RetrieveByValueSet<Observation>(null, null);
+			IEnumerable<Observation> ac_ = context.Operators.RetrieveByValueSet<Observation>(default, default);
 			bool? ad_(Observation MostRecentPriorHeartRate)
 			{
 				Period an_ = tuple_fufpmqdratbglhghdwfuubanf?.ModerateOrSevereLVSDHFOutpatientEncounter?.Period;
@@ -460,41 +459,16 @@
 				DataType ap_ = MostRecentPriorHeartRate?.Effective;
 				object aq_ = FHIRHelpers_4_3_000.ToValue(ap_);
 				CqlInterval<CqlDateTime> ar_ = QICoreCommon_2_0_000.toInterval(aq_);
-				bool? as_ = context.Operators.IntervalIncludesInterval<CqlDateTime>(ao_, ar_, null);
+				bool? as_ = context.Operators.IntervalIncludesInterval<CqlDateTime>(ao_, ar_, default);
 				object au_ = FHIRHelpers_4_3_000.ToValue(ap_);
 				CqlInterval<CqlDateTime> av_ = QICoreCommon_2_0_000.toInterval(au_);
 				DataType aw_ = tuple_fufpmqdratbglhghdwfuubanf?.HeartRate?.Effective;
 				object ax_ = FHIRHelpers_4_3_000.ToValue(aw_);
 				CqlInterval<CqlDateTime> ay_ = QICoreCommon_2_0_000.toInterval(ax_);
-				bool? az_ = context.Operators.Before(av_, ay_, null);
+				bool? az_ = context.Operators.Before(av_, ay_, default);
 				bool? ba_ = context.Operators.And(as_, az_);
 
 				return ba_;
-=======
-			Quantity y_ = context.Operators.Convert<Quantity>(x_);
-			CqlQuantity z_ = FHIRHelpers_4_3_000.ToQuantity(y_);
-			CqlQuantity aa_ = context.Operators.Quantity(50m, "/min");
-			bool? ab_ = context.Operators.Less(z_, aa_);
-			bool? ac_ = context.Operators.And(w_, ab_);
-			IEnumerable<Observation> ad_ = context.Operators.RetrieveByValueSet<Observation>(default, default);
-			bool? ae_(Observation MostRecentPriorHeartRate)
-			{
-				Period ap_ = tuple_fufpmqdratbglhghdwfuubanf?.ModerateOrSevereLVSDHFOutpatientEncounter?.Period;
-				CqlInterval<CqlDateTime> aq_ = FHIRHelpers_4_3_000.ToInterval(ap_);
-				DataType ar_ = MostRecentPriorHeartRate?.Effective;
-				object as_ = FHIRHelpers_4_3_000.ToValue(ar_);
-				CqlInterval<CqlDateTime> at_ = QICoreCommon_2_0_000.toInterval(as_);
-				bool? au_ = context.Operators.IntervalIncludesInterval<CqlDateTime>(aq_, at_, default);
-				object aw_ = FHIRHelpers_4_3_000.ToValue(ar_);
-				CqlInterval<CqlDateTime> ax_ = QICoreCommon_2_0_000.toInterval(aw_);
-				DataType ay_ = tuple_fufpmqdratbglhghdwfuubanf?.HeartRate?.Effective;
-				object az_ = FHIRHelpers_4_3_000.ToValue(ay_);
-				CqlInterval<CqlDateTime> ba_ = QICoreCommon_2_0_000.toInterval(az_);
-				bool? bb_ = context.Operators.Before(ax_, ba_, default);
-				bool? bc_ = context.Operators.And(au_, bb_);
-
-				return bc_;
->>>>>>> a44c38bd
 			};
 			IEnumerable<Observation> ae_ = context.Operators.Where<Observation>(ac_, ad_);
 			object af_(Observation @this)
