--- conflicted
+++ resolved
@@ -118,19 +118,11 @@
 				CqlInterval<CqlDateTime> l_ = FHIRHelpers_4_3_000.ToInterval(k_);
 				CqlDateTime m_ = context?.Operators.Start(l_);
 				CqlInterval<CqlDateTime> o_ = FHIRHelpers_4_3_000.ToInterval(k_);
-<<<<<<< HEAD
 				CqlDateTime p_ = context?.Operators.Start(o_);
 				CqlQuantity q_ = context?.Operators.Quantity(3m, "days");
 				CqlDateTime r_ = context?.Operators.Add(p_, q_);
 				CqlInterval<CqlDateTime> s_ = context?.Operators.Interval(m_, r_, true, true);
-				bool? t_ = context?.Operators.In<CqlDateTime>(j_, s_, "day");
-=======
-				CqlDateTime p_ = context.Operators.Start(o_);
-				CqlQuantity q_ = context.Operators.Quantity(3m, "days");
-				CqlDateTime r_ = context.Operators.Add(p_, q_);
-				CqlInterval<CqlDateTime> s_ = context.Operators.Interval(m_, r_, true, true);
-				bool? t_ = context.Operators.In<CqlDateTime>(j_, s_, null);
->>>>>>> 54dd61a5
+				bool? t_ = context?.Operators.In<CqlDateTime>(j_, s_, null);
 				CqlInterval<CqlDateTime> v_ = FHIRHelpers_4_3_000.ToInterval(k_);
 				CqlDateTime w_ = context?.Operators.Start(v_);
 				bool? x_ = context?.Operators.Not((bool?)(w_ is null));
@@ -230,23 +222,13 @@
 					CqlDate bz_ = context?.Operators.Subtract(bx_, aa_);
 					CqlInterval<CqlDateTime> cb_ = FHIRHelpers_4_3_000.ToInterval(v_);
 					CqlInterval<CqlDateTime> cc_ = QICoreCommon_2_0_000.ToInterval((cb_ as object));
-<<<<<<< HEAD
 					CqlDateTime cd_ = context?.Operators.Start(cc_);
 					CqlDate ce_ = context?.Operators.DateFrom(cd_);
 					CqlDate cg_ = context?.Operators.Subtract(ce_, ah_);
 					CqlInterval<CqlDate> ch_ = context?.Operators.Interval(bz_, cg_, true, true);
 					bool? ci_ = ch_.highClosed;
 					CqlInterval<CqlDateTime> cj_ = context?.Operators.Interval(al_, bc_, bs_, ci_);
-					bool? ck_ = context?.Operators.Overlaps(u_, cj_, "day");
-=======
-					CqlDateTime cd_ = context.Operators.Start(cc_);
-					CqlDate ce_ = context.Operators.DateFrom(cd_);
-					CqlDate cg_ = context.Operators.Subtract(ce_, ah_);
-					CqlInterval<CqlDate> ch_ = context.Operators.Interval(bz_, cg_, true, true);
-					bool? ci_ = ch_?.highClosed;
-					CqlInterval<CqlDateTime> cj_ = context.Operators.Interval(al_, bc_, bs_, ci_);
-					bool? ck_ = context.Operators.Overlaps(u_, cj_, null);
->>>>>>> 54dd61a5
+					bool? ck_ = context?.Operators.Overlaps(u_, cj_, null);
 
 					return ck_;
 				};
