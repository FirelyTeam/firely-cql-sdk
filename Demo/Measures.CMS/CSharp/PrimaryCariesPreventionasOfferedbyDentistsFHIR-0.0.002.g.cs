--- conflicted
+++ resolved
@@ -167,11 +167,7 @@
 			CqlInterval<CqlDateTime> f_ = this.Measurement_Period();
 			Period g_ = ValidEncounter.Period;
 			CqlInterval<CqlDateTime> h_ = FHIRHelpers_4_3_000.ToInterval(g_);
-<<<<<<< HEAD
-			bool? i_ = context?.Operators.IntervalIncludesInterval<CqlDateTime>(f_, h_, "day");
-=======
-			bool? i_ = context.Operators.IntervalIncludesInterval<CqlDateTime>(f_, h_, null);
->>>>>>> 54dd61a5
+			bool? i_ = context?.Operators.IntervalIncludesInterval<CqlDateTime>(f_, h_, null);
 
 			return i_;
 		};
@@ -191,19 +187,11 @@
 		string c_ = b_.Value;
 		CqlDate d_ = context?.Operators.ConvertStringToDate(c_);
 		CqlInterval<CqlDateTime> e_ = this.Measurement_Period();
-<<<<<<< HEAD
 		CqlDateTime f_ = context?.Operators.Start(e_);
 		CqlDate g_ = context?.Operators.DateFrom(f_);
-		int? h_ = context?.Operators.CalculateAgeAt(d_, g_, "year");
+		int? h_ = context?.Operators.CalculateAgeAt(d_, g_, null);
 		CqlInterval<int?> i_ = context?.Operators.Interval(1, 20, true, true);
 		bool? j_ = context?.Operators.In<int?>(h_, i_, null);
-=======
-		CqlDateTime f_ = context.Operators.Start(e_);
-		CqlDate g_ = context.Operators.DateFrom(f_);
-		int? h_ = context.Operators.CalculateAgeAt(d_, g_, null);
-		CqlInterval<int?> i_ = context.Operators.Interval(1, 20, true, true);
-		bool? j_ = context.Operators.In<int?>(h_, i_, null);
->>>>>>> 54dd61a5
 		IEnumerable<Encounter> k_ = this.Qualifying_Encounters();
 		bool? l_ = context?.Operators.Exists<Encounter>(k_);
 		bool? m_ = context?.Operators.And(j_, l_);
@@ -249,11 +237,7 @@
 			CqlInterval<CqlDateTime> l_ = QICoreCommon_2_0_000.toInterval(k_);
 			CqlDateTime m_ = context?.Operators.End(l_);
 			CqlInterval<CqlDateTime> n_ = this.Measurement_Period();
-<<<<<<< HEAD
-			bool? o_ = context?.Operators.In<CqlDateTime>(m_, n_, "day");
-=======
-			bool? o_ = context.Operators.In<CqlDateTime>(m_, n_, null);
->>>>>>> 54dd61a5
+			bool? o_ = context?.Operators.In<CqlDateTime>(m_, n_, null);
 
 			return o_;
 		};
@@ -286,19 +270,11 @@
 		string c_ = b_.Value;
 		CqlDate d_ = context?.Operators.ConvertStringToDate(c_);
 		CqlInterval<CqlDateTime> e_ = this.Measurement_Period();
-<<<<<<< HEAD
 		CqlDateTime f_ = context?.Operators.Start(e_);
 		CqlDate g_ = context?.Operators.DateFrom(f_);
-		int? h_ = context?.Operators.CalculateAgeAt(d_, g_, "year");
+		int? h_ = context?.Operators.CalculateAgeAt(d_, g_, null);
 		CqlInterval<int?> i_ = context?.Operators.Interval(1, 5, true, true);
 		bool? j_ = context?.Operators.In<int?>(h_, i_, null);
-=======
-		CqlDateTime f_ = context.Operators.Start(e_);
-		CqlDate g_ = context.Operators.DateFrom(f_);
-		int? h_ = context.Operators.CalculateAgeAt(d_, g_, null);
-		CqlInterval<int?> i_ = context.Operators.Interval(1, 5, true, true);
-		bool? j_ = context.Operators.In<int?>(h_, i_, null);
->>>>>>> 54dd61a5
 
 		return j_;
 	}
@@ -314,19 +290,11 @@
 		string c_ = b_.Value;
 		CqlDate d_ = context?.Operators.ConvertStringToDate(c_);
 		CqlInterval<CqlDateTime> e_ = this.Measurement_Period();
-<<<<<<< HEAD
 		CqlDateTime f_ = context?.Operators.Start(e_);
 		CqlDate g_ = context?.Operators.DateFrom(f_);
-		int? h_ = context?.Operators.CalculateAgeAt(d_, g_, "year");
+		int? h_ = context?.Operators.CalculateAgeAt(d_, g_, null);
 		CqlInterval<int?> i_ = context?.Operators.Interval(6, 12, true, true);
 		bool? j_ = context?.Operators.In<int?>(h_, i_, null);
-=======
-		CqlDateTime f_ = context.Operators.Start(e_);
-		CqlDate g_ = context.Operators.DateFrom(f_);
-		int? h_ = context.Operators.CalculateAgeAt(d_, g_, null);
-		CqlInterval<int?> i_ = context.Operators.Interval(6, 12, true, true);
-		bool? j_ = context.Operators.In<int?>(h_, i_, null);
->>>>>>> 54dd61a5
 
 		return j_;
 	}
@@ -342,19 +310,11 @@
 		string c_ = b_.Value;
 		CqlDate d_ = context?.Operators.ConvertStringToDate(c_);
 		CqlInterval<CqlDateTime> e_ = this.Measurement_Period();
-<<<<<<< HEAD
 		CqlDateTime f_ = context?.Operators.Start(e_);
 		CqlDate g_ = context?.Operators.DateFrom(f_);
-		int? h_ = context?.Operators.CalculateAgeAt(d_, g_, "year");
+		int? h_ = context?.Operators.CalculateAgeAt(d_, g_, null);
 		CqlInterval<int?> i_ = context?.Operators.Interval(13, 20, true, true);
 		bool? j_ = context?.Operators.In<int?>(h_, i_, null);
-=======
-		CqlDateTime f_ = context.Operators.Start(e_);
-		CqlDate g_ = context.Operators.DateFrom(f_);
-		int? h_ = context.Operators.CalculateAgeAt(d_, g_, null);
-		CqlInterval<int?> i_ = context.Operators.Interval(13, 20, true, true);
-		bool? j_ = context.Operators.In<int?>(h_, i_, null);
->>>>>>> 54dd61a5
 
 		return j_;
 	}
