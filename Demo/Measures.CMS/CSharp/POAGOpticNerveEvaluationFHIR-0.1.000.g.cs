﻿using System;
using System.Linq;
using System.Collections.Generic;
using Hl7.Cql.Runtime;
using Hl7.Cql.Primitives;
using Hl7.Cql.Abstractions;
using Hl7.Cql.ValueSets;
using Hl7.Cql.Iso8601;
using System.Reflection;
using Hl7.Fhir.Model;
using Range = Hl7.Fhir.Model.Range;
using Task = Hl7.Fhir.Model.Task;
[System.CodeDom.Compiler.GeneratedCode(".NET Code Generation", "2.0.2.0")]
[CqlLibrary("POAGOpticNerveEvaluationFHIR", "0.1.000")]
public class POAGOpticNerveEvaluationFHIR_0_1_000
{


    internal CqlContext context;

    #region Cached values

    internal Lazy<CqlValueSet> __Care_Services_in_Long_Term_Residential_Facility;
    internal Lazy<CqlValueSet> __Cup_to_Disc_Ratio;
    internal Lazy<CqlValueSet> __Face_to_Face_Interaction;
    internal Lazy<CqlValueSet> __Medical_Reason;
    internal Lazy<CqlValueSet> __Nursing_Facility_Visit;
    internal Lazy<CqlValueSet> __Office_Visit;
    internal Lazy<CqlValueSet> __Ophthalmological_Services;
    internal Lazy<CqlValueSet> __Optic_Disc_Exam_for_Structural_Abnormalities;
    internal Lazy<CqlValueSet> __Outpatient_Consultation;
    internal Lazy<CqlValueSet> __Primary_Open_Angle_Glaucoma;
    internal Lazy<CqlCode> __virtual;
    internal Lazy<CqlCode> __AMB;
    internal Lazy<CqlCode[]> __ActCode;
    internal Lazy<CqlInterval<CqlDateTime>> __Measurement_Period;
    internal Lazy<Patient> __Patient;
    internal Lazy<(IEnumerable<CqlCode> codes, string display)?> __SDE_Ethnicity;
    internal Lazy<IEnumerable<(CqlConcept code, CqlInterval<CqlDateTime> period)?>> __SDE_Payer;
    internal Lazy<(IEnumerable<CqlCode> codes, string display)?> __SDE_Race;
    internal Lazy<CqlCode> __SDE_Sex;
    internal Lazy<IEnumerable<Encounter>> __Qualifying_Encounter_During_Measurement_Period;
    internal Lazy<IEnumerable<Encounter>> __Primary_Open_Angle_Glaucoma_Encounter;
    internal Lazy<bool?> __Initial_Population;
    internal Lazy<bool?> __Denominator;
    internal Lazy<IEnumerable<Observation>> __Medical_Reason_for_Not_Performing_Cup_to_Disc_Ratio;
    internal Lazy<IEnumerable<Observation>> __Medical_Reason_for_Not_Performing_Optic_Disc_Exam;
    internal Lazy<bool?> __Denominator_Exceptions;
    internal Lazy<IEnumerable<Observation>> __Cup_to_Disc_Ratio_Performed_with_Result;
    internal Lazy<IEnumerable<Observation>> __Optic_Disc_Exam_Performed_with_Result;
    internal Lazy<bool?> __Numerator;

    #endregion
    public POAGOpticNerveEvaluationFHIR_0_1_000(CqlContext context)
    {
        this.context = context ?? throw new ArgumentNullException("context");

        FHIRHelpers_4_3_000 = new FHIRHelpers_4_3_000(context);
        SupplementalDataElements_3_4_000 = new SupplementalDataElements_3_4_000(context);
        QICoreCommon_2_0_000 = new QICoreCommon_2_0_000(context);

        __Care_Services_in_Long_Term_Residential_Facility = new Lazy<CqlValueSet>(this.Care_Services_in_Long_Term_Residential_Facility_Value);
        __Cup_to_Disc_Ratio = new Lazy<CqlValueSet>(this.Cup_to_Disc_Ratio_Value);
        __Face_to_Face_Interaction = new Lazy<CqlValueSet>(this.Face_to_Face_Interaction_Value);
        __Medical_Reason = new Lazy<CqlValueSet>(this.Medical_Reason_Value);
        __Nursing_Facility_Visit = new Lazy<CqlValueSet>(this.Nursing_Facility_Visit_Value);
        __Office_Visit = new Lazy<CqlValueSet>(this.Office_Visit_Value);
        __Ophthalmological_Services = new Lazy<CqlValueSet>(this.Ophthalmological_Services_Value);
        __Optic_Disc_Exam_for_Structural_Abnormalities = new Lazy<CqlValueSet>(this.Optic_Disc_Exam_for_Structural_Abnormalities_Value);
        __Outpatient_Consultation = new Lazy<CqlValueSet>(this.Outpatient_Consultation_Value);
        __Primary_Open_Angle_Glaucoma = new Lazy<CqlValueSet>(this.Primary_Open_Angle_Glaucoma_Value);
        __virtual = new Lazy<CqlCode>(this.@virtual_Value);
        __AMB = new Lazy<CqlCode>(this.AMB_Value);
        __ActCode = new Lazy<CqlCode[]>(this.ActCode_Value);
        __Measurement_Period = new Lazy<CqlInterval<CqlDateTime>>(this.Measurement_Period_Value);
        __Patient = new Lazy<Patient>(this.Patient_Value);
        __SDE_Ethnicity = new Lazy<(IEnumerable<CqlCode> codes, string display)?>(this.SDE_Ethnicity_Value);
        __SDE_Payer = new Lazy<IEnumerable<(CqlConcept code, CqlInterval<CqlDateTime> period)?>>(this.SDE_Payer_Value);
        __SDE_Race = new Lazy<(IEnumerable<CqlCode> codes, string display)?>(this.SDE_Race_Value);
        __SDE_Sex = new Lazy<CqlCode>(this.SDE_Sex_Value);
        __Qualifying_Encounter_During_Measurement_Period = new Lazy<IEnumerable<Encounter>>(this.Qualifying_Encounter_During_Measurement_Period_Value);
        __Primary_Open_Angle_Glaucoma_Encounter = new Lazy<IEnumerable<Encounter>>(this.Primary_Open_Angle_Glaucoma_Encounter_Value);
        __Initial_Population = new Lazy<bool?>(this.Initial_Population_Value);
        __Denominator = new Lazy<bool?>(this.Denominator_Value);
        __Medical_Reason_for_Not_Performing_Cup_to_Disc_Ratio = new Lazy<IEnumerable<Observation>>(this.Medical_Reason_for_Not_Performing_Cup_to_Disc_Ratio_Value);
        __Medical_Reason_for_Not_Performing_Optic_Disc_Exam = new Lazy<IEnumerable<Observation>>(this.Medical_Reason_for_Not_Performing_Optic_Disc_Exam_Value);
        __Denominator_Exceptions = new Lazy<bool?>(this.Denominator_Exceptions_Value);
        __Cup_to_Disc_Ratio_Performed_with_Result = new Lazy<IEnumerable<Observation>>(this.Cup_to_Disc_Ratio_Performed_with_Result_Value);
        __Optic_Disc_Exam_Performed_with_Result = new Lazy<IEnumerable<Observation>>(this.Optic_Disc_Exam_Performed_with_Result_Value);
        __Numerator = new Lazy<bool?>(this.Numerator_Value);
    }
    #region Dependencies

    public FHIRHelpers_4_3_000 FHIRHelpers_4_3_000 { get; }
    public SupplementalDataElements_3_4_000 SupplementalDataElements_3_4_000 { get; }
    public QICoreCommon_2_0_000 QICoreCommon_2_0_000 { get; }

    #endregion

	private CqlValueSet Care_Services_in_Long_Term_Residential_Facility_Value() => 
		new CqlValueSet("http://cts.nlm.nih.gov/fhir/ValueSet/2.16.840.1.113883.3.464.1003.101.12.1014", default);

    [CqlDeclaration("Care Services in Long-Term Residential Facility")]
    [CqlValueSet("http://cts.nlm.nih.gov/fhir/ValueSet/2.16.840.1.113883.3.464.1003.101.12.1014")]
	public CqlValueSet Care_Services_in_Long_Term_Residential_Facility() => 
		__Care_Services_in_Long_Term_Residential_Facility.Value;

	private CqlValueSet Cup_to_Disc_Ratio_Value() => 
		new CqlValueSet("http://cts.nlm.nih.gov/fhir/ValueSet/2.16.840.1.113883.3.526.3.1333", default);

    [CqlDeclaration("Cup to Disc Ratio")]
    [CqlValueSet("http://cts.nlm.nih.gov/fhir/ValueSet/2.16.840.1.113883.3.526.3.1333")]
	public CqlValueSet Cup_to_Disc_Ratio() => 
		__Cup_to_Disc_Ratio.Value;

	private CqlValueSet Face_to_Face_Interaction_Value() => 
		new CqlValueSet("http://cts.nlm.nih.gov/fhir/ValueSet/2.16.840.1.113883.3.464.1003.101.12.1048", default);

    [CqlDeclaration("Face-to-Face Interaction")]
    [CqlValueSet("http://cts.nlm.nih.gov/fhir/ValueSet/2.16.840.1.113883.3.464.1003.101.12.1048")]
	public CqlValueSet Face_to_Face_Interaction() => 
		__Face_to_Face_Interaction.Value;

	private CqlValueSet Medical_Reason_Value() => 
		new CqlValueSet("http://cts.nlm.nih.gov/fhir/ValueSet/2.16.840.1.113883.3.526.3.1007", default);

    [CqlDeclaration("Medical Reason")]
    [CqlValueSet("http://cts.nlm.nih.gov/fhir/ValueSet/2.16.840.1.113883.3.526.3.1007")]
	public CqlValueSet Medical_Reason() => 
		__Medical_Reason.Value;

	private CqlValueSet Nursing_Facility_Visit_Value() => 
		new CqlValueSet("http://cts.nlm.nih.gov/fhir/ValueSet/2.16.840.1.113883.3.464.1003.101.12.1012", default);

    [CqlDeclaration("Nursing Facility Visit")]
    [CqlValueSet("http://cts.nlm.nih.gov/fhir/ValueSet/2.16.840.1.113883.3.464.1003.101.12.1012")]
	public CqlValueSet Nursing_Facility_Visit() => 
		__Nursing_Facility_Visit.Value;

	private CqlValueSet Office_Visit_Value() => 
		new CqlValueSet("http://cts.nlm.nih.gov/fhir/ValueSet/2.16.840.1.113883.3.464.1003.101.12.1001", default);

    [CqlDeclaration("Office Visit")]
    [CqlValueSet("http://cts.nlm.nih.gov/fhir/ValueSet/2.16.840.1.113883.3.464.1003.101.12.1001")]
	public CqlValueSet Office_Visit() => 
		__Office_Visit.Value;

	private CqlValueSet Ophthalmological_Services_Value() => 
		new CqlValueSet("http://cts.nlm.nih.gov/fhir/ValueSet/2.16.840.1.113883.3.526.3.1285", default);

    [CqlDeclaration("Ophthalmological Services")]
    [CqlValueSet("http://cts.nlm.nih.gov/fhir/ValueSet/2.16.840.1.113883.3.526.3.1285")]
	public CqlValueSet Ophthalmological_Services() => 
		__Ophthalmological_Services.Value;

	private CqlValueSet Optic_Disc_Exam_for_Structural_Abnormalities_Value() => 
		new CqlValueSet("http://cts.nlm.nih.gov/fhir/ValueSet/2.16.840.1.113883.3.526.3.1334", default);

    [CqlDeclaration("Optic Disc Exam for Structural Abnormalities")]
    [CqlValueSet("http://cts.nlm.nih.gov/fhir/ValueSet/2.16.840.1.113883.3.526.3.1334")]
	public CqlValueSet Optic_Disc_Exam_for_Structural_Abnormalities() => 
		__Optic_Disc_Exam_for_Structural_Abnormalities.Value;

	private CqlValueSet Outpatient_Consultation_Value() => 
		new CqlValueSet("http://cts.nlm.nih.gov/fhir/ValueSet/2.16.840.1.113883.3.464.1003.101.12.1008", default);

    [CqlDeclaration("Outpatient Consultation")]
    [CqlValueSet("http://cts.nlm.nih.gov/fhir/ValueSet/2.16.840.1.113883.3.464.1003.101.12.1008")]
	public CqlValueSet Outpatient_Consultation() => 
		__Outpatient_Consultation.Value;

	private CqlValueSet Primary_Open_Angle_Glaucoma_Value() => 
		new CqlValueSet("http://cts.nlm.nih.gov/fhir/ValueSet/2.16.840.1.113883.3.526.3.326", default);

    [CqlDeclaration("Primary Open-Angle Glaucoma")]
    [CqlValueSet("http://cts.nlm.nih.gov/fhir/ValueSet/2.16.840.1.113883.3.526.3.326")]
	public CqlValueSet Primary_Open_Angle_Glaucoma() => 
		__Primary_Open_Angle_Glaucoma.Value;

	private CqlCode @virtual_Value() => 
		new CqlCode("VR", "http://terminology.hl7.org/CodeSystem/v3-ActCode", default, default);

    [CqlDeclaration("virtual")]
	public CqlCode @virtual() => 
		__virtual.Value;

	private CqlCode AMB_Value() => 
		new CqlCode("AMB", "http://terminology.hl7.org/CodeSystem/v3-ActCode", default, default);

    [CqlDeclaration("AMB")]
	public CqlCode AMB() => 
		__AMB.Value;

	private CqlCode[] ActCode_Value()
	{
		CqlCode[] a_ = [
			new CqlCode("VR", "http://terminology.hl7.org/CodeSystem/v3-ActCode", default, default),
			new CqlCode("AMB", "http://terminology.hl7.org/CodeSystem/v3-ActCode", default, default),
		];

		return a_;
	}

    [CqlDeclaration("ActCode")]
	public CqlCode[] ActCode() => 
		__ActCode.Value;

	private CqlInterval<CqlDateTime> Measurement_Period_Value()
	{
		CqlDateTime a_ = context.Operators.DateTime(2025, 1, 1, 0, 0, 0, 0, default);
		CqlDateTime b_ = context.Operators.DateTime(2026, 1, 1, 0, 0, 0, 0, default);
		CqlInterval<CqlDateTime> c_ = context.Operators.Interval(a_, b_, true, false);
		object d_ = context.ResolveParameter("POAGOpticNerveEvaluationFHIR-0.1.000", "Measurement Period", c_);

		return (CqlInterval<CqlDateTime>)d_;
	}

    [CqlDeclaration("Measurement Period")]
	public CqlInterval<CqlDateTime> Measurement_Period() => 
		__Measurement_Period.Value;

	private Patient Patient_Value()
	{
		IEnumerable<Patient> a_ = context.Operators.RetrieveByValueSet<Patient>(default, default);
		Patient b_ = context.Operators.SingletonFrom<Patient>(a_);

		return b_;
	}

    [CqlDeclaration("Patient")]
	public Patient Patient() => 
		__Patient.Value;

	private (IEnumerable<CqlCode> codes, string display)? SDE_Ethnicity_Value()
	{
		(IEnumerable<CqlCode> codes, string display)? a_ = SupplementalDataElements_3_4_000.SDE_Ethnicity();

		return a_;
	}

    [CqlDeclaration("SDE Ethnicity")]
	public (IEnumerable<CqlCode> codes, string display)? SDE_Ethnicity() => 
		__SDE_Ethnicity.Value;

	private IEnumerable<(CqlConcept code, CqlInterval<CqlDateTime> period)?> SDE_Payer_Value()
	{
		IEnumerable<(CqlConcept code, CqlInterval<CqlDateTime> period)?> a_ = SupplementalDataElements_3_4_000.SDE_Payer();

		return a_;
	}

    [CqlDeclaration("SDE Payer")]
	public IEnumerable<(CqlConcept code, CqlInterval<CqlDateTime> period)?> SDE_Payer() => 
		__SDE_Payer.Value;

	private (IEnumerable<CqlCode> codes, string display)? SDE_Race_Value()
	{
		(IEnumerable<CqlCode> codes, string display)? a_ = SupplementalDataElements_3_4_000.SDE_Race();

		return a_;
	}

    [CqlDeclaration("SDE Race")]
	public (IEnumerable<CqlCode> codes, string display)? SDE_Race() => 
		__SDE_Race.Value;

	private CqlCode SDE_Sex_Value()
	{
		CqlCode a_ = SupplementalDataElements_3_4_000.SDE_Sex();

		return a_;
	}

    [CqlDeclaration("SDE Sex")]
	public CqlCode SDE_Sex() => 
		__SDE_Sex.Value;

	private IEnumerable<Encounter> Qualifying_Encounter_During_Measurement_Period_Value()
	{
		CqlValueSet a_ = this.Office_Visit();
		IEnumerable<Encounter> b_ = context.Operators.RetrieveByValueSet<Encounter>(a_, default);
		CqlValueSet c_ = this.Ophthalmological_Services();
		IEnumerable<Encounter> d_ = context.Operators.RetrieveByValueSet<Encounter>(c_, default);
		IEnumerable<Encounter> e_ = context.Operators.Union<Encounter>(b_, d_);
		CqlValueSet f_ = this.Outpatient_Consultation();
		IEnumerable<Encounter> g_ = context.Operators.RetrieveByValueSet<Encounter>(f_, default);
		CqlValueSet h_ = this.Nursing_Facility_Visit();
		IEnumerable<Encounter> i_ = context.Operators.RetrieveByValueSet<Encounter>(h_, default);
		IEnumerable<Encounter> j_ = context.Operators.Union<Encounter>(g_, i_);
		IEnumerable<Encounter> k_ = context.Operators.Union<Encounter>(e_, j_);
		CqlValueSet l_ = this.Care_Services_in_Long_Term_Residential_Facility();
		IEnumerable<Encounter> m_ = context.Operators.RetrieveByValueSet<Encounter>(l_, default);
		IEnumerable<Encounter> n_ = context.Operators.Union<Encounter>(k_, m_);
		bool? o_(Encounter QualifyingEncounter)
		{
			CqlInterval<CqlDateTime> q_ = this.Measurement_Period();
			Period r_ = QualifyingEncounter?.Period;
			CqlInterval<CqlDateTime> s_ = FHIRHelpers_4_3_000.ToInterval(r_);
			bool? t_ = context.Operators.IntervalIncludesInterval<CqlDateTime>(q_, s_, default);
			Code<Encounter.EncounterStatus> u_ = QualifyingEncounter?.StatusElement;
			Encounter.EncounterStatus? v_ = u_?.Value;
			Code<Encounter.EncounterStatus> w_ = context.Operators.Convert<Code<Encounter.EncounterStatus>>(v_);
			bool? x_ = context.Operators.Equal(w_, "finished");
			bool? y_ = context.Operators.And(t_, x_);
			Coding z_ = QualifyingEncounter?.Class;
			CqlCode aa_ = FHIRHelpers_4_3_000.ToCode(z_);
			CqlCode ab_ = this.@virtual();
			bool? ac_ = context.Operators.Equivalent(aa_, ab_);
			bool? ad_ = context.Operators.Not(ac_);
			bool? ae_ = context.Operators.And(y_, ad_);

			return ae_;
		};
		IEnumerable<Encounter> p_ = context.Operators.Where<Encounter>(n_, o_);

		return p_;
	}

    [CqlDeclaration("Qualifying Encounter During Measurement Period")]
	public IEnumerable<Encounter> Qualifying_Encounter_During_Measurement_Period() => 
		__Qualifying_Encounter_During_Measurement_Period.Value;

	private IEnumerable<Encounter> Primary_Open_Angle_Glaucoma_Encounter_Value()
	{
		IEnumerable<Encounter> a_ = this.Qualifying_Encounter_During_Measurement_Period();
		IEnumerable<Encounter> b_(Encounter ValidQualifyingEncounter)
		{
			CqlValueSet d_ = this.Primary_Open_Angle_Glaucoma();
			IEnumerable<Condition> e_ = context.Operators.RetrieveByValueSet<Condition>(d_, default);
			bool? f_(Condition PrimaryOpenAngleGlaucoma)
			{
				CqlInterval<CqlDateTime> j_ = QICoreCommon_2_0_000.prevalenceInterval(PrimaryOpenAngleGlaucoma);
				Period k_ = ValidQualifyingEncounter?.Period;
				CqlInterval<CqlDateTime> l_ = FHIRHelpers_4_3_000.ToInterval(k_);
				bool? m_ = context.Operators.Overlaps(j_, l_, default);
				bool? n_ = QICoreCommon_2_0_000.isActive(PrimaryOpenAngleGlaucoma);
				bool? o_ = context.Operators.And(m_, n_);
				CodeableConcept p_ = PrimaryOpenAngleGlaucoma?.VerificationStatus;
				CqlConcept q_ = FHIRHelpers_4_3_000.ToConcept(p_);
				CqlCode r_ = QICoreCommon_2_0_000.unconfirmed();
				CqlConcept s_ = context.Operators.ConvertCodeToConcept(r_);
				bool? t_ = context.Operators.Equivalent(q_, s_);
				CqlConcept v_ = FHIRHelpers_4_3_000.ToConcept(p_);
				CqlCode w_ = QICoreCommon_2_0_000.refuted();
				CqlConcept x_ = context.Operators.ConvertCodeToConcept(w_);
				bool? y_ = context.Operators.Equivalent(v_, x_);
				bool? z_ = context.Operators.Or(t_, y_);
				CqlConcept ab_ = FHIRHelpers_4_3_000.ToConcept(p_);
				CqlCode ac_ = QICoreCommon_2_0_000.entered_in_error();
				CqlConcept ad_ = context.Operators.ConvertCodeToConcept(ac_);
				bool? ae_ = context.Operators.Equivalent(ab_, ad_);
				bool? af_ = context.Operators.Or(z_, ae_);
				bool? ag_ = context.Operators.Not(af_);
				bool? ah_ = context.Operators.And(o_, ag_);

				return ah_;
			};
			IEnumerable<Condition> g_ = context.Operators.Where<Condition>(e_, f_);
			Encounter h_(Condition PrimaryOpenAngleGlaucoma) => 
				ValidQualifyingEncounter;
			IEnumerable<Encounter> i_ = context.Operators.Select<Condition, Encounter>(g_, h_);

			return i_;
		};
		IEnumerable<Encounter> c_ = context.Operators.SelectMany<Encounter, Encounter>(a_, b_);

		return c_;
	}

    [CqlDeclaration("Primary Open Angle Glaucoma Encounter")]
	public IEnumerable<Encounter> Primary_Open_Angle_Glaucoma_Encounter() => 
		__Primary_Open_Angle_Glaucoma_Encounter.Value;

	private bool? Initial_Population_Value()
	{
		Patient a_ = this.Patient();
		Date b_ = a_?.BirthDateElement;
		string c_ = b_?.Value;
		CqlDate d_ = context.Operators.ConvertStringToDate(c_);
		CqlInterval<CqlDateTime> e_ = this.Measurement_Period();
		CqlDateTime f_ = context.Operators.Start(e_);
		CqlDate g_ = context.Operators.DateFrom(f_);
		int? h_ = context.Operators.CalculateAgeAt(d_, g_, "year");
		bool? i_ = context.Operators.GreaterOrEqual(h_, 18);
		IEnumerable<Encounter> j_ = this.Primary_Open_Angle_Glaucoma_Encounter();
		bool? k_ = context.Operators.Exists<Encounter>(j_);
		bool? l_ = context.Operators.And(i_, k_);

		return l_;
	}

    [CqlDeclaration("Initial Population")]
	public bool? Initial_Population() => 
		__Initial_Population.Value;

	private bool? Denominator_Value()
	{
		bool? a_ = this.Initial_Population();

		return a_;
	}

    [CqlDeclaration("Denominator")]
	public bool? Denominator() => 
		__Denominator.Value;

	private IEnumerable<Observation> Medical_Reason_for_Not_Performing_Cup_to_Disc_Ratio_Value()
	{
		CqlValueSet a_ = this.Cup_to_Disc_Ratio();
		IEnumerable<Observation> b_ = context.Operators.RetrieveByValueSet<Observation>(a_, default);
		IEnumerable<Observation> d_ = context.Operators.RetrieveByValueSet<Observation>(a_, default);
		IEnumerable<Observation> e_ = context.Operators.Union<Observation>(b_, d_);
		IEnumerable<Observation> f_(Observation CupToDiscExamNotPerformed)
		{
			IEnumerable<Encounter> j_ = this.Primary_Open_Angle_Glaucoma_Encounter();
			bool? k_(Encounter EncounterWithPOAG)
			{
				Instant o_ = CupToDiscExamNotPerformed?.IssuedElement;
				DateTimeOffset? p_ = o_?.Value;
				CqlDateTime q_ = context.Operators.Convert<CqlDateTime>(p_);
				Period r_ = EncounterWithPOAG?.Period;
				CqlInterval<CqlDateTime> s_ = FHIRHelpers_4_3_000.ToInterval(r_);
				bool? t_ = context.Operators.In<CqlDateTime>(q_, s_, default);

				return t_;
			};
			IEnumerable<Encounter> l_ = context.Operators.Where<Encounter>(j_, k_);
			Observation m_(Encounter EncounterWithPOAG) => 
				CupToDiscExamNotPerformed;
			IEnumerable<Observation> n_ = context.Operators.Select<Encounter, Observation>(l_, m_);

			return n_;
		};
		IEnumerable<Observation> g_ = context.Operators.SelectMany<Observation, Observation>(e_, f_);
		bool? h_(Observation CupToDiscExamNotPerformed)
		{
			bool? u_(Extension @this)
			{
				string ac_ = @this?.Url;
				FhirString ad_ = context.Operators.Convert<FhirString>(ac_);
				string ae_ = FHIRHelpers_4_3_000.ToString(ad_);
				bool? af_ = context.Operators.Equal(ae_, "http://hl7.org/fhir/us/qicore/StructureDefinition/qicore-notDoneReason");

				return af_;
			};
			IEnumerable<Extension> v_ = context.Operators.Where<Extension>((IEnumerable<Extension>)((CupToDiscExamNotPerformed is DomainResource)
					? ((CupToDiscExamNotPerformed as DomainResource).Extension)
<<<<<<< HEAD
					: null), u_);
			object w_(Extension @this)
=======
					: default), u_);
			DataType w_(Extension @this)
>>>>>>> a44c38bd
			{
				DataType ag_ = @this?.Value;

				return ag_;
			};
			IEnumerable<object> x_ = context.Operators.Select<Extension, object>(v_, w_);
			object y_ = context.Operators.SingletonFrom<object>(x_);
			CqlConcept z_ = FHIRHelpers_4_3_000.ToConcept((y_ as CodeableConcept));
			CqlValueSet aa_ = this.Medical_Reason();
			bool? ab_ = context.Operators.ConceptInValueSet(z_, aa_);

			return ab_;
		};
		IEnumerable<Observation> i_ = context.Operators.Where<Observation>(g_, h_);

		return i_;
	}

    [CqlDeclaration("Medical Reason for Not Performing Cup to Disc Ratio")]
	public IEnumerable<Observation> Medical_Reason_for_Not_Performing_Cup_to_Disc_Ratio() => 
		__Medical_Reason_for_Not_Performing_Cup_to_Disc_Ratio.Value;

	private IEnumerable<Observation> Medical_Reason_for_Not_Performing_Optic_Disc_Exam_Value()
	{
		CqlValueSet a_ = this.Optic_Disc_Exam_for_Structural_Abnormalities();
		IEnumerable<Observation> b_ = context.Operators.RetrieveByValueSet<Observation>(a_, default);
		IEnumerable<Observation> d_ = context.Operators.RetrieveByValueSet<Observation>(a_, default);
		IEnumerable<Observation> e_ = context.Operators.Union<Observation>(b_, d_);
		IEnumerable<Observation> f_(Observation OpticDiscExamNotPerformed)
		{
			IEnumerable<Encounter> j_ = this.Primary_Open_Angle_Glaucoma_Encounter();
			bool? k_(Encounter EncounterWithPOAG)
			{
				Instant o_ = OpticDiscExamNotPerformed?.IssuedElement;
				DateTimeOffset? p_ = o_?.Value;
				CqlDateTime q_ = context.Operators.Convert<CqlDateTime>(p_);
				Period r_ = EncounterWithPOAG?.Period;
				CqlInterval<CqlDateTime> s_ = FHIRHelpers_4_3_000.ToInterval(r_);
				bool? t_ = context.Operators.In<CqlDateTime>(q_, s_, default);

				return t_;
			};
			IEnumerable<Encounter> l_ = context.Operators.Where<Encounter>(j_, k_);
			Observation m_(Encounter EncounterWithPOAG) => 
				OpticDiscExamNotPerformed;
			IEnumerable<Observation> n_ = context.Operators.Select<Encounter, Observation>(l_, m_);

			return n_;
		};
		IEnumerable<Observation> g_ = context.Operators.SelectMany<Observation, Observation>(e_, f_);
		bool? h_(Observation OpticDiscExamNotPerformed)
		{
			bool? u_(Extension @this)
			{
				string ac_ = @this?.Url;
				FhirString ad_ = context.Operators.Convert<FhirString>(ac_);
				string ae_ = FHIRHelpers_4_3_000.ToString(ad_);
				bool? af_ = context.Operators.Equal(ae_, "http://hl7.org/fhir/us/qicore/StructureDefinition/qicore-notDoneReason");

				return af_;
			};
			IEnumerable<Extension> v_ = context.Operators.Where<Extension>((IEnumerable<Extension>)((OpticDiscExamNotPerformed is DomainResource)
					? ((OpticDiscExamNotPerformed as DomainResource).Extension)
<<<<<<< HEAD
					: null), u_);
			object w_(Extension @this)
=======
					: default), u_);
			DataType w_(Extension @this)
>>>>>>> a44c38bd
			{
				DataType ag_ = @this?.Value;

				return ag_;
			};
			IEnumerable<object> x_ = context.Operators.Select<Extension, object>(v_, w_);
			object y_ = context.Operators.SingletonFrom<object>(x_);
			CqlConcept z_ = FHIRHelpers_4_3_000.ToConcept((y_ as CodeableConcept));
			CqlValueSet aa_ = this.Medical_Reason();
			bool? ab_ = context.Operators.ConceptInValueSet(z_, aa_);

			return ab_;
		};
		IEnumerable<Observation> i_ = context.Operators.Where<Observation>(g_, h_);

		return i_;
	}

    [CqlDeclaration("Medical Reason for Not Performing Optic Disc Exam")]
	public IEnumerable<Observation> Medical_Reason_for_Not_Performing_Optic_Disc_Exam() => 
		__Medical_Reason_for_Not_Performing_Optic_Disc_Exam.Value;

	private bool? Denominator_Exceptions_Value()
	{
		IEnumerable<Observation> a_ = this.Medical_Reason_for_Not_Performing_Cup_to_Disc_Ratio();
		bool? b_ = context.Operators.Exists<Observation>(a_);
		IEnumerable<Observation> c_ = this.Medical_Reason_for_Not_Performing_Optic_Disc_Exam();
		bool? d_ = context.Operators.Exists<Observation>(c_);
		bool? e_ = context.Operators.Or(b_, d_);

		return e_;
	}

    [CqlDeclaration("Denominator Exceptions")]
	public bool? Denominator_Exceptions() => 
		__Denominator_Exceptions.Value;

	private IEnumerable<Observation> Cup_to_Disc_Ratio_Performed_with_Result_Value()
	{
		CqlValueSet a_ = this.Cup_to_Disc_Ratio();
		IEnumerable<Observation> b_ = context.Operators.RetrieveByValueSet<Observation>(a_, default);
		IEnumerable<Observation> c_(Observation CupToDiscExamPerformed)
		{
			IEnumerable<Encounter> g_ = this.Primary_Open_Angle_Glaucoma_Encounter();
			bool? h_(Encounter EncounterWithPOAG)
			{
				Period l_ = EncounterWithPOAG?.Period;
				CqlInterval<CqlDateTime> m_ = FHIRHelpers_4_3_000.ToInterval(l_);
				DataType n_ = CupToDiscExamPerformed?.Effective;
				object o_ = FHIRHelpers_4_3_000.ToValue(n_);
				CqlInterval<CqlDateTime> p_ = QICoreCommon_2_0_000.toInterval(o_);
				bool? q_ = context.Operators.IntervalIncludesInterval<CqlDateTime>(m_, p_, default);

				return q_;
			};
			IEnumerable<Encounter> i_ = context.Operators.Where<Encounter>(g_, h_);
			Observation j_(Encounter EncounterWithPOAG) => 
				CupToDiscExamPerformed;
			IEnumerable<Observation> k_ = context.Operators.Select<Encounter, Observation>(i_, j_);

			return k_;
		};
		IEnumerable<Observation> d_ = context.Operators.SelectMany<Observation, Observation>(b_, c_);
		bool? e_(Observation CupToDiscExamPerformed)
		{
			DataType r_ = CupToDiscExamPerformed?.Value;
			object s_ = FHIRHelpers_4_3_000.ToValue(r_);
			bool? t_ = context.Operators.Not((bool?)(s_ is null));
			Code<ObservationStatus> u_ = CupToDiscExamPerformed?.StatusElement;
			ObservationStatus? v_ = u_?.Value;
			Code<ObservationStatus> w_ = context.Operators.Convert<Code<ObservationStatus>>(v_);
			string x_ = context.Operators.Convert<string>(w_);
			string[] y_ = [
				"final",
				"amended",
				"corrected",
			];
			bool? z_ = context.Operators.In<string>(x_, (y_ as IEnumerable<string>));
			bool? aa_ = context.Operators.And(t_, z_);

			return aa_;
		};
		IEnumerable<Observation> f_ = context.Operators.Where<Observation>(d_, e_);

		return f_;
	}

    [CqlDeclaration("Cup to Disc Ratio Performed with Result")]
	public IEnumerable<Observation> Cup_to_Disc_Ratio_Performed_with_Result() => 
		__Cup_to_Disc_Ratio_Performed_with_Result.Value;

	private IEnumerable<Observation> Optic_Disc_Exam_Performed_with_Result_Value()
	{
		CqlValueSet a_ = this.Optic_Disc_Exam_for_Structural_Abnormalities();
		IEnumerable<Observation> b_ = context.Operators.RetrieveByValueSet<Observation>(a_, default);
		IEnumerable<Observation> c_(Observation OpticDiscExamPerformed)
		{
			IEnumerable<Encounter> g_ = this.Primary_Open_Angle_Glaucoma_Encounter();
			bool? h_(Encounter EncounterWithPOAG)
			{
				Period l_ = EncounterWithPOAG?.Period;
				CqlInterval<CqlDateTime> m_ = FHIRHelpers_4_3_000.ToInterval(l_);
				DataType n_ = OpticDiscExamPerformed?.Effective;
				object o_ = FHIRHelpers_4_3_000.ToValue(n_);
				CqlInterval<CqlDateTime> p_ = QICoreCommon_2_0_000.toInterval(o_);
				bool? q_ = context.Operators.IntervalIncludesInterval<CqlDateTime>(m_, p_, default);

				return q_;
			};
			IEnumerable<Encounter> i_ = context.Operators.Where<Encounter>(g_, h_);
			Observation j_(Encounter EncounterWithPOAG) => 
				OpticDiscExamPerformed;
			IEnumerable<Observation> k_ = context.Operators.Select<Encounter, Observation>(i_, j_);

			return k_;
		};
		IEnumerable<Observation> d_ = context.Operators.SelectMany<Observation, Observation>(b_, c_);
		bool? e_(Observation OpticDiscExamPerformed)
		{
			DataType r_ = OpticDiscExamPerformed?.Value;
			object s_ = FHIRHelpers_4_3_000.ToValue(r_);
			bool? t_ = context.Operators.Not((bool?)(s_ is null));
			Code<ObservationStatus> u_ = OpticDiscExamPerformed?.StatusElement;
			ObservationStatus? v_ = u_?.Value;
			Code<ObservationStatus> w_ = context.Operators.Convert<Code<ObservationStatus>>(v_);
			string x_ = context.Operators.Convert<string>(w_);
			string[] y_ = [
				"final",
				"amended",
				"corrected",
			];
			bool? z_ = context.Operators.In<string>(x_, (y_ as IEnumerable<string>));
			bool? aa_ = context.Operators.And(t_, z_);

			return aa_;
		};
		IEnumerable<Observation> f_ = context.Operators.Where<Observation>(d_, e_);

		return f_;
	}

    [CqlDeclaration("Optic Disc Exam Performed with Result")]
	public IEnumerable<Observation> Optic_Disc_Exam_Performed_with_Result() => 
		__Optic_Disc_Exam_Performed_with_Result.Value;

	private bool? Numerator_Value()
	{
		IEnumerable<Observation> a_ = this.Cup_to_Disc_Ratio_Performed_with_Result();
		bool? b_ = context.Operators.Exists<Observation>(a_);
		IEnumerable<Observation> c_ = this.Optic_Disc_Exam_Performed_with_Result();
		bool? d_ = context.Operators.Exists<Observation>(c_);
		bool? e_ = context.Operators.And(b_, d_);

		return e_;
	}

    [CqlDeclaration("Numerator")]
	public bool? Numerator() => 
		__Numerator.Value;

}<|MERGE_RESOLUTION|>--- conflicted
+++ resolved
@@ -445,13 +445,8 @@
 			};
 			IEnumerable<Extension> v_ = context.Operators.Where<Extension>((IEnumerable<Extension>)((CupToDiscExamNotPerformed is DomainResource)
 					? ((CupToDiscExamNotPerformed as DomainResource).Extension)
-<<<<<<< HEAD
-					: null), u_);
+					: default), u_);
 			object w_(Extension @this)
-=======
-					: default), u_);
-			DataType w_(Extension @this)
->>>>>>> a44c38bd
 			{
 				DataType ag_ = @this?.Value;
 
@@ -515,13 +510,8 @@
 			};
 			IEnumerable<Extension> v_ = context.Operators.Where<Extension>((IEnumerable<Extension>)((OpticDiscExamNotPerformed is DomainResource)
 					? ((OpticDiscExamNotPerformed as DomainResource).Extension)
-<<<<<<< HEAD
-					: null), u_);
+					: default), u_);
 			object w_(Extension @this)
-=======
-					: default), u_);
-			DataType w_(Extension @this)
->>>>>>> a44c38bd
 			{
 				DataType ag_ = @this?.Value;
 
