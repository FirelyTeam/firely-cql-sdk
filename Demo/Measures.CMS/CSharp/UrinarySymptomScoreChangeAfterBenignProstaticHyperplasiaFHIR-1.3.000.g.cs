--- conflicted
+++ resolved
@@ -1136,7 +1136,6 @@
 					"amended",
 					"corrected",
 				];
-<<<<<<< HEAD
 				bool? u_ = context.Operators.In<string>(s_, (t_ as IEnumerable<string>));
 				bool? v_ = context.Operators.And(p_, u_);
 				DataType w_ = BMIExam?.Effective;
@@ -1148,27 +1147,10 @@
 				object ad_ = FHIRHelpers_4_3_000.ToValue(w_);
 				CqlDateTime ae_ = QICoreCommon_2_0_000.earliest(ad_);
 				CqlDateTime af_ = FollowUpUSSAssessment?.effectiveDatetime;
-				bool? ag_ = context.Operators.SameOrBefore(ae_, af_, null);
+				bool? ag_ = context.Operators.SameOrBefore(ae_, af_, default);
 				bool? ah_ = context.Operators.And(ab_, ag_);
 
 				return ah_;
-=======
-				bool? v_ = context.Operators.In<string>(t_, (u_ as IEnumerable<string>));
-				bool? w_ = context.Operators.And(q_, v_);
-				DataType x_ = BMIExam?.Effective;
-				object y_ = FHIRHelpers_4_3_000.ToValue(x_);
-				CqlDateTime z_ = QICoreCommon_2_0_000.earliest(y_);
-				CqlInterval<CqlDateTime> aa_ = this.Measurement_Period();
-				bool? ab_ = context.Operators.In<CqlDateTime>(z_, aa_, "day");
-				bool? ac_ = context.Operators.And(w_, ab_);
-				object ae_ = FHIRHelpers_4_3_000.ToValue(x_);
-				CqlDateTime af_ = QICoreCommon_2_0_000.earliest(ae_);
-				CqlDateTime ag_ = FollowUpUSSAssessment?.effectiveDatetime;
-				bool? ah_ = context.Operators.SameOrBefore(af_, ag_, default);
-				bool? ai_ = context.Operators.And(ac_, ah_);
-
-				return ai_;
->>>>>>> a44c38bd
 			};
 			IEnumerable<(CqlDateTime effectiveDatetime, int? valueInteger)?> j_ = context.Operators.Where<(CqlDateTime effectiveDatetime, int? valueInteger)?>(((IEnumerable<(CqlDateTime effectiveDatetime, int? valueInteger)?>)h_), i_);
 			Observation k_((CqlDateTime effectiveDatetime, int? valueInteger)? FollowUpUSSAssessment) => 
