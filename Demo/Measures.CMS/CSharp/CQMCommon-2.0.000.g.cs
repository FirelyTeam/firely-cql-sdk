--- conflicted
+++ resolved
@@ -239,20 +239,20 @@
 			{
 				if (X is null)
 				{
-Period g_ = TheEncounter?.Period;
-CqlInterval<CqlDateTime> h_ = FHIRHelpers_4_3_000.Instance.ToInterval(context, g_);
+					Period g_ = TheEncounter?.Period;
+					CqlInterval<CqlDateTime> h_ = FHIRHelpers_4_3_000.Instance.ToInterval(context, g_);
 
 					return h_;
 				}
 				else
 				{
-Period i_ = X?.Period;
-CqlInterval<CqlDateTime> j_ = FHIRHelpers_4_3_000.Instance.ToInterval(context, i_);
-CqlDateTime k_ = context.Operators.Start(j_);
-Period l_ = TheEncounter?.Period;
-CqlInterval<CqlDateTime> m_ = FHIRHelpers_4_3_000.Instance.ToInterval(context, l_);
-CqlDateTime n_ = context.Operators.End(m_);
-CqlInterval<CqlDateTime> o_ = context.Operators.Interval(k_, n_, true, false);
+					Period i_ = X?.Period;
+					CqlInterval<CqlDateTime> j_ = FHIRHelpers_4_3_000.Instance.ToInterval(context, i_);
+					CqlDateTime k_ = context.Operators.Start(j_);
+					Period l_ = TheEncounter?.Period;
+					CqlInterval<CqlDateTime> m_ = FHIRHelpers_4_3_000.Instance.ToInterval(context, l_);
+					CqlDateTime n_ = context.Operators.End(m_);
+					CqlInterval<CqlDateTime> o_ = context.Operators.Interval(k_, n_, true, false);
 
 					return o_;
 				}
@@ -278,20 +278,20 @@
 			{
 				if (X is null)
 				{
-Period g_ = TheEncounter?.Period;
-CqlInterval<CqlDateTime> h_ = FHIRHelpers_4_3_000.Instance.ToInterval(context, g_);
+					Period g_ = TheEncounter?.Period;
+					CqlInterval<CqlDateTime> h_ = FHIRHelpers_4_3_000.Instance.ToInterval(context, g_);
 
 					return h_;
 				}
 				else
 				{
-Period i_ = X?.Period;
-CqlInterval<CqlDateTime> j_ = FHIRHelpers_4_3_000.Instance.ToInterval(context, i_);
-CqlDateTime k_ = context.Operators.Start(j_);
-Period l_ = TheEncounter?.Period;
-CqlInterval<CqlDateTime> m_ = FHIRHelpers_4_3_000.Instance.ToInterval(context, l_);
-CqlDateTime n_ = context.Operators.End(m_);
-CqlInterval<CqlDateTime> o_ = context.Operators.Interval(k_, n_, true, true);
+					Period i_ = X?.Period;
+					CqlInterval<CqlDateTime> j_ = FHIRHelpers_4_3_000.Instance.ToInterval(context, i_);
+					CqlDateTime k_ = context.Operators.Start(j_);
+					Period l_ = TheEncounter?.Period;
+					CqlInterval<CqlDateTime> m_ = FHIRHelpers_4_3_000.Instance.ToInterval(context, l_);
+					CqlDateTime n_ = context.Operators.End(m_);
+					CqlInterval<CqlDateTime> o_ = context.Operators.Interval(k_, n_, true, true);
 
 					return o_;
 				}
@@ -317,19 +317,19 @@
 			{
 				if (EDEncounter is null)
 				{
-List<Encounter.LocationComponent> g_ = TheEncounter?.Location;
+					List<Encounter.LocationComponent> g_ = TheEncounter?.Location;
 
 					return (IEnumerable<Encounter.LocationComponent>)g_;
 				}
 				else
 				{
-List<Encounter.LocationComponent> h_ = EDEncounter?.Location;
-List<Encounter.LocationComponent> i_ = TheEncounter?.Location;
-IEnumerable<Encounter.LocationComponent>[] j_ = [
+					List<Encounter.LocationComponent> h_ = EDEncounter?.Location;
+					List<Encounter.LocationComponent> i_ = TheEncounter?.Location;
+					IEnumerable<Encounter.LocationComponent>[] j_ = [
 						(IEnumerable<Encounter.LocationComponent>)h_,
 						(IEnumerable<Encounter.LocationComponent>)i_,
 					];
-IEnumerable<Encounter.LocationComponent> k_ = context.Operators.Flatten<Encounter.LocationComponent>(j_ as IEnumerable<IEnumerable<Encounter.LocationComponent>>);
+					IEnumerable<Encounter.LocationComponent> k_ = context.Operators.Flatten<Encounter.LocationComponent>(j_ as IEnumerable<IEnumerable<Encounter.LocationComponent>>);
 
 					return k_;
 				}
@@ -355,19 +355,19 @@
 			{
 				if (EDEncounter is null)
 				{
-List<Encounter.LocationComponent> g_ = TheEncounter?.Location;
+					List<Encounter.LocationComponent> g_ = TheEncounter?.Location;
 
 					return (IEnumerable<Encounter.LocationComponent>)g_;
 				}
 				else
 				{
-List<Encounter.LocationComponent> h_ = EDEncounter?.Location;
-List<Encounter.LocationComponent> i_ = TheEncounter?.Location;
-IEnumerable<Encounter.LocationComponent>[] j_ = [
+					List<Encounter.LocationComponent> h_ = EDEncounter?.Location;
+					List<Encounter.LocationComponent> i_ = TheEncounter?.Location;
+					IEnumerable<Encounter.LocationComponent>[] j_ = [
 						(IEnumerable<Encounter.LocationComponent>)h_,
 						(IEnumerable<Encounter.LocationComponent>)i_,
 					];
-IEnumerable<Encounter.LocationComponent> k_ = context.Operators.Flatten<Encounter.LocationComponent>(j_ as IEnumerable<IEnumerable<Encounter.LocationComponent>>);
+					IEnumerable<Encounter.LocationComponent> k_ = context.Operators.Flatten<Encounter.LocationComponent>(j_ as IEnumerable<IEnumerable<Encounter.LocationComponent>>);
 
 					return k_;
 				}
@@ -3127,36 +3127,31 @@
 			};
 			if (b_())
 			{
-DataType f_ = request?.Medication;
-object g_ = FHIRHelpers_4_3_000.Instance.ToValue(context, f_);
+				DataType f_ = request?.Medication;
+				object g_ = FHIRHelpers_4_3_000.Instance.ToValue(context, f_);
 
 				return g_ as CqlConcept;
 			}
 			else
 			{
-<<<<<<< HEAD
-IEnumerable<Medication> h_ = context.Operators.Retrieve<Medication>(new RetrieveParameters(default, default, default, "http://hl7.org/fhir/us/qicore/StructureDefinition/qicore-medication"));
-bool? i_(Medication M)
-=======
 				IEnumerable<Medication> h_ = context.Operators.Retrieve<Medication>(new RetrieveParameters(default, default, default, "http://hl7.org/fhir/us/qicore/StructureDefinition/qicore-medication"));
 				bool? i_				(Medication M)
->>>>>>> 3aa01216
-				{
-Id n_ = M?.IdElement;
-string o_ = n_?.Value;
-DataType p_ = request?.Medication;
-object q_ = FHIRHelpers_4_3_000.Instance.ToValue(context, p_);
-FhirString r_ = (q_ as ResourceReference)?.ReferenceElement;
-string s_ = r_?.Value;
-string t_ = QICoreCommon_2_0_000.Instance.getId(context, s_);
-bool? u_ = context.Operators.Equal(o_, t_);
+				{
+					Id n_ = M?.IdElement;
+					string o_ = n_?.Value;
+					DataType p_ = request?.Medication;
+					object q_ = FHIRHelpers_4_3_000.Instance.ToValue(context, p_);
+					FhirString r_ = (q_ as ResourceReference)?.ReferenceElement;
+					string s_ = r_?.Value;
+					string t_ = QICoreCommon_2_0_000.Instance.getId(context, s_);
+					bool? u_ = context.Operators.Equal(o_, t_);
 
 					return u_;
 				};
-IEnumerable<Medication> j_ = context.Operators.Where<Medication>(h_, i_);
-Medication k_ = context.Operators.SingletonFrom<Medication>(j_);
-CodeableConcept l_ = k_?.Code;
-CqlConcept m_ = FHIRHelpers_4_3_000.Instance.ToConcept(context, l_);
+				IEnumerable<Medication> j_ = context.Operators.Where<Medication>(h_, i_);
+				Medication k_ = context.Operators.SingletonFrom<Medication>(j_);
+				CodeableConcept l_ = k_?.Code;
+				CqlConcept m_ = FHIRHelpers_4_3_000.Instance.ToConcept(context, l_);
 
 				return m_;
 			}
@@ -3179,36 +3174,31 @@
 			};
 			if (b_())
 			{
-DataType f_ = request?.Medication;
-object g_ = FHIRHelpers_4_3_000.Instance.ToValue(context, f_);
+				DataType f_ = request?.Medication;
+				object g_ = FHIRHelpers_4_3_000.Instance.ToValue(context, f_);
 
 				return g_ as CqlConcept;
 			}
 			else
 			{
-<<<<<<< HEAD
-IEnumerable<Medication> h_ = context.Operators.Retrieve<Medication>(new RetrieveParameters(default, default, default, "http://hl7.org/fhir/us/qicore/StructureDefinition/qicore-medication"));
-bool? i_(Medication M)
-=======
 				IEnumerable<Medication> h_ = context.Operators.Retrieve<Medication>(new RetrieveParameters(default, default, default, "http://hl7.org/fhir/us/qicore/StructureDefinition/qicore-medication"));
 				bool? i_				(Medication M)
->>>>>>> 3aa01216
-				{
-Id n_ = M?.IdElement;
-string o_ = n_?.Value;
-DataType p_ = request?.Medication;
-object q_ = FHIRHelpers_4_3_000.Instance.ToValue(context, p_);
-FhirString r_ = (q_ as ResourceReference)?.ReferenceElement;
-string s_ = r_?.Value;
-string t_ = QICoreCommon_2_0_000.Instance.getId(context, s_);
-bool? u_ = context.Operators.Equal(o_, t_);
+				{
+					Id n_ = M?.IdElement;
+					string o_ = n_?.Value;
+					DataType p_ = request?.Medication;
+					object q_ = FHIRHelpers_4_3_000.Instance.ToValue(context, p_);
+					FhirString r_ = (q_ as ResourceReference)?.ReferenceElement;
+					string s_ = r_?.Value;
+					string t_ = QICoreCommon_2_0_000.Instance.getId(context, s_);
+					bool? u_ = context.Operators.Equal(o_, t_);
 
 					return u_;
 				};
-IEnumerable<Medication> j_ = context.Operators.Where<Medication>(h_, i_);
-Medication k_ = context.Operators.SingletonFrom<Medication>(j_);
-CodeableConcept l_ = k_?.Code;
-CqlConcept m_ = FHIRHelpers_4_3_000.Instance.ToConcept(context, l_);
+				IEnumerable<Medication> j_ = context.Operators.Where<Medication>(h_, i_);
+				Medication k_ = context.Operators.SingletonFrom<Medication>(j_);
+				CodeableConcept l_ = k_?.Code;
+				CqlConcept m_ = FHIRHelpers_4_3_000.Instance.ToConcept(context, l_);
 
 				return m_;
 			}
