﻿using System;
using System.Linq;
using System.Collections.Generic;
using Hl7.Cql.Runtime;
using Hl7.Cql.Primitives;
using Hl7.Cql.Abstractions;
using Hl7.Cql.ValueSets;
using Hl7.Cql.Iso8601;
using System.Reflection;
using Hl7.Fhir.Model;
using Range = Hl7.Fhir.Model.Range;
using Task = Hl7.Fhir.Model.Task;
[System.CodeDom.Compiler.GeneratedCode(".NET Code Generation", "2.0.0.0")]
[CqlLibrary("HybridHospitalWideReadmissionFHIR", "0.0.001")]
public class HybridHospitalWideReadmissionFHIR_0_0_001
{


    internal CqlContext context;

    #region Cached values

    internal Lazy<CqlValueSet> __Bicarbonate_lab_test;
    internal Lazy<CqlValueSet> __Creatinine_lab_test;
    internal Lazy<CqlValueSet> __Encounter_Inpatient;
    internal Lazy<CqlValueSet> __Glucose_lab_test;
    internal Lazy<CqlValueSet> __Hematocrit_lab_test;
    internal Lazy<CqlValueSet> __Medicare_Advantage_payer;
    internal Lazy<CqlValueSet> __Medicare_FFS_payer;
    internal Lazy<CqlValueSet> __Oxygen_Saturation_by_Pulse_Oximetry;
    internal Lazy<CqlValueSet> __Potassium_lab_test;
    internal Lazy<CqlValueSet> __Sodium_lab_test;
    internal Lazy<CqlValueSet> __White_blood_cells_count_lab_test;
    internal Lazy<CqlCode> __Oxygen_saturation_in_Arterial_blood;
    internal Lazy<CqlCode> __Oxygen_saturation_in_Arterial_blood_by_Pulse_oximetry;
    internal Lazy<CqlCode> __Systolic_blood_pressure;
    internal Lazy<CqlCode[]> __LOINC;
    internal Lazy<CqlCode[]> __ActCode;
    internal Lazy<CqlCode[]> __Source_of_Payment_Typology;
    internal Lazy<CqlInterval<CqlDateTime>> __Measurement_Period;
    internal Lazy<Patient> __Patient;
    internal Lazy<IEnumerable<Encounter>> __Inpatient_Encounters;
    internal Lazy<IEnumerable<Encounter>> __Initial_Population;
    internal Lazy<IEnumerable<(string EncounterId, CqlQuantity FirstTemperatureResult, CqlDateTime Timing)?>> __Encounter_with_First_Body_Temperature;
    internal Lazy<IEnumerable<(string EncounterId, CqlQuantity FirstHeartRateResult, CqlDateTime Timing)?>> __Encounter_with_First_Heart_Rate;
    internal Lazy<IEnumerable<(string EncounterId, CqlQuantity FirstOxygenSatResult, CqlDateTime Timing)?>> __Encounter_with_First_Oxygen_Saturation;
    internal Lazy<IEnumerable<(string EncounterId, CqlQuantity FirstRespRateResult, CqlDateTime Timing)?>> __Encounter_with_First_Respiratory_Rate;
    internal Lazy<IEnumerable<Observation>> __Blood_Pressure_Reading;
    internal Lazy<IEnumerable<string>> __Encounter_with_First_Systolic_Blood_Pressure;
    internal Lazy<IEnumerable<(string EncounterId, CqlQuantity FirstResult, CqlDateTime Timing)?>> __Encounter_with_First_Bicarbonate_Lab_Test;
    internal Lazy<IEnumerable<(string EncounterId, CqlQuantity FirstResult, CqlDateTime Timing)?>> __Encounter_with_First_Creatinine_Lab_Test;
    internal Lazy<IEnumerable<(string EncounterId, CqlQuantity FirstResult, CqlDateTime Timing)?>> __Encounter_with_First_Glucose_Lab_Test;
    internal Lazy<IEnumerable<(string EncounterId, CqlQuantity FirstResult, CqlDateTime Timing)?>> __Encounter_with_First_Hematocrit_Lab_Test;
    internal Lazy<IEnumerable<(string EncounterId, CqlQuantity FirstResult, CqlDateTime Timing)?>> __Encounter_with_First_Potassium_Lab_Test;
    internal Lazy<IEnumerable<(string EncounterId, CqlQuantity FirstResult, CqlDateTime Timing)?>> __Encounter_with_First_Sodium_Lab_Test;
    internal Lazy<IEnumerable<(string EncounterId, CqlQuantity FirstResult, CqlDateTime Timing)?>> __Encounter_with_First_White_Blood_Cells_Lab_Test;
    internal Lazy<IEnumerable<(string EncounterId, CqlQuantity FirstResult, CqlDateTime Timing)?>> __Encounter_with_First_Weight_Recorded_During_Stay;
    internal Lazy<(IEnumerable<CqlCode> codes, string display)?> __SDE_Ethnicity;
    internal Lazy<IEnumerable<(CqlConcept code, CqlInterval<CqlDateTime> period)?>> __SDE_Payer;
    internal Lazy<(IEnumerable<CqlCode> codes, string display)?> __SDE_Race;
    internal Lazy<CqlCode> __SDE_Sex;

    #endregion
    public HybridHospitalWideReadmissionFHIR_0_0_001(CqlContext context)
    {
        this.context = context ?? throw new ArgumentNullException("context");

        CQMCommon_2_0_000 = new CQMCommon_2_0_000(context);
        FHIRHelpers_4_3_000 = new FHIRHelpers_4_3_000(context);
        SupplementalDataElements_3_4_000 = new SupplementalDataElements_3_4_000(context);
        QICoreCommon_2_0_000 = new QICoreCommon_2_0_000(context);

        __Bicarbonate_lab_test = new Lazy<CqlValueSet>(this.Bicarbonate_lab_test_Value);
        __Creatinine_lab_test = new Lazy<CqlValueSet>(this.Creatinine_lab_test_Value);
        __Encounter_Inpatient = new Lazy<CqlValueSet>(this.Encounter_Inpatient_Value);
        __Glucose_lab_test = new Lazy<CqlValueSet>(this.Glucose_lab_test_Value);
        __Hematocrit_lab_test = new Lazy<CqlValueSet>(this.Hematocrit_lab_test_Value);
        __Medicare_Advantage_payer = new Lazy<CqlValueSet>(this.Medicare_Advantage_payer_Value);
        __Medicare_FFS_payer = new Lazy<CqlValueSet>(this.Medicare_FFS_payer_Value);
        __Oxygen_Saturation_by_Pulse_Oximetry = new Lazy<CqlValueSet>(this.Oxygen_Saturation_by_Pulse_Oximetry_Value);
        __Potassium_lab_test = new Lazy<CqlValueSet>(this.Potassium_lab_test_Value);
        __Sodium_lab_test = new Lazy<CqlValueSet>(this.Sodium_lab_test_Value);
        __White_blood_cells_count_lab_test = new Lazy<CqlValueSet>(this.White_blood_cells_count_lab_test_Value);
        __Oxygen_saturation_in_Arterial_blood = new Lazy<CqlCode>(this.Oxygen_saturation_in_Arterial_blood_Value);
        __Oxygen_saturation_in_Arterial_blood_by_Pulse_oximetry = new Lazy<CqlCode>(this.Oxygen_saturation_in_Arterial_blood_by_Pulse_oximetry_Value);
        __Systolic_blood_pressure = new Lazy<CqlCode>(this.Systolic_blood_pressure_Value);
        __LOINC = new Lazy<CqlCode[]>(this.LOINC_Value);
        __ActCode = new Lazy<CqlCode[]>(this.ActCode_Value);
        __Source_of_Payment_Typology = new Lazy<CqlCode[]>(this.Source_of_Payment_Typology_Value);
        __Measurement_Period = new Lazy<CqlInterval<CqlDateTime>>(this.Measurement_Period_Value);
        __Patient = new Lazy<Patient>(this.Patient_Value);
        __Inpatient_Encounters = new Lazy<IEnumerable<Encounter>>(this.Inpatient_Encounters_Value);
        __Initial_Population = new Lazy<IEnumerable<Encounter>>(this.Initial_Population_Value);
        __Encounter_with_First_Body_Temperature = new Lazy<IEnumerable<(string EncounterId, CqlQuantity FirstTemperatureResult, CqlDateTime Timing)?>>(this.Encounter_with_First_Body_Temperature_Value);
        __Encounter_with_First_Heart_Rate = new Lazy<IEnumerable<(string EncounterId, CqlQuantity FirstHeartRateResult, CqlDateTime Timing)?>>(this.Encounter_with_First_Heart_Rate_Value);
        __Encounter_with_First_Oxygen_Saturation = new Lazy<IEnumerable<(string EncounterId, CqlQuantity FirstOxygenSatResult, CqlDateTime Timing)?>>(this.Encounter_with_First_Oxygen_Saturation_Value);
        __Encounter_with_First_Respiratory_Rate = new Lazy<IEnumerable<(string EncounterId, CqlQuantity FirstRespRateResult, CqlDateTime Timing)?>>(this.Encounter_with_First_Respiratory_Rate_Value);
        __Blood_Pressure_Reading = new Lazy<IEnumerable<Observation>>(this.Blood_Pressure_Reading_Value);
        __Encounter_with_First_Systolic_Blood_Pressure = new Lazy<IEnumerable<string>>(this.Encounter_with_First_Systolic_Blood_Pressure_Value);
        __Encounter_with_First_Bicarbonate_Lab_Test = new Lazy<IEnumerable<(string EncounterId, CqlQuantity FirstResult, CqlDateTime Timing)?>>(this.Encounter_with_First_Bicarbonate_Lab_Test_Value);
        __Encounter_with_First_Creatinine_Lab_Test = new Lazy<IEnumerable<(string EncounterId, CqlQuantity FirstResult, CqlDateTime Timing)?>>(this.Encounter_with_First_Creatinine_Lab_Test_Value);
        __Encounter_with_First_Glucose_Lab_Test = new Lazy<IEnumerable<(string EncounterId, CqlQuantity FirstResult, CqlDateTime Timing)?>>(this.Encounter_with_First_Glucose_Lab_Test_Value);
        __Encounter_with_First_Hematocrit_Lab_Test = new Lazy<IEnumerable<(string EncounterId, CqlQuantity FirstResult, CqlDateTime Timing)?>>(this.Encounter_with_First_Hematocrit_Lab_Test_Value);
        __Encounter_with_First_Potassium_Lab_Test = new Lazy<IEnumerable<(string EncounterId, CqlQuantity FirstResult, CqlDateTime Timing)?>>(this.Encounter_with_First_Potassium_Lab_Test_Value);
        __Encounter_with_First_Sodium_Lab_Test = new Lazy<IEnumerable<(string EncounterId, CqlQuantity FirstResult, CqlDateTime Timing)?>>(this.Encounter_with_First_Sodium_Lab_Test_Value);
        __Encounter_with_First_White_Blood_Cells_Lab_Test = new Lazy<IEnumerable<(string EncounterId, CqlQuantity FirstResult, CqlDateTime Timing)?>>(this.Encounter_with_First_White_Blood_Cells_Lab_Test_Value);
        __Encounter_with_First_Weight_Recorded_During_Stay = new Lazy<IEnumerable<(string EncounterId, CqlQuantity FirstResult, CqlDateTime Timing)?>>(this.Encounter_with_First_Weight_Recorded_During_Stay_Value);
        __SDE_Ethnicity = new Lazy<(IEnumerable<CqlCode> codes, string display)?>(this.SDE_Ethnicity_Value);
        __SDE_Payer = new Lazy<IEnumerable<(CqlConcept code, CqlInterval<CqlDateTime> period)?>>(this.SDE_Payer_Value);
        __SDE_Race = new Lazy<(IEnumerable<CqlCode> codes, string display)?>(this.SDE_Race_Value);
        __SDE_Sex = new Lazy<CqlCode>(this.SDE_Sex_Value);
    }
    #region Dependencies

    public CQMCommon_2_0_000 CQMCommon_2_0_000 { get; }
    public FHIRHelpers_4_3_000 FHIRHelpers_4_3_000 { get; }
    public SupplementalDataElements_3_4_000 SupplementalDataElements_3_4_000 { get; }
    public QICoreCommon_2_0_000 QICoreCommon_2_0_000 { get; }

    #endregion

	private CqlValueSet Bicarbonate_lab_test_Value() => 
		new CqlValueSet("http://cts.nlm.nih.gov/fhir/ValueSet/2.16.840.1.113762.1.4.1045.139", null);

    [CqlDeclaration("Bicarbonate lab test")]
    [CqlValueSet("http://cts.nlm.nih.gov/fhir/ValueSet/2.16.840.1.113762.1.4.1045.139")]
	public CqlValueSet Bicarbonate_lab_test() => 
		__Bicarbonate_lab_test?.Value;

	private CqlValueSet Creatinine_lab_test_Value() => 
		new CqlValueSet("http://cts.nlm.nih.gov/fhir/ValueSet/2.16.840.1.113883.3.666.5.2363", null);

    [CqlDeclaration("Creatinine lab test")]
    [CqlValueSet("http://cts.nlm.nih.gov/fhir/ValueSet/2.16.840.1.113883.3.666.5.2363")]
	public CqlValueSet Creatinine_lab_test() => 
		__Creatinine_lab_test?.Value;

	private CqlValueSet Encounter_Inpatient_Value() => 
		new CqlValueSet("http://cts.nlm.nih.gov/fhir/ValueSet/2.16.840.1.113883.3.666.5.307", null);

    [CqlDeclaration("Encounter Inpatient")]
    [CqlValueSet("http://cts.nlm.nih.gov/fhir/ValueSet/2.16.840.1.113883.3.666.5.307")]
	public CqlValueSet Encounter_Inpatient() => 
		__Encounter_Inpatient?.Value;

	private CqlValueSet Glucose_lab_test_Value() => 
		new CqlValueSet("http://cts.nlm.nih.gov/fhir/ValueSet/2.16.840.1.113762.1.4.1045.134", null);

    [CqlDeclaration("Glucose lab test")]
    [CqlValueSet("http://cts.nlm.nih.gov/fhir/ValueSet/2.16.840.1.113762.1.4.1045.134")]
	public CqlValueSet Glucose_lab_test() => 
		__Glucose_lab_test?.Value;

	private CqlValueSet Hematocrit_lab_test_Value() => 
		new CqlValueSet("http://cts.nlm.nih.gov/fhir/ValueSet/2.16.840.1.113762.1.4.1045.114", null);

    [CqlDeclaration("Hematocrit lab test")]
    [CqlValueSet("http://cts.nlm.nih.gov/fhir/ValueSet/2.16.840.1.113762.1.4.1045.114")]
	public CqlValueSet Hematocrit_lab_test() => 
		__Hematocrit_lab_test?.Value;

	private CqlValueSet Medicare_Advantage_payer_Value() => 
		new CqlValueSet("http://cts.nlm.nih.gov/fhir/ValueSet/2.16.840.1.113762.1.4.1104.12", null);

    [CqlDeclaration("Medicare Advantage payer")]
    [CqlValueSet("http://cts.nlm.nih.gov/fhir/ValueSet/2.16.840.1.113762.1.4.1104.12")]
	public CqlValueSet Medicare_Advantage_payer() => 
		__Medicare_Advantage_payer?.Value;

	private CqlValueSet Medicare_FFS_payer_Value() => 
		new CqlValueSet("http://cts.nlm.nih.gov/fhir/ValueSet/2.16.840.1.113762.1.4.1104.10", null);

    [CqlDeclaration("Medicare FFS payer")]
    [CqlValueSet("http://cts.nlm.nih.gov/fhir/ValueSet/2.16.840.1.113762.1.4.1104.10")]
	public CqlValueSet Medicare_FFS_payer() => 
		__Medicare_FFS_payer?.Value;

	private CqlValueSet Oxygen_Saturation_by_Pulse_Oximetry_Value() => 
		new CqlValueSet("http://cts.nlm.nih.gov/fhir/ValueSet/2.16.840.1.113762.1.4.1045.151", null);

    [CqlDeclaration("Oxygen Saturation by Pulse Oximetry")]
    [CqlValueSet("http://cts.nlm.nih.gov/fhir/ValueSet/2.16.840.1.113762.1.4.1045.151")]
	public CqlValueSet Oxygen_Saturation_by_Pulse_Oximetry() => 
		__Oxygen_Saturation_by_Pulse_Oximetry?.Value;

	private CqlValueSet Potassium_lab_test_Value() => 
		new CqlValueSet("http://cts.nlm.nih.gov/fhir/ValueSet/2.16.840.1.113762.1.4.1045.117", null);

    [CqlDeclaration("Potassium lab test")]
    [CqlValueSet("http://cts.nlm.nih.gov/fhir/ValueSet/2.16.840.1.113762.1.4.1045.117")]
	public CqlValueSet Potassium_lab_test() => 
		__Potassium_lab_test?.Value;

	private CqlValueSet Sodium_lab_test_Value() => 
		new CqlValueSet("http://cts.nlm.nih.gov/fhir/ValueSet/2.16.840.1.113762.1.4.1045.119", null);

    [CqlDeclaration("Sodium lab test")]
    [CqlValueSet("http://cts.nlm.nih.gov/fhir/ValueSet/2.16.840.1.113762.1.4.1045.119")]
	public CqlValueSet Sodium_lab_test() => 
		__Sodium_lab_test?.Value;

	private CqlValueSet White_blood_cells_count_lab_test_Value() => 
		new CqlValueSet("http://cts.nlm.nih.gov/fhir/ValueSet/2.16.840.1.113762.1.4.1045.129", null);

    [CqlDeclaration("White blood cells count lab test")]
    [CqlValueSet("http://cts.nlm.nih.gov/fhir/ValueSet/2.16.840.1.113762.1.4.1045.129")]
	public CqlValueSet White_blood_cells_count_lab_test() => 
		__White_blood_cells_count_lab_test?.Value;

	private CqlCode Oxygen_saturation_in_Arterial_blood_Value() => 
		new CqlCode("2708-6", "http://loinc.org", null, null);

    [CqlDeclaration("Oxygen saturation in Arterial blood")]
	public CqlCode Oxygen_saturation_in_Arterial_blood() => 
		__Oxygen_saturation_in_Arterial_blood?.Value;

	private CqlCode Oxygen_saturation_in_Arterial_blood_by_Pulse_oximetry_Value() => 
		new CqlCode("59408-5", "http://loinc.org", null, null);

    [CqlDeclaration("Oxygen saturation in Arterial blood by Pulse oximetry")]
	public CqlCode Oxygen_saturation_in_Arterial_blood_by_Pulse_oximetry() => 
		__Oxygen_saturation_in_Arterial_blood_by_Pulse_oximetry?.Value;

	private CqlCode Systolic_blood_pressure_Value() => 
		new CqlCode("8480-6", "http://loinc.org", null, null);

    [CqlDeclaration("Systolic blood pressure")]
	public CqlCode Systolic_blood_pressure() => 
		__Systolic_blood_pressure?.Value;

	private CqlCode[] LOINC_Value()
	{
		CqlCode[] a_ = /* ARR1 */ [
			new CqlCode("2708-6", "http://loinc.org", null, null),
			new CqlCode("59408-5", "http://loinc.org", null, null),
			new CqlCode("8480-6", "http://loinc.org", null, null),
		];

		return a_;
	}

    [CqlDeclaration("LOINC")]
	public CqlCode[] LOINC() => 
		__LOINC?.Value;

	private CqlCode[] ActCode_Value()
	{
		CqlCode[] a_ = /* ARR2 */ new CqlCode[0]
;

		return a_;
	}

    [CqlDeclaration("ActCode")]
	public CqlCode[] ActCode() => 
		__ActCode?.Value;

	private CqlCode[] Source_of_Payment_Typology_Value()
	{
		CqlCode[] a_ = /* ARR2 */ new CqlCode[0]
;

		return a_;
	}

    [CqlDeclaration("Source of Payment Typology")]
	public CqlCode[] Source_of_Payment_Typology() => 
		__Source_of_Payment_Typology?.Value;

	private CqlInterval<CqlDateTime> Measurement_Period_Value()
	{
		CqlDateTime a_ = context?.Operators.DateTime(2025, 1, 1, 0, 0, 0, 0, default);
		CqlDateTime b_ = context?.Operators.DateTime(2026, 1, 1, 0, 0, 0, 0, default);
		CqlInterval<CqlDateTime> c_ = context?.Operators.Interval(a_, b_, true, false);
		object d_ = context.ResolveParameter("HybridHospitalWideReadmissionFHIR-0.0.001", "Measurement Period", c_);

		return (CqlInterval<CqlDateTime>)d_;
	}

    [CqlDeclaration("Measurement Period")]
	public CqlInterval<CqlDateTime> Measurement_Period() => 
		__Measurement_Period?.Value;

	private Patient Patient_Value()
	{
		IEnumerable<Patient> a_ = context?.Operators.RetrieveByValueSet<Patient>(null, null);
		Patient b_ = context?.Operators.SingletonFrom<Patient>(a_);

		return b_;
	}

    [CqlDeclaration("Patient")]
	public Patient Patient() => 
		__Patient?.Value;

	private IEnumerable<Encounter> Inpatient_Encounters_Value()
	{
		CqlValueSet a_ = this.Encounter_Inpatient();
		IEnumerable<Encounter> b_ = context?.Operators.RetrieveByValueSet<Encounter>(a_, null);
		IEnumerable<Encounter> c_(Encounter InpatientEncounter)
		{
			CqlValueSet e_ = this.Medicare_FFS_payer();
			IEnumerable<Coverage> f_ = context?.Operators.RetrieveByValueSet<Coverage>(e_, null);
			CqlValueSet g_ = this.Medicare_Advantage_payer();
			IEnumerable<Coverage> h_ = context?.Operators.RetrieveByValueSet<Coverage>(g_, null);
			IEnumerable<Coverage> i_ = context?.Operators.Union<Coverage>(f_, h_);
			bool? j_(Coverage MedicarePayer)
			{
				CqlInterval<CqlDateTime> n_ = CQMCommon_2_0_000.hospitalizationWithObservationAndOutpatientSurgeryService(InpatientEncounter);
				int? o_ = CQMCommon_2_0_000.lengthInDays(n_);
				bool? p_ = context?.Operators.Less(o_, 365);
				Code<Encounter.EncounterStatus> q_ = InpatientEncounter.StatusElement;
				Encounter.EncounterStatus? r_ = q_.Value;
				Code<Encounter.EncounterStatus> s_ = context?.Operators.Convert<Code<Encounter.EncounterStatus>>(r_);
				bool? t_ = context?.Operators.Equal(s_, "finished");
				bool? u_ = context?.Operators.And(p_, t_);
				Patient v_ = this.Patient();
				Date w_ = v_.BirthDateElement;
				string x_ = w_.Value;
				CqlDate y_ = context?.Operators.ConvertStringToDate(x_);
				Period z_ = InpatientEncounter.Period;
				CqlInterval<CqlDateTime> aa_ = FHIRHelpers_4_3_000.ToInterval(z_);
<<<<<<< HEAD
				CqlDateTime ab_ = context?.Operators.Start(aa_);
				CqlDate ac_ = context?.Operators.DateFrom(ab_);
				int? ad_ = context?.Operators.CalculateAgeAt(y_, ac_, "year");
				bool? ae_ = context?.Operators.GreaterOrEqual(ad_, 65);
				bool? af_ = context?.Operators.And(u_, ae_);
=======
				CqlDateTime ab_ = context.Operators.Start(aa_);
				CqlDate ac_ = context.Operators.DateFrom(ab_);
				int? ad_ = context.Operators.CalculateAgeAt(y_, ac_, null);
				bool? ae_ = context.Operators.GreaterOrEqual(ad_, 65);
				bool? af_ = context.Operators.And(u_, ae_);
>>>>>>> 54dd61a5
				CqlInterval<CqlDateTime> ah_ = FHIRHelpers_4_3_000.ToInterval(z_);
				CqlDateTime ai_ = context?.Operators.End(ah_);
				CqlInterval<CqlDateTime> aj_ = this.Measurement_Period();
<<<<<<< HEAD
				bool? ak_ = context?.Operators.In<CqlDateTime>(ai_, aj_, "day");
				bool? al_ = context?.Operators.And(af_, ak_);
=======
				bool? ak_ = context.Operators.In<CqlDateTime>(ai_, aj_, null);
				bool? al_ = context.Operators.And(af_, ak_);
>>>>>>> 54dd61a5

				return al_;
			};
			IEnumerable<Coverage> k_ = context?.Operators.Where<Coverage>(i_, j_);
			Encounter l_(Coverage MedicarePayer) => 
				InpatientEncounter;
			IEnumerable<Encounter> m_ = context?.Operators.Select<Coverage, Encounter>(k_, l_);

			return m_;
		};
		IEnumerable<Encounter> d_ = context?.Operators.SelectMany<Encounter, Encounter>(b_, c_);

		return d_;
	}

    [CqlDeclaration("Inpatient Encounters")]
	public IEnumerable<Encounter> Inpatient_Encounters() => 
		__Inpatient_Encounters?.Value;

	private IEnumerable<Encounter> Initial_Population_Value()
	{
		IEnumerable<Encounter> a_ = this.Inpatient_Encounters();

		return a_;
	}

    [CqlDeclaration("Initial Population")]
	public IEnumerable<Encounter> Initial_Population() => 
		__Initial_Population?.Value;

	private IEnumerable<(string EncounterId, CqlQuantity FirstTemperatureResult, CqlDateTime Timing)?> Encounter_with_First_Body_Temperature_Value()
	{
		IEnumerable<Encounter> a_ = this.Inpatient_Encounters();
		(string EncounterId, CqlQuantity FirstTemperatureResult, CqlDateTime Timing)? b_(Encounter EncounterInpatient)
		{
			Id d_ = EncounterInpatient.IdElement;
			string e_ = d_.Value;
			IEnumerable<Observation> f_ = context?.Operators.RetrieveByValueSet<Observation>(null, null);
			bool? g_(Observation temperature)
			{
				DataType y_ = temperature.Effective;
				object z_ = FHIRHelpers_4_3_000.ToValue(y_);
				CqlDateTime aa_ = QICoreCommon_2_0_000.earliest(z_);
				Period ab_ = EncounterInpatient.Period;
				CqlInterval<CqlDateTime> ac_ = FHIRHelpers_4_3_000.ToInterval(ab_);
				CqlDateTime ad_ = context?.Operators.Start(ac_);
				CqlQuantity ae_ = context?.Operators.Quantity(1440m, "minutes");
				CqlDateTime af_ = context?.Operators.Subtract(ad_, ae_);
				CqlInterval<CqlDateTime> ah_ = FHIRHelpers_4_3_000.ToInterval(ab_);
				CqlDateTime ai_ = context?.Operators.Start(ah_);
				CqlQuantity aj_ = context?.Operators.Quantity(120m, "minutes");
				CqlDateTime ak_ = context?.Operators.Add(ai_, aj_);
				CqlInterval<CqlDateTime> al_ = context?.Operators.Interval(af_, ak_, true, true);
				bool? am_ = context?.Operators.In<CqlDateTime>(aa_, al_, null);
				Code<ObservationStatus> an_ = temperature.StatusElement;
				ObservationStatus? ao_ = an_.Value;
				string ap_ = context?.Operators.Convert<string>(ao_);
				string[] aq_ = /* ARR1 */ [
					"final",
					"amended",
					"corrected",
				];
				bool? ar_ = context?.Operators.In<string>(ap_, (aq_ as IEnumerable<string>));
				bool? as_ = context?.Operators.And(am_, ar_);
				DataType at_ = temperature.Value;
				Quantity au_ = context?.Operators.Convert<Quantity>(at_);
				CqlQuantity av_ = FHIRHelpers_4_3_000.ToQuantity(au_);
				bool? aw_ = context?.Operators.Not((bool?)(av_ is null));
				bool? ax_ = context?.Operators.And(as_, aw_);

				return ax_;
			};
			IEnumerable<Observation> h_ = context?.Operators.Where<Observation>(f_, g_);
			object i_(Observation @this)
			{
				DataType ay_ = @this.Effective;
				object az_ = FHIRHelpers_4_3_000.ToValue(ay_);
				CqlDateTime ba_ = QICoreCommon_2_0_000.earliest(az_);

				return ba_;
			};
			IEnumerable<Observation> j_ = context?.Operators.SortBy<Observation>(h_, i_, System.ComponentModel.ListSortDirection.Ascending);
			Observation k_ = context?.Operators.First<Observation>(j_);
			DataType l_ = k_.Value;
			Quantity m_ = context?.Operators.Convert<Quantity>(l_);
			CqlQuantity n_ = FHIRHelpers_4_3_000.ToQuantity(m_);
			bool? p_(Observation temperature)
			{
				DataType bb_ = temperature.Effective;
				object bc_ = FHIRHelpers_4_3_000.ToValue(bb_);
				CqlDateTime bd_ = QICoreCommon_2_0_000.earliest(bc_);
				Period be_ = EncounterInpatient.Period;
				CqlInterval<CqlDateTime> bf_ = FHIRHelpers_4_3_000.ToInterval(be_);
				CqlDateTime bg_ = context?.Operators.Start(bf_);
				CqlQuantity bh_ = context?.Operators.Quantity(1440m, "minutes");
				CqlDateTime bi_ = context?.Operators.Subtract(bg_, bh_);
				CqlInterval<CqlDateTime> bk_ = FHIRHelpers_4_3_000.ToInterval(be_);
				CqlDateTime bl_ = context?.Operators.Start(bk_);
				CqlQuantity bm_ = context?.Operators.Quantity(120m, "minutes");
				CqlDateTime bn_ = context?.Operators.Add(bl_, bm_);
				CqlInterval<CqlDateTime> bo_ = context?.Operators.Interval(bi_, bn_, true, true);
				bool? bp_ = context?.Operators.In<CqlDateTime>(bd_, bo_, null);
				Code<ObservationStatus> bq_ = temperature.StatusElement;
				ObservationStatus? br_ = bq_.Value;
				string bs_ = context?.Operators.Convert<string>(br_);
				string[] bt_ = /* ARR1 */ [
					"final",
					"amended",
					"corrected",
				];
				bool? bu_ = context?.Operators.In<string>(bs_, (bt_ as IEnumerable<string>));
				bool? bv_ = context?.Operators.And(bp_, bu_);
				DataType bw_ = temperature.Value;
				Quantity bx_ = context?.Operators.Convert<Quantity>(bw_);
				CqlQuantity by_ = FHIRHelpers_4_3_000.ToQuantity(bx_);
				bool? bz_ = context?.Operators.Not((bool?)(by_ is null));
				bool? ca_ = context?.Operators.And(bv_, bz_);

				return ca_;
			};
			IEnumerable<Observation> q_ = context?.Operators.Where<Observation>(f_, p_);
			object r_(Observation @this)
			{
				DataType cb_ = @this.Effective;
				object cc_ = FHIRHelpers_4_3_000.ToValue(cb_);
				CqlDateTime cd_ = QICoreCommon_2_0_000.earliest(cc_);

				return cd_;
			};
			IEnumerable<Observation> s_ = context?.Operators.SortBy<Observation>(q_, r_, System.ComponentModel.ListSortDirection.Ascending);
			Observation t_ = context?.Operators.First<Observation>(s_);
			DataType u_ = t_.Effective;
			object v_ = FHIRHelpers_4_3_000.ToValue(u_);
			CqlDateTime w_ = QICoreCommon_2_0_000.earliest(v_);
			(string EncounterId, CqlQuantity FirstTemperatureResult, CqlDateTime Timing)? x_ = (e_, (n_ as CqlQuantity), w_);

			return x_;
		};
		IEnumerable<(string EncounterId, CqlQuantity FirstTemperatureResult, CqlDateTime Timing)?> c_ = context?.Operators.Select<Encounter, (string EncounterId, CqlQuantity FirstTemperatureResult, CqlDateTime Timing)?>(a_, b_);

		return c_;
	}

    [CqlDeclaration("Encounter with First Body Temperature")]
	public IEnumerable<(string EncounterId, CqlQuantity FirstTemperatureResult, CqlDateTime Timing)?> Encounter_with_First_Body_Temperature() => 
		__Encounter_with_First_Body_Temperature?.Value;

	private IEnumerable<(string EncounterId, CqlQuantity FirstHeartRateResult, CqlDateTime Timing)?> Encounter_with_First_Heart_Rate_Value()
	{
		IEnumerable<Encounter> a_ = this.Inpatient_Encounters();
		(string EncounterId, CqlQuantity FirstHeartRateResult, CqlDateTime Timing)? b_(Encounter EncounterInpatient)
		{
			Id d_ = EncounterInpatient.IdElement;
			string e_ = d_.Value;
			IEnumerable<Observation> f_ = context?.Operators.RetrieveByValueSet<Observation>(null, null);
			bool? g_(Observation HeartRate)
			{
				DataType y_ = HeartRate.Effective;
				object z_ = FHIRHelpers_4_3_000.ToValue(y_);
				CqlDateTime aa_ = QICoreCommon_2_0_000.earliest(z_);
				Period ab_ = EncounterInpatient.Period;
				CqlInterval<CqlDateTime> ac_ = FHIRHelpers_4_3_000.ToInterval(ab_);
				CqlDateTime ad_ = context?.Operators.Start(ac_);
				CqlQuantity ae_ = context?.Operators.Quantity(1440m, "minutes");
				CqlDateTime af_ = context?.Operators.Subtract(ad_, ae_);
				CqlInterval<CqlDateTime> ah_ = FHIRHelpers_4_3_000.ToInterval(ab_);
				CqlDateTime ai_ = context?.Operators.Start(ah_);
				CqlQuantity aj_ = context?.Operators.Quantity(120m, "minutes");
				CqlDateTime ak_ = context?.Operators.Add(ai_, aj_);
				CqlInterval<CqlDateTime> al_ = context?.Operators.Interval(af_, ak_, true, true);
				bool? am_ = context?.Operators.In<CqlDateTime>(aa_, al_, null);
				Code<ObservationStatus> an_ = HeartRate.StatusElement;
				ObservationStatus? ao_ = an_.Value;
				string ap_ = context?.Operators.Convert<string>(ao_);
				string[] aq_ = /* ARR1 */ [
					"final",
					"amended",
					"corrected",
				];
				bool? ar_ = context?.Operators.In<string>(ap_, (aq_ as IEnumerable<string>));
				bool? as_ = context?.Operators.And(am_, ar_);
				DataType at_ = HeartRate.Value;
				Quantity au_ = context?.Operators.Convert<Quantity>(at_);
				CqlQuantity av_ = FHIRHelpers_4_3_000.ToQuantity(au_);
				bool? aw_ = context?.Operators.Not((bool?)(av_ is null));
				bool? ax_ = context?.Operators.And(as_, aw_);

				return ax_;
			};
			IEnumerable<Observation> h_ = context?.Operators.Where<Observation>(f_, g_);
			object i_(Observation @this)
			{
				DataType ay_ = @this.Effective;
				object az_ = FHIRHelpers_4_3_000.ToValue(ay_);
				CqlDateTime ba_ = QICoreCommon_2_0_000.earliest(az_);

				return ba_;
			};
			IEnumerable<Observation> j_ = context?.Operators.SortBy<Observation>(h_, i_, System.ComponentModel.ListSortDirection.Ascending);
			Observation k_ = context?.Operators.First<Observation>(j_);
			DataType l_ = k_.Value;
			Quantity m_ = context?.Operators.Convert<Quantity>(l_);
			CqlQuantity n_ = FHIRHelpers_4_3_000.ToQuantity(m_);
			bool? p_(Observation HeartRate)
			{
				DataType bb_ = HeartRate.Effective;
				object bc_ = FHIRHelpers_4_3_000.ToValue(bb_);
				CqlDateTime bd_ = QICoreCommon_2_0_000.earliest(bc_);
				Period be_ = EncounterInpatient.Period;
				CqlInterval<CqlDateTime> bf_ = FHIRHelpers_4_3_000.ToInterval(be_);
				CqlDateTime bg_ = context?.Operators.Start(bf_);
				CqlQuantity bh_ = context?.Operators.Quantity(1440m, "minutes");
				CqlDateTime bi_ = context?.Operators.Subtract(bg_, bh_);
				CqlInterval<CqlDateTime> bk_ = FHIRHelpers_4_3_000.ToInterval(be_);
				CqlDateTime bl_ = context?.Operators.Start(bk_);
				CqlQuantity bm_ = context?.Operators.Quantity(120m, "minutes");
				CqlDateTime bn_ = context?.Operators.Add(bl_, bm_);
				CqlInterval<CqlDateTime> bo_ = context?.Operators.Interval(bi_, bn_, true, true);
				bool? bp_ = context?.Operators.In<CqlDateTime>(bd_, bo_, null);
				Code<ObservationStatus> bq_ = HeartRate.StatusElement;
				ObservationStatus? br_ = bq_.Value;
				string bs_ = context?.Operators.Convert<string>(br_);
				string[] bt_ = /* ARR1 */ [
					"final",
					"amended",
					"corrected",
				];
				bool? bu_ = context?.Operators.In<string>(bs_, (bt_ as IEnumerable<string>));
				bool? bv_ = context?.Operators.And(bp_, bu_);
				DataType bw_ = HeartRate.Value;
				Quantity bx_ = context?.Operators.Convert<Quantity>(bw_);
				CqlQuantity by_ = FHIRHelpers_4_3_000.ToQuantity(bx_);
				bool? bz_ = context?.Operators.Not((bool?)(by_ is null));
				bool? ca_ = context?.Operators.And(bv_, bz_);

				return ca_;
			};
			IEnumerable<Observation> q_ = context?.Operators.Where<Observation>(f_, p_);
			object r_(Observation @this)
			{
				DataType cb_ = @this.Effective;
				object cc_ = FHIRHelpers_4_3_000.ToValue(cb_);
				CqlDateTime cd_ = QICoreCommon_2_0_000.earliest(cc_);

				return cd_;
			};
			IEnumerable<Observation> s_ = context?.Operators.SortBy<Observation>(q_, r_, System.ComponentModel.ListSortDirection.Ascending);
			Observation t_ = context?.Operators.First<Observation>(s_);
			DataType u_ = t_.Effective;
			object v_ = FHIRHelpers_4_3_000.ToValue(u_);
			CqlDateTime w_ = QICoreCommon_2_0_000.earliest(v_);
			(string EncounterId, CqlQuantity FirstHeartRateResult, CqlDateTime Timing)? x_ = (e_, (n_ as CqlQuantity), w_);

			return x_;
		};
		IEnumerable<(string EncounterId, CqlQuantity FirstHeartRateResult, CqlDateTime Timing)?> c_ = context?.Operators.Select<Encounter, (string EncounterId, CqlQuantity FirstHeartRateResult, CqlDateTime Timing)?>(a_, b_);

		return c_;
	}

    [CqlDeclaration("Encounter with First Heart Rate")]
	public IEnumerable<(string EncounterId, CqlQuantity FirstHeartRateResult, CqlDateTime Timing)?> Encounter_with_First_Heart_Rate() => 
		__Encounter_with_First_Heart_Rate?.Value;

	private IEnumerable<(string EncounterId, CqlQuantity FirstOxygenSatResult, CqlDateTime Timing)?> Encounter_with_First_Oxygen_Saturation_Value()
	{
		IEnumerable<Encounter> a_ = this.Inpatient_Encounters();
		(string EncounterId, CqlQuantity FirstOxygenSatResult, CqlDateTime Timing)? b_(Encounter EncounterInpatient)
		{
			Id d_ = EncounterInpatient.IdElement;
			string e_ = d_.Value;
			CqlValueSet f_ = this.Oxygen_Saturation_by_Pulse_Oximetry();
			IEnumerable<Observation> g_ = context?.Operators.RetrieveByValueSet<Observation>(f_, null);
			bool? h_(Observation O2Saturation)
			{
				object r_()
				{
					bool aq_()
					{
						DataType at_ = O2Saturation.Effective;
						object au_ = FHIRHelpers_4_3_000.ToValue(at_);
						bool av_ = au_ is CqlDateTime;

						return av_;
					};
					bool ar_()
					{
						DataType aw_ = O2Saturation.Effective;
						object ax_ = FHIRHelpers_4_3_000.ToValue(aw_);
						bool ay_ = ax_ is CqlInterval<CqlDateTime>;

						return ay_;
					};
					bool as_()
					{
						DataType az_ = O2Saturation.Effective;
						object ba_ = FHIRHelpers_4_3_000.ToValue(az_);
						bool bb_ = ba_ is CqlDateTime;

						return bb_;
					};
					if (aq_())
					{
						DataType bc_ = O2Saturation.Effective;
						object bd_ = FHIRHelpers_4_3_000.ToValue(bc_);

						return ((bd_ as CqlDateTime) as object);
					}
					else if (ar_())
					{
						DataType be_ = O2Saturation.Effective;
						object bf_ = FHIRHelpers_4_3_000.ToValue(be_);

						return ((bf_ as CqlInterval<CqlDateTime>) as object);
					}
					else if (as_())
					{
						DataType bg_ = O2Saturation.Effective;
						object bh_ = FHIRHelpers_4_3_000.ToValue(bg_);

						return ((bh_ as CqlDateTime) as object);
					}
					else
					{
						return null;
					}
				};
				CqlDateTime s_ = QICoreCommon_2_0_000.earliest(r_());
				Period t_ = EncounterInpatient.Period;
				CqlInterval<CqlDateTime> u_ = FHIRHelpers_4_3_000.ToInterval(t_);
				CqlDateTime v_ = context?.Operators.Start(u_);
				CqlQuantity w_ = context?.Operators.Quantity(1440m, "minutes");
				CqlDateTime x_ = context?.Operators.Subtract(v_, w_);
				CqlInterval<CqlDateTime> z_ = FHIRHelpers_4_3_000.ToInterval(t_);
				CqlDateTime aa_ = context?.Operators.Start(z_);
				CqlQuantity ab_ = context?.Operators.Quantity(120m, "minutes");
				CqlDateTime ac_ = context?.Operators.Add(aa_, ab_);
				CqlInterval<CqlDateTime> ad_ = context?.Operators.Interval(x_, ac_, true, true);
				bool? ae_ = context?.Operators.In<CqlDateTime>(s_, ad_, null);
				Code<ObservationStatus> af_ = O2Saturation.StatusElement;
				ObservationStatus? ag_ = af_.Value;
				Code<ObservationStatus> ah_ = context?.Operators.Convert<Code<ObservationStatus>>(ag_);
				string ai_ = context?.Operators.Convert<string>(ah_);
				string[] aj_ = /* ARR1 */ [
					"final",
					"amended",
					"corrected",
				];
				bool? ak_ = context?.Operators.In<string>(ai_, (aj_ as IEnumerable<string>));
				bool? al_ = context?.Operators.And(ae_, ak_);
				DataType am_ = O2Saturation.Value;
				object an_ = FHIRHelpers_4_3_000.ToValue(am_);
				bool? ao_ = context?.Operators.Not((bool?)(an_ is null));
				bool? ap_ = context?.Operators.And(al_, ao_);

				return ap_;
			};
			IEnumerable<Observation> i_ = context?.Operators.Where<Observation>(g_, h_);
			object j_(Observation @this)
			{
				object bi_()
				{
					bool bk_()
					{
						DataType bn_ = @this.Effective;
						object bo_ = FHIRHelpers_4_3_000.ToValue(bn_);
						bool bp_ = bo_ is CqlDateTime;

						return bp_;
					};
					bool bl_()
					{
						DataType bq_ = @this.Effective;
						object br_ = FHIRHelpers_4_3_000.ToValue(bq_);
						bool bs_ = br_ is CqlInterval<CqlDateTime>;

						return bs_;
					};
					bool bm_()
					{
						DataType bt_ = @this.Effective;
						object bu_ = FHIRHelpers_4_3_000.ToValue(bt_);
						bool bv_ = bu_ is CqlDateTime;

						return bv_;
					};
					if (bk_())
					{
						DataType bw_ = @this.Effective;
						object bx_ = FHIRHelpers_4_3_000.ToValue(bw_);

						return ((bx_ as CqlDateTime) as object);
					}
					else if (bl_())
					{
						DataType by_ = @this.Effective;
						object bz_ = FHIRHelpers_4_3_000.ToValue(by_);

						return ((bz_ as CqlInterval<CqlDateTime>) as object);
					}
					else if (bm_())
					{
						DataType ca_ = @this.Effective;
						object cb_ = FHIRHelpers_4_3_000.ToValue(ca_);

						return ((cb_ as CqlDateTime) as object);
					}
					else
					{
						return null;
					}
				};
				CqlDateTime bj_ = QICoreCommon_2_0_000.earliest(bi_());

				return bj_;
			};
			IEnumerable<Observation> k_ = context?.Operators.SortBy<Observation>(i_, j_, System.ComponentModel.ListSortDirection.Ascending);
			Observation l_ = context?.Operators.First<Observation>(k_);
			DataType m_ = l_.Value;
			object n_ = FHIRHelpers_4_3_000.ToValue(m_);
			object o_()
			{
				bool cc_()
				{
					CqlValueSet cf_ = this.Oxygen_Saturation_by_Pulse_Oximetry();
					IEnumerable<Observation> cg_ = context?.Operators.RetrieveByValueSet<Observation>(cf_, null);
					bool? ch_(Observation O2Saturation)
					{
						object cp_()
						{
							bool do_()
							{
								DataType dr_ = O2Saturation.Effective;
								object ds_ = FHIRHelpers_4_3_000.ToValue(dr_);
								bool dt_ = ds_ is CqlDateTime;

								return dt_;
							};
							bool dp_()
							{
								DataType du_ = O2Saturation.Effective;
								object dv_ = FHIRHelpers_4_3_000.ToValue(du_);
								bool dw_ = dv_ is CqlInterval<CqlDateTime>;

								return dw_;
							};
							bool dq_()
							{
								DataType dx_ = O2Saturation.Effective;
								object dy_ = FHIRHelpers_4_3_000.ToValue(dx_);
								bool dz_ = dy_ is CqlDateTime;

								return dz_;
							};
							if (do_())
							{
								DataType ea_ = O2Saturation.Effective;
								object eb_ = FHIRHelpers_4_3_000.ToValue(ea_);

								return ((eb_ as CqlDateTime) as object);
							}
							else if (dp_())
							{
								DataType ec_ = O2Saturation.Effective;
								object ed_ = FHIRHelpers_4_3_000.ToValue(ec_);

								return ((ed_ as CqlInterval<CqlDateTime>) as object);
							}
							else if (dq_())
							{
								DataType ee_ = O2Saturation.Effective;
								object ef_ = FHIRHelpers_4_3_000.ToValue(ee_);

								return ((ef_ as CqlDateTime) as object);
							}
							else
							{
								return null;
							}
						};
						CqlDateTime cq_ = QICoreCommon_2_0_000.earliest(cp_());
						Period cr_ = EncounterInpatient.Period;
						CqlInterval<CqlDateTime> cs_ = FHIRHelpers_4_3_000.ToInterval(cr_);
						CqlDateTime ct_ = context?.Operators.Start(cs_);
						CqlQuantity cu_ = context?.Operators.Quantity(1440m, "minutes");
						CqlDateTime cv_ = context?.Operators.Subtract(ct_, cu_);
						CqlInterval<CqlDateTime> cx_ = FHIRHelpers_4_3_000.ToInterval(cr_);
						CqlDateTime cy_ = context?.Operators.Start(cx_);
						CqlQuantity cz_ = context?.Operators.Quantity(120m, "minutes");
						CqlDateTime da_ = context?.Operators.Add(cy_, cz_);
						CqlInterval<CqlDateTime> db_ = context?.Operators.Interval(cv_, da_, true, true);
						bool? dc_ = context?.Operators.In<CqlDateTime>(cq_, db_, null);
						Code<ObservationStatus> dd_ = O2Saturation.StatusElement;
						ObservationStatus? de_ = dd_.Value;
						Code<ObservationStatus> df_ = context?.Operators.Convert<Code<ObservationStatus>>(de_);
						string dg_ = context?.Operators.Convert<string>(df_);
						string[] dh_ = /* ARR1 */ [
							"final",
							"amended",
							"corrected",
						];
						bool? di_ = context?.Operators.In<string>(dg_, (dh_ as IEnumerable<string>));
						bool? dj_ = context?.Operators.And(dc_, di_);
						DataType dk_ = O2Saturation.Value;
						object dl_ = FHIRHelpers_4_3_000.ToValue(dk_);
						bool? dm_ = context?.Operators.Not((bool?)(dl_ is null));
						bool? dn_ = context?.Operators.And(dj_, dm_);

						return dn_;
					};
					IEnumerable<Observation> ci_ = context?.Operators.Where<Observation>(cg_, ch_);
					object cj_(Observation @this)
					{
						object eg_()
						{
							bool ei_()
							{
								DataType el_ = @this.Effective;
								object em_ = FHIRHelpers_4_3_000.ToValue(el_);
								bool en_ = em_ is CqlDateTime;

								return en_;
							};
							bool ej_()
							{
								DataType eo_ = @this.Effective;
								object ep_ = FHIRHelpers_4_3_000.ToValue(eo_);
								bool eq_ = ep_ is CqlInterval<CqlDateTime>;

								return eq_;
							};
							bool ek_()
							{
								DataType er_ = @this.Effective;
								object es_ = FHIRHelpers_4_3_000.ToValue(er_);
								bool et_ = es_ is CqlDateTime;

								return et_;
							};
							if (ei_())
							{
								DataType eu_ = @this.Effective;
								object ev_ = FHIRHelpers_4_3_000.ToValue(eu_);

								return ((ev_ as CqlDateTime) as object);
							}
							else if (ej_())
							{
								DataType ew_ = @this.Effective;
								object ex_ = FHIRHelpers_4_3_000.ToValue(ew_);

								return ((ex_ as CqlInterval<CqlDateTime>) as object);
							}
							else if (ek_())
							{
								DataType ey_ = @this.Effective;
								object ez_ = FHIRHelpers_4_3_000.ToValue(ey_);

								return ((ez_ as CqlDateTime) as object);
							}
							else
							{
								return null;
							}
						};
						CqlDateTime eh_ = QICoreCommon_2_0_000.earliest(eg_());

						return eh_;
					};
					IEnumerable<Observation> ck_ = context?.Operators.SortBy<Observation>(ci_, cj_, System.ComponentModel.ListSortDirection.Ascending);
					Observation cl_ = context?.Operators.First<Observation>(ck_);
					DataType cm_ = cl_.Effective;
					object cn_ = FHIRHelpers_4_3_000.ToValue(cm_);
					bool co_ = cn_ is CqlDateTime;

					return co_;
				};
				bool cd_()
				{
					CqlValueSet fa_ = this.Oxygen_Saturation_by_Pulse_Oximetry();
					IEnumerable<Observation> fb_ = context?.Operators.RetrieveByValueSet<Observation>(fa_, null);
					bool? fc_(Observation O2Saturation)
					{
						object fk_()
						{
							bool gj_()
							{
								DataType gm_ = O2Saturation.Effective;
								object gn_ = FHIRHelpers_4_3_000.ToValue(gm_);
								bool go_ = gn_ is CqlDateTime;

								return go_;
							};
							bool gk_()
							{
								DataType gp_ = O2Saturation.Effective;
								object gq_ = FHIRHelpers_4_3_000.ToValue(gp_);
								bool gr_ = gq_ is CqlInterval<CqlDateTime>;

								return gr_;
							};
							bool gl_()
							{
								DataType gs_ = O2Saturation.Effective;
								object gt_ = FHIRHelpers_4_3_000.ToValue(gs_);
								bool gu_ = gt_ is CqlDateTime;

								return gu_;
							};
							if (gj_())
							{
								DataType gv_ = O2Saturation.Effective;
								object gw_ = FHIRHelpers_4_3_000.ToValue(gv_);

								return ((gw_ as CqlDateTime) as object);
							}
							else if (gk_())
							{
								DataType gx_ = O2Saturation.Effective;
								object gy_ = FHIRHelpers_4_3_000.ToValue(gx_);

								return ((gy_ as CqlInterval<CqlDateTime>) as object);
							}
							else if (gl_())
							{
								DataType gz_ = O2Saturation.Effective;
								object ha_ = FHIRHelpers_4_3_000.ToValue(gz_);

								return ((ha_ as CqlDateTime) as object);
							}
							else
							{
								return null;
							}
						};
						CqlDateTime fl_ = QICoreCommon_2_0_000.earliest(fk_());
						Period fm_ = EncounterInpatient.Period;
						CqlInterval<CqlDateTime> fn_ = FHIRHelpers_4_3_000.ToInterval(fm_);
						CqlDateTime fo_ = context?.Operators.Start(fn_);
						CqlQuantity fp_ = context?.Operators.Quantity(1440m, "minutes");
						CqlDateTime fq_ = context?.Operators.Subtract(fo_, fp_);
						CqlInterval<CqlDateTime> fs_ = FHIRHelpers_4_3_000.ToInterval(fm_);
						CqlDateTime ft_ = context?.Operators.Start(fs_);
						CqlQuantity fu_ = context?.Operators.Quantity(120m, "minutes");
						CqlDateTime fv_ = context?.Operators.Add(ft_, fu_);
						CqlInterval<CqlDateTime> fw_ = context?.Operators.Interval(fq_, fv_, true, true);
						bool? fx_ = context?.Operators.In<CqlDateTime>(fl_, fw_, null);
						Code<ObservationStatus> fy_ = O2Saturation.StatusElement;
						ObservationStatus? fz_ = fy_.Value;
						Code<ObservationStatus> ga_ = context?.Operators.Convert<Code<ObservationStatus>>(fz_);
						string gb_ = context?.Operators.Convert<string>(ga_);
						string[] gc_ = /* ARR1 */ [
							"final",
							"amended",
							"corrected",
						];
						bool? gd_ = context?.Operators.In<string>(gb_, (gc_ as IEnumerable<string>));
						bool? ge_ = context?.Operators.And(fx_, gd_);
						DataType gf_ = O2Saturation.Value;
						object gg_ = FHIRHelpers_4_3_000.ToValue(gf_);
						bool? gh_ = context?.Operators.Not((bool?)(gg_ is null));
						bool? gi_ = context?.Operators.And(ge_, gh_);

						return gi_;
					};
					IEnumerable<Observation> fd_ = context?.Operators.Where<Observation>(fb_, fc_);
					object fe_(Observation @this)
					{
						object hb_()
						{
							bool hd_()
							{
								DataType hg_ = @this.Effective;
								object hh_ = FHIRHelpers_4_3_000.ToValue(hg_);
								bool hi_ = hh_ is CqlDateTime;

								return hi_;
							};
							bool he_()
							{
								DataType hj_ = @this.Effective;
								object hk_ = FHIRHelpers_4_3_000.ToValue(hj_);
								bool hl_ = hk_ is CqlInterval<CqlDateTime>;

								return hl_;
							};
							bool hf_()
							{
								DataType hm_ = @this.Effective;
								object hn_ = FHIRHelpers_4_3_000.ToValue(hm_);
								bool ho_ = hn_ is CqlDateTime;

								return ho_;
							};
							if (hd_())
							{
								DataType hp_ = @this.Effective;
								object hq_ = FHIRHelpers_4_3_000.ToValue(hp_);

								return ((hq_ as CqlDateTime) as object);
							}
							else if (he_())
							{
								DataType hr_ = @this.Effective;
								object hs_ = FHIRHelpers_4_3_000.ToValue(hr_);

								return ((hs_ as CqlInterval<CqlDateTime>) as object);
							}
							else if (hf_())
							{
								DataType ht_ = @this.Effective;
								object hu_ = FHIRHelpers_4_3_000.ToValue(ht_);

								return ((hu_ as CqlDateTime) as object);
							}
							else
							{
								return null;
							}
						};
						CqlDateTime hc_ = QICoreCommon_2_0_000.earliest(hb_());

						return hc_;
					};
					IEnumerable<Observation> ff_ = context?.Operators.SortBy<Observation>(fd_, fe_, System.ComponentModel.ListSortDirection.Ascending);
					Observation fg_ = context?.Operators.First<Observation>(ff_);
					DataType fh_ = fg_.Effective;
					object fi_ = FHIRHelpers_4_3_000.ToValue(fh_);
					bool fj_ = fi_ is CqlInterval<CqlDateTime>;

					return fj_;
				};
				bool ce_()
				{
					CqlValueSet hv_ = this.Oxygen_Saturation_by_Pulse_Oximetry();
					IEnumerable<Observation> hw_ = context?.Operators.RetrieveByValueSet<Observation>(hv_, null);
					bool? hx_(Observation O2Saturation)
					{
						object if_()
						{
							bool je_()
							{
								DataType jh_ = O2Saturation.Effective;
								object ji_ = FHIRHelpers_4_3_000.ToValue(jh_);
								bool jj_ = ji_ is CqlDateTime;

								return jj_;
							};
							bool jf_()
							{
								DataType jk_ = O2Saturation.Effective;
								object jl_ = FHIRHelpers_4_3_000.ToValue(jk_);
								bool jm_ = jl_ is CqlInterval<CqlDateTime>;

								return jm_;
							};
							bool jg_()
							{
								DataType jn_ = O2Saturation.Effective;
								object jo_ = FHIRHelpers_4_3_000.ToValue(jn_);
								bool jp_ = jo_ is CqlDateTime;

								return jp_;
							};
							if (je_())
							{
								DataType jq_ = O2Saturation.Effective;
								object jr_ = FHIRHelpers_4_3_000.ToValue(jq_);

								return ((jr_ as CqlDateTime) as object);
							}
							else if (jf_())
							{
								DataType js_ = O2Saturation.Effective;
								object jt_ = FHIRHelpers_4_3_000.ToValue(js_);

								return ((jt_ as CqlInterval<CqlDateTime>) as object);
							}
							else if (jg_())
							{
								DataType ju_ = O2Saturation.Effective;
								object jv_ = FHIRHelpers_4_3_000.ToValue(ju_);

								return ((jv_ as CqlDateTime) as object);
							}
							else
							{
								return null;
							}
						};
						CqlDateTime ig_ = QICoreCommon_2_0_000.earliest(if_());
						Period ih_ = EncounterInpatient.Period;
						CqlInterval<CqlDateTime> ii_ = FHIRHelpers_4_3_000.ToInterval(ih_);
						CqlDateTime ij_ = context?.Operators.Start(ii_);
						CqlQuantity ik_ = context?.Operators.Quantity(1440m, "minutes");
						CqlDateTime il_ = context?.Operators.Subtract(ij_, ik_);
						CqlInterval<CqlDateTime> in_ = FHIRHelpers_4_3_000.ToInterval(ih_);
						CqlDateTime io_ = context?.Operators.Start(in_);
						CqlQuantity ip_ = context?.Operators.Quantity(120m, "minutes");
						CqlDateTime iq_ = context?.Operators.Add(io_, ip_);
						CqlInterval<CqlDateTime> ir_ = context?.Operators.Interval(il_, iq_, true, true);
						bool? is_ = context?.Operators.In<CqlDateTime>(ig_, ir_, null);
						Code<ObservationStatus> it_ = O2Saturation.StatusElement;
						ObservationStatus? iu_ = it_.Value;
						Code<ObservationStatus> iv_ = context?.Operators.Convert<Code<ObservationStatus>>(iu_);
						string iw_ = context?.Operators.Convert<string>(iv_);
						string[] ix_ = /* ARR1 */ [
							"final",
							"amended",
							"corrected",
						];
						bool? iy_ = context?.Operators.In<string>(iw_, (ix_ as IEnumerable<string>));
						bool? iz_ = context?.Operators.And(is_, iy_);
						DataType ja_ = O2Saturation.Value;
						object jb_ = FHIRHelpers_4_3_000.ToValue(ja_);
						bool? jc_ = context?.Operators.Not((bool?)(jb_ is null));
						bool? jd_ = context?.Operators.And(iz_, jc_);

						return jd_;
					};
					IEnumerable<Observation> hy_ = context?.Operators.Where<Observation>(hw_, hx_);
					object hz_(Observation @this)
					{
						object jw_()
						{
							bool jy_()
							{
								DataType kb_ = @this.Effective;
								object kc_ = FHIRHelpers_4_3_000.ToValue(kb_);
								bool kd_ = kc_ is CqlDateTime;

								return kd_;
							};
							bool jz_()
							{
								DataType ke_ = @this.Effective;
								object kf_ = FHIRHelpers_4_3_000.ToValue(ke_);
								bool kg_ = kf_ is CqlInterval<CqlDateTime>;

								return kg_;
							};
							bool ka_()
							{
								DataType kh_ = @this.Effective;
								object ki_ = FHIRHelpers_4_3_000.ToValue(kh_);
								bool kj_ = ki_ is CqlDateTime;

								return kj_;
							};
							if (jy_())
							{
								DataType kk_ = @this.Effective;
								object kl_ = FHIRHelpers_4_3_000.ToValue(kk_);

								return ((kl_ as CqlDateTime) as object);
							}
							else if (jz_())
							{
								DataType km_ = @this.Effective;
								object kn_ = FHIRHelpers_4_3_000.ToValue(km_);

								return ((kn_ as CqlInterval<CqlDateTime>) as object);
							}
							else if (ka_())
							{
								DataType ko_ = @this.Effective;
								object kp_ = FHIRHelpers_4_3_000.ToValue(ko_);

								return ((kp_ as CqlDateTime) as object);
							}
							else
							{
								return null;
							}
						};
						CqlDateTime jx_ = QICoreCommon_2_0_000.earliest(jw_());

						return jx_;
					};
					IEnumerable<Observation> ia_ = context?.Operators.SortBy<Observation>(hy_, hz_, System.ComponentModel.ListSortDirection.Ascending);
					Observation ib_ = context?.Operators.First<Observation>(ia_);
					DataType ic_ = ib_.Effective;
					object id_ = FHIRHelpers_4_3_000.ToValue(ic_);
					bool ie_ = id_ is CqlDateTime;

					return ie_;
				};
				if (cc_())
				{
					CqlValueSet kq_ = this.Oxygen_Saturation_by_Pulse_Oximetry();
					IEnumerable<Observation> kr_ = context?.Operators.RetrieveByValueSet<Observation>(kq_, null);
					bool? ks_(Observation O2Saturation)
					{
						object kz_()
						{
							bool ly_()
							{
								DataType mb_ = O2Saturation.Effective;
								object mc_ = FHIRHelpers_4_3_000.ToValue(mb_);
								bool md_ = mc_ is CqlDateTime;

								return md_;
							};
							bool lz_()
							{
								DataType me_ = O2Saturation.Effective;
								object mf_ = FHIRHelpers_4_3_000.ToValue(me_);
								bool mg_ = mf_ is CqlInterval<CqlDateTime>;

								return mg_;
							};
							bool ma_()
							{
								DataType mh_ = O2Saturation.Effective;
								object mi_ = FHIRHelpers_4_3_000.ToValue(mh_);
								bool mj_ = mi_ is CqlDateTime;

								return mj_;
							};
							if (ly_())
							{
								DataType mk_ = O2Saturation.Effective;
								object ml_ = FHIRHelpers_4_3_000.ToValue(mk_);

								return ((ml_ as CqlDateTime) as object);
							}
							else if (lz_())
							{
								DataType mm_ = O2Saturation.Effective;
								object mn_ = FHIRHelpers_4_3_000.ToValue(mm_);

								return ((mn_ as CqlInterval<CqlDateTime>) as object);
							}
							else if (ma_())
							{
								DataType mo_ = O2Saturation.Effective;
								object mp_ = FHIRHelpers_4_3_000.ToValue(mo_);

								return ((mp_ as CqlDateTime) as object);
							}
							else
							{
								return null;
							}
						};
						CqlDateTime la_ = QICoreCommon_2_0_000.earliest(kz_());
						Period lb_ = EncounterInpatient.Period;
						CqlInterval<CqlDateTime> lc_ = FHIRHelpers_4_3_000.ToInterval(lb_);
						CqlDateTime ld_ = context?.Operators.Start(lc_);
						CqlQuantity le_ = context?.Operators.Quantity(1440m, "minutes");
						CqlDateTime lf_ = context?.Operators.Subtract(ld_, le_);
						CqlInterval<CqlDateTime> lh_ = FHIRHelpers_4_3_000.ToInterval(lb_);
						CqlDateTime li_ = context?.Operators.Start(lh_);
						CqlQuantity lj_ = context?.Operators.Quantity(120m, "minutes");
						CqlDateTime lk_ = context?.Operators.Add(li_, lj_);
						CqlInterval<CqlDateTime> ll_ = context?.Operators.Interval(lf_, lk_, true, true);
						bool? lm_ = context?.Operators.In<CqlDateTime>(la_, ll_, null);
						Code<ObservationStatus> ln_ = O2Saturation.StatusElement;
						ObservationStatus? lo_ = ln_.Value;
						Code<ObservationStatus> lp_ = context?.Operators.Convert<Code<ObservationStatus>>(lo_);
						string lq_ = context?.Operators.Convert<string>(lp_);
						string[] lr_ = /* ARR1 */ [
							"final",
							"amended",
							"corrected",
						];
						bool? ls_ = context?.Operators.In<string>(lq_, (lr_ as IEnumerable<string>));
						bool? lt_ = context?.Operators.And(lm_, ls_);
						DataType lu_ = O2Saturation.Value;
						object lv_ = FHIRHelpers_4_3_000.ToValue(lu_);
						bool? lw_ = context?.Operators.Not((bool?)(lv_ is null));
						bool? lx_ = context?.Operators.And(lt_, lw_);

						return lx_;
					};
					IEnumerable<Observation> kt_ = context?.Operators.Where<Observation>(kr_, ks_);
					object ku_(Observation @this)
					{
						object mq_()
						{
							bool ms_()
							{
								DataType mv_ = @this.Effective;
								object mw_ = FHIRHelpers_4_3_000.ToValue(mv_);
								bool mx_ = mw_ is CqlDateTime;

								return mx_;
							};
							bool mt_()
							{
								DataType my_ = @this.Effective;
								object mz_ = FHIRHelpers_4_3_000.ToValue(my_);
								bool na_ = mz_ is CqlInterval<CqlDateTime>;

								return na_;
							};
							bool mu_()
							{
								DataType nb_ = @this.Effective;
								object nc_ = FHIRHelpers_4_3_000.ToValue(nb_);
								bool nd_ = nc_ is CqlDateTime;

								return nd_;
							};
							if (ms_())
							{
								DataType ne_ = @this.Effective;
								object nf_ = FHIRHelpers_4_3_000.ToValue(ne_);

								return ((nf_ as CqlDateTime) as object);
							}
							else if (mt_())
							{
								DataType ng_ = @this.Effective;
								object nh_ = FHIRHelpers_4_3_000.ToValue(ng_);

								return ((nh_ as CqlInterval<CqlDateTime>) as object);
							}
							else if (mu_())
							{
								DataType ni_ = @this.Effective;
								object nj_ = FHIRHelpers_4_3_000.ToValue(ni_);

								return ((nj_ as CqlDateTime) as object);
							}
							else
							{
								return null;
							}
						};
						CqlDateTime mr_ = QICoreCommon_2_0_000.earliest(mq_());

						return mr_;
					};
					IEnumerable<Observation> kv_ = context?.Operators.SortBy<Observation>(kt_, ku_, System.ComponentModel.ListSortDirection.Ascending);
					Observation kw_ = context?.Operators.First<Observation>(kv_);
					DataType kx_ = kw_.Effective;
					object ky_ = FHIRHelpers_4_3_000.ToValue(kx_);

					return ((ky_ as CqlDateTime) as object);
				}
				else if (cd_())
				{
					CqlValueSet nk_ = this.Oxygen_Saturation_by_Pulse_Oximetry();
					IEnumerable<Observation> nl_ = context?.Operators.RetrieveByValueSet<Observation>(nk_, null);
					bool? nm_(Observation O2Saturation)
					{
						object nt_()
						{
							bool os_()
							{
								DataType ov_ = O2Saturation.Effective;
								object ow_ = FHIRHelpers_4_3_000.ToValue(ov_);
								bool ox_ = ow_ is CqlDateTime;

								return ox_;
							};
							bool ot_()
							{
								DataType oy_ = O2Saturation.Effective;
								object oz_ = FHIRHelpers_4_3_000.ToValue(oy_);
								bool pa_ = oz_ is CqlInterval<CqlDateTime>;

								return pa_;
							};
							bool ou_()
							{
								DataType pb_ = O2Saturation.Effective;
								object pc_ = FHIRHelpers_4_3_000.ToValue(pb_);
								bool pd_ = pc_ is CqlDateTime;

								return pd_;
							};
							if (os_())
							{
								DataType pe_ = O2Saturation.Effective;
								object pf_ = FHIRHelpers_4_3_000.ToValue(pe_);

								return ((pf_ as CqlDateTime) as object);
							}
							else if (ot_())
							{
								DataType pg_ = O2Saturation.Effective;
								object ph_ = FHIRHelpers_4_3_000.ToValue(pg_);

								return ((ph_ as CqlInterval<CqlDateTime>) as object);
							}
							else if (ou_())
							{
								DataType pi_ = O2Saturation.Effective;
								object pj_ = FHIRHelpers_4_3_000.ToValue(pi_);

								return ((pj_ as CqlDateTime) as object);
							}
							else
							{
								return null;
							}
						};
						CqlDateTime nu_ = QICoreCommon_2_0_000.earliest(nt_());
						Period nv_ = EncounterInpatient.Period;
						CqlInterval<CqlDateTime> nw_ = FHIRHelpers_4_3_000.ToInterval(nv_);
						CqlDateTime nx_ = context?.Operators.Start(nw_);
						CqlQuantity ny_ = context?.Operators.Quantity(1440m, "minutes");
						CqlDateTime nz_ = context?.Operators.Subtract(nx_, ny_);
						CqlInterval<CqlDateTime> ob_ = FHIRHelpers_4_3_000.ToInterval(nv_);
						CqlDateTime oc_ = context?.Operators.Start(ob_);
						CqlQuantity od_ = context?.Operators.Quantity(120m, "minutes");
						CqlDateTime oe_ = context?.Operators.Add(oc_, od_);
						CqlInterval<CqlDateTime> of_ = context?.Operators.Interval(nz_, oe_, true, true);
						bool? og_ = context?.Operators.In<CqlDateTime>(nu_, of_, null);
						Code<ObservationStatus> oh_ = O2Saturation.StatusElement;
						ObservationStatus? oi_ = oh_.Value;
						Code<ObservationStatus> oj_ = context?.Operators.Convert<Code<ObservationStatus>>(oi_);
						string ok_ = context?.Operators.Convert<string>(oj_);
						string[] ol_ = /* ARR1 */ [
							"final",
							"amended",
							"corrected",
						];
						bool? om_ = context?.Operators.In<string>(ok_, (ol_ as IEnumerable<string>));
						bool? on_ = context?.Operators.And(og_, om_);
						DataType oo_ = O2Saturation.Value;
						object op_ = FHIRHelpers_4_3_000.ToValue(oo_);
						bool? oq_ = context?.Operators.Not((bool?)(op_ is null));
						bool? or_ = context?.Operators.And(on_, oq_);

						return or_;
					};
					IEnumerable<Observation> nn_ = context?.Operators.Where<Observation>(nl_, nm_);
					object no_(Observation @this)
					{
						object pk_()
						{
							bool pm_()
							{
								DataType pp_ = @this.Effective;
								object pq_ = FHIRHelpers_4_3_000.ToValue(pp_);
								bool pr_ = pq_ is CqlDateTime;

								return pr_;
							};
							bool pn_()
							{
								DataType ps_ = @this.Effective;
								object pt_ = FHIRHelpers_4_3_000.ToValue(ps_);
								bool pu_ = pt_ is CqlInterval<CqlDateTime>;

								return pu_;
							};
							bool po_()
							{
								DataType pv_ = @this.Effective;
								object pw_ = FHIRHelpers_4_3_000.ToValue(pv_);
								bool px_ = pw_ is CqlDateTime;

								return px_;
							};
							if (pm_())
							{
								DataType py_ = @this.Effective;
								object pz_ = FHIRHelpers_4_3_000.ToValue(py_);

								return ((pz_ as CqlDateTime) as object);
							}
							else if (pn_())
							{
								DataType qa_ = @this.Effective;
								object qb_ = FHIRHelpers_4_3_000.ToValue(qa_);

								return ((qb_ as CqlInterval<CqlDateTime>) as object);
							}
							else if (po_())
							{
								DataType qc_ = @this.Effective;
								object qd_ = FHIRHelpers_4_3_000.ToValue(qc_);

								return ((qd_ as CqlDateTime) as object);
							}
							else
							{
								return null;
							}
						};
						CqlDateTime pl_ = QICoreCommon_2_0_000.earliest(pk_());

						return pl_;
					};
					IEnumerable<Observation> np_ = context?.Operators.SortBy<Observation>(nn_, no_, System.ComponentModel.ListSortDirection.Ascending);
					Observation nq_ = context?.Operators.First<Observation>(np_);
					DataType nr_ = nq_.Effective;
					object ns_ = FHIRHelpers_4_3_000.ToValue(nr_);

					return ((ns_ as CqlInterval<CqlDateTime>) as object);
				}
				else if (ce_())
				{
					CqlValueSet qe_ = this.Oxygen_Saturation_by_Pulse_Oximetry();
					IEnumerable<Observation> qf_ = context?.Operators.RetrieveByValueSet<Observation>(qe_, null);
					bool? qg_(Observation O2Saturation)
					{
						object qn_()
						{
							bool rm_()
							{
								DataType rp_ = O2Saturation.Effective;
								object rq_ = FHIRHelpers_4_3_000.ToValue(rp_);
								bool rr_ = rq_ is CqlDateTime;

								return rr_;
							};
							bool rn_()
							{
								DataType rs_ = O2Saturation.Effective;
								object rt_ = FHIRHelpers_4_3_000.ToValue(rs_);
								bool ru_ = rt_ is CqlInterval<CqlDateTime>;

								return ru_;
							};
							bool ro_()
							{
								DataType rv_ = O2Saturation.Effective;
								object rw_ = FHIRHelpers_4_3_000.ToValue(rv_);
								bool rx_ = rw_ is CqlDateTime;

								return rx_;
							};
							if (rm_())
							{
								DataType ry_ = O2Saturation.Effective;
								object rz_ = FHIRHelpers_4_3_000.ToValue(ry_);

								return ((rz_ as CqlDateTime) as object);
							}
							else if (rn_())
							{
								DataType sa_ = O2Saturation.Effective;
								object sb_ = FHIRHelpers_4_3_000.ToValue(sa_);

								return ((sb_ as CqlInterval<CqlDateTime>) as object);
							}
							else if (ro_())
							{
								DataType sc_ = O2Saturation.Effective;
								object sd_ = FHIRHelpers_4_3_000.ToValue(sc_);

								return ((sd_ as CqlDateTime) as object);
							}
							else
							{
								return null;
							}
						};
						CqlDateTime qo_ = QICoreCommon_2_0_000.earliest(qn_());
						Period qp_ = EncounterInpatient.Period;
						CqlInterval<CqlDateTime> qq_ = FHIRHelpers_4_3_000.ToInterval(qp_);
						CqlDateTime qr_ = context?.Operators.Start(qq_);
						CqlQuantity qs_ = context?.Operators.Quantity(1440m, "minutes");
						CqlDateTime qt_ = context?.Operators.Subtract(qr_, qs_);
						CqlInterval<CqlDateTime> qv_ = FHIRHelpers_4_3_000.ToInterval(qp_);
						CqlDateTime qw_ = context?.Operators.Start(qv_);
						CqlQuantity qx_ = context?.Operators.Quantity(120m, "minutes");
						CqlDateTime qy_ = context?.Operators.Add(qw_, qx_);
						CqlInterval<CqlDateTime> qz_ = context?.Operators.Interval(qt_, qy_, true, true);
						bool? ra_ = context?.Operators.In<CqlDateTime>(qo_, qz_, null);
						Code<ObservationStatus> rb_ = O2Saturation.StatusElement;
						ObservationStatus? rc_ = rb_.Value;
						Code<ObservationStatus> rd_ = context?.Operators.Convert<Code<ObservationStatus>>(rc_);
						string re_ = context?.Operators.Convert<string>(rd_);
						string[] rf_ = /* ARR1 */ [
							"final",
							"amended",
							"corrected",
						];
						bool? rg_ = context?.Operators.In<string>(re_, (rf_ as IEnumerable<string>));
						bool? rh_ = context?.Operators.And(ra_, rg_);
						DataType ri_ = O2Saturation.Value;
						object rj_ = FHIRHelpers_4_3_000.ToValue(ri_);
						bool? rk_ = context?.Operators.Not((bool?)(rj_ is null));
						bool? rl_ = context?.Operators.And(rh_, rk_);

						return rl_;
					};
					IEnumerable<Observation> qh_ = context?.Operators.Where<Observation>(qf_, qg_);
					object qi_(Observation @this)
					{
						object se_()
						{
							bool sg_()
							{
								DataType sj_ = @this.Effective;
								object sk_ = FHIRHelpers_4_3_000.ToValue(sj_);
								bool sl_ = sk_ is CqlDateTime;

								return sl_;
							};
							bool sh_()
							{
								DataType sm_ = @this.Effective;
								object sn_ = FHIRHelpers_4_3_000.ToValue(sm_);
								bool so_ = sn_ is CqlInterval<CqlDateTime>;

								return so_;
							};
							bool si_()
							{
								DataType sp_ = @this.Effective;
								object sq_ = FHIRHelpers_4_3_000.ToValue(sp_);
								bool sr_ = sq_ is CqlDateTime;

								return sr_;
							};
							if (sg_())
							{
								DataType ss_ = @this.Effective;
								object st_ = FHIRHelpers_4_3_000.ToValue(ss_);

								return ((st_ as CqlDateTime) as object);
							}
							else if (sh_())
							{
								DataType su_ = @this.Effective;
								object sv_ = FHIRHelpers_4_3_000.ToValue(su_);

								return ((sv_ as CqlInterval<CqlDateTime>) as object);
							}
							else if (si_())
							{
								DataType sw_ = @this.Effective;
								object sx_ = FHIRHelpers_4_3_000.ToValue(sw_);

								return ((sx_ as CqlDateTime) as object);
							}
							else
							{
								return null;
							}
						};
						CqlDateTime sf_ = QICoreCommon_2_0_000.earliest(se_());

						return sf_;
					};
					IEnumerable<Observation> qj_ = context?.Operators.SortBy<Observation>(qh_, qi_, System.ComponentModel.ListSortDirection.Ascending);
					Observation qk_ = context?.Operators.First<Observation>(qj_);
					DataType ql_ = qk_.Effective;
					object qm_ = FHIRHelpers_4_3_000.ToValue(ql_);

					return ((qm_ as CqlDateTime) as object);
				}
				else
				{
					return null;
				}
			};
			CqlDateTime p_ = QICoreCommon_2_0_000.earliest(o_());
			(string EncounterId, CqlQuantity FirstOxygenSatResult, CqlDateTime Timing)? q_ = (e_, (n_ as CqlQuantity), p_);

			return q_;
		};
		IEnumerable<(string EncounterId, CqlQuantity FirstOxygenSatResult, CqlDateTime Timing)?> c_ = context?.Operators.Select<Encounter, (string EncounterId, CqlQuantity FirstOxygenSatResult, CqlDateTime Timing)?>(a_, b_);

		return c_;
	}

    [CqlDeclaration("Encounter with First Oxygen Saturation")]
	public IEnumerable<(string EncounterId, CqlQuantity FirstOxygenSatResult, CqlDateTime Timing)?> Encounter_with_First_Oxygen_Saturation() => 
		__Encounter_with_First_Oxygen_Saturation?.Value;

	private IEnumerable<(string EncounterId, CqlQuantity FirstRespRateResult, CqlDateTime Timing)?> Encounter_with_First_Respiratory_Rate_Value()
	{
		IEnumerable<Encounter> a_ = this.Inpatient_Encounters();
		(string EncounterId, CqlQuantity FirstRespRateResult, CqlDateTime Timing)? b_(Encounter EncounterInpatient)
		{
			Id d_ = EncounterInpatient.IdElement;
			string e_ = d_.Value;
			IEnumerable<Observation> f_ = context?.Operators.RetrieveByValueSet<Observation>(null, null);
			bool? g_(Observation RespRate)
			{
				DataType y_ = RespRate.Effective;
				object z_ = FHIRHelpers_4_3_000.ToValue(y_);
				CqlDateTime aa_ = QICoreCommon_2_0_000.earliest(z_);
				Period ab_ = EncounterInpatient.Period;
				CqlInterval<CqlDateTime> ac_ = FHIRHelpers_4_3_000.ToInterval(ab_);
				CqlDateTime ad_ = context?.Operators.Start(ac_);
				CqlQuantity ae_ = context?.Operators.Quantity(1440m, "minutes");
				CqlDateTime af_ = context?.Operators.Subtract(ad_, ae_);
				CqlInterval<CqlDateTime> ah_ = FHIRHelpers_4_3_000.ToInterval(ab_);
				CqlDateTime ai_ = context?.Operators.Start(ah_);
				CqlQuantity aj_ = context?.Operators.Quantity(120m, "minutes");
				CqlDateTime ak_ = context?.Operators.Add(ai_, aj_);
				CqlInterval<CqlDateTime> al_ = context?.Operators.Interval(af_, ak_, true, true);
				bool? am_ = context?.Operators.In<CqlDateTime>(aa_, al_, null);
				Code<ObservationStatus> an_ = RespRate.StatusElement;
				ObservationStatus? ao_ = an_.Value;
				string ap_ = context?.Operators.Convert<string>(ao_);
				string[] aq_ = /* ARR1 */ [
					"final",
					"amended",
					"corrected",
				];
				bool? ar_ = context?.Operators.In<string>(ap_, (aq_ as IEnumerable<string>));
				bool? as_ = context?.Operators.And(am_, ar_);
				DataType at_ = RespRate.Value;
				Quantity au_ = context?.Operators.Convert<Quantity>(at_);
				CqlQuantity av_ = FHIRHelpers_4_3_000.ToQuantity(au_);
				bool? aw_ = context?.Operators.Not((bool?)(av_ is null));
				bool? ax_ = context?.Operators.And(as_, aw_);

				return ax_;
			};
			IEnumerable<Observation> h_ = context?.Operators.Where<Observation>(f_, g_);
			object i_(Observation @this)
			{
				DataType ay_ = @this.Effective;
				object az_ = FHIRHelpers_4_3_000.ToValue(ay_);
				CqlDateTime ba_ = QICoreCommon_2_0_000.earliest(az_);

				return ba_;
			};
			IEnumerable<Observation> j_ = context?.Operators.SortBy<Observation>(h_, i_, System.ComponentModel.ListSortDirection.Ascending);
			Observation k_ = context?.Operators.First<Observation>(j_);
			DataType l_ = k_.Value;
			Quantity m_ = context?.Operators.Convert<Quantity>(l_);
			CqlQuantity n_ = FHIRHelpers_4_3_000.ToQuantity(m_);
			bool? p_(Observation RespRate)
			{
				DataType bb_ = RespRate.Effective;
				object bc_ = FHIRHelpers_4_3_000.ToValue(bb_);
				CqlDateTime bd_ = QICoreCommon_2_0_000.earliest(bc_);
				Period be_ = EncounterInpatient.Period;
				CqlInterval<CqlDateTime> bf_ = FHIRHelpers_4_3_000.ToInterval(be_);
				CqlDateTime bg_ = context?.Operators.Start(bf_);
				CqlQuantity bh_ = context?.Operators.Quantity(1440m, "minutes");
				CqlDateTime bi_ = context?.Operators.Subtract(bg_, bh_);
				CqlInterval<CqlDateTime> bk_ = FHIRHelpers_4_3_000.ToInterval(be_);
				CqlDateTime bl_ = context?.Operators.Start(bk_);
				CqlQuantity bm_ = context?.Operators.Quantity(120m, "minutes");
				CqlDateTime bn_ = context?.Operators.Add(bl_, bm_);
				CqlInterval<CqlDateTime> bo_ = context?.Operators.Interval(bi_, bn_, true, true);
				bool? bp_ = context?.Operators.In<CqlDateTime>(bd_, bo_, null);
				Code<ObservationStatus> bq_ = RespRate.StatusElement;
				ObservationStatus? br_ = bq_.Value;
				string bs_ = context?.Operators.Convert<string>(br_);
				string[] bt_ = /* ARR1 */ [
					"final",
					"amended",
					"corrected",
				];
				bool? bu_ = context?.Operators.In<string>(bs_, (bt_ as IEnumerable<string>));
				bool? bv_ = context?.Operators.And(bp_, bu_);
				DataType bw_ = RespRate.Value;
				Quantity bx_ = context?.Operators.Convert<Quantity>(bw_);
				CqlQuantity by_ = FHIRHelpers_4_3_000.ToQuantity(bx_);
				bool? bz_ = context?.Operators.Not((bool?)(by_ is null));
				bool? ca_ = context?.Operators.And(bv_, bz_);

				return ca_;
			};
			IEnumerable<Observation> q_ = context?.Operators.Where<Observation>(f_, p_);
			object r_(Observation @this)
			{
				DataType cb_ = @this.Effective;
				object cc_ = FHIRHelpers_4_3_000.ToValue(cb_);
				CqlDateTime cd_ = QICoreCommon_2_0_000.earliest(cc_);

				return cd_;
			};
			IEnumerable<Observation> s_ = context?.Operators.SortBy<Observation>(q_, r_, System.ComponentModel.ListSortDirection.Ascending);
			Observation t_ = context?.Operators.First<Observation>(s_);
			DataType u_ = t_.Effective;
			object v_ = FHIRHelpers_4_3_000.ToValue(u_);
			CqlDateTime w_ = QICoreCommon_2_0_000.earliest(v_);
			(string EncounterId, CqlQuantity FirstRespRateResult, CqlDateTime Timing)? x_ = (e_, (n_ as CqlQuantity), w_);

			return x_;
		};
		IEnumerable<(string EncounterId, CqlQuantity FirstRespRateResult, CqlDateTime Timing)?> c_ = context?.Operators.Select<Encounter, (string EncounterId, CqlQuantity FirstRespRateResult, CqlDateTime Timing)?>(a_, b_);

		return c_;
	}

    [CqlDeclaration("Encounter with First Respiratory Rate")]
	public IEnumerable<(string EncounterId, CqlQuantity FirstRespRateResult, CqlDateTime Timing)?> Encounter_with_First_Respiratory_Rate() => 
		__Encounter_with_First_Respiratory_Rate?.Value;

	private IEnumerable<Observation> Blood_Pressure_Reading_Value()
	{
		IEnumerable<Observation> a_ = context?.Operators.RetrieveByValueSet<Observation>(null, null);
		bool? b_(Observation BloodPressure)
		{
			Code<ObservationStatus> d_ = BloodPressure.StatusElement;
			ObservationStatus? e_ = d_.Value;
			string f_ = context?.Operators.Convert<string>(e_);
			string[] g_ = /* ARR1 */ [
				"final",
				"amended",
				"corrected",
			];
			bool? h_ = context?.Operators.In<string>(f_, (g_ as IEnumerable<string>));

			return h_;
		};
		IEnumerable<Observation> c_ = context?.Operators.Where<Observation>(a_, b_);

		return c_;
	}

    [CqlDeclaration("Blood Pressure Reading")]
	public IEnumerable<Observation> Blood_Pressure_Reading() => 
		__Blood_Pressure_Reading?.Value;

	private IEnumerable<string> Encounter_with_First_Systolic_Blood_Pressure_Value()
	{
		IEnumerable<Encounter> a_ = this.Inpatient_Encounters();
		string b_(Encounter EncounterInpatient)
		{
			Id d_ = EncounterInpatient.IdElement;
			string e_ = d_.Value;

			return e_;
		};
		IEnumerable<string> c_ = context?.Operators.Select<Encounter, string>(a_, b_);

		return c_;
	}

    [CqlDeclaration("Encounter with First Systolic Blood Pressure")]
	public IEnumerable<string> Encounter_with_First_Systolic_Blood_Pressure() => 
		__Encounter_with_First_Systolic_Blood_Pressure?.Value;

	private IEnumerable<(string EncounterId, CqlQuantity FirstResult, CqlDateTime Timing)?> Encounter_with_First_Bicarbonate_Lab_Test_Value()
	{
		IEnumerable<Encounter> a_ = this.Inpatient_Encounters();
		(string EncounterId, CqlQuantity FirstResult, CqlDateTime Timing)? b_(Encounter EncounterInpatient)
		{
			Id d_ = EncounterInpatient.IdElement;
			string e_ = d_.Value;
			CqlValueSet f_ = this.Bicarbonate_lab_test();
			IEnumerable<Observation> g_ = context?.Operators.RetrieveByValueSet<Observation>(f_, null);
			bool? h_(Observation bicarbonatelab)
			{
				Instant z_ = bicarbonatelab.IssuedElement;
				DateTimeOffset? aa_ = z_.Value;
				CqlDateTime ab_ = context?.Operators.Convert<CqlDateTime>(aa_);
				CqlDateTime ac_ = QICoreCommon_2_0_000.earliest((ab_ as object));
				Period ad_ = EncounterInpatient.Period;
				CqlInterval<CqlDateTime> ae_ = FHIRHelpers_4_3_000.ToInterval(ad_);
				CqlDateTime af_ = context?.Operators.Start(ae_);
				CqlQuantity ag_ = context?.Operators.Quantity(1440m, "minutes");
				CqlDateTime ah_ = context?.Operators.Subtract(af_, ag_);
				CqlInterval<CqlDateTime> aj_ = FHIRHelpers_4_3_000.ToInterval(ad_);
				CqlDateTime ak_ = context?.Operators.Start(aj_);
				CqlDateTime am_ = context?.Operators.Add(ak_, ag_);
				CqlInterval<CqlDateTime> an_ = context?.Operators.Interval(ah_, am_, true, true);
				bool? ao_ = context?.Operators.In<CqlDateTime>(ac_, an_, null);
				Code<ObservationStatus> ap_ = bicarbonatelab.StatusElement;
				ObservationStatus? aq_ = ap_.Value;
				string ar_ = context?.Operators.Convert<string>(aq_);
				string[] as_ = /* ARR1 */ [
					"final",
					"amended",
					"corrected",
				];
				bool? at_ = context?.Operators.In<string>(ar_, (as_ as IEnumerable<string>));
				bool? au_ = context?.Operators.And(ao_, at_);
				DataType av_ = bicarbonatelab.Value;
				object aw_ = FHIRHelpers_4_3_000.ToValue(av_);
				bool? ax_ = context?.Operators.Not((bool?)(aw_ is null));
				bool? ay_ = context?.Operators.And(au_, ax_);

				return ay_;
			};
			IEnumerable<Observation> i_ = context?.Operators.Where<Observation>(g_, h_);
			object j_(Observation @this)
			{
				Instant az_ = @this.IssuedElement;
				DateTimeOffset? ba_ = az_.Value;
				CqlDateTime bb_ = context?.Operators.Convert<CqlDateTime>(ba_);
				CqlDateTime bc_ = QICoreCommon_2_0_000.earliest((bb_ as object));

				return bc_;
			};
			IEnumerable<Observation> k_ = context?.Operators.SortBy<Observation>(i_, j_, System.ComponentModel.ListSortDirection.Ascending);
			Observation l_ = context?.Operators.First<Observation>(k_);
			DataType m_ = l_.Value;
			object n_ = FHIRHelpers_4_3_000.ToValue(m_);
			IEnumerable<Observation> p_ = context?.Operators.RetrieveByValueSet<Observation>(f_, null);
			bool? q_(Observation bicarbonatelab)
			{
				Instant bd_ = bicarbonatelab.IssuedElement;
				DateTimeOffset? be_ = bd_.Value;
				CqlDateTime bf_ = context?.Operators.Convert<CqlDateTime>(be_);
				CqlDateTime bg_ = QICoreCommon_2_0_000.earliest((bf_ as object));
				Period bh_ = EncounterInpatient.Period;
				CqlInterval<CqlDateTime> bi_ = FHIRHelpers_4_3_000.ToInterval(bh_);
				CqlDateTime bj_ = context?.Operators.Start(bi_);
				CqlQuantity bk_ = context?.Operators.Quantity(1440m, "minutes");
				CqlDateTime bl_ = context?.Operators.Subtract(bj_, bk_);
				CqlInterval<CqlDateTime> bn_ = FHIRHelpers_4_3_000.ToInterval(bh_);
				CqlDateTime bo_ = context?.Operators.Start(bn_);
				CqlDateTime bq_ = context?.Operators.Add(bo_, bk_);
				CqlInterval<CqlDateTime> br_ = context?.Operators.Interval(bl_, bq_, true, true);
				bool? bs_ = context?.Operators.In<CqlDateTime>(bg_, br_, null);
				Code<ObservationStatus> bt_ = bicarbonatelab.StatusElement;
				ObservationStatus? bu_ = bt_.Value;
				string bv_ = context?.Operators.Convert<string>(bu_);
				string[] bw_ = /* ARR1 */ [
					"final",
					"amended",
					"corrected",
				];
				bool? bx_ = context?.Operators.In<string>(bv_, (bw_ as IEnumerable<string>));
				bool? by_ = context?.Operators.And(bs_, bx_);
				DataType bz_ = bicarbonatelab.Value;
				object ca_ = FHIRHelpers_4_3_000.ToValue(bz_);
				bool? cb_ = context?.Operators.Not((bool?)(ca_ is null));
				bool? cc_ = context?.Operators.And(by_, cb_);

				return cc_;
			};
			IEnumerable<Observation> r_ = context?.Operators.Where<Observation>(p_, q_);
			object s_(Observation @this)
			{
				Instant cd_ = @this.IssuedElement;
				DateTimeOffset? ce_ = cd_.Value;
				CqlDateTime cf_ = context?.Operators.Convert<CqlDateTime>(ce_);
				CqlDateTime cg_ = QICoreCommon_2_0_000.earliest((cf_ as object));

				return cg_;
			};
			IEnumerable<Observation> t_ = context?.Operators.SortBy<Observation>(r_, s_, System.ComponentModel.ListSortDirection.Ascending);
			Observation u_ = context?.Operators.First<Observation>(t_);
			Instant v_ = u_.IssuedElement;
			DateTimeOffset? w_ = v_.Value;
			CqlDateTime x_ = context?.Operators.Convert<CqlDateTime>(w_);
			(string EncounterId, CqlQuantity FirstResult, CqlDateTime Timing)? y_ = (e_, (n_ as CqlQuantity), x_);

			return y_;
		};
		IEnumerable<(string EncounterId, CqlQuantity FirstResult, CqlDateTime Timing)?> c_ = context?.Operators.Select<Encounter, (string EncounterId, CqlQuantity FirstResult, CqlDateTime Timing)?>(a_, b_);

		return c_;
	}

    [CqlDeclaration("Encounter with First Bicarbonate Lab Test")]
	public IEnumerable<(string EncounterId, CqlQuantity FirstResult, CqlDateTime Timing)?> Encounter_with_First_Bicarbonate_Lab_Test() => 
		__Encounter_with_First_Bicarbonate_Lab_Test?.Value;

	private IEnumerable<(string EncounterId, CqlQuantity FirstResult, CqlDateTime Timing)?> Encounter_with_First_Creatinine_Lab_Test_Value()
	{
		IEnumerable<Encounter> a_ = this.Inpatient_Encounters();
		(string EncounterId, CqlQuantity FirstResult, CqlDateTime Timing)? b_(Encounter EncounterInpatient)
		{
			Id d_ = EncounterInpatient.IdElement;
			string e_ = d_.Value;
			CqlValueSet f_ = this.Creatinine_lab_test();
			IEnumerable<Observation> g_ = context?.Operators.RetrieveByValueSet<Observation>(f_, null);
			bool? h_(Observation CreatinineLab)
			{
				Instant z_ = CreatinineLab.IssuedElement;
				DateTimeOffset? aa_ = z_.Value;
				CqlDateTime ab_ = context?.Operators.Convert<CqlDateTime>(aa_);
				CqlDateTime ac_ = QICoreCommon_2_0_000.earliest((ab_ as object));
				Period ad_ = EncounterInpatient.Period;
				CqlInterval<CqlDateTime> ae_ = FHIRHelpers_4_3_000.ToInterval(ad_);
				CqlDateTime af_ = context?.Operators.Start(ae_);
				CqlQuantity ag_ = context?.Operators.Quantity(1440m, "minutes");
				CqlDateTime ah_ = context?.Operators.Subtract(af_, ag_);
				CqlInterval<CqlDateTime> aj_ = FHIRHelpers_4_3_000.ToInterval(ad_);
				CqlDateTime ak_ = context?.Operators.Start(aj_);
				CqlDateTime am_ = context?.Operators.Add(ak_, ag_);
				CqlInterval<CqlDateTime> an_ = context?.Operators.Interval(ah_, am_, true, true);
				bool? ao_ = context?.Operators.In<CqlDateTime>(ac_, an_, null);
				Code<ObservationStatus> ap_ = CreatinineLab.StatusElement;
				ObservationStatus? aq_ = ap_.Value;
				string ar_ = context?.Operators.Convert<string>(aq_);
				string[] as_ = /* ARR1 */ [
					"final",
					"amended",
					"corrected",
				];
				bool? at_ = context?.Operators.In<string>(ar_, (as_ as IEnumerable<string>));
				bool? au_ = context?.Operators.And(ao_, at_);
				DataType av_ = CreatinineLab.Value;
				object aw_ = FHIRHelpers_4_3_000.ToValue(av_);
				bool? ax_ = context?.Operators.Not((bool?)(aw_ is null));
				bool? ay_ = context?.Operators.And(au_, ax_);

				return ay_;
			};
			IEnumerable<Observation> i_ = context?.Operators.Where<Observation>(g_, h_);
			object j_(Observation @this)
			{
				Instant az_ = @this.IssuedElement;
				DateTimeOffset? ba_ = az_.Value;
				CqlDateTime bb_ = context?.Operators.Convert<CqlDateTime>(ba_);
				CqlDateTime bc_ = QICoreCommon_2_0_000.earliest((bb_ as object));

				return bc_;
			};
			IEnumerable<Observation> k_ = context?.Operators.SortBy<Observation>(i_, j_, System.ComponentModel.ListSortDirection.Ascending);
			Observation l_ = context?.Operators.First<Observation>(k_);
			DataType m_ = l_.Value;
			object n_ = FHIRHelpers_4_3_000.ToValue(m_);
			IEnumerable<Observation> p_ = context?.Operators.RetrieveByValueSet<Observation>(f_, null);
			bool? q_(Observation CreatinineLab)
			{
				Instant bd_ = CreatinineLab.IssuedElement;
				DateTimeOffset? be_ = bd_.Value;
				CqlDateTime bf_ = context?.Operators.Convert<CqlDateTime>(be_);
				CqlDateTime bg_ = QICoreCommon_2_0_000.earliest((bf_ as object));
				Period bh_ = EncounterInpatient.Period;
				CqlInterval<CqlDateTime> bi_ = FHIRHelpers_4_3_000.ToInterval(bh_);
				CqlDateTime bj_ = context?.Operators.Start(bi_);
				CqlQuantity bk_ = context?.Operators.Quantity(1440m, "minutes");
				CqlDateTime bl_ = context?.Operators.Subtract(bj_, bk_);
				CqlInterval<CqlDateTime> bn_ = FHIRHelpers_4_3_000.ToInterval(bh_);
				CqlDateTime bo_ = context?.Operators.Start(bn_);
				CqlDateTime bq_ = context?.Operators.Add(bo_, bk_);
				CqlInterval<CqlDateTime> br_ = context?.Operators.Interval(bl_, bq_, true, true);
				bool? bs_ = context?.Operators.In<CqlDateTime>(bg_, br_, null);
				Code<ObservationStatus> bt_ = CreatinineLab.StatusElement;
				ObservationStatus? bu_ = bt_.Value;
				string bv_ = context?.Operators.Convert<string>(bu_);
				string[] bw_ = /* ARR1 */ [
					"final",
					"amended",
					"corrected",
				];
				bool? bx_ = context?.Operators.In<string>(bv_, (bw_ as IEnumerable<string>));
				bool? by_ = context?.Operators.And(bs_, bx_);
				DataType bz_ = CreatinineLab.Value;
				object ca_ = FHIRHelpers_4_3_000.ToValue(bz_);
				bool? cb_ = context?.Operators.Not((bool?)(ca_ is null));
				bool? cc_ = context?.Operators.And(by_, cb_);

				return cc_;
			};
			IEnumerable<Observation> r_ = context?.Operators.Where<Observation>(p_, q_);
			object s_(Observation @this)
			{
				Instant cd_ = @this.IssuedElement;
				DateTimeOffset? ce_ = cd_.Value;
				CqlDateTime cf_ = context?.Operators.Convert<CqlDateTime>(ce_);
				CqlDateTime cg_ = QICoreCommon_2_0_000.earliest((cf_ as object));

				return cg_;
			};
			IEnumerable<Observation> t_ = context?.Operators.SortBy<Observation>(r_, s_, System.ComponentModel.ListSortDirection.Ascending);
			Observation u_ = context?.Operators.First<Observation>(t_);
			Instant v_ = u_.IssuedElement;
			DateTimeOffset? w_ = v_.Value;
			CqlDateTime x_ = context?.Operators.Convert<CqlDateTime>(w_);
			(string EncounterId, CqlQuantity FirstResult, CqlDateTime Timing)? y_ = (e_, (n_ as CqlQuantity), x_);

			return y_;
		};
		IEnumerable<(string EncounterId, CqlQuantity FirstResult, CqlDateTime Timing)?> c_ = context?.Operators.Select<Encounter, (string EncounterId, CqlQuantity FirstResult, CqlDateTime Timing)?>(a_, b_);

		return c_;
	}

    [CqlDeclaration("Encounter with First Creatinine Lab Test")]
	public IEnumerable<(string EncounterId, CqlQuantity FirstResult, CqlDateTime Timing)?> Encounter_with_First_Creatinine_Lab_Test() => 
		__Encounter_with_First_Creatinine_Lab_Test?.Value;

	private IEnumerable<(string EncounterId, CqlQuantity FirstResult, CqlDateTime Timing)?> Encounter_with_First_Glucose_Lab_Test_Value()
	{
		IEnumerable<Encounter> a_ = this.Inpatient_Encounters();
		(string EncounterId, CqlQuantity FirstResult, CqlDateTime Timing)? b_(Encounter EncounterInpatient)
		{
			Id d_ = EncounterInpatient.IdElement;
			string e_ = d_.Value;
			CqlValueSet f_ = this.Glucose_lab_test();
			IEnumerable<Observation> g_ = context?.Operators.RetrieveByValueSet<Observation>(f_, null);
			bool? h_(Observation GlucoseLab)
			{
				Instant z_ = GlucoseLab.IssuedElement;
				DateTimeOffset? aa_ = z_.Value;
				CqlDateTime ab_ = context?.Operators.Convert<CqlDateTime>(aa_);
				CqlDateTime ac_ = QICoreCommon_2_0_000.earliest((ab_ as object));
				Period ad_ = EncounterInpatient.Period;
				CqlInterval<CqlDateTime> ae_ = FHIRHelpers_4_3_000.ToInterval(ad_);
				CqlDateTime af_ = context?.Operators.Start(ae_);
				CqlQuantity ag_ = context?.Operators.Quantity(1440m, "minutes");
				CqlDateTime ah_ = context?.Operators.Subtract(af_, ag_);
				CqlInterval<CqlDateTime> aj_ = FHIRHelpers_4_3_000.ToInterval(ad_);
				CqlDateTime ak_ = context?.Operators.Start(aj_);
				CqlDateTime am_ = context?.Operators.Add(ak_, ag_);
				CqlInterval<CqlDateTime> an_ = context?.Operators.Interval(ah_, am_, true, true);
				bool? ao_ = context?.Operators.In<CqlDateTime>(ac_, an_, null);
				Code<ObservationStatus> ap_ = GlucoseLab.StatusElement;
				ObservationStatus? aq_ = ap_.Value;
				string ar_ = context?.Operators.Convert<string>(aq_);
				string[] as_ = /* ARR1 */ [
					"final",
					"amended",
					"corrected",
				];
				bool? at_ = context?.Operators.In<string>(ar_, (as_ as IEnumerable<string>));
				bool? au_ = context?.Operators.And(ao_, at_);
				DataType av_ = GlucoseLab.Value;
				object aw_ = FHIRHelpers_4_3_000.ToValue(av_);
				bool? ax_ = context?.Operators.Not((bool?)(aw_ is null));
				bool? ay_ = context?.Operators.And(au_, ax_);

				return ay_;
			};
			IEnumerable<Observation> i_ = context?.Operators.Where<Observation>(g_, h_);
			object j_(Observation @this)
			{
				Instant az_ = @this.IssuedElement;
				DateTimeOffset? ba_ = az_.Value;
				CqlDateTime bb_ = context?.Operators.Convert<CqlDateTime>(ba_);
				CqlDateTime bc_ = QICoreCommon_2_0_000.earliest((bb_ as object));

				return bc_;
			};
			IEnumerable<Observation> k_ = context?.Operators.SortBy<Observation>(i_, j_, System.ComponentModel.ListSortDirection.Ascending);
			Observation l_ = context?.Operators.First<Observation>(k_);
			DataType m_ = l_.Value;
			object n_ = FHIRHelpers_4_3_000.ToValue(m_);
			IEnumerable<Observation> p_ = context?.Operators.RetrieveByValueSet<Observation>(f_, null);
			bool? q_(Observation GlucoseLab)
			{
				Instant bd_ = GlucoseLab.IssuedElement;
				DateTimeOffset? be_ = bd_.Value;
				CqlDateTime bf_ = context?.Operators.Convert<CqlDateTime>(be_);
				CqlDateTime bg_ = QICoreCommon_2_0_000.earliest((bf_ as object));
				Period bh_ = EncounterInpatient.Period;
				CqlInterval<CqlDateTime> bi_ = FHIRHelpers_4_3_000.ToInterval(bh_);
				CqlDateTime bj_ = context?.Operators.Start(bi_);
				CqlQuantity bk_ = context?.Operators.Quantity(1440m, "minutes");
				CqlDateTime bl_ = context?.Operators.Subtract(bj_, bk_);
				CqlInterval<CqlDateTime> bn_ = FHIRHelpers_4_3_000.ToInterval(bh_);
				CqlDateTime bo_ = context?.Operators.Start(bn_);
				CqlDateTime bq_ = context?.Operators.Add(bo_, bk_);
				CqlInterval<CqlDateTime> br_ = context?.Operators.Interval(bl_, bq_, true, true);
				bool? bs_ = context?.Operators.In<CqlDateTime>(bg_, br_, null);
				Code<ObservationStatus> bt_ = GlucoseLab.StatusElement;
				ObservationStatus? bu_ = bt_.Value;
				string bv_ = context?.Operators.Convert<string>(bu_);
				string[] bw_ = /* ARR1 */ [
					"final",
					"amended",
					"corrected",
				];
				bool? bx_ = context?.Operators.In<string>(bv_, (bw_ as IEnumerable<string>));
				bool? by_ = context?.Operators.And(bs_, bx_);
				DataType bz_ = GlucoseLab.Value;
				object ca_ = FHIRHelpers_4_3_000.ToValue(bz_);
				bool? cb_ = context?.Operators.Not((bool?)(ca_ is null));
				bool? cc_ = context?.Operators.And(by_, cb_);

				return cc_;
			};
			IEnumerable<Observation> r_ = context?.Operators.Where<Observation>(p_, q_);
			object s_(Observation @this)
			{
				Instant cd_ = @this.IssuedElement;
				DateTimeOffset? ce_ = cd_.Value;
				CqlDateTime cf_ = context?.Operators.Convert<CqlDateTime>(ce_);
				CqlDateTime cg_ = QICoreCommon_2_0_000.earliest((cf_ as object));

				return cg_;
			};
			IEnumerable<Observation> t_ = context?.Operators.SortBy<Observation>(r_, s_, System.ComponentModel.ListSortDirection.Ascending);
			Observation u_ = context?.Operators.First<Observation>(t_);
			Instant v_ = u_.IssuedElement;
			DateTimeOffset? w_ = v_.Value;
			CqlDateTime x_ = context?.Operators.Convert<CqlDateTime>(w_);
			(string EncounterId, CqlQuantity FirstResult, CqlDateTime Timing)? y_ = (e_, (n_ as CqlQuantity), x_);

			return y_;
		};
		IEnumerable<(string EncounterId, CqlQuantity FirstResult, CqlDateTime Timing)?> c_ = context?.Operators.Select<Encounter, (string EncounterId, CqlQuantity FirstResult, CqlDateTime Timing)?>(a_, b_);

		return c_;
	}

    [CqlDeclaration("Encounter with First Glucose Lab Test")]
	public IEnumerable<(string EncounterId, CqlQuantity FirstResult, CqlDateTime Timing)?> Encounter_with_First_Glucose_Lab_Test() => 
		__Encounter_with_First_Glucose_Lab_Test?.Value;

	private IEnumerable<(string EncounterId, CqlQuantity FirstResult, CqlDateTime Timing)?> Encounter_with_First_Hematocrit_Lab_Test_Value()
	{
		IEnumerable<Encounter> a_ = this.Inpatient_Encounters();
		(string EncounterId, CqlQuantity FirstResult, CqlDateTime Timing)? b_(Encounter EncounterInpatient)
		{
			Id d_ = EncounterInpatient.IdElement;
			string e_ = d_.Value;
			CqlValueSet f_ = this.Hematocrit_lab_test();
			IEnumerable<Observation> g_ = context?.Operators.RetrieveByValueSet<Observation>(f_, null);
			bool? h_(Observation HematocritLab)
			{
				Instant z_ = HematocritLab.IssuedElement;
				DateTimeOffset? aa_ = z_.Value;
				CqlDateTime ab_ = context?.Operators.Convert<CqlDateTime>(aa_);
				CqlDateTime ac_ = QICoreCommon_2_0_000.earliest((ab_ as object));
				Period ad_ = EncounterInpatient.Period;
				CqlInterval<CqlDateTime> ae_ = FHIRHelpers_4_3_000.ToInterval(ad_);
				CqlDateTime af_ = context?.Operators.Start(ae_);
				CqlQuantity ag_ = context?.Operators.Quantity(1440m, "minutes");
				CqlDateTime ah_ = context?.Operators.Subtract(af_, ag_);
				CqlInterval<CqlDateTime> aj_ = FHIRHelpers_4_3_000.ToInterval(ad_);
				CqlDateTime ak_ = context?.Operators.Start(aj_);
				CqlDateTime am_ = context?.Operators.Add(ak_, ag_);
				CqlInterval<CqlDateTime> an_ = context?.Operators.Interval(ah_, am_, true, true);
				bool? ao_ = context?.Operators.In<CqlDateTime>(ac_, an_, null);
				Code<ObservationStatus> ap_ = HematocritLab.StatusElement;
				ObservationStatus? aq_ = ap_.Value;
				string ar_ = context?.Operators.Convert<string>(aq_);
				string[] as_ = /* ARR1 */ [
					"final",
					"amended",
					"corrected",
				];
				bool? at_ = context?.Operators.In<string>(ar_, (as_ as IEnumerable<string>));
				bool? au_ = context?.Operators.And(ao_, at_);
				DataType av_ = HematocritLab.Value;
				object aw_ = FHIRHelpers_4_3_000.ToValue(av_);
				bool? ax_ = context?.Operators.Not((bool?)(aw_ is null));
				bool? ay_ = context?.Operators.And(au_, ax_);

				return ay_;
			};
			IEnumerable<Observation> i_ = context?.Operators.Where<Observation>(g_, h_);
			object j_(Observation @this)
			{
				Instant az_ = @this.IssuedElement;
				DateTimeOffset? ba_ = az_.Value;
				CqlDateTime bb_ = context?.Operators.Convert<CqlDateTime>(ba_);
				CqlDateTime bc_ = QICoreCommon_2_0_000.earliest((bb_ as object));

				return bc_;
			};
			IEnumerable<Observation> k_ = context?.Operators.SortBy<Observation>(i_, j_, System.ComponentModel.ListSortDirection.Ascending);
			Observation l_ = context?.Operators.First<Observation>(k_);
			DataType m_ = l_.Value;
			object n_ = FHIRHelpers_4_3_000.ToValue(m_);
			IEnumerable<Observation> p_ = context?.Operators.RetrieveByValueSet<Observation>(f_, null);
			bool? q_(Observation HematocritLab)
			{
				Instant bd_ = HematocritLab.IssuedElement;
				DateTimeOffset? be_ = bd_.Value;
				CqlDateTime bf_ = context?.Operators.Convert<CqlDateTime>(be_);
				CqlDateTime bg_ = QICoreCommon_2_0_000.earliest((bf_ as object));
				Period bh_ = EncounterInpatient.Period;
				CqlInterval<CqlDateTime> bi_ = FHIRHelpers_4_3_000.ToInterval(bh_);
				CqlDateTime bj_ = context?.Operators.Start(bi_);
				CqlQuantity bk_ = context?.Operators.Quantity(1440m, "minutes");
				CqlDateTime bl_ = context?.Operators.Subtract(bj_, bk_);
				CqlInterval<CqlDateTime> bn_ = FHIRHelpers_4_3_000.ToInterval(bh_);
				CqlDateTime bo_ = context?.Operators.Start(bn_);
				CqlDateTime bq_ = context?.Operators.Add(bo_, bk_);
				CqlInterval<CqlDateTime> br_ = context?.Operators.Interval(bl_, bq_, true, true);
				bool? bs_ = context?.Operators.In<CqlDateTime>(bg_, br_, null);
				Code<ObservationStatus> bt_ = HematocritLab.StatusElement;
				ObservationStatus? bu_ = bt_.Value;
				string bv_ = context?.Operators.Convert<string>(bu_);
				string[] bw_ = /* ARR1 */ [
					"final",
					"amended",
					"corrected",
				];
				bool? bx_ = context?.Operators.In<string>(bv_, (bw_ as IEnumerable<string>));
				bool? by_ = context?.Operators.And(bs_, bx_);
				DataType bz_ = HematocritLab.Value;
				object ca_ = FHIRHelpers_4_3_000.ToValue(bz_);
				bool? cb_ = context?.Operators.Not((bool?)(ca_ is null));
				bool? cc_ = context?.Operators.And(by_, cb_);

				return cc_;
			};
			IEnumerable<Observation> r_ = context?.Operators.Where<Observation>(p_, q_);
			object s_(Observation @this)
			{
				Instant cd_ = @this.IssuedElement;
				DateTimeOffset? ce_ = cd_.Value;
				CqlDateTime cf_ = context?.Operators.Convert<CqlDateTime>(ce_);
				CqlDateTime cg_ = QICoreCommon_2_0_000.earliest((cf_ as object));

				return cg_;
			};
			IEnumerable<Observation> t_ = context?.Operators.SortBy<Observation>(r_, s_, System.ComponentModel.ListSortDirection.Ascending);
			Observation u_ = context?.Operators.First<Observation>(t_);
			Instant v_ = u_.IssuedElement;
			DateTimeOffset? w_ = v_.Value;
			CqlDateTime x_ = context?.Operators.Convert<CqlDateTime>(w_);
			(string EncounterId, CqlQuantity FirstResult, CqlDateTime Timing)? y_ = (e_, (n_ as CqlQuantity), x_);

			return y_;
		};
		IEnumerable<(string EncounterId, CqlQuantity FirstResult, CqlDateTime Timing)?> c_ = context?.Operators.Select<Encounter, (string EncounterId, CqlQuantity FirstResult, CqlDateTime Timing)?>(a_, b_);

		return c_;
	}

    [CqlDeclaration("Encounter with First Hematocrit Lab Test")]
	public IEnumerable<(string EncounterId, CqlQuantity FirstResult, CqlDateTime Timing)?> Encounter_with_First_Hematocrit_Lab_Test() => 
		__Encounter_with_First_Hematocrit_Lab_Test?.Value;

	private IEnumerable<(string EncounterId, CqlQuantity FirstResult, CqlDateTime Timing)?> Encounter_with_First_Potassium_Lab_Test_Value()
	{
		IEnumerable<Encounter> a_ = this.Inpatient_Encounters();
		(string EncounterId, CqlQuantity FirstResult, CqlDateTime Timing)? b_(Encounter EncounterInpatient)
		{
			Id d_ = EncounterInpatient.IdElement;
			string e_ = d_.Value;
			CqlValueSet f_ = this.Potassium_lab_test();
			IEnumerable<Observation> g_ = context?.Operators.RetrieveByValueSet<Observation>(f_, null);
			bool? h_(Observation PotassiumLab)
			{
				Instant z_ = PotassiumLab.IssuedElement;
				DateTimeOffset? aa_ = z_.Value;
				CqlDateTime ab_ = context?.Operators.Convert<CqlDateTime>(aa_);
				CqlDateTime ac_ = QICoreCommon_2_0_000.earliest((ab_ as object));
				Period ad_ = EncounterInpatient.Period;
				CqlInterval<CqlDateTime> ae_ = FHIRHelpers_4_3_000.ToInterval(ad_);
				CqlDateTime af_ = context?.Operators.Start(ae_);
				CqlQuantity ag_ = context?.Operators.Quantity(1440m, "minutes");
				CqlDateTime ah_ = context?.Operators.Subtract(af_, ag_);
				CqlInterval<CqlDateTime> aj_ = FHIRHelpers_4_3_000.ToInterval(ad_);
				CqlDateTime ak_ = context?.Operators.Start(aj_);
				CqlDateTime am_ = context?.Operators.Add(ak_, ag_);
				CqlInterval<CqlDateTime> an_ = context?.Operators.Interval(ah_, am_, true, true);
				bool? ao_ = context?.Operators.In<CqlDateTime>(ac_, an_, null);
				Code<ObservationStatus> ap_ = PotassiumLab.StatusElement;
				ObservationStatus? aq_ = ap_.Value;
				string ar_ = context?.Operators.Convert<string>(aq_);
				string[] as_ = /* ARR1 */ [
					"final",
					"amended",
					"corrected",
				];
				bool? at_ = context?.Operators.In<string>(ar_, (as_ as IEnumerable<string>));
				bool? au_ = context?.Operators.And(ao_, at_);
				DataType av_ = PotassiumLab.Value;
				object aw_ = FHIRHelpers_4_3_000.ToValue(av_);
				bool? ax_ = context?.Operators.Not((bool?)(aw_ is null));
				bool? ay_ = context?.Operators.And(au_, ax_);

				return ay_;
			};
			IEnumerable<Observation> i_ = context?.Operators.Where<Observation>(g_, h_);
			object j_(Observation @this)
			{
				Instant az_ = @this.IssuedElement;
				DateTimeOffset? ba_ = az_.Value;
				CqlDateTime bb_ = context?.Operators.Convert<CqlDateTime>(ba_);
				CqlDateTime bc_ = QICoreCommon_2_0_000.earliest((bb_ as object));

				return bc_;
			};
			IEnumerable<Observation> k_ = context?.Operators.SortBy<Observation>(i_, j_, System.ComponentModel.ListSortDirection.Ascending);
			Observation l_ = context?.Operators.First<Observation>(k_);
			DataType m_ = l_.Value;
			object n_ = FHIRHelpers_4_3_000.ToValue(m_);
			IEnumerable<Observation> p_ = context?.Operators.RetrieveByValueSet<Observation>(f_, null);
			bool? q_(Observation PotassiumLab)
			{
				Instant bd_ = PotassiumLab.IssuedElement;
				DateTimeOffset? be_ = bd_.Value;
				CqlDateTime bf_ = context?.Operators.Convert<CqlDateTime>(be_);
				CqlDateTime bg_ = QICoreCommon_2_0_000.earliest((bf_ as object));
				Period bh_ = EncounterInpatient.Period;
				CqlInterval<CqlDateTime> bi_ = FHIRHelpers_4_3_000.ToInterval(bh_);
				CqlDateTime bj_ = context?.Operators.Start(bi_);
				CqlQuantity bk_ = context?.Operators.Quantity(1440m, "minutes");
				CqlDateTime bl_ = context?.Operators.Subtract(bj_, bk_);
				CqlInterval<CqlDateTime> bn_ = FHIRHelpers_4_3_000.ToInterval(bh_);
				CqlDateTime bo_ = context?.Operators.Start(bn_);
				CqlDateTime bq_ = context?.Operators.Add(bo_, bk_);
				CqlInterval<CqlDateTime> br_ = context?.Operators.Interval(bl_, bq_, true, true);
				bool? bs_ = context?.Operators.In<CqlDateTime>(bg_, br_, null);
				Code<ObservationStatus> bt_ = PotassiumLab.StatusElement;
				ObservationStatus? bu_ = bt_.Value;
				string bv_ = context?.Operators.Convert<string>(bu_);
				string[] bw_ = /* ARR1 */ [
					"final",
					"amended",
					"corrected",
				];
				bool? bx_ = context?.Operators.In<string>(bv_, (bw_ as IEnumerable<string>));
				bool? by_ = context?.Operators.And(bs_, bx_);
				DataType bz_ = PotassiumLab.Value;
				object ca_ = FHIRHelpers_4_3_000.ToValue(bz_);
				bool? cb_ = context?.Operators.Not((bool?)(ca_ is null));
				bool? cc_ = context?.Operators.And(by_, cb_);

				return cc_;
			};
			IEnumerable<Observation> r_ = context?.Operators.Where<Observation>(p_, q_);
			object s_(Observation @this)
			{
				Instant cd_ = @this.IssuedElement;
				DateTimeOffset? ce_ = cd_.Value;
				CqlDateTime cf_ = context?.Operators.Convert<CqlDateTime>(ce_);
				CqlDateTime cg_ = QICoreCommon_2_0_000.earliest((cf_ as object));

				return cg_;
			};
			IEnumerable<Observation> t_ = context?.Operators.SortBy<Observation>(r_, s_, System.ComponentModel.ListSortDirection.Ascending);
			Observation u_ = context?.Operators.First<Observation>(t_);
			Instant v_ = u_.IssuedElement;
			DateTimeOffset? w_ = v_.Value;
			CqlDateTime x_ = context?.Operators.Convert<CqlDateTime>(w_);
			(string EncounterId, CqlQuantity FirstResult, CqlDateTime Timing)? y_ = (e_, (n_ as CqlQuantity), x_);

			return y_;
		};
		IEnumerable<(string EncounterId, CqlQuantity FirstResult, CqlDateTime Timing)?> c_ = context?.Operators.Select<Encounter, (string EncounterId, CqlQuantity FirstResult, CqlDateTime Timing)?>(a_, b_);

		return c_;
	}

    [CqlDeclaration("Encounter with First Potassium Lab Test")]
	public IEnumerable<(string EncounterId, CqlQuantity FirstResult, CqlDateTime Timing)?> Encounter_with_First_Potassium_Lab_Test() => 
		__Encounter_with_First_Potassium_Lab_Test?.Value;

	private IEnumerable<(string EncounterId, CqlQuantity FirstResult, CqlDateTime Timing)?> Encounter_with_First_Sodium_Lab_Test_Value()
	{
		IEnumerable<Encounter> a_ = this.Inpatient_Encounters();
		(string EncounterId, CqlQuantity FirstResult, CqlDateTime Timing)? b_(Encounter EncounterInpatient)
		{
			Id d_ = EncounterInpatient.IdElement;
			string e_ = d_.Value;
			CqlValueSet f_ = this.Sodium_lab_test();
			IEnumerable<Observation> g_ = context?.Operators.RetrieveByValueSet<Observation>(f_, null);
			bool? h_(Observation SodiumLab)
			{
				Instant z_ = SodiumLab.IssuedElement;
				DateTimeOffset? aa_ = z_.Value;
				CqlDateTime ab_ = context?.Operators.Convert<CqlDateTime>(aa_);
				CqlDateTime ac_ = QICoreCommon_2_0_000.earliest((ab_ as object));
				Period ad_ = EncounterInpatient.Period;
				CqlInterval<CqlDateTime> ae_ = FHIRHelpers_4_3_000.ToInterval(ad_);
				CqlDateTime af_ = context?.Operators.Start(ae_);
				CqlQuantity ag_ = context?.Operators.Quantity(1440m, "minutes");
				CqlDateTime ah_ = context?.Operators.Subtract(af_, ag_);
				CqlInterval<CqlDateTime> aj_ = FHIRHelpers_4_3_000.ToInterval(ad_);
				CqlDateTime ak_ = context?.Operators.Start(aj_);
				CqlDateTime am_ = context?.Operators.Add(ak_, ag_);
				CqlInterval<CqlDateTime> an_ = context?.Operators.Interval(ah_, am_, true, true);
				bool? ao_ = context?.Operators.In<CqlDateTime>(ac_, an_, null);
				Code<ObservationStatus> ap_ = SodiumLab.StatusElement;
				ObservationStatus? aq_ = ap_.Value;
				string ar_ = context?.Operators.Convert<string>(aq_);
				string[] as_ = /* ARR1 */ [
					"final",
					"amended",
					"corrected",
				];
				bool? at_ = context?.Operators.In<string>(ar_, (as_ as IEnumerable<string>));
				bool? au_ = context?.Operators.And(ao_, at_);
				DataType av_ = SodiumLab.Value;
				object aw_ = FHIRHelpers_4_3_000.ToValue(av_);
				bool? ax_ = context?.Operators.Not((bool?)(aw_ is null));
				bool? ay_ = context?.Operators.And(au_, ax_);

				return ay_;
			};
			IEnumerable<Observation> i_ = context?.Operators.Where<Observation>(g_, h_);
			object j_(Observation @this)
			{
				Instant az_ = @this.IssuedElement;
				DateTimeOffset? ba_ = az_.Value;
				CqlDateTime bb_ = context?.Operators.Convert<CqlDateTime>(ba_);
				CqlDateTime bc_ = QICoreCommon_2_0_000.earliest((bb_ as object));

				return bc_;
			};
			IEnumerable<Observation> k_ = context?.Operators.SortBy<Observation>(i_, j_, System.ComponentModel.ListSortDirection.Ascending);
			Observation l_ = context?.Operators.First<Observation>(k_);
			DataType m_ = l_.Value;
			object n_ = FHIRHelpers_4_3_000.ToValue(m_);
			IEnumerable<Observation> p_ = context?.Operators.RetrieveByValueSet<Observation>(f_, null);
			bool? q_(Observation SodiumLab)
			{
				Instant bd_ = SodiumLab.IssuedElement;
				DateTimeOffset? be_ = bd_.Value;
				CqlDateTime bf_ = context?.Operators.Convert<CqlDateTime>(be_);
				CqlDateTime bg_ = QICoreCommon_2_0_000.earliest((bf_ as object));
				Period bh_ = EncounterInpatient.Period;
				CqlInterval<CqlDateTime> bi_ = FHIRHelpers_4_3_000.ToInterval(bh_);
				CqlDateTime bj_ = context?.Operators.Start(bi_);
				CqlQuantity bk_ = context?.Operators.Quantity(1440m, "minutes");
				CqlDateTime bl_ = context?.Operators.Subtract(bj_, bk_);
				CqlInterval<CqlDateTime> bn_ = FHIRHelpers_4_3_000.ToInterval(bh_);
				CqlDateTime bo_ = context?.Operators.Start(bn_);
				CqlDateTime bq_ = context?.Operators.Add(bo_, bk_);
				CqlInterval<CqlDateTime> br_ = context?.Operators.Interval(bl_, bq_, true, true);
				bool? bs_ = context?.Operators.In<CqlDateTime>(bg_, br_, null);
				Code<ObservationStatus> bt_ = SodiumLab.StatusElement;
				ObservationStatus? bu_ = bt_.Value;
				string bv_ = context?.Operators.Convert<string>(bu_);
				string[] bw_ = /* ARR1 */ [
					"final",
					"amended",
					"corrected",
				];
				bool? bx_ = context?.Operators.In<string>(bv_, (bw_ as IEnumerable<string>));
				bool? by_ = context?.Operators.And(bs_, bx_);
				DataType bz_ = SodiumLab.Value;
				object ca_ = FHIRHelpers_4_3_000.ToValue(bz_);
				bool? cb_ = context?.Operators.Not((bool?)(ca_ is null));
				bool? cc_ = context?.Operators.And(by_, cb_);

				return cc_;
			};
			IEnumerable<Observation> r_ = context?.Operators.Where<Observation>(p_, q_);
			object s_(Observation @this)
			{
				Instant cd_ = @this.IssuedElement;
				DateTimeOffset? ce_ = cd_.Value;
				CqlDateTime cf_ = context?.Operators.Convert<CqlDateTime>(ce_);
				CqlDateTime cg_ = QICoreCommon_2_0_000.earliest((cf_ as object));

				return cg_;
			};
			IEnumerable<Observation> t_ = context?.Operators.SortBy<Observation>(r_, s_, System.ComponentModel.ListSortDirection.Ascending);
			Observation u_ = context?.Operators.First<Observation>(t_);
			Instant v_ = u_.IssuedElement;
			DateTimeOffset? w_ = v_.Value;
			CqlDateTime x_ = context?.Operators.Convert<CqlDateTime>(w_);
			(string EncounterId, CqlQuantity FirstResult, CqlDateTime Timing)? y_ = (e_, (n_ as CqlQuantity), x_);

			return y_;
		};
		IEnumerable<(string EncounterId, CqlQuantity FirstResult, CqlDateTime Timing)?> c_ = context?.Operators.Select<Encounter, (string EncounterId, CqlQuantity FirstResult, CqlDateTime Timing)?>(a_, b_);

		return c_;
	}

    [CqlDeclaration("Encounter with First Sodium Lab Test")]
	public IEnumerable<(string EncounterId, CqlQuantity FirstResult, CqlDateTime Timing)?> Encounter_with_First_Sodium_Lab_Test() => 
		__Encounter_with_First_Sodium_Lab_Test?.Value;

	private IEnumerable<(string EncounterId, CqlQuantity FirstResult, CqlDateTime Timing)?> Encounter_with_First_White_Blood_Cells_Lab_Test_Value()
	{
		IEnumerable<Encounter> a_ = this.Inpatient_Encounters();
		(string EncounterId, CqlQuantity FirstResult, CqlDateTime Timing)? b_(Encounter EncounterInpatient)
		{
			Id d_ = EncounterInpatient.IdElement;
			string e_ = d_.Value;
			CqlValueSet f_ = this.White_blood_cells_count_lab_test();
			IEnumerable<Observation> g_ = context?.Operators.RetrieveByValueSet<Observation>(f_, null);
			bool? h_(Observation WhiteBloodCellLab)
			{
				Instant z_ = WhiteBloodCellLab.IssuedElement;
				DateTimeOffset? aa_ = z_.Value;
				CqlDateTime ab_ = context?.Operators.Convert<CqlDateTime>(aa_);
				CqlDateTime ac_ = QICoreCommon_2_0_000.earliest((ab_ as object));
				Period ad_ = EncounterInpatient.Period;
				CqlInterval<CqlDateTime> ae_ = FHIRHelpers_4_3_000.ToInterval(ad_);
				CqlDateTime af_ = context?.Operators.Start(ae_);
				CqlQuantity ag_ = context?.Operators.Quantity(1440m, "minutes");
				CqlDateTime ah_ = context?.Operators.Subtract(af_, ag_);
				CqlInterval<CqlDateTime> aj_ = FHIRHelpers_4_3_000.ToInterval(ad_);
				CqlDateTime ak_ = context?.Operators.Start(aj_);
				CqlDateTime am_ = context?.Operators.Add(ak_, ag_);
				CqlInterval<CqlDateTime> an_ = context?.Operators.Interval(ah_, am_, true, true);
				bool? ao_ = context?.Operators.In<CqlDateTime>(ac_, an_, null);
				Code<ObservationStatus> ap_ = WhiteBloodCellLab.StatusElement;
				ObservationStatus? aq_ = ap_.Value;
				string ar_ = context?.Operators.Convert<string>(aq_);
				string[] as_ = /* ARR1 */ [
					"final",
					"amended",
					"corrected",
				];
				bool? at_ = context?.Operators.In<string>(ar_, (as_ as IEnumerable<string>));
				bool? au_ = context?.Operators.And(ao_, at_);
				DataType av_ = WhiteBloodCellLab.Value;
				object aw_ = FHIRHelpers_4_3_000.ToValue(av_);
				bool? ax_ = context?.Operators.Not((bool?)(aw_ is null));
				bool? ay_ = context?.Operators.And(au_, ax_);

				return ay_;
			};
			IEnumerable<Observation> i_ = context?.Operators.Where<Observation>(g_, h_);
			object j_(Observation @this)
			{
				Instant az_ = @this.IssuedElement;
				DateTimeOffset? ba_ = az_.Value;
				CqlDateTime bb_ = context?.Operators.Convert<CqlDateTime>(ba_);
				CqlDateTime bc_ = QICoreCommon_2_0_000.earliest((bb_ as object));

				return bc_;
			};
			IEnumerable<Observation> k_ = context?.Operators.SortBy<Observation>(i_, j_, System.ComponentModel.ListSortDirection.Ascending);
			Observation l_ = context?.Operators.First<Observation>(k_);
			DataType m_ = l_.Value;
			object n_ = FHIRHelpers_4_3_000.ToValue(m_);
			IEnumerable<Observation> p_ = context?.Operators.RetrieveByValueSet<Observation>(f_, null);
			bool? q_(Observation WhiteBloodCellLab)
			{
				Instant bd_ = WhiteBloodCellLab.IssuedElement;
				DateTimeOffset? be_ = bd_.Value;
				CqlDateTime bf_ = context?.Operators.Convert<CqlDateTime>(be_);
				CqlDateTime bg_ = QICoreCommon_2_0_000.earliest((bf_ as object));
				Period bh_ = EncounterInpatient.Period;
				CqlInterval<CqlDateTime> bi_ = FHIRHelpers_4_3_000.ToInterval(bh_);
				CqlDateTime bj_ = context?.Operators.Start(bi_);
				CqlQuantity bk_ = context?.Operators.Quantity(1440m, "minutes");
				CqlDateTime bl_ = context?.Operators.Subtract(bj_, bk_);
				CqlInterval<CqlDateTime> bn_ = FHIRHelpers_4_3_000.ToInterval(bh_);
				CqlDateTime bo_ = context?.Operators.Start(bn_);
				CqlDateTime bq_ = context?.Operators.Add(bo_, bk_);
				CqlInterval<CqlDateTime> br_ = context?.Operators.Interval(bl_, bq_, true, true);
				bool? bs_ = context?.Operators.In<CqlDateTime>(bg_, br_, null);
				Code<ObservationStatus> bt_ = WhiteBloodCellLab.StatusElement;
				ObservationStatus? bu_ = bt_.Value;
				string bv_ = context?.Operators.Convert<string>(bu_);
				string[] bw_ = /* ARR1 */ [
					"final",
					"amended",
					"corrected",
				];
				bool? bx_ = context?.Operators.In<string>(bv_, (bw_ as IEnumerable<string>));
				bool? by_ = context?.Operators.And(bs_, bx_);
				DataType bz_ = WhiteBloodCellLab.Value;
				object ca_ = FHIRHelpers_4_3_000.ToValue(bz_);
				bool? cb_ = context?.Operators.Not((bool?)(ca_ is null));
				bool? cc_ = context?.Operators.And(by_, cb_);

				return cc_;
			};
			IEnumerable<Observation> r_ = context?.Operators.Where<Observation>(p_, q_);
			object s_(Observation @this)
			{
				Instant cd_ = @this.IssuedElement;
				DateTimeOffset? ce_ = cd_.Value;
				CqlDateTime cf_ = context?.Operators.Convert<CqlDateTime>(ce_);
				CqlDateTime cg_ = QICoreCommon_2_0_000.earliest((cf_ as object));

				return cg_;
			};
			IEnumerable<Observation> t_ = context?.Operators.SortBy<Observation>(r_, s_, System.ComponentModel.ListSortDirection.Ascending);
			Observation u_ = context?.Operators.First<Observation>(t_);
			Instant v_ = u_.IssuedElement;
			DateTimeOffset? w_ = v_.Value;
			CqlDateTime x_ = context?.Operators.Convert<CqlDateTime>(w_);
			(string EncounterId, CqlQuantity FirstResult, CqlDateTime Timing)? y_ = (e_, (n_ as CqlQuantity), x_);

			return y_;
		};
		IEnumerable<(string EncounterId, CqlQuantity FirstResult, CqlDateTime Timing)?> c_ = context?.Operators.Select<Encounter, (string EncounterId, CqlQuantity FirstResult, CqlDateTime Timing)?>(a_, b_);

		return c_;
	}

    [CqlDeclaration("Encounter with First White Blood Cells Lab Test")]
	public IEnumerable<(string EncounterId, CqlQuantity FirstResult, CqlDateTime Timing)?> Encounter_with_First_White_Blood_Cells_Lab_Test() => 
		__Encounter_with_First_White_Blood_Cells_Lab_Test?.Value;

	private IEnumerable<(string EncounterId, CqlQuantity FirstResult, CqlDateTime Timing)?> Encounter_with_First_Weight_Recorded_During_Stay_Value()
	{
		IEnumerable<Encounter> a_ = this.Inpatient_Encounters();
		(string EncounterId, CqlQuantity FirstResult, CqlDateTime Timing)? b_(Encounter EncounterInpatient)
		{
			Id d_ = EncounterInpatient.IdElement;
			string e_ = d_.Value;
			IEnumerable<Observation> f_ = context?.Operators.RetrieveByValueSet<Observation>(null, null);
			bool? g_(Observation WeightExam)
			{
				DataType y_ = WeightExam.Effective;
				object z_ = FHIRHelpers_4_3_000.ToValue(y_);
				CqlDateTime aa_ = QICoreCommon_2_0_000.earliest(z_);
				CqlInterval<CqlDateTime> ab_ = CQMCommon_2_0_000.hospitalizationWithObservationAndOutpatientSurgeryService(EncounterInpatient);
				bool? ac_ = context?.Operators.In<CqlDateTime>(aa_, ab_, null);
				Code<ObservationStatus> ad_ = WeightExam.StatusElement;
				ObservationStatus? ae_ = ad_.Value;
				string af_ = context?.Operators.Convert<string>(ae_);
				string[] ag_ = /* ARR1 */ [
					"final",
					"amended",
					"corrected",
				];
				bool? ah_ = context?.Operators.In<string>(af_, (ag_ as IEnumerable<string>));
				bool? ai_ = context?.Operators.And(ac_, ah_);
				DataType aj_ = WeightExam.Value;
				Quantity ak_ = context?.Operators.Convert<Quantity>(aj_);
				CqlQuantity al_ = FHIRHelpers_4_3_000.ToQuantity(ak_);
				bool? am_ = context?.Operators.Not((bool?)(al_ is null));
				bool? an_ = context?.Operators.And(ai_, am_);

				return an_;
			};
			IEnumerable<Observation> h_ = context?.Operators.Where<Observation>(f_, g_);
			object i_(Observation @this)
			{
				DataType ao_ = @this.Effective;
				object ap_ = FHIRHelpers_4_3_000.ToValue(ao_);
				CqlDateTime aq_ = QICoreCommon_2_0_000.earliest(ap_);

				return aq_;
			};
			IEnumerable<Observation> j_ = context?.Operators.SortBy<Observation>(h_, i_, System.ComponentModel.ListSortDirection.Ascending);
			Observation k_ = context?.Operators.First<Observation>(j_);
			DataType l_ = k_.Value;
			Quantity m_ = context?.Operators.Convert<Quantity>(l_);
			CqlQuantity n_ = FHIRHelpers_4_3_000.ToQuantity(m_);
			bool? p_(Observation WeightExam)
			{
				DataType ar_ = WeightExam.Effective;
				object as_ = FHIRHelpers_4_3_000.ToValue(ar_);
				CqlDateTime at_ = QICoreCommon_2_0_000.earliest(as_);
				CqlInterval<CqlDateTime> au_ = CQMCommon_2_0_000.hospitalizationWithObservationAndOutpatientSurgeryService(EncounterInpatient);
				bool? av_ = context?.Operators.In<CqlDateTime>(at_, au_, null);
				Code<ObservationStatus> aw_ = WeightExam.StatusElement;
				ObservationStatus? ax_ = aw_.Value;
				string ay_ = context?.Operators.Convert<string>(ax_);
				string[] az_ = /* ARR1 */ [
					"final",
					"amended",
					"corrected",
				];
				bool? ba_ = context?.Operators.In<string>(ay_, (az_ as IEnumerable<string>));
				bool? bb_ = context?.Operators.And(av_, ba_);
				DataType bc_ = WeightExam.Value;
				Quantity bd_ = context?.Operators.Convert<Quantity>(bc_);
				CqlQuantity be_ = FHIRHelpers_4_3_000.ToQuantity(bd_);
				bool? bf_ = context?.Operators.Not((bool?)(be_ is null));
				bool? bg_ = context?.Operators.And(bb_, bf_);

				return bg_;
			};
			IEnumerable<Observation> q_ = context?.Operators.Where<Observation>(f_, p_);
			object r_(Observation @this)
			{
				DataType bh_ = @this.Effective;
				object bi_ = FHIRHelpers_4_3_000.ToValue(bh_);
				CqlDateTime bj_ = QICoreCommon_2_0_000.earliest(bi_);

				return bj_;
			};
			IEnumerable<Observation> s_ = context?.Operators.SortBy<Observation>(q_, r_, System.ComponentModel.ListSortDirection.Ascending);
			Observation t_ = context?.Operators.First<Observation>(s_);
			DataType u_ = t_.Effective;
			object v_ = FHIRHelpers_4_3_000.ToValue(u_);
			CqlDateTime w_ = QICoreCommon_2_0_000.earliest(v_);
			(string EncounterId, CqlQuantity FirstResult, CqlDateTime Timing)? x_ = (e_, (n_ as CqlQuantity), w_);

			return x_;
		};
		IEnumerable<(string EncounterId, CqlQuantity FirstResult, CqlDateTime Timing)?> c_ = context?.Operators.Select<Encounter, (string EncounterId, CqlQuantity FirstResult, CqlDateTime Timing)?>(a_, b_);

		return c_;
	}

    [CqlDeclaration("Encounter with First Weight Recorded During Stay")]
	public IEnumerable<(string EncounterId, CqlQuantity FirstResult, CqlDateTime Timing)?> Encounter_with_First_Weight_Recorded_During_Stay() => 
		__Encounter_with_First_Weight_Recorded_During_Stay?.Value;

	private (IEnumerable<CqlCode> codes, string display)? SDE_Ethnicity_Value()
	{
		(IEnumerable<CqlCode> codes, string display)? a_ = SupplementalDataElements_3_4_000.SDE_Ethnicity();

		return a_;
	}

    [CqlDeclaration("SDE Ethnicity")]
	public (IEnumerable<CqlCode> codes, string display)? SDE_Ethnicity() => 
		__SDE_Ethnicity?.Value;

	private IEnumerable<(CqlConcept code, CqlInterval<CqlDateTime> period)?> SDE_Payer_Value()
	{
		IEnumerable<(CqlConcept code, CqlInterval<CqlDateTime> period)?> a_ = SupplementalDataElements_3_4_000.SDE_Payer();

		return a_;
	}

    [CqlDeclaration("SDE Payer")]
	public IEnumerable<(CqlConcept code, CqlInterval<CqlDateTime> period)?> SDE_Payer() => 
		__SDE_Payer?.Value;

	private (IEnumerable<CqlCode> codes, string display)? SDE_Race_Value()
	{
		(IEnumerable<CqlCode> codes, string display)? a_ = SupplementalDataElements_3_4_000.SDE_Race();

		return a_;
	}

    [CqlDeclaration("SDE Race")]
	public (IEnumerable<CqlCode> codes, string display)? SDE_Race() => 
		__SDE_Race?.Value;

	private CqlCode SDE_Sex_Value()
	{
		CqlCode a_ = SupplementalDataElements_3_4_000.SDE_Sex();

		return a_;
	}

    [CqlDeclaration("SDE Sex")]
	public CqlCode SDE_Sex() => 
		__SDE_Sex?.Value;

}<|MERGE_RESOLUTION|>--- conflicted
+++ resolved
@@ -320,29 +320,16 @@
 				CqlDate y_ = context?.Operators.ConvertStringToDate(x_);
 				Period z_ = InpatientEncounter.Period;
 				CqlInterval<CqlDateTime> aa_ = FHIRHelpers_4_3_000.ToInterval(z_);
-<<<<<<< HEAD
 				CqlDateTime ab_ = context?.Operators.Start(aa_);
 				CqlDate ac_ = context?.Operators.DateFrom(ab_);
-				int? ad_ = context?.Operators.CalculateAgeAt(y_, ac_, "year");
+				int? ad_ = context?.Operators.CalculateAgeAt(y_, ac_, null);
 				bool? ae_ = context?.Operators.GreaterOrEqual(ad_, 65);
 				bool? af_ = context?.Operators.And(u_, ae_);
-=======
-				CqlDateTime ab_ = context.Operators.Start(aa_);
-				CqlDate ac_ = context.Operators.DateFrom(ab_);
-				int? ad_ = context.Operators.CalculateAgeAt(y_, ac_, null);
-				bool? ae_ = context.Operators.GreaterOrEqual(ad_, 65);
-				bool? af_ = context.Operators.And(u_, ae_);
->>>>>>> 54dd61a5
 				CqlInterval<CqlDateTime> ah_ = FHIRHelpers_4_3_000.ToInterval(z_);
 				CqlDateTime ai_ = context?.Operators.End(ah_);
 				CqlInterval<CqlDateTime> aj_ = this.Measurement_Period();
-<<<<<<< HEAD
-				bool? ak_ = context?.Operators.In<CqlDateTime>(ai_, aj_, "day");
+				bool? ak_ = context?.Operators.In<CqlDateTime>(ai_, aj_, null);
 				bool? al_ = context?.Operators.And(af_, ak_);
-=======
-				bool? ak_ = context.Operators.In<CqlDateTime>(ai_, aj_, null);
-				bool? al_ = context.Operators.And(af_, ak_);
->>>>>>> 54dd61a5
 
 				return al_;
 			};
