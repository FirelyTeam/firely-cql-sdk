﻿using System;
using System.Linq;
using System.Collections.Generic;
using Hl7.Cql.Runtime;
using Hl7.Cql.Primitives;
using Hl7.Cql.Abstractions;
using Hl7.Cql.ValueSets;
using Hl7.Cql.Iso8601;
using System.Reflection;
using Hl7.Fhir.Model;
using Range = Hl7.Fhir.Model.Range;
using Task = Hl7.Fhir.Model.Task;
[System.CodeDom.Compiler.GeneratedCode(".NET Code Generation", "2.0.0.0")]
[CqlLibrary("DiabetesEyeExamFHIR", "0.0.001")]
public class DiabetesEyeExamFHIR_0_0_001
{


    internal CqlContext context;

    #region Cached values

    internal Lazy<CqlValueSet> __Annual_Wellness_Visit;
    internal Lazy<CqlValueSet> __Diabetes;
    internal Lazy<CqlValueSet> __Diabetic_Retinopathy;
    internal Lazy<CqlValueSet> __Discharged_to_Health_Care_Facility_for_Hospice_Care;
    internal Lazy<CqlValueSet> __Discharged_to_Home_for_Hospice_Care;
    internal Lazy<CqlValueSet> __Encounter_Inpatient;
    internal Lazy<CqlValueSet> __Home_Healthcare_Services;
    internal Lazy<CqlValueSet> __Hospice_Care_Ambulatory;
    internal Lazy<CqlValueSet> __Office_Visit;
    internal Lazy<CqlValueSet> __Ophthalmological_Services;
    internal Lazy<CqlValueSet> __Preventive_Care_Services_Established_Office_Visit__18_and_Up;
    internal Lazy<CqlValueSet> __Preventive_Care_Services_Initial_Office_Visit__18_and_Up;
    internal Lazy<CqlValueSet> __Retinal_or_Dilated_Eye_Exam;
    internal Lazy<CqlValueSet> __Telephone_Visits;
    internal Lazy<CqlInterval<CqlDateTime>> __Measurement_Period;
    internal Lazy<Patient> __Patient;
    internal Lazy<IEnumerable<Encounter>> __Qualifying_Encounters;
    internal Lazy<bool?> __Initial_Population;
    internal Lazy<bool?> __Denominator;
    internal Lazy<bool?> __Denominator_Exclusions;
    internal Lazy<bool?> __Diabetic_Retinopathy_Overlapping_Measurement_Period;
    internal Lazy<IEnumerable<Observation>> __Retinal_Exam_in_Measurement_Period;
    internal Lazy<IEnumerable<Observation>> __Retinal_Exam_in_Measurement_Period_or_Year_Prior;
    internal Lazy<bool?> __Numerator;
    internal Lazy<(IEnumerable<CqlCode> codes, string display)?> __SDE_Ethnicity;
    internal Lazy<IEnumerable<(CqlConcept code, CqlInterval<CqlDateTime> period)?>> __SDE_Payer;
    internal Lazy<(IEnumerable<CqlCode> codes, string display)?> __SDE_Race;
    internal Lazy<CqlCode> __SDE_Sex;

    #endregion
    public DiabetesEyeExamFHIR_0_0_001(CqlContext context)
    {
        this.context = context ?? throw new ArgumentNullException("context");

        FHIRHelpers_4_3_000 = new FHIRHelpers_4_3_000(context);
        SupplementalDataElements_3_4_000 = new SupplementalDataElements_3_4_000(context);
        QICoreCommon_2_0_000 = new QICoreCommon_2_0_000(context);
        CQMCommon_2_0_000 = new CQMCommon_2_0_000(context);
        Hospice_6_9_000 = new Hospice_6_9_000(context);
        Status_1_6_000 = new Status_1_6_000(context);
        PalliativeCare_1_9_000 = new PalliativeCare_1_9_000(context);
        AdvancedIllnessandFrailty_1_8_000 = new AdvancedIllnessandFrailty_1_8_000(context);

        __Annual_Wellness_Visit = new Lazy<CqlValueSet>(this.Annual_Wellness_Visit_Value);
        __Diabetes = new Lazy<CqlValueSet>(this.Diabetes_Value);
        __Diabetic_Retinopathy = new Lazy<CqlValueSet>(this.Diabetic_Retinopathy_Value);
        __Discharged_to_Health_Care_Facility_for_Hospice_Care = new Lazy<CqlValueSet>(this.Discharged_to_Health_Care_Facility_for_Hospice_Care_Value);
        __Discharged_to_Home_for_Hospice_Care = new Lazy<CqlValueSet>(this.Discharged_to_Home_for_Hospice_Care_Value);
        __Encounter_Inpatient = new Lazy<CqlValueSet>(this.Encounter_Inpatient_Value);
        __Home_Healthcare_Services = new Lazy<CqlValueSet>(this.Home_Healthcare_Services_Value);
        __Hospice_Care_Ambulatory = new Lazy<CqlValueSet>(this.Hospice_Care_Ambulatory_Value);
        __Office_Visit = new Lazy<CqlValueSet>(this.Office_Visit_Value);
        __Ophthalmological_Services = new Lazy<CqlValueSet>(this.Ophthalmological_Services_Value);
        __Preventive_Care_Services_Established_Office_Visit__18_and_Up = new Lazy<CqlValueSet>(this.Preventive_Care_Services_Established_Office_Visit__18_and_Up_Value);
        __Preventive_Care_Services_Initial_Office_Visit__18_and_Up = new Lazy<CqlValueSet>(this.Preventive_Care_Services_Initial_Office_Visit__18_and_Up_Value);
        __Retinal_or_Dilated_Eye_Exam = new Lazy<CqlValueSet>(this.Retinal_or_Dilated_Eye_Exam_Value);
        __Telephone_Visits = new Lazy<CqlValueSet>(this.Telephone_Visits_Value);
        __Measurement_Period = new Lazy<CqlInterval<CqlDateTime>>(this.Measurement_Period_Value);
        __Patient = new Lazy<Patient>(this.Patient_Value);
        __Qualifying_Encounters = new Lazy<IEnumerable<Encounter>>(this.Qualifying_Encounters_Value);
        __Initial_Population = new Lazy<bool?>(this.Initial_Population_Value);
        __Denominator = new Lazy<bool?>(this.Denominator_Value);
        __Denominator_Exclusions = new Lazy<bool?>(this.Denominator_Exclusions_Value);
        __Diabetic_Retinopathy_Overlapping_Measurement_Period = new Lazy<bool?>(this.Diabetic_Retinopathy_Overlapping_Measurement_Period_Value);
        __Retinal_Exam_in_Measurement_Period = new Lazy<IEnumerable<Observation>>(this.Retinal_Exam_in_Measurement_Period_Value);
        __Retinal_Exam_in_Measurement_Period_or_Year_Prior = new Lazy<IEnumerable<Observation>>(this.Retinal_Exam_in_Measurement_Period_or_Year_Prior_Value);
        __Numerator = new Lazy<bool?>(this.Numerator_Value);
        __SDE_Ethnicity = new Lazy<(IEnumerable<CqlCode> codes, string display)?>(this.SDE_Ethnicity_Value);
        __SDE_Payer = new Lazy<IEnumerable<(CqlConcept code, CqlInterval<CqlDateTime> period)?>>(this.SDE_Payer_Value);
        __SDE_Race = new Lazy<(IEnumerable<CqlCode> codes, string display)?>(this.SDE_Race_Value);
        __SDE_Sex = new Lazy<CqlCode>(this.SDE_Sex_Value);
    }
    #region Dependencies

    public FHIRHelpers_4_3_000 FHIRHelpers_4_3_000 { get; }
    public SupplementalDataElements_3_4_000 SupplementalDataElements_3_4_000 { get; }
    public QICoreCommon_2_0_000 QICoreCommon_2_0_000 { get; }
    public CQMCommon_2_0_000 CQMCommon_2_0_000 { get; }
    public Hospice_6_9_000 Hospice_6_9_000 { get; }
    public Status_1_6_000 Status_1_6_000 { get; }
    public PalliativeCare_1_9_000 PalliativeCare_1_9_000 { get; }
    public AdvancedIllnessandFrailty_1_8_000 AdvancedIllnessandFrailty_1_8_000 { get; }

    #endregion

	private CqlValueSet Annual_Wellness_Visit_Value() => 
		new CqlValueSet("http://cts.nlm.nih.gov/fhir/ValueSet/2.16.840.1.113883.3.526.3.1240", null);

    [CqlDeclaration("Annual Wellness Visit")]
    [CqlValueSet("http://cts.nlm.nih.gov/fhir/ValueSet/2.16.840.1.113883.3.526.3.1240")]
	public CqlValueSet Annual_Wellness_Visit() => 
		__Annual_Wellness_Visit?.Value;

	private CqlValueSet Diabetes_Value() => 
		new CqlValueSet("http://cts.nlm.nih.gov/fhir/ValueSet/2.16.840.1.113883.3.464.1003.103.12.1001", null);

    [CqlDeclaration("Diabetes")]
    [CqlValueSet("http://cts.nlm.nih.gov/fhir/ValueSet/2.16.840.1.113883.3.464.1003.103.12.1001")]
	public CqlValueSet Diabetes() => 
		__Diabetes?.Value;

	private CqlValueSet Diabetic_Retinopathy_Value() => 
		new CqlValueSet("http://cts.nlm.nih.gov/fhir/ValueSet/2.16.840.1.113883.3.526.3.327", null);

    [CqlDeclaration("Diabetic Retinopathy")]
    [CqlValueSet("http://cts.nlm.nih.gov/fhir/ValueSet/2.16.840.1.113883.3.526.3.327")]
	public CqlValueSet Diabetic_Retinopathy() => 
		__Diabetic_Retinopathy?.Value;

	private CqlValueSet Discharged_to_Health_Care_Facility_for_Hospice_Care_Value() => 
		new CqlValueSet("http://cts.nlm.nih.gov/fhir/ValueSet/2.16.840.1.113883.3.117.1.7.1.207", null);

    [CqlDeclaration("Discharged to Health Care Facility for Hospice Care")]
    [CqlValueSet("http://cts.nlm.nih.gov/fhir/ValueSet/2.16.840.1.113883.3.117.1.7.1.207")]
	public CqlValueSet Discharged_to_Health_Care_Facility_for_Hospice_Care() => 
		__Discharged_to_Health_Care_Facility_for_Hospice_Care?.Value;

	private CqlValueSet Discharged_to_Home_for_Hospice_Care_Value() => 
		new CqlValueSet("http://cts.nlm.nih.gov/fhir/ValueSet/2.16.840.1.113883.3.117.1.7.1.209", null);

    [CqlDeclaration("Discharged to Home for Hospice Care")]
    [CqlValueSet("http://cts.nlm.nih.gov/fhir/ValueSet/2.16.840.1.113883.3.117.1.7.1.209")]
	public CqlValueSet Discharged_to_Home_for_Hospice_Care() => 
		__Discharged_to_Home_for_Hospice_Care?.Value;

	private CqlValueSet Encounter_Inpatient_Value() => 
		new CqlValueSet("http://cts.nlm.nih.gov/fhir/ValueSet/2.16.840.1.113883.3.666.5.307", null);

    [CqlDeclaration("Encounter Inpatient")]
    [CqlValueSet("http://cts.nlm.nih.gov/fhir/ValueSet/2.16.840.1.113883.3.666.5.307")]
	public CqlValueSet Encounter_Inpatient() => 
		__Encounter_Inpatient?.Value;

	private CqlValueSet Home_Healthcare_Services_Value() => 
		new CqlValueSet("http://cts.nlm.nih.gov/fhir/ValueSet/2.16.840.1.113883.3.464.1003.101.12.1016", null);

    [CqlDeclaration("Home Healthcare Services")]
    [CqlValueSet("http://cts.nlm.nih.gov/fhir/ValueSet/2.16.840.1.113883.3.464.1003.101.12.1016")]
	public CqlValueSet Home_Healthcare_Services() => 
		__Home_Healthcare_Services?.Value;

	private CqlValueSet Hospice_Care_Ambulatory_Value() => 
		new CqlValueSet("http://cts.nlm.nih.gov/fhir/ValueSet/2.16.840.1.113762.1.4.1108.15", null);

    [CqlDeclaration("Hospice Care Ambulatory")]
    [CqlValueSet("http://cts.nlm.nih.gov/fhir/ValueSet/2.16.840.1.113762.1.4.1108.15")]
	public CqlValueSet Hospice_Care_Ambulatory() => 
		__Hospice_Care_Ambulatory?.Value;

	private CqlValueSet Office_Visit_Value() => 
		new CqlValueSet("http://cts.nlm.nih.gov/fhir/ValueSet/2.16.840.1.113883.3.464.1003.101.12.1001", null);

    [CqlDeclaration("Office Visit")]
    [CqlValueSet("http://cts.nlm.nih.gov/fhir/ValueSet/2.16.840.1.113883.3.464.1003.101.12.1001")]
	public CqlValueSet Office_Visit() => 
		__Office_Visit?.Value;

	private CqlValueSet Ophthalmological_Services_Value() => 
		new CqlValueSet("http://cts.nlm.nih.gov/fhir/ValueSet/2.16.840.1.113883.3.526.3.1285", null);

    [CqlDeclaration("Ophthalmological Services")]
    [CqlValueSet("http://cts.nlm.nih.gov/fhir/ValueSet/2.16.840.1.113883.3.526.3.1285")]
	public CqlValueSet Ophthalmological_Services() => 
		__Ophthalmological_Services?.Value;

	private CqlValueSet Preventive_Care_Services_Established_Office_Visit__18_and_Up_Value() => 
		new CqlValueSet("http://cts.nlm.nih.gov/fhir/ValueSet/2.16.840.1.113883.3.464.1003.101.12.1025", null);

    [CqlDeclaration("Preventive Care Services Established Office Visit, 18 and Up")]
    [CqlValueSet("http://cts.nlm.nih.gov/fhir/ValueSet/2.16.840.1.113883.3.464.1003.101.12.1025")]
	public CqlValueSet Preventive_Care_Services_Established_Office_Visit__18_and_Up() => 
		__Preventive_Care_Services_Established_Office_Visit__18_and_Up?.Value;

	private CqlValueSet Preventive_Care_Services_Initial_Office_Visit__18_and_Up_Value() => 
		new CqlValueSet("http://cts.nlm.nih.gov/fhir/ValueSet/2.16.840.1.113883.3.464.1003.101.12.1023", null);

    [CqlDeclaration("Preventive Care Services Initial Office Visit, 18 and Up")]
    [CqlValueSet("http://cts.nlm.nih.gov/fhir/ValueSet/2.16.840.1.113883.3.464.1003.101.12.1023")]
	public CqlValueSet Preventive_Care_Services_Initial_Office_Visit__18_and_Up() => 
		__Preventive_Care_Services_Initial_Office_Visit__18_and_Up?.Value;

	private CqlValueSet Retinal_or_Dilated_Eye_Exam_Value() => 
		new CqlValueSet("http://cts.nlm.nih.gov/fhir/ValueSet/2.16.840.1.113883.3.464.1003.115.12.1088", null);

    [CqlDeclaration("Retinal or Dilated Eye Exam")]
    [CqlValueSet("http://cts.nlm.nih.gov/fhir/ValueSet/2.16.840.1.113883.3.464.1003.115.12.1088")]
	public CqlValueSet Retinal_or_Dilated_Eye_Exam() => 
		__Retinal_or_Dilated_Eye_Exam?.Value;

	private CqlValueSet Telephone_Visits_Value() => 
		new CqlValueSet("http://cts.nlm.nih.gov/fhir/ValueSet/2.16.840.1.113883.3.464.1003.101.12.1080", null);

    [CqlDeclaration("Telephone Visits")]
    [CqlValueSet("http://cts.nlm.nih.gov/fhir/ValueSet/2.16.840.1.113883.3.464.1003.101.12.1080")]
	public CqlValueSet Telephone_Visits() => 
		__Telephone_Visits?.Value;

	private CqlInterval<CqlDateTime> Measurement_Period_Value()
	{
		CqlDateTime a_ = context?.Operators.DateTime(2025, 1, 1, 0, 0, 0, 0, default);
		CqlDateTime b_ = context?.Operators.DateTime(2026, 1, 1, 0, 0, 0, 0, default);
		CqlInterval<CqlDateTime> c_ = context?.Operators.Interval(a_, b_, true, false);
		object d_ = context.ResolveParameter("DiabetesEyeExamFHIR-0.0.001", "Measurement Period", c_);

		return (CqlInterval<CqlDateTime>)d_;
	}

    [CqlDeclaration("Measurement Period")]
	public CqlInterval<CqlDateTime> Measurement_Period() => 
		__Measurement_Period?.Value;

	private Patient Patient_Value()
	{
		IEnumerable<Patient> a_ = context?.Operators.RetrieveByValueSet<Patient>(null, null);
		Patient b_ = context?.Operators.SingletonFrom<Patient>(a_);

		return b_;
	}

    [CqlDeclaration("Patient")]
	public Patient Patient() => 
		__Patient?.Value;

	private IEnumerable<Encounter> Qualifying_Encounters_Value()
	{
		CqlValueSet a_ = this.Office_Visit();
		IEnumerable<Encounter> b_ = context?.Operators.RetrieveByValueSet<Encounter>(a_, null);
		CqlValueSet c_ = this.Annual_Wellness_Visit();
		IEnumerable<Encounter> d_ = context?.Operators.RetrieveByValueSet<Encounter>(c_, null);
		IEnumerable<Encounter> e_ = context?.Operators.Union<Encounter>(b_, d_);
		CqlValueSet f_ = this.Preventive_Care_Services_Established_Office_Visit__18_and_Up();
		IEnumerable<Encounter> g_ = context?.Operators.RetrieveByValueSet<Encounter>(f_, null);
		CqlValueSet h_ = this.Preventive_Care_Services_Initial_Office_Visit__18_and_Up();
		IEnumerable<Encounter> i_ = context?.Operators.RetrieveByValueSet<Encounter>(h_, null);
		IEnumerable<Encounter> j_ = context?.Operators.Union<Encounter>(g_, i_);
		IEnumerable<Encounter> k_ = context?.Operators.Union<Encounter>(e_, j_);
		CqlValueSet l_ = this.Home_Healthcare_Services();
		IEnumerable<Encounter> m_ = context?.Operators.RetrieveByValueSet<Encounter>(l_, null);
		CqlValueSet n_ = this.Ophthalmological_Services();
		IEnumerable<Encounter> o_ = context?.Operators.RetrieveByValueSet<Encounter>(n_, null);
		IEnumerable<Encounter> p_ = context?.Operators.Union<Encounter>(m_, o_);
		IEnumerable<Encounter> q_ = context?.Operators.Union<Encounter>(k_, p_);
		CqlValueSet r_ = this.Telephone_Visits();
		IEnumerable<Encounter> s_ = context?.Operators.RetrieveByValueSet<Encounter>(r_, null);
		IEnumerable<Encounter> t_ = context?.Operators.Union<Encounter>(q_, s_);
		IEnumerable<Encounter> u_ = Status_1_6_000.isEncounterPerformed(t_);
		bool? v_(Encounter ValidEncounters)
		{
			CqlInterval<CqlDateTime> x_ = this.Measurement_Period();
			Period y_ = ValidEncounters.Period;
			CqlInterval<CqlDateTime> z_ = FHIRHelpers_4_3_000.ToInterval(y_);
<<<<<<< HEAD
			bool? aa_ = context?.Operators.IntervalIncludesInterval<CqlDateTime>(x_, z_, "day");
=======
			bool? aa_ = context.Operators.IntervalIncludesInterval<CqlDateTime>(x_, z_, null);
>>>>>>> 54dd61a5

			return aa_;
		};
		IEnumerable<Encounter> w_ = context?.Operators.Where<Encounter>(u_, v_);

		return w_;
	}

    [CqlDeclaration("Qualifying Encounters")]
	public IEnumerable<Encounter> Qualifying_Encounters() => 
		__Qualifying_Encounters?.Value;

	private bool? Initial_Population_Value()
	{
		Patient a_ = this.Patient();
		Date b_ = a_.BirthDateElement;
		string c_ = b_.Value;
		CqlDate d_ = context?.Operators.ConvertStringToDate(c_);
		CqlInterval<CqlDateTime> e_ = this.Measurement_Period();
<<<<<<< HEAD
		CqlDateTime f_ = context?.Operators.End(e_);
		CqlDate g_ = context?.Operators.DateFrom(f_);
		int? h_ = context?.Operators.CalculateAgeAt(d_, g_, "year");
		CqlInterval<int?> i_ = context?.Operators.Interval(18, 75, true, true);
		bool? j_ = context?.Operators.In<int?>(h_, i_, null);
=======
		CqlDateTime f_ = context.Operators.End(e_);
		CqlDate g_ = context.Operators.DateFrom(f_);
		int? h_ = context.Operators.CalculateAgeAt(d_, g_, null);
		CqlInterval<int?> i_ = context.Operators.Interval(18, 75, true, true);
		bool? j_ = context.Operators.In<int?>(h_, i_, null);
>>>>>>> 54dd61a5
		IEnumerable<Encounter> k_ = this.Qualifying_Encounters();
		bool? l_ = context?.Operators.Exists<Encounter>(k_);
		bool? m_ = context?.Operators.And(j_, l_);
		CqlValueSet n_ = this.Diabetes();
		IEnumerable<Condition> o_ = context?.Operators.RetrieveByValueSet<Condition>(n_, null);
		bool? p_(Condition Diabetes)
		{
			CqlInterval<CqlDateTime> t_ = QICoreCommon_2_0_000.prevalenceInterval(Diabetes);
			CqlInterval<CqlDateTime> u_ = this.Measurement_Period();
			bool? v_ = context?.Operators.Overlaps(t_, u_, null);

			return v_;
		};
		IEnumerable<Condition> q_ = context?.Operators.Where<Condition>(o_, p_);
		bool? r_ = context?.Operators.Exists<Condition>(q_);
		bool? s_ = context?.Operators.And(m_, r_);

		return s_;
	}

    [CqlDeclaration("Initial Population")]
	public bool? Initial_Population() => 
		__Initial_Population?.Value;

	private bool? Denominator_Value()
	{
		bool? a_ = this.Initial_Population();

		return a_;
	}

    [CqlDeclaration("Denominator")]
	public bool? Denominator() => 
		__Denominator?.Value;

	private bool? Denominator_Exclusions_Value()
	{
		bool? a_ = Hospice_6_9_000.Has_Hospice_Services();
		bool? b_ = AdvancedIllnessandFrailty_1_8_000.Is_Age_66_or_Older_with_Advanced_Illness_and_Frailty();
		bool? c_ = context?.Operators.Or(a_, b_);
		bool? d_ = AdvancedIllnessandFrailty_1_8_000.Is_Age_66_or_Older_Living_Long_Term_in_a_Nursing_Home();
		bool? e_ = context?.Operators.Or(c_, d_);
		bool? f_ = PalliativeCare_1_9_000.Has_Palliative_Care_in_the_Measurement_Period();
		bool? g_ = context?.Operators.Or(e_, f_);

		return g_;
	}

    [CqlDeclaration("Denominator Exclusions")]
	public bool? Denominator_Exclusions() => 
		__Denominator_Exclusions?.Value;

	private bool? Diabetic_Retinopathy_Overlapping_Measurement_Period_Value()
	{
		CqlValueSet a_ = this.Diabetic_Retinopathy();
		IEnumerable<Condition> b_ = context?.Operators.RetrieveByValueSet<Condition>(a_, null);
		bool? c_(Condition Retinopathy)
		{
			CqlInterval<CqlDateTime> f_ = QICoreCommon_2_0_000.prevalenceInterval(Retinopathy);
			CqlInterval<CqlDateTime> g_ = this.Measurement_Period();
			bool? h_ = context?.Operators.Overlaps(f_, g_, null);

			return h_;
		};
		IEnumerable<Condition> d_ = context?.Operators.Where<Condition>(b_, c_);
		bool? e_ = context?.Operators.Exists<Condition>(d_);

		return e_;
	}

    [CqlDeclaration("Diabetic Retinopathy Overlapping Measurement Period")]
	public bool? Diabetic_Retinopathy_Overlapping_Measurement_Period() => 
		__Diabetic_Retinopathy_Overlapping_Measurement_Period?.Value;

	private IEnumerable<Observation> Retinal_Exam_in_Measurement_Period_Value()
	{
		CqlValueSet a_ = this.Retinal_or_Dilated_Eye_Exam();
		IEnumerable<Observation> b_ = context?.Operators.RetrieveByValueSet<Observation>(a_, null);
		IEnumerable<Observation> c_ = Status_1_6_000.isAssessmentPerformed(b_);
		bool? d_(Observation RetinalExam)
		{
			CqlInterval<CqlDateTime> f_ = this.Measurement_Period();
			DataType g_ = RetinalExam.Effective;
			object h_ = FHIRHelpers_4_3_000.ToValue(g_);
			CqlInterval<CqlDateTime> i_ = QICoreCommon_2_0_000.toInterval(h_);
<<<<<<< HEAD
			bool? j_ = context?.Operators.IntervalIncludesInterval<CqlDateTime>(f_, i_, "day");
=======
			bool? j_ = context.Operators.IntervalIncludesInterval<CqlDateTime>(f_, i_, null);
>>>>>>> 54dd61a5

			return j_;
		};
		IEnumerable<Observation> e_ = context?.Operators.Where<Observation>(c_, d_);

		return e_;
	}

    [CqlDeclaration("Retinal Exam in Measurement Period")]
	public IEnumerable<Observation> Retinal_Exam_in_Measurement_Period() => 
		__Retinal_Exam_in_Measurement_Period?.Value;

	private IEnumerable<Observation> Retinal_Exam_in_Measurement_Period_or_Year_Prior_Value()
	{
		CqlValueSet a_ = this.Retinal_or_Dilated_Eye_Exam();
		IEnumerable<Observation> b_ = context?.Operators.RetrieveByValueSet<Observation>(a_, null);
		IEnumerable<Observation> c_ = Status_1_6_000.isAssessmentPerformed(b_);
		bool? d_(Observation RetinalExam)
		{
			CqlInterval<CqlDateTime> f_ = this.Measurement_Period();
			CqlDateTime g_ = context?.Operators.Start(f_);
			CqlQuantity h_ = context?.Operators.Quantity(1m, "year");
			CqlDateTime i_ = context?.Operators.Subtract(g_, h_);
			CqlDateTime k_ = context?.Operators.End(f_);
			CqlInterval<CqlDateTime> l_ = context?.Operators.Interval(i_, k_, true, true);
			DataType m_ = RetinalExam.Effective;
			object n_ = FHIRHelpers_4_3_000.ToValue(m_);
			CqlInterval<CqlDateTime> o_ = QICoreCommon_2_0_000.toInterval(n_);
<<<<<<< HEAD
			bool? p_ = context?.Operators.IntervalIncludesInterval<CqlDateTime>(l_, o_, "day");
=======
			bool? p_ = context.Operators.IntervalIncludesInterval<CqlDateTime>(l_, o_, null);
>>>>>>> 54dd61a5

			return p_;
		};
		IEnumerable<Observation> e_ = context?.Operators.Where<Observation>(c_, d_);

		return e_;
	}

    [CqlDeclaration("Retinal Exam in Measurement Period or Year Prior")]
	public IEnumerable<Observation> Retinal_Exam_in_Measurement_Period_or_Year_Prior() => 
		__Retinal_Exam_in_Measurement_Period_or_Year_Prior?.Value;

	private bool? Numerator_Value()
	{
		bool? a_ = this.Diabetic_Retinopathy_Overlapping_Measurement_Period();
		IEnumerable<Observation> b_ = this.Retinal_Exam_in_Measurement_Period();
		bool? c_ = context?.Operators.Exists<Observation>(b_);
		bool? d_ = context?.Operators.And(a_, c_);
		bool? f_ = context?.Operators.Not(a_);
		IEnumerable<Observation> g_ = this.Retinal_Exam_in_Measurement_Period_or_Year_Prior();
		bool? h_ = context?.Operators.Exists<Observation>(g_);
		bool? i_ = context?.Operators.And(f_, h_);
		bool? j_ = context?.Operators.Or(d_, i_);

		return j_;
	}

    [CqlDeclaration("Numerator")]
	public bool? Numerator() => 
		__Numerator?.Value;

	private (IEnumerable<CqlCode> codes, string display)? SDE_Ethnicity_Value()
	{
		(IEnumerable<CqlCode> codes, string display)? a_ = SupplementalDataElements_3_4_000.SDE_Ethnicity();

		return a_;
	}

    [CqlDeclaration("SDE Ethnicity")]
	public (IEnumerable<CqlCode> codes, string display)? SDE_Ethnicity() => 
		__SDE_Ethnicity?.Value;

	private IEnumerable<(CqlConcept code, CqlInterval<CqlDateTime> period)?> SDE_Payer_Value()
	{
		IEnumerable<(CqlConcept code, CqlInterval<CqlDateTime> period)?> a_ = SupplementalDataElements_3_4_000.SDE_Payer();

		return a_;
	}

    [CqlDeclaration("SDE Payer")]
	public IEnumerable<(CqlConcept code, CqlInterval<CqlDateTime> period)?> SDE_Payer() => 
		__SDE_Payer?.Value;

	private (IEnumerable<CqlCode> codes, string display)? SDE_Race_Value()
	{
		(IEnumerable<CqlCode> codes, string display)? a_ = SupplementalDataElements_3_4_000.SDE_Race();

		return a_;
	}

    [CqlDeclaration("SDE Race")]
	public (IEnumerable<CqlCode> codes, string display)? SDE_Race() => 
		__SDE_Race?.Value;

	private CqlCode SDE_Sex_Value()
	{
		CqlCode a_ = SupplementalDataElements_3_4_000.SDE_Sex();

		return a_;
	}

    [CqlDeclaration("SDE Sex")]
	public CqlCode SDE_Sex() => 
		__SDE_Sex?.Value;

}<|MERGE_RESOLUTION|>--- conflicted
+++ resolved
@@ -271,11 +271,7 @@
 			CqlInterval<CqlDateTime> x_ = this.Measurement_Period();
 			Period y_ = ValidEncounters.Period;
 			CqlInterval<CqlDateTime> z_ = FHIRHelpers_4_3_000.ToInterval(y_);
-<<<<<<< HEAD
-			bool? aa_ = context?.Operators.IntervalIncludesInterval<CqlDateTime>(x_, z_, "day");
-=======
-			bool? aa_ = context.Operators.IntervalIncludesInterval<CqlDateTime>(x_, z_, null);
->>>>>>> 54dd61a5
+			bool? aa_ = context?.Operators.IntervalIncludesInterval<CqlDateTime>(x_, z_, null);
 
 			return aa_;
 		};
@@ -295,19 +291,11 @@
 		string c_ = b_.Value;
 		CqlDate d_ = context?.Operators.ConvertStringToDate(c_);
 		CqlInterval<CqlDateTime> e_ = this.Measurement_Period();
-<<<<<<< HEAD
 		CqlDateTime f_ = context?.Operators.End(e_);
 		CqlDate g_ = context?.Operators.DateFrom(f_);
-		int? h_ = context?.Operators.CalculateAgeAt(d_, g_, "year");
+		int? h_ = context?.Operators.CalculateAgeAt(d_, g_, null);
 		CqlInterval<int?> i_ = context?.Operators.Interval(18, 75, true, true);
 		bool? j_ = context?.Operators.In<int?>(h_, i_, null);
-=======
-		CqlDateTime f_ = context.Operators.End(e_);
-		CqlDate g_ = context.Operators.DateFrom(f_);
-		int? h_ = context.Operators.CalculateAgeAt(d_, g_, null);
-		CqlInterval<int?> i_ = context.Operators.Interval(18, 75, true, true);
-		bool? j_ = context.Operators.In<int?>(h_, i_, null);
->>>>>>> 54dd61a5
 		IEnumerable<Encounter> k_ = this.Qualifying_Encounters();
 		bool? l_ = context?.Operators.Exists<Encounter>(k_);
 		bool? m_ = context?.Operators.And(j_, l_);
@@ -393,11 +381,7 @@
 			DataType g_ = RetinalExam.Effective;
 			object h_ = FHIRHelpers_4_3_000.ToValue(g_);
 			CqlInterval<CqlDateTime> i_ = QICoreCommon_2_0_000.toInterval(h_);
-<<<<<<< HEAD
-			bool? j_ = context?.Operators.IntervalIncludesInterval<CqlDateTime>(f_, i_, "day");
-=======
-			bool? j_ = context.Operators.IntervalIncludesInterval<CqlDateTime>(f_, i_, null);
->>>>>>> 54dd61a5
+			bool? j_ = context?.Operators.IntervalIncludesInterval<CqlDateTime>(f_, i_, null);
 
 			return j_;
 		};
@@ -426,11 +410,7 @@
 			DataType m_ = RetinalExam.Effective;
 			object n_ = FHIRHelpers_4_3_000.ToValue(m_);
 			CqlInterval<CqlDateTime> o_ = QICoreCommon_2_0_000.toInterval(n_);
-<<<<<<< HEAD
-			bool? p_ = context?.Operators.IntervalIncludesInterval<CqlDateTime>(l_, o_, "day");
-=======
-			bool? p_ = context.Operators.IntervalIncludesInterval<CqlDateTime>(l_, o_, null);
->>>>>>> 54dd61a5
+			bool? p_ = context?.Operators.IntervalIncludesInterval<CqlDateTime>(l_, o_, null);
 
 			return p_;
 		};
