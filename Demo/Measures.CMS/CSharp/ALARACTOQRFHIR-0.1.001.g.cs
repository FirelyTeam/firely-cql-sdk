--- conflicted
+++ resolved
@@ -118,13 +118,8 @@
 		IEnumerable<Observation> a_ = this.Qualified_Scan(context);
 		IEnumerable<Observation> c_(Observation CTScan)
 		{
-<<<<<<< HEAD
 			CqlValueSet f_ = this.Encounter_Inpatient(context);
-			IEnumerable<Encounter> g_ = context.Operators.RetrieveByValueSet<Encounter>(f_, default);
-=======
-			CqlValueSet f_ = this.Encounter_Inpatient();
 			IEnumerable<Encounter> g_ = context.Operators.Retrieve<Encounter>(new RetrieveParameters(default, f_, default, "http://hl7.org/fhir/us/qicore/StructureDefinition/qicore-encounter"));
->>>>>>> b4fd34f1
 			bool? h_(Encounter InpatientEncounter)
 			{
 				CqlInterval<CqlDateTime> l_ = this.Measurement_Period(context);
