﻿using System;
using System.Linq;
using System.Collections.Generic;
using Hl7.Cql.Runtime;
using Hl7.Cql.Primitives;
using Hl7.Cql.Abstractions;
using Hl7.Cql.ValueSets;
using Hl7.Cql.Iso8601;
using System.Reflection;
using Hl7.Fhir.Model;
using Range = Hl7.Fhir.Model.Range;
using Task = Hl7.Fhir.Model.Task;
[System.CodeDom.Compiler.GeneratedCode(".NET Code Generation", "2.0.0.0")]
[CqlLibrary("ALARACTOQRFHIR", "0.1.001")]
public class ALARACTOQRFHIR_0_1_001
{


    internal CqlContext context;

    #region Cached values

    internal Lazy<CqlValueSet> __Encounter_Inpatient;
    internal Lazy<CqlCode> __Calculated_CT_global_noise;
    internal Lazy<CqlCode> __Calculated_CT_size_adjusted_dose;
    internal Lazy<CqlCode> __CT_dose_and_image_quality_category;
    internal Lazy<CqlCode[]> __LOINC;
    internal Lazy<CqlInterval<CqlDateTime>> __Measurement_Period;
    internal Lazy<Patient> __Patient;
    internal Lazy<IEnumerable<Observation>> __Qualified_Scan;
    internal Lazy<IEnumerable<Observation>> __Initial_Population;
    internal Lazy<IEnumerable<Observation>> __Denominator;
    internal Lazy<IEnumerable<Observation>> __Denominator_Exclusion;
    internal Lazy<IEnumerable<Observation>> __Numerator;
    internal Lazy<(IEnumerable<CqlCode> codes, string display)?> __SDE_Ethnicity;
    internal Lazy<IEnumerable<(CqlConcept code, CqlInterval<CqlDateTime> period)?>> __SDE_Payer;
    internal Lazy<(IEnumerable<CqlCode> codes, string display)?> __SDE_Race;
    internal Lazy<CqlCode> __SDE_Sex;

    #endregion
    public ALARACTOQRFHIR_0_1_001(CqlContext context)
    {
        this.context = context ?? throw new ArgumentNullException("context");

        FHIRHelpers_4_3_000 = new FHIRHelpers_4_3_000(context);
        CQMCommon_2_0_000 = new CQMCommon_2_0_000(context);
        QICoreCommon_2_0_000 = new QICoreCommon_2_0_000(context);
        SupplementalDataElements_3_4_000 = new SupplementalDataElements_3_4_000(context);

        __Encounter_Inpatient = new Lazy<CqlValueSet>(this.Encounter_Inpatient_Value);
        __Calculated_CT_global_noise = new Lazy<CqlCode>(this.Calculated_CT_global_noise_Value);
        __Calculated_CT_size_adjusted_dose = new Lazy<CqlCode>(this.Calculated_CT_size_adjusted_dose_Value);
        __CT_dose_and_image_quality_category = new Lazy<CqlCode>(this.CT_dose_and_image_quality_category_Value);
        __LOINC = new Lazy<CqlCode[]>(this.LOINC_Value);
        __Measurement_Period = new Lazy<CqlInterval<CqlDateTime>>(this.Measurement_Period_Value);
        __Patient = new Lazy<Patient>(this.Patient_Value);
        __Qualified_Scan = new Lazy<IEnumerable<Observation>>(this.Qualified_Scan_Value);
        __Initial_Population = new Lazy<IEnumerable<Observation>>(this.Initial_Population_Value);
        __Denominator = new Lazy<IEnumerable<Observation>>(this.Denominator_Value);
        __Denominator_Exclusion = new Lazy<IEnumerable<Observation>>(this.Denominator_Exclusion_Value);
        __Numerator = new Lazy<IEnumerable<Observation>>(this.Numerator_Value);
        __SDE_Ethnicity = new Lazy<(IEnumerable<CqlCode> codes, string display)?>(this.SDE_Ethnicity_Value);
        __SDE_Payer = new Lazy<IEnumerable<(CqlConcept code, CqlInterval<CqlDateTime> period)?>>(this.SDE_Payer_Value);
        __SDE_Race = new Lazy<(IEnumerable<CqlCode> codes, string display)?>(this.SDE_Race_Value);
        __SDE_Sex = new Lazy<CqlCode>(this.SDE_Sex_Value);
    }
    #region Dependencies

    public FHIRHelpers_4_3_000 FHIRHelpers_4_3_000 { get; }
    public CQMCommon_2_0_000 CQMCommon_2_0_000 { get; }
    public QICoreCommon_2_0_000 QICoreCommon_2_0_000 { get; }
    public SupplementalDataElements_3_4_000 SupplementalDataElements_3_4_000 { get; }

    #endregion

	private CqlValueSet Encounter_Inpatient_Value() => 
		new CqlValueSet("http://cts.nlm.nih.gov/fhir/ValueSet/2.16.840.1.113883.3.666.5.307", null);

    [CqlDeclaration("Encounter Inpatient")]
    [CqlValueSet("http://cts.nlm.nih.gov/fhir/ValueSet/2.16.840.1.113883.3.666.5.307")]
	public CqlValueSet Encounter_Inpatient() => 
		__Encounter_Inpatient?.Value;

	private CqlCode Calculated_CT_global_noise_Value() => 
		new CqlCode("96912-1", "http://loinc.org", null, null);

    [CqlDeclaration("Calculated CT global noise")]
	public CqlCode Calculated_CT_global_noise() => 
		__Calculated_CT_global_noise?.Value;

	private CqlCode Calculated_CT_size_adjusted_dose_Value() => 
		new CqlCode("96913-9", "http://loinc.org", null, null);

    [CqlDeclaration("Calculated CT size-adjusted dose")]
	public CqlCode Calculated_CT_size_adjusted_dose() => 
		__Calculated_CT_size_adjusted_dose?.Value;

	private CqlCode CT_dose_and_image_quality_category_Value() => 
		new CqlCode("96914-7", "http://loinc.org", null, null);

    [CqlDeclaration("CT dose and image quality category")]
	public CqlCode CT_dose_and_image_quality_category() => 
		__CT_dose_and_image_quality_category?.Value;

	private CqlCode[] LOINC_Value()
	{
		CqlCode[] a_ = /* ARR1 */ [
			new CqlCode("96912-1", "http://loinc.org", null, null),
			new CqlCode("96913-9", "http://loinc.org", null, null),
			new CqlCode("96914-7", "http://loinc.org", null, null),
		];

		return a_;
	}

    [CqlDeclaration("LOINC")]
	public CqlCode[] LOINC() => 
		__LOINC?.Value;

	private CqlInterval<CqlDateTime> Measurement_Period_Value()
	{
		CqlDateTime a_ = context?.Operators.DateTime(2025, 1, 1, 0, 0, 0, 0, default);
		CqlDateTime b_ = context?.Operators.DateTime(2026, 1, 1, 0, 0, 0, 0, default);
		CqlInterval<CqlDateTime> c_ = context?.Operators.Interval(a_, b_, true, false);
		object d_ = context.ResolveParameter("ALARACTOQRFHIR-0.1.001", "Measurement Period", c_);

		return (CqlInterval<CqlDateTime>)d_;
	}

    [CqlDeclaration("Measurement Period")]
	public CqlInterval<CqlDateTime> Measurement_Period() => 
		__Measurement_Period?.Value;

	private Patient Patient_Value()
	{
		IEnumerable<Patient> a_ = context?.Operators.RetrieveByValueSet<Patient>(null, null);
		Patient b_ = context?.Operators.SingletonFrom<Patient>(a_);

		return b_;
	}

    [CqlDeclaration("Patient")]
	public Patient Patient() => 
		__Patient?.Value;

	private IEnumerable<Observation> Qualified_Scan_Value()
	{
		CqlCode a_ = this.CT_dose_and_image_quality_category();
		IEnumerable<CqlCode> b_ = context?.Operators.ToList<CqlCode>(a_);
		IEnumerable<Observation> c_ = context?.Operators.RetrieveByCodes<Observation>(b_, null);
		bool? d_(Observation CTScan)
		{
			CqlInterval<CqlDateTime> f_ = this.Measurement_Period();
			DataType g_ = CTScan.Effective;
			object h_ = FHIRHelpers_4_3_000.ToValue(g_);
			CqlInterval<CqlDateTime> i_ = QICoreCommon_2_0_000.ToInterval(h_);
			bool? j_ = context?.Operators.IntervalIncludesInterval<CqlDateTime>(f_, i_, null);
			Patient k_ = this.Patient();
<<<<<<< HEAD
			Date l_ = k_.BirthDateElement;
			string m_ = l_.Value;
			CqlDate n_ = context?.Operators.ConvertStringToDate(m_);
			CqlDateTime p_ = context?.Operators.Start(f_);
			CqlDate q_ = context?.Operators.DateFrom(p_);
			int? r_ = context?.Operators.CalculateAgeAt(n_, q_, "year");
			bool? s_ = context?.Operators.GreaterOrEqual(r_, 18);
			bool? t_ = context?.Operators.And(j_, s_);
=======
			Date l_ = k_?.BirthDateElement;
			string m_ = l_?.Value;
			CqlDate n_ = context.Operators.ConvertStringToDate(m_);
			CqlDateTime p_ = context.Operators.Start(f_);
			CqlDate q_ = context.Operators.DateFrom(p_);
			int? r_ = context.Operators.CalculateAgeAt(n_, q_, null);
			bool? s_ = context.Operators.GreaterOrEqual(r_, 18);
			bool? t_ = context.Operators.And(j_, s_);
>>>>>>> 54dd61a5

			return t_;
		};
		IEnumerable<Observation> e_ = context?.Operators.Where<Observation>(c_, d_);

		return e_;
	}

    [CqlDeclaration("Qualified Scan")]
	public IEnumerable<Observation> Qualified_Scan() => 
		__Qualified_Scan?.Value;

	private IEnumerable<Observation> Initial_Population_Value()
	{
		IEnumerable<Observation> a_ = this.Qualified_Scan();
		IEnumerable<Observation> c_(Observation CTScan)
		{
			CqlValueSet f_ = this.Encounter_Inpatient();
			IEnumerable<Encounter> g_ = context?.Operators.RetrieveByValueSet<Encounter>(f_, null);
			bool? h_(Encounter InpatientEncounter)
			{
				CqlInterval<CqlDateTime> l_ = this.Measurement_Period();
				DataType m_ = CTScan.Effective;
				object n_ = FHIRHelpers_4_3_000.ToValue(m_);
				CqlInterval<CqlDateTime> o_ = QICoreCommon_2_0_000.ToInterval(n_);
				bool? p_ = context?.Operators.IntervalIncludesInterval<CqlDateTime>(l_, o_, null);

				return p_;
			};
			IEnumerable<Encounter> i_ = context?.Operators.Where<Encounter>(g_, h_);
			Observation j_(Encounter InpatientEncounter) => 
				CTScan;
			IEnumerable<Observation> k_ = context?.Operators.Select<Encounter, Observation>(i_, j_);

			return k_;
		};
		IEnumerable<Observation> d_ = context?.Operators.SelectMany<Observation, Observation>(a_, c_);
		IEnumerable<Observation> e_ = context?.Operators.Except<Observation>(a_, d_);

		return e_;
	}

    [CqlDeclaration("Initial Population")]
	public IEnumerable<Observation> Initial_Population() => 
		__Initial_Population?.Value;

    [CqlDeclaration("Global Noise Value")]
	public decimal? Global_Noise_Value(Observation Obs)
	{
		List<Observation.ComponentComponent> a_ = Obs.Component;
		bool? b_(Observation.ComponentComponent C)
		{
			CodeableConcept g_ = C.Code;
			CqlConcept h_ = FHIRHelpers_4_3_000.ToConcept(g_);
			CqlCode i_ = this.Calculated_CT_global_noise();
			CqlConcept j_ = context?.Operators.ConvertCodeToConcept(i_);
			bool? k_ = context?.Operators.Equivalent(h_, j_);
			DataType l_ = C.Value;
			object m_ = FHIRHelpers_4_3_000.ToValue(l_);
			string n_ = (m_ as CqlQuantity).unit;
			bool? o_ = context?.Operators.Equal(n_, "[hnsf'U]");
			bool? p_ = context?.Operators.And(k_, o_);

			return p_;
		};
		IEnumerable<Observation.ComponentComponent> c_ = context?.Operators.Where<Observation.ComponentComponent>((IEnumerable<Observation.ComponentComponent>)a_, b_);
		decimal? d_(Observation.ComponentComponent C)
		{
			DataType q_ = C.Value;
			object r_ = FHIRHelpers_4_3_000.ToValue(q_);
			decimal? s_ = (r_ as CqlQuantity).value;

			return s_;
		};
		IEnumerable<decimal?> e_ = context?.Operators.Select<Observation.ComponentComponent, decimal?>(c_, d_);
		decimal? f_ = context?.Operators.SingletonFrom<decimal?>(e_);

		return f_;
	}

    [CqlDeclaration("Size Adjusted Value")]
	public decimal? Size_Adjusted_Value(Observation Obs)
	{
		List<Observation.ComponentComponent> a_ = Obs.Component;
		bool? b_(Observation.ComponentComponent C)
		{
			CodeableConcept g_ = C.Code;
			CqlConcept h_ = FHIRHelpers_4_3_000.ToConcept(g_);
			CqlCode i_ = this.Calculated_CT_size_adjusted_dose();
			CqlConcept j_ = context?.Operators.ConvertCodeToConcept(i_);
			bool? k_ = context?.Operators.Equivalent(h_, j_);
			DataType l_ = C.Value;
			object m_ = FHIRHelpers_4_3_000.ToValue(l_);
			string n_ = (m_ as CqlQuantity).unit;
			bool? o_ = context?.Operators.Equal(n_, "mGy.cm");
			bool? p_ = context?.Operators.And(k_, o_);

			return p_;
		};
		IEnumerable<Observation.ComponentComponent> c_ = context?.Operators.Where<Observation.ComponentComponent>((IEnumerable<Observation.ComponentComponent>)a_, b_);
		decimal? d_(Observation.ComponentComponent C)
		{
			DataType q_ = C.Value;
			object r_ = FHIRHelpers_4_3_000.ToValue(q_);
			decimal? s_ = (r_ as CqlQuantity).value;

			return s_;
		};
		IEnumerable<decimal?> e_ = context?.Operators.Select<Observation.ComponentComponent, decimal?>(c_, d_);
		decimal? f_ = context?.Operators.SingletonFrom<decimal?>(e_);

		return f_;
	}

	private IEnumerable<Observation> Denominator_Value()
	{
		IEnumerable<Observation> a_ = this.Initial_Population();
		bool? b_(Observation IP)
		{
			decimal? d_ = this.Global_Noise_Value(IP);
			bool? e_ = context?.Operators.Not((bool?)(d_ is null));
			decimal? f_ = this.Size_Adjusted_Value(IP);
			bool? g_ = context?.Operators.Not((bool?)(f_ is null));
			bool? h_ = context?.Operators.And(e_, g_);
			DataType i_ = IP.Value;
			object j_ = FHIRHelpers_4_3_000.ToValue(i_);
			bool? k_ = context?.Operators.Not((bool?)(j_ is null));
			bool? l_ = context?.Operators.And(h_, k_);

			return l_;
		};
		IEnumerable<Observation> c_ = context?.Operators.Where<Observation>(a_, b_);

		return c_;
	}

    [CqlDeclaration("Denominator")]
	public IEnumerable<Observation> Denominator() => 
		__Denominator?.Value;

	private IEnumerable<Observation> Denominator_Exclusion_Value()
	{
		IEnumerable<Observation> a_ = this.Denominator();
		bool? b_(Observation Denominator)
		{
			DataType d_ = Denominator.Value;
			object e_ = FHIRHelpers_4_3_000.ToValue(d_);
			CqlCode[] f_ = (e_ as CqlConcept).codes;
			bool? g_(CqlCode @this)
			{
				string l_ = @this.code;
				bool? m_ = context?.Operators.Not((bool?)(l_ is null));

				return m_;
			};
			IEnumerable<CqlCode> h_ = context?.Operators.Where<CqlCode>((IEnumerable<CqlCode>)f_, g_);
			string i_(CqlCode @this)
			{
				string n_ = @this.code;

				return n_;
			};
			IEnumerable<string> j_ = context?.Operators.Select<CqlCode, string>(h_, i_);
			bool? k_ = context?.Operators.Contains<string>(j_, "FULLBODY");

			return k_;
		};
		IEnumerable<Observation> c_ = context?.Operators.Where<Observation>(a_, b_);

		return c_;
	}

    [CqlDeclaration("Denominator Exclusion")]
	public IEnumerable<Observation> Denominator_Exclusion() => 
		__Denominator_Exclusion?.Value;

    [CqlDeclaration("Qualifies")]
	public bool? Qualifies(Observation Obs, string code, decimal? noiseThreshold, decimal? sizeDoseThreshold)
	{
		DataType a_ = Obs.Value;
		object b_ = FHIRHelpers_4_3_000.ToValue(a_);
		CqlCode[] c_ = (b_ as CqlConcept).codes;
		bool? d_(CqlCode @this)
		{
			string o_ = @this.code;
			bool? p_ = context?.Operators.Not((bool?)(o_ is null));

			return p_;
		};
		IEnumerable<CqlCode> e_ = context?.Operators.Where<CqlCode>((IEnumerable<CqlCode>)c_, d_);
		string f_(CqlCode @this)
		{
			string q_ = @this.code;

			return q_;
		};
		IEnumerable<string> g_ = context?.Operators.Select<CqlCode, string>(e_, f_);
		bool? h_ = context?.Operators.Contains<string>(g_, code);
		decimal? i_ = this.Global_Noise_Value(Obs);
		bool? j_ = context?.Operators.GreaterOrEqual(i_, noiseThreshold);
		decimal? k_ = this.Size_Adjusted_Value(Obs);
		bool? l_ = context?.Operators.GreaterOrEqual(k_, sizeDoseThreshold);
		bool? m_ = context?.Operators.Or(j_, l_);
		bool? n_ = context?.Operators.And(h_, m_);

		return n_;
	}

    [CqlDeclaration("CT Scan Qualifies")]
	public bool? CT_Scan_Qualifies(Observation IP)
	{
		decimal? a_ = context?.Operators.ConvertIntegerToDecimal(64);
		decimal? b_ = context?.Operators.ConvertIntegerToDecimal(598);
		bool? c_ = this.Qualifies(IP, "ABDOPEL LD", a_, b_);
		decimal? d_ = context?.Operators.ConvertIntegerToDecimal(29);
		decimal? e_ = context?.Operators.ConvertIntegerToDecimal(644);
		bool? f_ = this.Qualifies(IP, "ABDOPEL RT", d_, e_);
		bool? g_ = context?.Operators.Or(c_, f_);
		decimal? i_ = context?.Operators.ConvertIntegerToDecimal(1260);
		bool? j_ = this.Qualifies(IP, "ABDOPEL HD", d_, i_);
		bool? k_ = context?.Operators.Or(g_, j_);
		decimal? l_ = context?.Operators.ConvertIntegerToDecimal(55);
		decimal? m_ = context?.Operators.ConvertIntegerToDecimal(93);
		bool? n_ = this.Qualifies(IP, "CARDIAC LD", l_, m_);
		bool? o_ = context?.Operators.Or(k_, n_);
		decimal? p_ = context?.Operators.ConvertIntegerToDecimal(32);
		decimal? q_ = context?.Operators.ConvertIntegerToDecimal(576);
		bool? r_ = this.Qualifies(IP, "CARDIAC RT", p_, q_);
		bool? s_ = context?.Operators.Or(o_, r_);
		decimal? u_ = context?.Operators.ConvertIntegerToDecimal(377);
		bool? v_ = this.Qualifies(IP, "CHEST LD", l_, u_);
		bool? w_ = context?.Operators.Or(s_, v_);
		decimal? x_ = context?.Operators.ConvertIntegerToDecimal(49);
		bool? z_ = this.Qualifies(IP, "CHEST RT", x_, u_);
		bool? aa_ = context?.Operators.Or(w_, z_);
		decimal? ac_ = context?.Operators.ConvertIntegerToDecimal(1282);
		bool? ad_ = this.Qualifies(IP, "CHEST-CARDIAC HD", x_, ac_);
		bool? ae_ = context?.Operators.Or(aa_, ad_);
		decimal? af_ = context?.Operators.ConvertIntegerToDecimal(115);
		decimal? ag_ = context?.Operators.ConvertIntegerToDecimal(582);
		bool? ah_ = this.Qualifies(IP, "HEAD LD", af_, ag_);
		bool? ai_ = context?.Operators.Or(ae_, ah_);
		decimal? ak_ = context?.Operators.ConvertIntegerToDecimal(1025);
		bool? al_ = this.Qualifies(IP, "HEAD RT", af_, ak_);
		bool? am_ = context?.Operators.Or(ai_, al_);
		decimal? ao_ = context?.Operators.ConvertIntegerToDecimal(1832);
		bool? ap_ = this.Qualifies(IP, "HEAD HD", af_, ao_);
		bool? aq_ = context?.Operators.Or(am_, ap_);
		decimal? ar_ = context?.Operators.ConvertIntegerToDecimal(73);
		decimal? as_ = context?.Operators.ConvertIntegerToDecimal(320);
		bool? at_ = this.Qualifies(IP, "EXTREMITIES", ar_, as_);
		bool? au_ = context?.Operators.Or(aq_, at_);
		decimal? av_ = context?.Operators.ConvertIntegerToDecimal(25);
		bool? ax_ = this.Qualifies(IP, "NECK-CSPINE", av_, i_);
		bool? ay_ = context?.Operators.Or(au_, ax_);
		bool? bb_ = this.Qualifies(IP, "TSPINE-LSPINE", av_, i_);
		bool? bc_ = context?.Operators.Or(ay_, bb_);
		decimal? be_ = context?.Operators.ConvertIntegerToDecimal(1637);
		bool? bf_ = this.Qualifies(IP, "CAP", d_, be_);
		bool? bg_ = context?.Operators.Or(bc_, bf_);
		decimal? bi_ = context?.Operators.ConvertIntegerToDecimal(2520);
		bool? bj_ = this.Qualifies(IP, "TLSPINE", av_, bi_);
		bool? bk_ = context?.Operators.Or(bg_, bj_);
		decimal? bm_ = context?.Operators.ConvertIntegerToDecimal(2285);
		bool? bn_ = this.Qualifies(IP, "HEADNECK RT", av_, bm_);
		bool? bo_ = context?.Operators.Or(bk_, bn_);
		decimal? bq_ = context?.Operators.ConvertIntegerToDecimal(3092);
		bool? br_ = this.Qualifies(IP, "HEADNECK HD", av_, bq_);
		bool? bs_ = context?.Operators.Or(bo_, br_);

		return bs_;
	}

	private IEnumerable<Observation> Numerator_Value()
	{
		IEnumerable<Observation> a_ = this.Denominator();
		bool? b_(Observation Denominator)
		{
			bool? d_ = this.CT_Scan_Qualifies(Denominator);

			return d_;
		};
		IEnumerable<Observation> c_ = context?.Operators.Where<Observation>(a_, b_);

		return c_;
	}

    [CqlDeclaration("Numerator")]
	public IEnumerable<Observation> Numerator() => 
		__Numerator?.Value;

	private (IEnumerable<CqlCode> codes, string display)? SDE_Ethnicity_Value()
	{
		(IEnumerable<CqlCode> codes, string display)? a_ = SupplementalDataElements_3_4_000.SDE_Ethnicity();

		return a_;
	}

    [CqlDeclaration("SDE Ethnicity")]
	public (IEnumerable<CqlCode> codes, string display)? SDE_Ethnicity() => 
		__SDE_Ethnicity?.Value;

	private IEnumerable<(CqlConcept code, CqlInterval<CqlDateTime> period)?> SDE_Payer_Value()
	{
		IEnumerable<(CqlConcept code, CqlInterval<CqlDateTime> period)?> a_ = SupplementalDataElements_3_4_000.SDE_Payer();

		return a_;
	}

    [CqlDeclaration("SDE Payer")]
	public IEnumerable<(CqlConcept code, CqlInterval<CqlDateTime> period)?> SDE_Payer() => 
		__SDE_Payer?.Value;

	private (IEnumerable<CqlCode> codes, string display)? SDE_Race_Value()
	{
		(IEnumerable<CqlCode> codes, string display)? a_ = SupplementalDataElements_3_4_000.SDE_Race();

		return a_;
	}

    [CqlDeclaration("SDE Race")]
	public (IEnumerable<CqlCode> codes, string display)? SDE_Race() => 
		__SDE_Race?.Value;

	private CqlCode SDE_Sex_Value()
	{
		CqlCode a_ = SupplementalDataElements_3_4_000.SDE_Sex();

		return a_;
	}

    [CqlDeclaration("SDE Sex")]
	public CqlCode SDE_Sex() => 
		__SDE_Sex?.Value;

}<|MERGE_RESOLUTION|>--- conflicted
+++ resolved
@@ -156,25 +156,14 @@
 			CqlInterval<CqlDateTime> i_ = QICoreCommon_2_0_000.ToInterval(h_);
 			bool? j_ = context?.Operators.IntervalIncludesInterval<CqlDateTime>(f_, i_, null);
 			Patient k_ = this.Patient();
-<<<<<<< HEAD
 			Date l_ = k_.BirthDateElement;
 			string m_ = l_.Value;
 			CqlDate n_ = context?.Operators.ConvertStringToDate(m_);
 			CqlDateTime p_ = context?.Operators.Start(f_);
 			CqlDate q_ = context?.Operators.DateFrom(p_);
-			int? r_ = context?.Operators.CalculateAgeAt(n_, q_, "year");
+			int? r_ = context?.Operators.CalculateAgeAt(n_, q_, null);
 			bool? s_ = context?.Operators.GreaterOrEqual(r_, 18);
 			bool? t_ = context?.Operators.And(j_, s_);
-=======
-			Date l_ = k_?.BirthDateElement;
-			string m_ = l_?.Value;
-			CqlDate n_ = context.Operators.ConvertStringToDate(m_);
-			CqlDateTime p_ = context.Operators.Start(f_);
-			CqlDate q_ = context.Operators.DateFrom(p_);
-			int? r_ = context.Operators.CalculateAgeAt(n_, q_, null);
-			bool? s_ = context.Operators.GreaterOrEqual(r_, 18);
-			bool? t_ = context.Operators.And(j_, s_);
->>>>>>> 54dd61a5
 
 			return t_;
 		};
