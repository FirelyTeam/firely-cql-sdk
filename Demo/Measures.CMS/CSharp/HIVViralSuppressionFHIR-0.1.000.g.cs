﻿using System;
using System.Linq;
using System.Collections.Generic;
using Hl7.Cql.Runtime;
using Hl7.Cql.Primitives;
using Hl7.Cql.Abstractions;
using Hl7.Cql.ValueSets;
using Hl7.Cql.Iso8601;
using System.Reflection;
using Hl7.Cql.Operators;
using Hl7.Fhir.Model;
using Range = Hl7.Fhir.Model.Range;
using Task = Hl7.Fhir.Model.Task;
[System.CodeDom.Compiler.GeneratedCode(".NET Code Generation", "2.0.5.0")]
[CqlLibrary("HIVViralSuppressionFHIR", "0.1.000")]
public partial class HIVViralSuppressionFHIR_0_1_000 : ILibrary, ISingleton<HIVViralSuppressionFHIR_0_1_000>
{
    private HIVViralSuppressionFHIR_0_1_000() {}

    public static HIVViralSuppressionFHIR_0_1_000 Instance { get; } = new();

    #region Library Members
    public string Name => "HIVViralSuppressionFHIR";
    public string Version => "0.1.000";
    public ILibrary[] Dependencies => [CQMCommon_2_0_000.Instance, FHIRHelpers_4_3_000.Instance, QICoreCommon_2_0_000.Instance, SupplementalDataElements_3_4_000.Instance];
    #endregion Library Members

    [CqlDeclaration("Annual Wellness Visit")]
    [CqlValueSet("http://cts.nlm.nih.gov/fhir/ValueSet/2.16.840.1.113883.3.526.3.1240")]
	public CqlValueSet Annual_Wellness_Visit	(CqlContext context) => 
		new CqlValueSet("http://cts.nlm.nih.gov/fhir/ValueSet/2.16.840.1.113883.3.526.3.1240", default);


    [CqlDeclaration("Face-to-Face Interaction")]
    [CqlValueSet("http://cts.nlm.nih.gov/fhir/ValueSet/2.16.840.1.113883.3.464.1003.101.12.1048")]
	public CqlValueSet Face_to_Face_Interaction	(CqlContext context) => 
		new CqlValueSet("http://cts.nlm.nih.gov/fhir/ValueSet/2.16.840.1.113883.3.464.1003.101.12.1048", default);


    [CqlDeclaration("HIV")]
    [CqlValueSet("http://cts.nlm.nih.gov/fhir/ValueSet/2.16.840.1.113883.3.464.1003.120.12.1003")]
	public CqlValueSet HIV	(CqlContext context) => 
		new CqlValueSet("http://cts.nlm.nih.gov/fhir/ValueSet/2.16.840.1.113883.3.464.1003.120.12.1003", default);


    [CqlDeclaration("HIV Viral Load")]
    [CqlValueSet("http://cts.nlm.nih.gov/fhir/ValueSet/2.16.840.1.113883.3.464.1003.120.12.1002")]
	public CqlValueSet HIV_Viral_Load	(CqlContext context) => 
		new CqlValueSet("http://cts.nlm.nih.gov/fhir/ValueSet/2.16.840.1.113883.3.464.1003.120.12.1002", default);


    [CqlDeclaration("Home Healthcare Services")]
    [CqlValueSet("http://cts.nlm.nih.gov/fhir/ValueSet/2.16.840.1.113883.3.464.1003.101.12.1016")]
	public CqlValueSet Home_Healthcare_Services	(CqlContext context) => 
		new CqlValueSet("http://cts.nlm.nih.gov/fhir/ValueSet/2.16.840.1.113883.3.464.1003.101.12.1016", default);


    [CqlDeclaration("Office Visit")]
    [CqlValueSet("http://cts.nlm.nih.gov/fhir/ValueSet/2.16.840.1.113883.3.464.1003.101.12.1001")]
	public CqlValueSet Office_Visit	(CqlContext context) => 
		new CqlValueSet("http://cts.nlm.nih.gov/fhir/ValueSet/2.16.840.1.113883.3.464.1003.101.12.1001", default);


    [CqlDeclaration("Outpatient Consultation")]
    [CqlValueSet("http://cts.nlm.nih.gov/fhir/ValueSet/2.16.840.1.113883.3.464.1003.101.12.1008")]
	public CqlValueSet Outpatient_Consultation	(CqlContext context) => 
		new CqlValueSet("http://cts.nlm.nih.gov/fhir/ValueSet/2.16.840.1.113883.3.464.1003.101.12.1008", default);


    [CqlDeclaration("Preventive Care Services Established Office Visit, 18 and Up")]
    [CqlValueSet("http://cts.nlm.nih.gov/fhir/ValueSet/2.16.840.1.113883.3.464.1003.101.12.1025")]
	public CqlValueSet Preventive_Care_Services_Established_Office_Visit__18_and_Up	(CqlContext context) => 
		new CqlValueSet("http://cts.nlm.nih.gov/fhir/ValueSet/2.16.840.1.113883.3.464.1003.101.12.1025", default);


    [CqlDeclaration("Preventive Care Services Initial Office Visit, 18 and Up")]
    [CqlValueSet("http://cts.nlm.nih.gov/fhir/ValueSet/2.16.840.1.113883.3.464.1003.101.12.1023")]
	public CqlValueSet Preventive_Care_Services_Initial_Office_Visit__18_and_Up	(CqlContext context) => 
		new CqlValueSet("http://cts.nlm.nih.gov/fhir/ValueSet/2.16.840.1.113883.3.464.1003.101.12.1023", default);


    [CqlDeclaration("Preventive Care Services Other")]
    [CqlValueSet("http://cts.nlm.nih.gov/fhir/ValueSet/2.16.840.1.113883.3.464.1003.101.12.1030")]
	public CqlValueSet Preventive_Care_Services_Other	(CqlContext context) => 
		new CqlValueSet("http://cts.nlm.nih.gov/fhir/ValueSet/2.16.840.1.113883.3.464.1003.101.12.1030", default);


    [CqlDeclaration("Preventive Care Services, Initial Office Visit, 0 to 17")]
    [CqlValueSet("http://cts.nlm.nih.gov/fhir/ValueSet/2.16.840.1.113883.3.464.1003.101.12.1022")]
	public CqlValueSet Preventive_Care_Services__Initial_Office_Visit__0_to_17	(CqlContext context) => 
		new CqlValueSet("http://cts.nlm.nih.gov/fhir/ValueSet/2.16.840.1.113883.3.464.1003.101.12.1022", default);


    [CqlDeclaration("Preventive Care, Established Office Visit, 0 to 17")]
    [CqlValueSet("http://cts.nlm.nih.gov/fhir/ValueSet/2.16.840.1.113883.3.464.1003.101.12.1024")]
	public CqlValueSet Preventive_Care__Established_Office_Visit__0_to_17	(CqlContext context) => 
		new CqlValueSet("http://cts.nlm.nih.gov/fhir/ValueSet/2.16.840.1.113883.3.464.1003.101.12.1024", default);


    [CqlDeclaration("Telehealth Services")]
    [CqlValueSet("http://cts.nlm.nih.gov/fhir/ValueSet/2.16.840.1.113883.3.464.1003.101.12.1031")]
	public CqlValueSet Telehealth_Services	(CqlContext context) => 
		new CqlValueSet("http://cts.nlm.nih.gov/fhir/ValueSet/2.16.840.1.113883.3.464.1003.101.12.1031", default);


    [CqlDeclaration("Telephone Visits")]
    [CqlValueSet("http://cts.nlm.nih.gov/fhir/ValueSet/2.16.840.1.113883.3.464.1003.101.12.1080")]
	public CqlValueSet Telephone_Visits	(CqlContext context) => 
		new CqlValueSet("http://cts.nlm.nih.gov/fhir/ValueSet/2.16.840.1.113883.3.464.1003.101.12.1080", default);


    [CqlDeclaration("Below threshold level (qualifier value)")]
	public CqlCode Below_threshold_level__qualifier_value_	(CqlContext context) => 
		new CqlCode("260988000", "http://snomed.info/sct", default, default);


    [CqlDeclaration("Not detected (qualifier value)")]
	public CqlCode Not_detected__qualifier_value_	(CqlContext context) => 
		new CqlCode("260415000", "http://snomed.info/sct", default, default);


    [CqlDeclaration("SNOMEDCT")]
	public CqlCode[] SNOMEDCT	(CqlContext context)
	{
		CqlCode[] a_ = [
			new CqlCode("260988000", "http://snomed.info/sct", default, default),
			new CqlCode("260415000", "http://snomed.info/sct", default, default),
		];

		return a_;
	}


    [CqlDeclaration("CPT")]
	public CqlCode[] CPT	(CqlContext context)
	{
		CqlCode[] a_ = []
;

		return a_;
	}


    [CqlDeclaration("Measurement Period")]
	public CqlInterval<CqlDateTime> Measurement_Period	(CqlContext context)
	{
		CqlDateTime a_ = context.Operators.DateTime(2025, 1, 1, 0, 0, 0, 0, default);
		CqlDateTime b_ = context.Operators.DateTime(2026, 1, 1, 0, 0, 0, 0, default);
		CqlInterval<CqlDateTime> c_ = context.Operators.Interval(a_, b_, true, false);
		object d_ = context.ResolveParameter("HIVViralSuppressionFHIR-0.1.000", "Measurement Period", c_);

		return (CqlInterval<CqlDateTime>)d_;
	}


    [CqlDeclaration("Patient")]
	public Patient Patient	(CqlContext context)
	{
		IEnumerable<Patient> a_ = context.Operators.Retrieve<Patient>(new RetrieveParameters(default, default, default, "http://hl7.org/fhir/us/qicore/StructureDefinition/qicore-patient"));
		Patient b_ = context.Operators.SingletonFrom<Patient>(a_);

		return b_;
	}


    [CqlDeclaration("Has Active HIV Diagnosis Before or in First 90 Days of Measurement Period")]
	public bool? Has_Active_HIV_Diagnosis_Before_or_in_First_90_Days_of_Measurement_Period	(CqlContext context)
	{
		CqlValueSet a_ = this.HIV(context);
		IEnumerable<Condition> b_ = context.Operators.Retrieve<Condition>(new RetrieveParameters(default, a_, default, "http://hl7.org/fhir/us/qicore/StructureDefinition/qicore-condition"));
		bool? c_		(Condition HIVDx)
		{
			CqlInterval<CqlDateTime> f_ = QICoreCommon_2_0_000.Instance.ToPrevalenceInterval(context, HIVDx);
			CqlDateTime g_ = context.Operators.Start(f_);
			CqlInterval<CqlDateTime> h_ = this.Measurement_Period(context);
			CqlDateTime i_ = context.Operators.Start(h_);
			CqlQuantity j_ = context.Operators.Quantity(90m, "days");
			CqlDateTime k_ = context.Operators.Add(i_, j_);
			bool? l_ = context.Operators.Before(g_, k_, "day");

			return l_;
		};
		IEnumerable<Condition> d_ = context.Operators.Where<Condition>(b_, c_);
		bool? e_ = context.Operators.Exists<Condition>(d_);

		return e_;
	}


    [CqlDeclaration("Has Qualifying Encounter During First 240 Days of Measurement Period")]
	public bool? Has_Qualifying_Encounter_During_First_240_Days_of_Measurement_Period	(CqlContext context)
	{
		CqlValueSet a_ = this.Office_Visit(context);
		IEnumerable<Encounter> b_ = context.Operators.Retrieve<Encounter>(new RetrieveParameters(default, a_, default, "http://hl7.org/fhir/us/qicore/StructureDefinition/qicore-encounter"));
		CqlValueSet c_ = this.Outpatient_Consultation(context);
		IEnumerable<Encounter> d_ = context.Operators.Retrieve<Encounter>(new RetrieveParameters(default, c_, default, "http://hl7.org/fhir/us/qicore/StructureDefinition/qicore-encounter"));
		IEnumerable<Encounter> e_ = context.Operators.Union<Encounter>(b_, d_);
		CqlValueSet f_ = this.Annual_Wellness_Visit(context);
		IEnumerable<Encounter> g_ = context.Operators.Retrieve<Encounter>(new RetrieveParameters(default, f_, default, "http://hl7.org/fhir/us/qicore/StructureDefinition/qicore-encounter"));
		CqlValueSet h_ = this.Face_to_Face_Interaction(context);
		IEnumerable<Encounter> i_ = context.Operators.Retrieve<Encounter>(new RetrieveParameters(default, h_, default, "http://hl7.org/fhir/us/qicore/StructureDefinition/qicore-encounter"));
		IEnumerable<Encounter> j_ = context.Operators.Union<Encounter>(g_, i_);
		IEnumerable<Encounter> k_ = context.Operators.Union<Encounter>(e_, j_);
		CqlValueSet l_ = this.Home_Healthcare_Services(context);
		IEnumerable<Encounter> m_ = context.Operators.Retrieve<Encounter>(new RetrieveParameters(default, l_, default, "http://hl7.org/fhir/us/qicore/StructureDefinition/qicore-encounter"));
		CqlValueSet n_ = this.Preventive_Care_Services_Established_Office_Visit__18_and_Up(context);
		IEnumerable<Encounter> o_ = context.Operators.Retrieve<Encounter>(new RetrieveParameters(default, n_, default, "http://hl7.org/fhir/us/qicore/StructureDefinition/qicore-encounter"));
		IEnumerable<Encounter> p_ = context.Operators.Union<Encounter>(m_, o_);
		IEnumerable<Encounter> q_ = context.Operators.Union<Encounter>(k_, p_);
		CqlValueSet r_ = this.Preventive_Care_Services_Initial_Office_Visit__18_and_Up(context);
		IEnumerable<Encounter> s_ = context.Operators.Retrieve<Encounter>(new RetrieveParameters(default, r_, default, "http://hl7.org/fhir/us/qicore/StructureDefinition/qicore-encounter"));
		CqlValueSet t_ = this.Preventive_Care_Services__Initial_Office_Visit__0_to_17(context);
		IEnumerable<Encounter> u_ = context.Operators.Retrieve<Encounter>(new RetrieveParameters(default, t_, default, "http://hl7.org/fhir/us/qicore/StructureDefinition/qicore-encounter"));
		IEnumerable<Encounter> v_ = context.Operators.Union<Encounter>(s_, u_);
		IEnumerable<Encounter> w_ = context.Operators.Union<Encounter>(q_, v_);
		CqlValueSet x_ = this.Preventive_Care__Established_Office_Visit__0_to_17(context);
		IEnumerable<Encounter> y_ = context.Operators.Retrieve<Encounter>(new RetrieveParameters(default, x_, default, "http://hl7.org/fhir/us/qicore/StructureDefinition/qicore-encounter"));
		CqlValueSet z_ = this.Telephone_Visits(context);
		IEnumerable<Encounter> aa_ = context.Operators.Retrieve<Encounter>(new RetrieveParameters(default, z_, default, "http://hl7.org/fhir/us/qicore/StructureDefinition/qicore-encounter"));
		IEnumerable<Encounter> ab_ = context.Operators.Union<Encounter>(y_, aa_);
		IEnumerable<Encounter> ac_ = context.Operators.Union<Encounter>(w_, ab_);
		CqlValueSet ad_ = this.Preventive_Care_Services_Other(context);
		IEnumerable<Encounter> ae_ = context.Operators.Retrieve<Encounter>(new RetrieveParameters(default, ad_, default, "http://hl7.org/fhir/us/qicore/StructureDefinition/qicore-encounter"));
		IEnumerable<Encounter> af_ = context.Operators.Union<Encounter>(ac_, ae_);
		bool? ag_		(Encounter QualifyingEncounter)
		{
			CqlInterval<CqlDateTime> aj_ = this.Measurement_Period(context);
			CqlDateTime ak_ = context.Operators.Start(aj_);
			CqlDateTime am_ = context.Operators.Start(aj_);
			CqlQuantity an_ = context.Operators.Quantity(240m, "days");
			CqlDateTime ao_ = context.Operators.Add(am_, an_);
			CqlInterval<CqlDateTime> ap_ = context.Operators.Interval(ak_, ao_, true, true);
			Period aq_ = QualifyingEncounter?.Period;
			CqlInterval<CqlDateTime> ar_ = FHIRHelpers_4_3_000.Instance.ToInterval(context, aq_);
			bool? as_ = context.Operators.IntervalIncludesInterval<CqlDateTime>(ap_, ar_, "day");

			return as_;
		};
		IEnumerable<Encounter> ah_ = context.Operators.Where<Encounter>(af_, ag_);
		bool? ai_ = context.Operators.Exists<Encounter>(ah_);

		return ai_;
	}


    [CqlDeclaration("Initial Population")]
	public bool? Initial_Population	(CqlContext context)
	{
		bool? a_ = this.Has_Active_HIV_Diagnosis_Before_or_in_First_90_Days_of_Measurement_Period(context);
		bool? b_ = this.Has_Qualifying_Encounter_During_First_240_Days_of_Measurement_Period(context);
		bool? c_ = context.Operators.And(a_, b_);

		return c_;
	}


    [CqlDeclaration("Denominator")]
	public bool? Denominator	(CqlContext context)
	{
		bool? a_ = this.Initial_Population(context);

		return a_;
	}


    [CqlDeclaration("SDE Ethnicity")]
<<<<<<< HEAD
	public (CqlTupleMetadata, IEnumerable<CqlCode> codes, string display)? SDE_Ethnicity	(CqlContext context)
=======
	public (IEnumerable<CqlCode> codes, string display)? SDE_Ethnicity	(CqlContext context)
>>>>>>> 3aa01216
	{
		(CqlTupleMetadata, IEnumerable<CqlCode> codes, string display)? a_ = SupplementalDataElements_3_4_000.Instance.SDE_Ethnicity(context);

		return a_;
	}


    [CqlDeclaration("SDE Payer")]
<<<<<<< HEAD
	public IEnumerable<(CqlTupleMetadata, CqlConcept code, CqlInterval<CqlDateTime> period)?> SDE_Payer	(CqlContext context)
=======
	public IEnumerable<(CqlConcept code, CqlInterval<CqlDateTime> period)?> SDE_Payer	(CqlContext context)
>>>>>>> 3aa01216
	{
		IEnumerable<(CqlTupleMetadata, CqlConcept code, CqlInterval<CqlDateTime> period)?> a_ = SupplementalDataElements_3_4_000.Instance.SDE_Payer(context);

		return a_;
	}


    [CqlDeclaration("SDE Race")]
<<<<<<< HEAD
	public (CqlTupleMetadata, IEnumerable<CqlCode> codes, string display)? SDE_Race	(CqlContext context)
=======
	public (IEnumerable<CqlCode> codes, string display)? SDE_Race	(CqlContext context)
>>>>>>> 3aa01216
	{
		(CqlTupleMetadata, IEnumerable<CqlCode> codes, string display)? a_ = SupplementalDataElements_3_4_000.Instance.SDE_Race(context);

		return a_;
	}


    [CqlDeclaration("SDE Sex")]
	public CqlCode SDE_Sex	(CqlContext context)
	{
		CqlCode a_ = SupplementalDataElements_3_4_000.Instance.SDE_Sex(context);

		return a_;
	}


    [CqlDeclaration("Most Recent Viral Load Test During Measurement Period")]
	public Observation Most_Recent_Viral_Load_Test_During_Measurement_Period	(CqlContext context)
	{
		CqlValueSet a_ = this.HIV_Viral_Load(context);
		IEnumerable<Observation> b_ = context.Operators.Retrieve<Observation>(new RetrieveParameters(default, a_, default, "http://hl7.org/fhir/us/qicore/StructureDefinition/qicore-observation"));
		bool? c_		(Observation ViralLoad)
		{
			object h_			()
			{
				bool l_				()
				{
					DataType o_ = ViralLoad?.Effective;
					object p_ = FHIRHelpers_4_3_000.Instance.ToValue(context, o_);
					bool q_ = p_ is CqlDateTime;

					return q_;
				};
				bool m_				()
				{
					DataType r_ = ViralLoad?.Effective;
					object s_ = FHIRHelpers_4_3_000.Instance.ToValue(context, r_);
					bool t_ = s_ is CqlInterval<CqlDateTime>;

					return t_;
				};
				bool n_				()
				{
					DataType u_ = ViralLoad?.Effective;
					object v_ = FHIRHelpers_4_3_000.Instance.ToValue(context, u_);
					bool w_ = v_ is CqlDateTime;

					return w_;
				};
				if (l_())
				{
DataType x_ = ViralLoad?.Effective;
object y_ = FHIRHelpers_4_3_000.Instance.ToValue(context, x_);

					return (y_ as CqlDateTime) as object;
				}
				else if (m_())
				{
DataType z_ = ViralLoad?.Effective;
object aa_ = FHIRHelpers_4_3_000.Instance.ToValue(context, z_);

					return (aa_ as CqlInterval<CqlDateTime>) as object;
				}
				else if (n_())
				{
DataType ab_ = ViralLoad?.Effective;
object ac_ = FHIRHelpers_4_3_000.Instance.ToValue(context, ab_);

					return (ac_ as CqlDateTime) as object;
				}
				else
				{
					return null;
				}
			};
			CqlDateTime i_ = QICoreCommon_2_0_000.Instance.Latest(context, h_());
			CqlInterval<CqlDateTime> j_ = this.Measurement_Period(context);
			bool? k_ = context.Operators.In<CqlDateTime>(i_, j_, "day");

			return k_;
		};
		IEnumerable<Observation> d_ = context.Operators.Where<Observation>(b_, c_);
		object e_		(Observation @this)
		{
			DataType ad_ = @this?.Effective;
			object ae_ = FHIRHelpers_4_3_000.Instance.ToValue(context, ad_);
			CqlInterval<CqlDateTime> af_ = QICoreCommon_2_0_000.Instance.ToInterval(context, ae_);
			CqlDateTime ag_ = context.Operators.Start(af_);

			return ag_;
		};
		IEnumerable<Observation> f_ = context.Operators.SortBy<Observation>(d_, e_, System.ComponentModel.ListSortDirection.Ascending);
		Observation g_ = context.Operators.Last<Observation>(f_);

		return g_;
	}


    [CqlDeclaration("Numerator")]
	public bool? Numerator	(CqlContext context)
	{
		Observation a_ = this.Most_Recent_Viral_Load_Test_During_Measurement_Period(context);
		DataType b_ = a_?.Value;
		object c_ = FHIRHelpers_4_3_000.Instance.ToValue(context, b_);
		CqlQuantity d_ = context.Operators.Quantity(200m, "{copies}/mL");
		bool? e_ = context.Operators.Less(c_ as CqlQuantity, d_);
		DataType g_ = a_?.Value;
		object h_ = FHIRHelpers_4_3_000.Instance.ToValue(context, g_);
		CqlCode i_ = this.Below_threshold_level__qualifier_value_(context);
		CqlConcept j_ = context.Operators.ConvertCodeToConcept(i_);
		bool? k_ = context.Operators.Equivalent(h_ as CqlConcept, j_);
		bool? l_ = context.Operators.Or(e_, k_);
		DataType n_ = a_?.Value;
		object o_ = FHIRHelpers_4_3_000.Instance.ToValue(context, n_);
		CqlCode p_ = this.Not_detected__qualifier_value_(context);
		CqlConcept q_ = context.Operators.ConvertCodeToConcept(p_);
		bool? r_ = context.Operators.Equivalent(o_ as CqlConcept, q_);
		bool? s_ = context.Operators.Or(l_, r_);

		return s_;
	}

}<|MERGE_RESOLUTION|>--- conflicted
+++ resolved
@@ -264,11 +264,7 @@
 
 
     [CqlDeclaration("SDE Ethnicity")]
-<<<<<<< HEAD
 	public (CqlTupleMetadata, IEnumerable<CqlCode> codes, string display)? SDE_Ethnicity	(CqlContext context)
-=======
-	public (IEnumerable<CqlCode> codes, string display)? SDE_Ethnicity	(CqlContext context)
->>>>>>> 3aa01216
 	{
 		(CqlTupleMetadata, IEnumerable<CqlCode> codes, string display)? a_ = SupplementalDataElements_3_4_000.Instance.SDE_Ethnicity(context);
 
@@ -277,11 +273,7 @@
 
 
     [CqlDeclaration("SDE Payer")]
-<<<<<<< HEAD
 	public IEnumerable<(CqlTupleMetadata, CqlConcept code, CqlInterval<CqlDateTime> period)?> SDE_Payer	(CqlContext context)
-=======
-	public IEnumerable<(CqlConcept code, CqlInterval<CqlDateTime> period)?> SDE_Payer	(CqlContext context)
->>>>>>> 3aa01216
 	{
 		IEnumerable<(CqlTupleMetadata, CqlConcept code, CqlInterval<CqlDateTime> period)?> a_ = SupplementalDataElements_3_4_000.Instance.SDE_Payer(context);
 
@@ -290,11 +282,7 @@
 
 
     [CqlDeclaration("SDE Race")]
-<<<<<<< HEAD
 	public (CqlTupleMetadata, IEnumerable<CqlCode> codes, string display)? SDE_Race	(CqlContext context)
-=======
-	public (IEnumerable<CqlCode> codes, string display)? SDE_Race	(CqlContext context)
->>>>>>> 3aa01216
 	{
 		(CqlTupleMetadata, IEnumerable<CqlCode> codes, string display)? a_ = SupplementalDataElements_3_4_000.Instance.SDE_Race(context);
 
@@ -346,22 +334,22 @@
 				};
 				if (l_())
 				{
-DataType x_ = ViralLoad?.Effective;
-object y_ = FHIRHelpers_4_3_000.Instance.ToValue(context, x_);
+					DataType x_ = ViralLoad?.Effective;
+					object y_ = FHIRHelpers_4_3_000.Instance.ToValue(context, x_);
 
 					return (y_ as CqlDateTime) as object;
 				}
 				else if (m_())
 				{
-DataType z_ = ViralLoad?.Effective;
-object aa_ = FHIRHelpers_4_3_000.Instance.ToValue(context, z_);
+					DataType z_ = ViralLoad?.Effective;
+					object aa_ = FHIRHelpers_4_3_000.Instance.ToValue(context, z_);
 
 					return (aa_ as CqlInterval<CqlDateTime>) as object;
 				}
 				else if (n_())
 				{
-DataType ab_ = ViralLoad?.Effective;
-object ac_ = FHIRHelpers_4_3_000.Instance.ToValue(context, ab_);
+					DataType ab_ = ViralLoad?.Effective;
+					object ac_ = FHIRHelpers_4_3_000.Instance.ToValue(context, ab_);
 
 					return (ac_ as CqlDateTime) as object;
 				}
